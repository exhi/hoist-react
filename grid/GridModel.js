/*
 * This file belongs to Hoist, an application development toolkit
 * developed by Extremely Heavy Industries (www.xh.io | info@xh.io)
 *
 * Copyright © 2018 Extremely Heavy Industries Inc.
 */

import {observable} from 'hoist/mobx';
import {LastPromiseModel} from 'hoist/promise';

import {GridSelectionModel} from './GridSelectionModel';
import {GridContextMenu} from './GridContextMenu';

/**
 * Core Model for a Grid.
 */
export class GridModel {

    // Immutable public properties
    store = null;
    gridApi = null;
    selection = null;
    loadModel = new LastPromiseModel();
    contextMenuFn = null

    @observable columns = [];
    @observable store = null;

    static defaultContextMenu = () => {
        return new GridContextMenu([
            'copy',
            'copyWithHeaders',
            '-',
            'export',
            'autoSizeAll'
        ]);
    }


    /**
     * Construct this object.
     *
     * @param store, store containing the data for the grid.
     * @param columns, collection of column specifications.
     * @param contextMenuFn, closure returning a GridContextMenu().
     */
    constructor({
        store,
        columns,
        contextMenuFn = GridModel.defaultContextMenu
    }) {
        this.store = store;
        this.columns = columns;
        this.contextMenuFn = contextMenuFn;
        this.selection = new GridSelectionModel({parent: this});
    }
<<<<<<< HEAD

    exportDataAsExcel(params) {
        if (!this.gridApi) return;
        params.processCellCallback = this.formatValuesForExport;
        this.gridApi.exportDataAsExcel(params);
    }

    formatValuesForExport(params) {
        const value = params.value,
            fmt = params.column.colDef.valueFormatter;
        if (value !== null && fmt) {
            return fmt(value);
        } else {
            return value;
        }
    }
=======
>>>>>>> d676ade5
}<|MERGE_RESOLUTION|>--- conflicted
+++ resolved
@@ -54,7 +54,6 @@
         this.contextMenuFn = contextMenuFn;
         this.selection = new GridSelectionModel({parent: this});
     }
-<<<<<<< HEAD
 
     exportDataAsExcel(params) {
         if (!this.gridApi) return;
@@ -71,6 +70,4 @@
             return value;
         }
     }
-=======
->>>>>>> d676ade5
 }