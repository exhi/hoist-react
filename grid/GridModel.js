/*
 * This file belongs to Hoist, an application development toolkit
 * developed by Extremely Heavy Industries (www.xh.io | info@xh.io)
 *
 * Copyright © 2018 Extremely Heavy Industries Inc.
 */

import {observable} from 'hoist/mobx';
import {LastPromiseModel} from 'hoist/promise';

import {GridSelectionModel} from './GridSelectionModel';

/**
 * Core Model for a Grid.
 */
export class GridModel {

    // Immutable public properties
    store = null;
<<<<<<< HEAD
    gridApi = null;
    selection = new GridSelectionModel();
=======
    selection = null;
>>>>>>> b073e0fd
    loadModel = new LastPromiseModel();

    @observable columns = [];
    @observable store = null;

    /**
     * Construct this object.
     */
    constructor({store, columns}) {
        this.store = store;
        this.columns = columns;
        this.selection = new GridSelectionModel({parent: this});
    }

<<<<<<< HEAD
    exportDataAsExcel(params) {
        if (!this.gridApi) return;
        params.processCellCallback = this.formatValuesForExport;
        this.gridApi.exportDataAsExcel(params)
    }

    formatValuesForExport(params) {
        const value = params.value,
            fmt = params.column.colDef.valueFormatter;
        if (value !== null && fmt) {
            return fmt(value);
        } else {
            return value;
        }
    }
=======
>>>>>>> b073e0fd
}<|MERGE_RESOLUTION|>--- conflicted
+++ resolved
@@ -17,12 +17,8 @@
 
     // Immutable public properties
     store = null;
-<<<<<<< HEAD
     gridApi = null;
-    selection = new GridSelectionModel();
-=======
     selection = null;
->>>>>>> b073e0fd
     loadModel = new LastPromiseModel();
 
     @observable columns = [];
@@ -37,7 +33,6 @@
         this.selection = new GridSelectionModel({parent: this});
     }
 
-<<<<<<< HEAD
     exportDataAsExcel(params) {
         if (!this.gridApi) return;
         params.processCellCallback = this.formatValuesForExport;
@@ -53,6 +48,4 @@
             return value;
         }
     }
-=======
->>>>>>> b073e0fd
 }