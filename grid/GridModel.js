/*
 * This file belongs to Hoist, an application development toolkit
 * developed by Extremely Heavy Industries (www.xh.io | info@xh.io)
 *
 * Copyright © 2018 Extremely Heavy Industries Inc.
 */

import {action, observable} from 'hoist/mobx';
<<<<<<< HEAD
import {LastPromiseModel} from 'hoist/promise';
import {castArray, find, isString} from 'lodash';
import {GridSelectionModel} from './GridSelectionModel';
import {GridContextMenu} from './GridContextMenu';
import {GridColumnChooserModel} from './GridColumnChooserModel';
=======
import {StoreSelectionModel} from 'hoist/data';
import {StoreContextMenu} from 'hoist/cmp';
import {castArray, find, isString, orderBy} from 'lodash';
>>>>>>> 80431749

/**
 * Core Model for a Grid, specifying the grid's data store, column definitions,
 * sorting/grouping/selection state, and context menu configuration.
 */
export class GridModel {

    // Immutable public properties
    store = null;
    gridApi = null;
    selection = null;
    contextMenuFn = null;
    columnChooserModel = null;


    @observable.ref columns = [];
    @observable.ref sortBy = [];
    @observable groupBy = null;

<<<<<<< HEAD
    static defaultContextMenu = (params, model) => {
        return new GridContextMenu([
=======
    static defaultContextMenu = () => {
        return new StoreContextMenu([
>>>>>>> 80431749
            'copy',
            'copyWithHeaders',
            '-',
            'export',
            'autoSizeAll',
            '-',
            {
                text: 'Column Chooser...',
                hidden: !model.columnChooserModel,
                action: () => {
                    model.columnChooserModel.setIsOpen(true);
                }
            }
        ]);
    };

    /**
     * @param {BaseStore} store - store containing the data for the grid.
     * @param {Object[]} columns - collection of column specifications.
     * @param {StoreSelectionModel} [selection] - selection model to use
     * @param {Object[]} [sortBy] - one or more sorters to apply to store data.
     * @param {string} [sortBy[].colId]- Column ID by which to sort.
     * @param {string} [sortBy[].sort] - sort direction [asc|desc].
     * @param {string} [groupBy] - Column ID by which to group.
     * @param {function} [contextMenuFn] - closure returning a StoreContextMenu().
     */
    constructor({
        store,
        columns,
        selection,
        sortBy = [],
        groupBy = null,
        enableColumnChooser = false,
        contextMenuFn = GridModel.defaultContextMenu
    }) {
        this.store = store;
        this.columns = columns;
        this.contextMenuFn = contextMenuFn;
<<<<<<< HEAD

        this.selection = new GridSelectionModel({parent: this});
        if (enableColumnChooser) {
            this.columnChooserModel = new GridColumnChooserModel({parent: this});
        }


=======
        this.selection = selection || new StoreSelectionModel({store: this.store});
>>>>>>> 80431749
        this.setGroupBy(groupBy);
        this.setSortBy(sortBy);
    }

    exportDataAsExcel(params) {
        if (!this.gridApi) return;
        params.processCellCallback = this.formatValuesForExport;
        this.gridApi.exportDataAsExcel(params);
    }

    /**
     * Select the first row in the grid.
     */
    selectFirst() {
        const {store, selection, sortBy} = this,
            colIds = sortBy.map(it => it.colId),
            sorts = sortBy.map(it => it.sort),
            recs = orderBy(store.records, colIds, sorts);

        if (recs.length) selection.select(recs[0]);
    }

    @action
    setGroupBy(field) {
        const cols = this.columns;

        cols.forEach(it => {
            if (it.rowGroup) {
                it.rowGroup = false;
                it.hide = false;
            }
        });

        if (field) {
            const col = find(cols, {field});
            if (col) {
                col.rowGroup = true;
                col.hide = true;
            }
        }
        
        this.columns = [...cols];
    }

    @action
    setSortBy(sortBy) {
        // Normalize string, and partially specified values
        sortBy = castArray(sortBy);
        sortBy = sortBy.map(it => {
            if (isString(it)) it = {colId: it};
            it.sort = it.sort || 'asc';
            return it;
        });

        this.sortBy = sortBy;
    }


    @action
    hideColumns(colNames) {
        const cols = this.columns;
        cols.forEach(it =>{
            it.hide = colNames.includes(it.field);
        });

        this.columns = [...cols];
    }


    //-----------------------
    // Implementation
    //-----------------------
    formatValuesForExport(params) {
        const value = params.value,
            fmt = params.column.colDef.valueFormatter;
        if (value !== null && fmt) {
            return fmt(value);
        } else {
            return value;
        }
    }
}<|MERGE_RESOLUTION|>--- conflicted
+++ resolved
@@ -6,17 +6,12 @@
  */
 
 import {action, observable} from 'hoist/mobx';
-<<<<<<< HEAD
-import {LastPromiseModel} from 'hoist/promise';
-import {castArray, find, isString} from 'lodash';
+import {StoreSelectionModel} from 'hoist/data';
+import {StoreContextMenu} from 'hoist/cmp';
+import {castArray, find, isString, orderBy} from 'lodash';
 import {GridSelectionModel} from './GridSelectionModel';
 import {GridContextMenu} from './GridContextMenu';
 import {GridColumnChooserModel} from './GridColumnChooserModel';
-=======
-import {StoreSelectionModel} from 'hoist/data';
-import {StoreContextMenu} from 'hoist/cmp';
-import {castArray, find, isString, orderBy} from 'lodash';
->>>>>>> 80431749
 
 /**
  * Core Model for a Grid, specifying the grid's data store, column definitions,
@@ -36,13 +31,8 @@
     @observable.ref sortBy = [];
     @observable groupBy = null;
 
-<<<<<<< HEAD
     static defaultContextMenu = (params, model) => {
-        return new GridContextMenu([
-=======
-    static defaultContextMenu = () => {
         return new StoreContextMenu([
->>>>>>> 80431749
             'copy',
             'copyWithHeaders',
             '-',
@@ -81,17 +71,12 @@
         this.store = store;
         this.columns = columns;
         this.contextMenuFn = contextMenuFn;
-<<<<<<< HEAD
 
-        this.selection = new GridSelectionModel({parent: this});
+        this.selection = selection || new StoreSelectionModel({store: this.store});
         if (enableColumnChooser) {
             this.columnChooserModel = new GridColumnChooserModel({parent: this});
         }
 
-
-=======
-        this.selection = selection || new StoreSelectionModel({store: this.store});
->>>>>>> 80431749
         this.setGroupBy(groupBy);
         this.setSortBy(sortBy);
     }
