/*
 * This file belongs to Hoist, an application development toolkit
 * developed by Extremely Heavy Industries (www.xh.io | info@xh.io)
 *
 * Copyright © 2018 Extremely Heavy Industries Inc.
 */

import {Component} from 'react';
import {hoistComponent, elemFactory} from 'hoist/core';
import {div, frame} from 'hoist/layout';
import {defaults, differenceBy} from 'lodash';

import './ag-grid';
import {navigateSelection, agGridReact} from './ag-grid';
import './Grid.css';

/**
 * Grid Component.
 */
@hoistComponent()
class Grid extends Component {

    static gridDefaults = {
        enableSorting: true,
        enableColResize: true,
        deltaRowDataMode: true,
        getRowNodeId: (data) => data.id,
        rowSelection: 'single'
    };

    static getDefaultContextMenu() {
        return new GridContextMenu([
            'autoSizeAll',
            '-',
            'copy'
        ]);
    }

    constructor(props) {
        super(props);
        this.gridOptions = defaults(
            props.gridOptions || {},
            Grid.gridDefaults,
            {navigateToNextCell: this.onNavigateToNextCell}
        );
        this.addAutoRun(() => this.syncSelection());
    }

    render() {
        const {store, columns} = this.model;
        return frame(
            div({
                style: {flex: '1 1 auto', overflow: 'hidden'},
                cls: this.darkTheme ? 'ag-theme-dark' : 'ag-theme-fresh',
                item: agGridReact({
                    rowData: store.records,
                    columnDefs: columns,
                    onSelectionChanged: this.onSelectionChanged,
                    gridOptions: this.gridOptions,
                    getContextMenuItems: this.getContextMenuItems
                })
            })
        );
    }

    //------------------------
    // Implementation
    //------------------------
    onSelectionChanged = (ev) => {
        const selection = this.model.selection;
        selection.select(ev.api.getSelectedRows());
    }

    onNavigateToNextCell = (params) => {
        return navigateSelection(params, this.gridOptions.api);
    }

    getContextMenuItems = (params) => {
        // Get the hoist menu, and translate to a set of AG items.
        const hoistMenu = this.props.getContextMenu || this.constructor.getDefaultContextMenu();

        return hoistMenu.items.map((it) => {
            if ('-') return 'divider';
            if (isString(it)) return it;

            // Otherwise, its a 
            return {
                name: it.action,
                icon: it.icon,
                disabled: it.disabled
            }
        });
    }

<<<<<<< HEAD

=======
    syncSelection() {
        const api = this.gridOptions.api,
            modelSelection = this.model.selection.records,
            gridSelection = api.getSelectedRows(),
            diff = differenceBy(modelSelection, gridSelection, 'id');

        // If ag-grid's selection differs from the selection model,
        // set ag-grid selected nodes to match the selection model
        if (diff.length > 0) {
            api.deselectAll();
            modelSelection.forEach((record) => {
                const node = api.getRowNode(record.id);
                node.setSelected(true);
                api.ensureNodeVisible(node);
            });
        }
    }
>>>>>>> f69241af

}
export const grid = elemFactory(Grid);<|MERGE_RESOLUTION|>--- conflicted
+++ resolved
@@ -15,7 +15,7 @@
 import './Grid.css';
 
 /**
- * Grid Component.
+ * Grid Component
  */
 @hoistComponent()
 class Grid extends Component {
@@ -83,7 +83,7 @@
             if ('-') return 'divider';
             if (isString(it)) return it;
 
-            // Otherwise, its a 
+            // Otherwise, its a
             return {
                 name: it.action,
                 icon: it.icon,
@@ -92,9 +92,6 @@
         });
     }
 
-<<<<<<< HEAD
-
-=======
     syncSelection() {
         const api = this.gridOptions.api,
             modelSelection = this.model.selection.records,
@@ -112,7 +109,6 @@
             });
         }
     }
->>>>>>> f69241af
 
 }
 export const grid = elemFactory(Grid);