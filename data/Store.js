/*
 * This file belongs to Hoist, an application development toolkit
 * developed by Extremely Heavy Industries (www.xh.io | info@xh.io)
 *
 * Copyright © 2020 Extremely Heavy Industries Inc.
 */

import {action, observable} from '@xh/hoist/mobx';
import {throwIf} from '@xh/hoist/utils/js';
import equal from 'fast-deep-equal';
import {
    castArray,
    differenceBy,
    has,
    isArray,
    isEmpty,
    isFunction,
    isNil,
    isPlainObject,
    isString,
    remove as lodashRemove
} from 'lodash';
import {warnIf, withDefault} from '../utils/js';
import {Field} from './Field';
import {RecordSet} from './impl/RecordSet';
import {Record} from './Record';
import {StoreFilter} from './StoreFilter';

/**
 * A managed and observable set of local, in-memory Records.
 */
export class Store {

    /** @member {Field[]} */
    fields = null;
    /** @member {function} */
    idSpec;
    /** @member {function} */
    processRawData;

    /** @member {number} - timestamp (ms) of the last time this store's data was changed. */
    @observable lastUpdated;

    /** @member {number} - timestamp (ms) of the last time this store's data was loaded.*/
    @observable lastLoaded;

    /** @member {Record} - record containing summary data. */
    @observable.ref summaryRecord = null;

    @observable.ref _committed;
    @observable.ref _current;
    @observable.ref _filtered;
    _filter = null;
    _loadRootAsSummary = false;

    /**
     * @param {Object} c - Store configuration.
     * @param {(string[]|Object[]|Field[])} c.fields - Fields, Field names, or Field config objects.
     * @param {(function|string)} [c.idSpec] - specification for selecting or producing an immutable
     *      unique id for each record. May be either a string property name (default is 'id') or a
     *      function to create an id from the raw unprocessed data. Will be normalized to a function
     *      upon Store construction. If there is no natural id to select/generate, you can use
     *      `XH.genId` to generate a unique id on the fly. NOTE that in this case, grids and other
     *      components bound to this store will not be able to maintain record state across reloads.
     * @param {function} [c.processRawData] - function to run on each individual data object
     *      presented to loadData() prior to creating a Record from that object. This function
     *      must return an object, cloning the original object if edits are necessary.
     * @param {(StoreFilter|Object|function)} [c.filter] - initial filter for Records, or a
     *      StoreFilter config to create.
     * @param {boolean} [c.loadRootAsSummary] - true to treat the root node in hierarchical data as
     *      the summary record.
     * @param {Object[]} [c.data] - source data to load
     */
<<<<<<< HEAD
    constructor({
        fields,
        idSpec = 'id',
        processRawData = null,
        filter = null,
        loadRootAsSummary = false
    }) {
=======
    constructor(
        {
            fields,
            idSpec = 'id',
            processRawData = null,
            filter = null,
            loadRootAsSummary = false,
            data
        }) {
>>>>>>> a4610956
        this.fields = this.parseFields(fields);
        this.idSpec = isString(idSpec) ? (data) => data[idSpec] : idSpec;
        this.processRawData = processRawData;
        this.lastLoaded = this.lastUpdated = Date.now();
        this._loadRootAsSummary = loadRootAsSummary;

        this.resetRecords();
        this.setFilter(filter);

        if (data) this.loadData(data);
    }

    /** Remove all records from the store. Equivalent to calling `loadData([])`. */
    @action
    clear() {
        this.loadData([]);
    }

    /**
     * Load a new and complete dataset, replacing any/all pre-existing Records as needed.
     *
     * If raw data objects have a `children` property, it will be expected to be an array and its
     * items will be recursively processed into child Records, each created with a pointer to its
     * parent's newly assigned Record ID.
     *
     * Note that this process will re-use pre-existing Record object instances if they are present
     * in the new dataset (as identified by their ID), contain the same data, and occupy the same
     * place in any hierarchy across old and new loads. This is to maximize the ability of
     * downstream consumers (e.g. ag-Grid) to recognize Records that have not changed and do not
     * need to be re-evaluated / re-rendered.
     *
     * Summary data can be provided via `rawSummaryData` or as the root data if the Store was
     * created with its `loadRootAsSummary` flag set to true.
     *
     * @param {Object[]} rawData - source data to load
     * @param {Object} [rawSummaryData] - source data for an optional summary record, representing
     *      a custom aggregation to show as a "grand total" for the dataset, if desired.
     */
    @action
    loadData(rawData, rawSummaryData) {
        // Extract rootSummary if loading non-empty data[] (i.e. not clearing) and loadRootAsSummary = true.
        if (rawData.length !== 0 && this._loadRootAsSummary) {
            throwIf(
                rawData.length !== 1 || isEmpty(rawData[0].children) || rawSummaryData,
                'Incorrect call to loadData with loadRootAsSummary=true. Summary data should be in a single root node with top-level row data as its children.'
            );
            rawSummaryData = rawData[0];
            rawData = rawData[0].children;
        }

        const records = this.createRecords(rawData);
        this._committed = this._current = this._committed.withNewRecords(records);
        this.rebuildFiltered();

        if (rawSummaryData) {
            this.summaryRecord = this.createRecord(rawSummaryData, null, true);
        }

        this.lastLoaded = this.lastUpdated = Date.now();
    }

    /**
     * Add, update, or delete Records in this Store. Note that objects passed to this method
     * for adds and updates should have all the raw source data required to create those Records -
     * i.e. they should be in the same form as when passed to `loadData()`. The added/updated
     * source data will be run through this Store's `idSpec` and `processRawData` functions.
     *
     * Adds can also be provided as an object of the form `{rawData, parentId}` to add new Records
     * under a known, pre-existing parent Record. {@see StoreTransaction} for more details.
     *
     * Unlike `loadData()`, existing Records that are *not* included in this update transaction
     * will be left in place and as is.
     *
     * Records loaded or removed via this method will be considered to be "committed", with the
     * expectation that inputs to this method were provided by the server or other data source of
     * record. For modifying particular fields on existing Records, see `modifyData()`. For local
     * adds/removes not sourced from the server, see `addRecords()` and `removeRecords()`. Those
     * APIs will modify the current RecordSet but leave those changes in an uncommitted state.
     *
     * @param {(Object[]|StoreTransaction)} rawData - data changes to process. If provided as an
     *      array, rawData will be processed into adds and updates, with updates determined by
     *      matching existing records by ID.
     * @returns {Object} - changes applied, or null if no record changes were made.
     */
    @action
    updateData(rawData) {
        const changeLog = {};

        // Build a transaction object out of a flat list of adds and updates
        let rawTransaction = null;
        if (isArray(rawData)) {
            const update = [], add = [];
            rawData.forEach(it => {
                const recId = this.idSpec(it);
                if (this.getById(recId)) {
                    update.push(it);
                } else {
                    add.push(it);
                }
            });

            rawTransaction = {update, add};
        } else {
            rawTransaction = rawData;
        }

        const {update, add, remove, rawSummaryData, ...other} = rawTransaction;
        throwIf(!isEmpty(other), 'Unknown argument(s) passed to updateData().');

        // 1) Pre-process updates and adds into Records
        let updateRecs, addRecs;
        if (update) {
            updateRecs = update.map(it => this.createRecord(it));
        }
        if (add) {
            addRecs = new Map();
            add.forEach(it => {
                if (it.hasOwnProperty('rawData') && it.hasOwnProperty('parentId')) {
                    const parent = this.getOrThrow(it.parentId);
                    this.createRecords([it.rawData], parent, addRecs);
                } else {
                    this.createRecords([it], null, addRecs);
                }
            });
        }

        // 2) Pre-process summary record, peeling it out of updates if needed
        const {summaryRecord} = this;
        let summaryUpdateRec;
        if (summaryRecord) {
            [summaryUpdateRec] = lodashRemove(updateRecs, {id: summaryRecord.id});
        }

        if (!summaryUpdateRec && rawSummaryData) {
            summaryUpdateRec = this.createRecord({...summaryRecord.raw, ...rawSummaryData}, null, true);
        }

        if (summaryUpdateRec) {
            this.summaryRecord = summaryUpdateRec;
            changeLog.summaryRecord = this.summaryRecord;
        }

        // 3) Apply changes
        let rsTransaction = {};
        if (!isEmpty(updateRecs)) rsTransaction.update = updateRecs;
        if (!isEmpty(addRecs)) rsTransaction.add = Array.from(addRecs.values());
        if (!isEmpty(remove)) rsTransaction.remove = remove;

        if (!isEmpty(rsTransaction)) {

            // Apply updates to the committed RecordSet - these changes are considered to be
            // sourced from the server / source of record and are coming in as committed.
            this._committed = this._committed.withTransaction(rsTransaction);

            if (this.isModified) {
                // If this store had pre-existing local modifications, apply the updates over that
                // local state. This might (or might not) effectively overwrite those local changes,
                // so we normalize against the newly updated committed state to verify if any local
                // modifications remain.
                this._current = this._current.withTransaction(rsTransaction).normalize(this._committed);
            } else {
                // Otherwise, the updated RecordSet is both current and committed.
                this._current = this._committed;
            }

            this.rebuildFiltered();
            Object.assign(changeLog, rsTransaction);
        }

        if (!isEmpty(changeLog)) {
            this.lastUpdated = Date.now();
        }

        return !isEmpty(changeLog) ? changeLog : null;
    }

    /**
     * Re-runs the StoreFilter on the current data. Applications only need to call this method if
     * the state underlying the filter, other than the record data itself, has changed. Store will
     * re-filter automatically whenever Record data is updated or modified.
     */
    refreshFilter() {
        this.rebuildFiltered();
    }

    /**
     * Add new Records to this Store in a local, uncommitted state - i.e. with data that has yet to
     * be persisted back to, or sourced from, the server or other data source of record.
     *
     * Note that data objects passed to this method must include a unique ID - callers can generate
     * one with `XH.genId()` if no natural ID can be produced locally on the client.
     *
     * For Record additions that originate from the server, call `updateData()` instead.
     *
     * @param {(Object[]|Object)} data - source data for new Record(s). Note that this data will
     *      *not* be processed by this Store's `processRawData` or `idSpec` functions, but will be
     *      parsed and potentially transformed according to this Store's Field definitions.
     * @param {(string|number)} [parentId] - ID of the pre-existing parent Record under which this
     *      new Record should be added, if any.
     */
    @action
    addRecords(data, parentId) {
        data = castArray(data);
        if (isEmpty(data)) return;

        const addRecs = data.map(it => {
            const {id} = it;
            throwIf(isNil(id), `Must provide 'id' property for new records.`);
            throwIf(this.getById(id), `Duplicate id '${id}' provided for new record.`);

            const parsedData = this.parseFieldValues(it),
                parent = this.getById(parentId);

            return new Record({id, data: parsedData, store: this, parent, committedData: null});
        });

        this._current = this._current.withTransaction({add: addRecs});
        this.rebuildFiltered();
    }

    /**
     * Remove Records from the Store in a local, uncommitted state - i.e. when queuing up a set of
     * deletes on the client to be flushed back to the server at a later time.
     *
     * For Record deletions that originate from the server, call `updateData()` instead.
     *
     * @param {(number[]|string[]|Record[])} records - list of Record IDs or Records to remove
     */
    @action
    removeRecords(records) {
        records = castArray(records);
        if (isEmpty(records)) return;

        const idsToRemove = records.map(it => (it instanceof Record) ? it.id : it);

        this._current = this._current
            .withTransaction({remove: idsToRemove})
            .normalize(this._committed);

        this.rebuildFiltered();
    }

    /**
     * Modify individual Record field values in a local, uncommitted state - i.e. when updating a
     * Record or Records via an inline grid editor or similar control.
     *
     * This method accepts partial updates for any Records to be modified; modifications need only
     * include the Record ID and any fields that have changed.
     *
     * For Record updates that originate from the server, call `updateData()` instead.
     *
     * @param {(Object[]|Object)} modifications - field-level modifications to apply to existing
     *      Records in this Store. Each object in the list must have an `id` property identifying
     *      the Record to modify, plus any other properties with updated field values to apply,
     *      e.g. `{id: 4, quantity: 100}, {id: 5, quantity: 99, customer: 'bob'}`.
     */
    @action
    modifyRecords(modifications) {
        modifications = castArray(modifications);
        if (isEmpty(modifications)) return;

        const updateRecs = new Map();
        let hadDupes = false;
        modifications.forEach(it => {
            const {id, ...data} = it;

            // Ignore multiple updates for the same record - we are updating this Store in a
            // transaction after processing all modifications, so this method is not currently setup
            // to process more than one update for a given rec at a time.
            if (updateRecs.has(id)) {
                hadDupes = true;
                return;
            }

            const currentRec = this.getOrThrow(id),
                updatedData = this.parseFieldValues(data, true);

            const updatedRec = new Record({
                id: currentRec.id,
                raw: currentRec.raw,
                data: {...currentRec.data, ...updatedData},
                parent: currentRec.parent,
                store: currentRec.store,
                committedData: currentRec.committedData
            });

            // Don't do anything if the record data hasn't actually changed.
            if (equal(currentRec.data, updatedRec.data)) return;

            // If the updated data now matches the committed record data, restore the committed
            // record to properly reflect the (lack of) dirty state.
            if (equal(updatedRec.data, updatedRec.committedData)) {
                updateRecs.set(id, this.getCommittedOrThrow(id));
            } else {
                updateRecs.set(id, updatedRec);
            }
        });

        warnIf(hadDupes, 'Store.modifyRecords() called with multiple updates for the same Records. Only the first modification for each Record was processed.');

        this._current = this._current
            .withTransaction({update: Array.from(updateRecs.values())})
            .normalize(this._committed);

        this.rebuildFiltered();
    }

    /**
     * Revert all changes made to the specified Records since they were last committed.
     *
     * This restores these Records to the state they were in when last loaded into this Store via
     * `loadData()` or `updateData()`, undoing any local modifications that might have been applied.
     *
     * @param {(number[]|string[]|Record[])} records - Record IDs or instances to revert
     */
    @action
    revertRecords(records) {
        records = castArray(records);
        if (isEmpty(records)) return;

        records = records.map(it => (it instanceof Record) ? it : this.getOrThrow(it));

        this._current = this._current
            .withTransaction({update: records.map(it => this.getCommittedOrThrow(it.id))})
            .normalize(this._committed);

        this.rebuildFiltered();
    }

    /**
     * Revert all changes made to the Store since data was last committed.
     *
     * This restores all Records to the state they were in when last loaded into this Store via
     * `loadData()` or `updateData()`, undoing any local modifications that might have been applied,
     * removing any uncommitted records added locally, and restoring any uncommitted deletes.
     */
    @action
    revert() {
        this._current = this._committed;
        this.rebuildFiltered();
    }

    /**
     * Get a specific Field, by name.
     * @param {string} name - field name to locate.
     * @return {Field}
     */
    getField(name) {
        return this.fields.find(it => it.name === name);
    }

    /**
     * Records in this store, respecting any filter (if applied).
     * @return {Record[]}
     */
    get records() {
        return this._filtered.list;
    }

    /**
     * All records in this store, unfiltered.
     * @return {Record[]}
     */
    get allRecords() {
        return this._current.list;
    }

    /**
     * All records that were originally loaded into this store.
     * @return {Record[]}
     */
    get committedRecords() {
        return this._committed.list;
    }

    /**
     * Records added locally which have not been committed.
     * @returns {Record[]}
     */
    get addedRecords() {
        return this.allRecords.filter(it => it.isAdd);
    }

    /**
     * Records removed locally which have not been committed.
     * @returns {Record[]}
     */
    get removedRecords() {
        return differenceBy(this.committedRecords, this.allRecords, 'id');
    }

    /**
     * Records modified locally since they were last loaded.
     * @returns {Record[]}
     */
    get modifiedRecords() {
        return this.allRecords.filter(it => it.isModified);
    }

    /**
     * Root records in this store, respecting any filter (if applied).
     * If this store is not hierarchical, this will be identical to 'records'.
     *
     * @return {Record[]}
     */
    get rootRecords() {
        return this._filtered.rootList;
    }

    /**
     * Root records in this store, unfiltered.
     * If this store is not hierarchical, this will be identical to 'allRecords'.
     *
     * @return {Record[]}
     */
    get allRootRecords() {
        return this._current.rootList;
    }

    /** @returns {boolean} - true if the store has changes which need to be committed. */
    get isModified() {
        return this._current !== this._committed;
    }

    /**
     * Set filter to be applied.
     * @param {(StoreFilter|Object|function)} filter - StoreFilter to be applied to records, or
     *      config or function to be used to create one.
     */
    setFilter(filter) {
        if (isFunction(filter)) {
            filter = new StoreFilter({fn: filter});
        } else if (isPlainObject(filter)) {
            filter = new StoreFilter(filter);
        }

        this._filter = filter;

        this.rebuildFiltered();
    }

    /**
     * Set whether the root should be loaded as summary data in loadData().
     *
     * @param {boolean}
     */
    setLoadRootAsSummary(val) {
        this._loadRootAsSummary = val;
    }


    /** @returns {StoreFilter} - the current filter (if any) applied to the store. */
    get filter() {
        return this._filter;
    }

    /** @returns {number} - the count of the filtered records in the store. */
    get count() {
        return this._filtered.count;
    }

    /** @returns {number} - the count of all records in the store. */
    get allCount() {
        return this._current.count;
    }

    /** @returns {number} - the count of the filtered root records in the store. */
    get rootCount() {
        return this._filtered.rootCount;
    }

    /** @returns {number} - the count of all root records in the store. */
    get allRootCount() {
        return this._current.rootCount;
    }

    /** @returns {boolean} - true if the store is empty after filters have been applied */
    get empty() {
        return this._filtered.empty;
    }

    /** @returns {boolean} - true if the store is empty before filters have been applied */
    get allEmpty() {
        return this._current.empty;
    }

    /**
     * Get a record by ID, or null if no matching record found.
     *
     * @param {(string|number)} id
     * @param {boolean} [fromFiltered] - true to skip records excluded by any active filter.
     * @return {Record}
     */
    getById(id, fromFiltered = false) {
        if (isNil(id)) return null;
        if (id === this.summaryRecord?.id) return this.summaryRecord;

        const rs = fromFiltered ? this._filtered : this._current;
        return rs.getById(id);
    }

    /**
     * Get children records for a record.
     *
     * See also the 'children' and 'allChildren' properties on Record - those getters will likely
     * be more convenient for most app-level callers.
     *
     * @param {(string|number)} id - id of record to be queried.
     * @param {boolean} [fromFiltered] - true to skip records excluded by any active filter.
     * @return {Record[]}
     */
    getChildrenById(id, fromFiltered = false) {
        const rs = fromFiltered ? this._filtered : this._current,
            ret = rs.childrenMap.get(id);
        return ret ? ret : [];
    }

    /**
     * Get descendant records for a record.
     *
     * See also the 'descendants' and 'allDescendants' properties on Record - those getters will
     * likely be more convenient for most app-level callers.
     *
     * @param {(string|number)} id - id of record to be queried.
     * @param {boolean} [fromFiltered] - true to skip records excluded by any active filter.
     * @return {Record[]}
     */
    getDescendantsById(id, fromFiltered = false) {
        const rs = fromFiltered ? this._filtered : this._current,
            ret = rs.getDescendantsById(id);
        return ret ? ret : [];
    }

    /**
     * Get ancestor records for a record.
     *
     * See also the 'ancestors' and 'allAncestors' properties on Record - those getters will likely
     * be more convenient for most app-level callers.
     *
     * @param {(string|number)} id - id of record to be queried.
     * @param {boolean} [fromFiltered] - true to skip records excluded by any active filter.
     * @return {Record[]}
     */
    getAncestorsById(id, fromFiltered = false) {
        const rs = fromFiltered ? this._filtered : this._current,
            ret = rs.getAncestorsById(id);
        return ret ? ret : [];
    }

    /** Destroy this store, cleaning up any resources used. */
    destroy() {}

    //--------------------
    // For Implementations
    //--------------------
    get defaultFieldClass() {
        return Field;
    }

    //------------------------
    // Private Implementation
    //------------------------

    getOrThrow(id) {
        const ret = this.getById(id);
        throwIf(!ret, `Could not find record with id '${id}'`);
        return ret;
    }

    getCommittedOrThrow(id) {
        const ret = this._committed.getById(id);
        throwIf(!ret, `Could not find committed record with id '${id}'`);
        return ret;
    }

    resetRecords() {
        this._committed = this._current = this._filtered = new RecordSet(this);
        this.summaryRecord = null;
    }

    parseFields(fields) {
        const ret = fields.map(f => {
            if (f instanceof Field) return f;
            if (isString(f)) f = {name: f};
            return new this.defaultFieldClass(f);
        });

        throwIf(
            ret.some(it => it.name == 'id'),
            `Applications should not specify a field for the id of a record. An id property is created
            automatically for all records. See Store.idSpec for more info.`
        );
        return ret;
    }

    @action
    rebuildFiltered() {
        this._filtered = this._current.withFilter(this.filter);
    }

    //---------------------------------------
    // Record Generation
    //---------------------------------------
    createRecord(raw, parent, isSummary) {
        const {processRawData} = this;

        let data = raw;
        if (processRawData) {
            data = processRawData(raw);
            throwIf(!data, 'Store.processRawData should return an object. If writing/editing, be sure to return a clone!');
        }

        // Note idSpec run against raw data here.
        const id = this.idSpec(raw),
            rec = this.getById(id);

        if (rec) {
            // We are creating a record for an update. Lookup our parent record and determine if
            // this is the the summary record based on the current state (if not provided).
            parent = withDefault(parent, rec.parent);
            isSummary = withDefault(isSummary, rec.id === this.summaryRecord?.id);
        }

        data = this.parseFieldValues(data);
        return new Record({id, data, raw, parent, store: this, isSummary});
    }

    createRecords(rawData, parent, recordMap = new Map()) {
        rawData.forEach(raw => {
            const rec = this.createRecord(raw, parent),
                {id} = rec;

            throwIf(
                recordMap.has(id),
                `ID ${id} is not unique. Use the 'Store.idSpec' config to resolve a unique ID for each record.`
            );

            recordMap.set(id, rec);

            if (raw.children) {
                this.createRecords(raw.children, rec, recordMap);
            }
        });
        return recordMap;
    }

    parseFieldValues(data, skipMissingFields = false) {
        const ret = {};
        this.fields.forEach(field => {
            const {name} = field;

            // Sometimes we want to ignore fields which are not present in the data to preserve
            // an undefined value, to allow merging of data with existing data. In these cases we
            // do not want the configured default value for the field to be used, as we are dealing
            // with a partial data object
            if (skipMissingFields && !has(data, field.name)) return;

            ret[name] = field.parseVal(data[name]);
        });
        return ret;
    }
}

/**
 * @typedef {Object} StoreTransaction - object representing data changes to perform on a Store's
 *      committed record set in a single transaction.
 * @property {Object[]} [update] - list of raw data objects representing records to be updated.
 *      Updates must be matched to existing records by id in order to be applied. The form of the
 *      update objects should be the same as presented to loadData(), with the exception that any
 *      children property will be ignored, and any existing children for the record being updated
 *      will be preserved. If the record is a child, the new updated instance will be assigned to
 *      the same parent. (Meaning: parent/child relationships *cannot* be modified via updates.)
 * @property {Object[]} [add] - list of raw data representing records to be added, Each top-level
 *      item in the array must be either a rawData object of the form passed to loadData or
 *      a wrapper object of the form `{parentId: x, rawData: {}}`, where `parentId` provides
 *      a pointer to the intended parent if the record is not to be added to the root. The rawData
 *      *can* include a children property that will be processed into new child records.
 *      (Meaning: adds can be used to add new branches to the tree.)
 * @property {(string[]|number[])} [remove] - list of ids representing records to be removed.
 *      Any descendents of these records will also be removed.
 * @property {Object} [rawSummaryData] - update to the dedicated summary row for this store.
 *      If the store has its `loadRootAsSummary` flag set to true, the summary record should
 *      instead be provided via the `update` property.
 */<|MERGE_RESOLUTION|>--- conflicted
+++ resolved
@@ -71,25 +71,14 @@
      *      the summary record.
      * @param {Object[]} [c.data] - source data to load
      */
-<<<<<<< HEAD
     constructor({
         fields,
         idSpec = 'id',
         processRawData = null,
         filter = null,
-        loadRootAsSummary = false
+        loadRootAsSummary = false,
+        data
     }) {
-=======
-    constructor(
-        {
-            fields,
-            idSpec = 'id',
-            processRawData = null,
-            filter = null,
-            loadRootAsSummary = false,
-            data
-        }) {
->>>>>>> a4610956
         this.fields = this.parseFields(fields);
         this.idSpec = isString(idSpec) ? (data) => data[idSpec] : idSpec;
         this.processRawData = processRawData;
@@ -176,8 +165,6 @@
      */
     @action
     updateData(rawData) {
-        const changeLog = {};
-
         // Build a transaction object out of a flat list of adds and updates
         let rawTransaction = null;
         if (isArray(rawData)) {
