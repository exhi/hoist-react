/*
 * This file belongs to Hoist, an application development toolkit
 * developed by Extremely Heavy Industries (www.xh.io | info@xh.io)
 *
 * Copyright © 2021 Extremely Heavy Industries Inc.
 */

import {HoistBase, managed, XH} from '@xh/hoist/core';
import {action, bindable, makeObservable, observable} from '@xh/hoist/mobx';
import {throwIf, warnIf, apiRemoved, withShortDebug} from '@xh/hoist/utils/js';
import equal from 'fast-deep-equal';
import {
    castArray,
    defaultsDeep,
    differenceBy,
    isArray,
    isEmpty,
    isNil,
    isString,
    remove as lodashRemove
} from 'lodash';

import {Field} from './Field';
import {parseFilter} from './filter/Utils';
import {RecordSet} from './impl/RecordSet';
import {StoreValidator} from './impl/StoreValidator';
import {Record} from './Record';

/**
 * A managed and observable set of local, in-memory Records.
 */
export class Store extends HoistBase {

    /** @member {Field[]} */
    fields = null;

    /** @member {function} */
    idSpec;

    /** @member {function} */
    processRawData;

    /** @member {boolean} */
    @observable filterIncludesChildren;

    /** @member {boolean} */
    loadTreeData;

    /** @member {boolean} */
    loadRootAsSummary;

    /** @member {boolean} */
    idEncodesTreePath;

    /** @member {boolean} */
    freezeData;

    /** @member {Filter}  */
    @observable.ref filter;

    /** @member {number} - timestamp (ms) of the last time this store's data was changed. */
    @observable lastUpdated;

    /** @member {?number} - timestamp (ms) of the last time this store's data was loaded.*/
    @observable lastLoaded = null;

    /** @member {Record} - record containing summary data. */
    @observable.ref summaryRecord = null;

    /** @package - used internally by any StoreFilterField that is bound to this store. */
    @bindable xhFilterText = null;

    /** @member {StoreValidator} */
    @managed validator = new StoreValidator({store: this});

    //----------------------
    // Implementation State
    //----------------------
    @observable.ref _committed;
    @observable.ref _current;
    @observable.ref _filtered;
    _dataDefaults = null;

    /**
     * @param {Object} c - Store configuration.
     * @param {(string[]|FieldConfig[]|Field[])} c.fields - Field names, configs, or instances.
     * @param {{}} [fieldDefaults] - default configs applied to `Field` instances constructed
     *      internally by this Store. {@see FieldConfig} for options
     * @param {(function|string)} [c.idSpec] - specification for selecting or producing an immutable
     *      unique id for each record. May be either a string property name (default is 'id') or a
     *      function to create an id from the raw unprocessed data. Will be normalized to a function
     *      upon Store construction. If there is no natural id to select/generate, you can use
     *      `XH.genId` to generate a unique id on the fly. NOTE that in this case, grids and other
     *      components bound to this store will not be able to maintain record state across reloads.
     * @param {function} [c.processRawData] - function to run on each individual data object
     *      presented to loadData() prior to creating a Record from that object. This function
     *      must return an object, cloning the original object if edits are necessary.
     * @param {(Filter|*|*[])} [c.filter] - one or more filters or configs to create one.  If an
     *      array, a single 'AND' filter will be created.
     * @param {boolean} [c.filterIncludesChildren] - true if all children of a passing record should
     *      also be considered passing (default false).
     * @param {boolean} [c.loadTreeData] - true to load hierarchical/tree data. When this flag is
     *      true, the children property on raw data objects will be used to load child records.
     *      (default true).
     * @param {boolean} [c.loadRootAsSummary] - true to treat the root node in hierarchical data as
     *      the summary record (default false).
     * @param {boolean} [c.freezeData] - true to freeze the internal data object of the record.
     *      May be set to false to maximize performance.  Note that the internal data of the record
     *      should in all cases be considered immutable (default true).
     * @param {boolean} [c.idEncodesTreePath] - set to true to indicate that the id for a record
     *      implies a fixed position of the record within the any tree hierarchy.  May be set to
     *      true to maximize performance (default false).
     * @param {Object} [c.experimental] - flags for experimental features. These features are
     *     designed for early client-access and testing, but are not yet part of the Hoist API.
     * @param {Object[]} [c.data] - source data to load.
     */
    constructor({
        fields,
        fieldDefaults = {},
        idSpec = 'id',
        processRawData = null,
        filter = null,
        filterIncludesChildren = false,
        loadTreeData = true,
        loadRootAsSummary = false,
        freezeData = true,
        idEncodesTreePath = false,
        experimental,
        data
    }) {
        super();
        makeObservable(this);
        this.experimental = this.parseExperimental(experimental);
        this.fields = this.parseFields(fields, fieldDefaults);
        this.idSpec = isString(idSpec) ? (data) => data[idSpec] : idSpec;
        this.processRawData = processRawData;
        this.filter = parseFilter(filter);
        this.filterIncludesChildren = filterIncludesChildren;
        this.loadTreeData = loadTreeData;
        this.loadRootAsSummary = loadRootAsSummary;
        this.freezeData = freezeData;
        this.idEncodesTreePath = idEncodesTreePath;
        this.lastUpdated = Date.now();

        this.resetRecords();

        this._dataDefaults = this.createDataDefaults();
        this._fieldMap = this.createFieldMap();
        if (data) this.loadData(data);
    }

    /** Remove all records from the store. Equivalent to calling `loadData([])`. */
    @action
    clear() {
        this.loadData([]);
    }

    /**
     * Load a new and complete dataset, replacing any/all pre-existing Records as needed.
     *
     * If raw data objects have a `children` property, it will be expected to be an array and its
     * items will be recursively processed into child Records, each created with a pointer to its
     * parent's newly assigned Record ID.
     *
     * Note that this process will re-use pre-existing Record object instances if they are present
     * in the new dataset (as identified by their ID), contain the same data, and occupy the same
     * place in any hierarchy across old and new loads. This is to maximize the ability of
     * downstream consumers (e.g. ag-Grid) to recognize Records that have not changed and do not
     * need to be re-evaluated / re-rendered.
     *
     * Summary data can be provided via `rawSummaryData` or as the root data if the Store was
     * created with its `loadRootAsSummary` flag set to true.
     *
     * @param {Object[]} rawData - source data to load
     * @param {Object} [rawSummaryData] - source data for an optional summary record, representing
     *      a custom aggregation to show as a "grand total" for the dataset, if desired.
     */
    @action
    loadData(rawData, rawSummaryData) {
        withShortDebug('loadData', () => {
            // Extract rootSummary if loading non-empty data[] (i.e. not clearing) and loadRootAsSummary
            if (rawData.length !== 0 && this.loadRootAsSummary) {
                throwIf(
                    rawData.length !== 1 || rawSummaryData,
                    'Incorrect call to loadData with loadRootAsSummary=true. Summary data should be in a single root node with top-level row data as its children.'
                );
                rawSummaryData = rawData[0];
                rawData = rawData[0].children ?? [];
            }

            const records = this.createRecords(rawData, null);
            this._committed = this._current = this._committed.withNewRecords(records);
            this.rebuildFiltered();

            this.summaryRecord = rawSummaryData ?
                this.createRecord(rawSummaryData, null, true) :
                null;

            this.lastLoaded = this.lastUpdated = Date.now();
        }, this);
    }

    /**
     * Add, update, or delete Records in this Store. Note that objects passed to this method
     * for adds and updates should have all the raw source data required to create those Records -
     * i.e. they should be in the same form as when passed to `loadData()`. The added/updated
     * source data will be run through this Store's `idSpec` and `processRawData` functions.
     *
     * Adds can also be provided as an object of the form `{rawData, parentId}` to add new Records
     * under a known, pre-existing parent Record. {@see StoreTransaction} for more details.
     *
     * Unlike `loadData()`, existing Records that are *not* included in this update transaction
     * will be left in place and as is.
     *
     * Records loaded or removed via this method will be considered to be "committed", with the
     * expectation that inputs to this method were provided by the server or other data source of
     * record. For modifying particular fields on existing Records, see `modifyRecords()`. For local
     * adds/removes not sourced from the server, see `addRecords()` and `removeRecords()`. Those
     * APIs will modify the current RecordSet but leave those changes in an uncommitted state.
     *
     * @param {(Object[]|StoreTransaction)} rawData - data changes to process. If provided as an
     *      array, rawData will be processed into adds and updates, with updates determined by
     *      matching existing records by ID.
     * @returns {Object} - changes applied, or null if no record changes were made.
     */
    @action
    updateData(rawData) {
        return withShortDebug('updateData', () => {

            if (isEmpty(rawData)) return null;

            const changeLog = {};

            // Build a transaction object out of a flat list of adds and updates
            let rawTransaction = null;
            if (isArray(rawData)) {
                const update = [], add = [];
                rawData.forEach(it => {
                    const recId = this.idSpec(it);
                    if (this.getById(recId)) {
                        update.push(it);
                    } else {
                        add.push(it);
                    }
                });

                rawTransaction = {update, add};
            } else {
                rawTransaction = rawData;
            }

            const {update, add, remove, rawSummaryData, ...other} = rawTransaction;
            throwIf(!isEmpty(other), 'Unknown argument(s) passed to updateData().');

            // 1) Pre-process updates and adds into Records
            let updateRecs, addRecs;
            if (update) {
                updateRecs = update.map(it => {
                    const recId = this.idSpec(it),
                        rec = this.getOrThrow(
                            recId,
                            'In order to update grid data, records must have stable ids. Note: XH.genId() will not provide such ids.'
                        ),
                        parent = rec.parent,
                        isSummary = recId === this.summaryRecord?.id;
                    return this.createRecord(it, parent, isSummary);
                });
            }
            if (add) {
                addRecs = new Map();
                add.forEach(it => {
                    if (it.hasOwnProperty('rawData') && it.hasOwnProperty('parentId')) {
                        const parent = this.getOrThrow(it.parentId);
                        this.createRecords([it.rawData], parent, addRecs);
                    } else {
                        this.createRecords([it], null, addRecs);
                    }
                });
            }

            // 2) Pre-process summary record, peeling it out of updates if needed
            const {summaryRecord} = this;
            let summaryUpdateRec;
            if (summaryRecord) {
                [summaryUpdateRec] = lodashRemove(updateRecs, {id: summaryRecord.id});
            }

            if (!summaryUpdateRec && rawSummaryData) {
                summaryUpdateRec = this.createRecord(rawSummaryData, null, true);
            }

            if (summaryUpdateRec) {
                this.summaryRecord = summaryUpdateRec;
                changeLog.summaryRecord = this.summaryRecord;
            }

            // 3) Apply changes
            let rsTransaction = {};
            if (!isEmpty(updateRecs)) rsTransaction.update = updateRecs;
            if (!isEmpty(addRecs)) rsTransaction.add = Array.from(addRecs.values());
            if (!isEmpty(remove)) rsTransaction.remove = remove;

            if (!isEmpty(rsTransaction)) {

                // Apply updates to the committed RecordSet - these changes are considered to be
                // sourced from the server / source of record and are coming in as committed.
                this._committed = this._committed.withTransaction(rsTransaction);

                if (this.isModified) {
                    // If this store had pre-existing local modifications, apply the updates over that
                    // local state. This might (or might not) effectively overwrite those local changes,
                    // so we normalize against the newly updated committed state to verify if any local
                    // modifications remain.
                    this._current = this._current.withTransaction(rsTransaction).normalize(this._committed);
                } else {
                    // Otherwise, the updated RecordSet is both current and committed.
                    this._current = this._committed;
                }

                this.rebuildFiltered();
                Object.assign(changeLog, rsTransaction);
            }

            if (!isEmpty(changeLog)) {
                this.lastUpdated = Date.now();
            }

            return !isEmpty(changeLog) ? changeLog : null;
        }, this);
    }

    /**
     * Re-runs the Filter on the current data. Applications only need to call this method if
     * the state underlying the filter, other than the record data itself, has changed. Store will
     * re-filter automatically whenever Record data is updated or modified.
     */
    refreshFilter() {
        this.rebuildFiltered();
    }

    /**
     * Add new Records to this Store in a local, uncommitted state - i.e. with data that has yet to
     * be persisted back to, or sourced from, the server or other data source of record.
     *
     * Note that data objects passed to this method must include a unique ID - callers can generate
     * one with `XH.genId()` if no natural ID can be produced locally on the client.
     *
     * For Record additions that originate from the server, call `updateData()` instead.
     *
     * @param {(Object[]|Object)} data - source data for new Record(s). Note that this data will
     *      *not* be processed by this Store's `processRawData` or `idSpec` functions, but will be
     *      parsed and potentially transformed according to this Store's Field definitions.
     * @param {(string|number)} [parentId] - ID of the pre-existing parent Record under which this
     *      new Record should be added, if any.
     */
    @action
    addRecords(data, parentId) {
        data = castArray(data);
        if (isEmpty(data)) return;

        const addRecs = data.map(it => {
            const {id} = it;
            throwIf(isNil(id), `Must provide 'id' property for new records.`);
            throwIf(this.getById(id), `Duplicate id '${id}' provided for new record.`);

            const parsedData = this.parseRaw(it),
                parent = this.getById(parentId);

            return new Record({id, data: parsedData, store: this, parent, committedData: null});
        });

        this._current = this._current.withTransaction({add: addRecs});
        this.rebuildFiltered();
    }

    /**
     * Remove Records from the Store in a local, uncommitted state - i.e. when queuing up a set of
     * deletes on the client to be flushed back to the server at a later time.
     *
     * For Record deletions that originate from the server, call `updateData()` instead.
     *
     * @param {(number[]|string[]|Record[])} records - list of Record IDs or Records to remove
     */
    @action
    removeRecords(records) {
        records = castArray(records);
        if (isEmpty(records)) return;

        const idsToRemove = records.map(it => (it instanceof Record) ? it.id : it);

        this._current = this._current
            .withTransaction({remove: idsToRemove})
            .normalize(this._committed);

        this.rebuildFiltered();
    }

    /**
     * Modify individual Record field values in a local, uncommitted state - i.e. when updating a
     * Record or Records via an inline grid editor or similar control.
     *
     * This method accepts partial updates for any Records to be modified; modifications need only
     * include the Record ID and any fields that have changed.
     *
     * For Record updates that originate from the server, call `updateData()` instead.
     *
     * @param {(Object[]|Object)} modifications - field-level modifications to apply to existing
     *      Records in this Store. Each object in the list must have an `id` property identifying
     *      the Record to modify, plus any other properties with updated field values to apply,
     *      e.g. `{id: 4, quantity: 100}, {id: 5, quantity: 99, customer: 'bob'}`.
     */
    @action
    modifyRecords(modifications) {
        modifications = castArray(modifications);
        if (isEmpty(modifications)) return;

        const updateRecs = new Map();
        let hadDupes = false;
        modifications.forEach(mod => {
            let {id} = mod;

            // Ignore multiple updates for the same record - we are updating this Store in a
            // transaction after processing all modifications, so this method is not currently setup
            // to process more than one update for a given rec at a time.
            if (updateRecs.has(id)) {
                hadDupes = true;
                return;
            }

            const currentRec = this.getOrThrow(id),
                updatedData = this.parseUpdate(currentRec.data, mod);

            const updatedRec = new Record({
                id: currentRec.id,
                raw: currentRec.raw,
                data: updatedData,
                parent: currentRec.parent,
                store: currentRec.store,
                committedData: currentRec.committedData
            });

            if (!equal(currentRec.data, updatedRec.data)) {
                updateRecs.set(id, updatedRec);
            }
        });

        if (isEmpty(updateRecs)) return;

        warnIf(hadDupes, 'Store.modifyRecords() called with multiple updates for the same Records. Only the first modification for each Record was processed.');

        this._current = this._current
            .withTransaction({update: Array.from(updateRecs.values())});

        this.rebuildFiltered();
    }

    /**
     * Revert all changes made to the specified Records since they were last committed.
     *
     * This restores these Records to the state they were in when last loaded into this Store via
     * `loadData()` or `updateData()`, undoing any local modifications that might have been applied.
     *
     * @param {(number[]|string[]|Record[])} records - Record IDs or instances to revert
     */
    @action
    revertRecords(records) {
        records = castArray(records);
        if (isEmpty(records)) return;

        records = records.map(it => (it instanceof Record) ? it : this.getOrThrow(it));

        this._current = this._current
            .withTransaction({update: records.map(it => this.getCommittedOrThrow(it.id))})
            .normalize(this._committed);

        this.rebuildFiltered();
    }

    /**
     * Revert all changes made to the Store since data was last committed.
     *
     * This restores all Records to the state they were in when last loaded into this Store via
     * `loadData()` or `updateData()`, undoing any local modifications that might have been applied,
     * removing any uncommitted records added locally, and restoring any uncommitted deletes.
     */
    @action
    revert() {
        this._current = this._committed;
        this.rebuildFiltered();
    }

    /**
     * Get a specific Field by name.
     * @param {string} name - field name to locate.
     * @return {Field}
     */
    getField(name) {
        return this.fields.find(it => it.name === name);
    }

    /** @return {string[]} */
    get fieldNames() {
        return this.fields.map(it => it.name);
    }

    /**
     * Records in this store, respecting any filter (if applied).
     * @return {Record[]}
     */
    get records() {
        return this._filtered.list;
    }

    /**
     * All records in this store, unfiltered.
     * @return {Record[]}
     */
    get allRecords() {
        return this._current.list;
    }

    /**
     * All records that were originally loaded into this store.
     * @return {Record[]}
     */
    get committedRecords() {
        return this._committed.list;
    }

    /**
     * Records added locally which have not been committed.
     * @returns {Record[]}
     */
    get addedRecords() {
        return this.allRecords.filter(it => it.isAdd);
    }

    /**
     * Records removed locally which have not been committed.
     * @returns {Record[]}
     */
    get removedRecords() {
        return differenceBy(this.committedRecords, this.allRecords, 'id');
    }

    /**
     * Records modified locally since they were last loaded.
     * @returns {Record[]}
     */
    get modifiedRecords() {
        return this.allRecords.filter(it => it.isModified);
    }

    /**
     * Root records in this store, respecting any filter (if applied).
     * If this store is not hierarchical, this will be identical to 'records'.
     *
     * @return {Record[]}
     */
    get rootRecords() {
        return this._filtered.rootList;
    }

    /**
     * Root records in this store, unfiltered.
     * If this store is not hierarchical, this will be identical to 'allRecords'.
     *
     * @return {Record[]}
     */
    get allRootRecords() {
        return this._current.rootList;
    }

    /** @returns {boolean} - true if the store has changes which need to be committed. */
    get isModified() {
        return this._current !== this._committed;
    }

    /**
     * Set a filter on this store.
     *
     * @param {(Filter|*|*[])} filter - one or more filters or configs to create one.  If an
     *      array, a single 'AND' filter will be created.
     */
    @action
    setFilter(filter) {
        filter = parseFilter(filter);
        if (this.filter != filter && !this.filter?.equals(filter)) {
            this.filter = filter;
            this.rebuildFiltered();
        }

        if (!filter) this.setXhFilterText(null);
    }

    @action
    setFilterIncludesChildren(val) {
        this.filterIncludesChildren = val;
        this.rebuildFiltered();
    }

    /** Convenience method to clear the Filter applied to this store. */
    clearFilter() {
        this.setFilter(null);
    }

    /**
     *
     * @param {(Record|string|number)} recOrId
     * @return {boolean} - true if the Record is in the store, but currently excluded by a filter.
     *      False if the record is either not in the Store at all, or not filtered out.
     */
    recordIsFiltered(recOrId) {
        const id = recOrId.isRecord ? recOrId.id : recOrId;
        return !this.getById(id, true) && !!this.getById(id, false);
    }

    /**
     * Set whether the root should be loaded as summary data in loadData().
     * @param {boolean} loadRootAsSummary
     */
    setLoadRootAsSummary(loadRootAsSummary) {
        this.loadRootAsSummary = loadRootAsSummary;
    }

    /** @returns {number} - the count of the filtered records in the store. */
    get count() {
        return this._filtered.count;
    }

    /** @returns {number} - the count of all records in the store. */
    get allCount() {
        return this._current.count;
    }

    /** @returns {number} - the count of the filtered root records in the store. */
    get rootCount() {
        return this._filtered.rootCount;
    }

    /** @returns {number} - the count of all root records in the store. */
    get allRootCount() {
        return this._current.rootCount;
    }

    /** @returns {boolean} - true if the store is empty after filters have been applied */
    get empty() {
        return this._filtered.empty;
    }

    /** @returns {boolean} - true if the store is empty before filters have been applied */
    get allEmpty() {
        return this._current.empty;
    }

    /**
     * Get a record by ID, or null if no matching record found.
     *
     * @param {(string|number)} id
     * @param {boolean} [respectFilter] - false (default) to return a Record with the given
     *      ID even if an active filter is excluding it from the primary `records` collection.
     *      True to restrict matches to this Store's post-filter Record collection only.
     * @return {Record}
     */
    getById(id, respectFilter = false) {
        if (isNil(id)) return null;
        if (id === this.summaryRecord?.id) return this.summaryRecord;

        const rs = respectFilter ? this._filtered : this._current;
        return rs.getById(id);
    }

    /**
     * Get children records for a record.
     *
     * See also the 'children' and 'allChildren' properties on Record - those getters will likely
     * be more convenient for most app-level callers.
     *
     * @param {(string|number)} id - id of record to be queried.
     * @param {boolean} [respectFilter] - true to skip records excluded by any active filter.
     * @return {Record[]}
     */
    getChildrenById(id, respectFilter = false) {
        const rs = respectFilter ? this._filtered : this._current,
            ret = rs.childrenMap.get(id);
        return ret ? ret : [];
    }

    /**
     * Get descendant records for a record.
     *
     * See also the 'descendants' and 'allDescendants' properties on Record - those getters will
     * likely be more convenient for most app-level callers.
     *
     * @param {(string|number)} id - id of record to be queried.
     * @param {boolean} [respectFilter] - true to skip records excluded by any active filter.
     * @return {Record[]}
     */
    getDescendantsById(id, respectFilter = false) {
        const rs = respectFilter ? this._filtered : this._current,
            ret = rs.getDescendantsById(id);
        return ret ? ret : [];
    }

    /**
     * Get ancestor records for a record.
     *
     * See also the 'ancestors' and 'allAncestors' properties on Record - those getters will likely
     * be more convenient for most app-level callers.
     *
     * @param {(string|number)} id - id of record to be queried.
     * @param {boolean} [respectFilter] - true to skip records excluded by any active filter.
     * @return {Record[]}
     */
    getAncestorsById(id, respectFilter = false) {
        const rs = respectFilter ? this._filtered : this._current,
            ret = rs.getAncestorsById(id);
        return ret ? ret : [];
    }

    /** @return {boolean} - true if the store is confirmed to be Valid. */
    get isValid() {
        return this.validator.isValid;
    }

    /** @return {boolean} - true if the store is confirmed to be NotValid. */
    get isNotValid() {
        return this.validator.isNotValid;
    }

    /** @returns {Promise<boolean>} - Recompute validations for all records and return true if the store is valid. */
    async validateAsync() {
        return this.validator.validateAsync();
    }

    /** Destroy this store, cleaning up any resources used. */
    destroy() {}

    //--------------------
    // For Implementations
    //--------------------
    get defaultFieldClass() {
        return Field;
    }

    //------------------------
    // Private Implementation
    //------------------------
<<<<<<< HEAD
    getOrThrow(id) {
=======
    getOrThrow(id, errorMsg) {
>>>>>>> 4f6b78d5
        const ret = this.getById(id);
        if (ret) return ret;

        let msg = `Could not find record with id '${id}'.`;
        if (errorMsg) msg += ` ${errorMsg}`;
        throw XH.exception(msg);
    }

    getCommittedOrThrow(id) {
        const ret = this._committed.getById(id);
        throwIf(!ret, `Could not find committed record with id '${id}'`);
        return ret;
    }

    resetRecords() {
        this._committed = this._current = this._filtered = new RecordSet(this);
        this.summaryRecord = null;
    }

    parseFields(fields, defaults) {
        const ret = fields.map(f => {
            if (f instanceof Field) return f;

            if (isString(f)) f = {name: f};

            if (!isEmpty(defaults)) {
                f = defaultsDeep({}, f, defaults);
            }

            return new this.defaultFieldClass(f);
        });

        throwIf(
            ret.some(it => it.name === 'id'),
            `Applications should not specify a field for the id of a record. An id property is created
            automatically for all records. See Store.idSpec for more info.`
        );
        return ret;
    }

    @action
    rebuildFiltered() {
        this._filtered = this._current.withFilter(this.filter);
    }

    //---------------------------------------
    // Record Generation
    //---------------------------------------
    createRecord(raw, parent, isSummary) {
        const {processRawData} = this;

        let data = raw;
        if (processRawData) {
            data = processRawData(raw);
            throwIf(!data, 'Store.processRawData should return an object. If writing/editing, be sure to return a clone!');
        }

        // Note idSpec run against raw data here.
        const id = this.idSpec(raw);

        data = this.parseRaw(data);
        const ret = new Record({id, data, raw, parent, store: this, isSummary});

        // Finalize summary only.  Non-summary finalized by RecordSet
        if (isSummary) ret.finalize();

        return ret;
    }

    createRecords(rawData, parent, recordMap = new Map()) {
        const {loadTreeData} = this;
        rawData.forEach(raw => {
            const rec = this.createRecord(raw, parent),
                {id} = rec;

            throwIf(
                recordMap.has(id),
                `ID ${id} is not unique. Use the 'Store.idSpec' config to resolve a unique ID for each record.`
            );

            recordMap.set(id, rec);

            if (loadTreeData && raw.children) {
                this.createRecords(raw.children, rec, recordMap);
            }
        });
        return recordMap;
    }

    parseRaw(data) {
        // a) create/prepare the data object
        const ret = Object.create(this._dataDefaults);

        // b) apply parsed data as needed.
        const {_fieldMap} = this;
        forIn(data, (raw, name) => {
            const field = _fieldMap.get(name);
            if (field) {
                const val = field.parseVal(raw);
                if (val !== field.defaultValue) {
                    ret[name] = val;
                }
            }
        });

        return ret;
    }

    parseUpdate(data, update) {
        const {_fieldMap} = this;

        // a) clone the existing object
        const ret = Object.create(this._dataDefaults);
        Object.assign(ret, data);

        // b) apply changes
        forIn(update, (raw, name) => {
            const field = _fieldMap.get(name);
            if (field) {
                const val = field.parseVal(raw);
                if (val !== field.defaultValue) {
                    ret[name] = val;
                } else {
                    delete ret[name];
                }
            }
        });

        return ret;
    }

    createDataDefaults() {
        const ret = {};
        this.fields.forEach(({name, defaultValue}) => ret[name] = defaultValue);
        return ret;
    }

    createFieldMap() {
        const ret = new Map();
        this.fields.forEach(r => ret.set(r.name, r));
        return ret;
    }

    parseExperimental(experimental) {
        apiRemoved(experimental?.shareDefaults, 'shareDefaults');
        return {
            ...XH.getConf('xhStoreExperimental', {}),
            ...experimental
        };
    }
}

//---------------------------------------------------------------------
// Iterate over the properties of a raw data/update  object.
// Does *not* do ownProperty check, faster than lodash forIn/forOwn
//-------------------------------------------------------------------
function forIn(obj, fn) {
    for (let key in obj) {
        fn(obj[key], key);
    }
}

/**
 * @typedef {Object} StoreTransaction - object representing data changes to perform on a Store's
 *      committed record set in a single transaction.
 * @property {Object[]} [update] - list of raw data objects representing records to be updated.
 *      Updates must be matched to existing records by id in order to be applied. The form of the
 *      update objects should be the same as presented to loadData(), with the exception that any
 *      children property will be ignored, and any existing children for the record being updated
 *      will be preserved. If the record is a child, the new updated instance will be assigned to
 *      the same parent. (Meaning: parent/child relationships *cannot* be modified via updates.)
 * @property {Object[]} [add] - list of raw data representing records to be added, Each top-level
 *      item in the array must be either a rawData object of the form passed to loadData or
 *      a wrapper object of the form `{parentId: x, rawData: {}}`, where `parentId` provides
 *      a pointer to the intended parent if the record is not to be added to the root. The rawData
 *      *can* include a children property that will be processed into new child records.
 *      (Meaning: adds can be used to add new branches to the tree.)
 * @property {(string[]|number[])} [remove] - list of ids representing records to be removed.
 *      Any descendents of these records will also be removed.
 * @property {Object} [rawSummaryData] - update to the dedicated summary row for this store.
 *      If the store has its `loadRootAsSummary` flag set to true, the summary record should
 *      instead be provided via the `update` property.
 */<|MERGE_RESOLUTION|>--- conflicted
+++ resolved
@@ -746,11 +746,7 @@
     //------------------------
     // Private Implementation
     //------------------------
-<<<<<<< HEAD
-    getOrThrow(id) {
-=======
     getOrThrow(id, errorMsg) {
->>>>>>> 4f6b78d5
         const ret = this.getById(id);
         if (ret) return ret;
 
