--- conflicted
+++ resolved
@@ -5,16 +5,10 @@
  * Copyright © 2018 Extremely Heavy Industries Inc.
  */
 import {Component} from 'react';
-<<<<<<< HEAD
 import {castArray} from 'lodash';
-import {XH, hoistComponent, elemFactory} from 'hoist/core';
-import {frame, div} from 'hoist/layout';
-import {toJS} from 'hoist/mobx';
-=======
 import {hoistComponent, elemFactory} from 'hoist/core';
 import {frame, div} from 'hoist/layout';
 import {asArray} from 'hoist/utils/JsUtils';
->>>>>>> 5837a8c5
 import {Ref} from 'hoist/utils/Ref';
 import Highcharts from 'highcharts/highstock';
 import {merge, clone} from 'lodash';
