/*
 * This file belongs to Hoist, an application development toolkit
 * developed by Extremely Heavy Industries (www.xh.io | info@xh.io)
 *
 * Copyright © 2019 Extremely Heavy Industries Inc.
 */
import {HoistModel, managed, RouteSupport, XH} from '@xh/hoist/core';
import {RootRefreshContextModel} from '@xh/hoist/core/refresh';
import {observable, action} from '@xh/hoist/mobx';
import {PendingTaskModel} from '@xh/hoist/utils/async';
import {isBoolean, isString, isEmpty} from 'lodash';
import {AppState} from '../core/AppState';
import {ExceptionHandler} from '../core/ExceptionHandler';
import {RouterModel} from '../core/RouterModel';
import {wait} from '../promise';
import {WindowService} from '../svc/WindowService';
import {throwIf} from '../utils/js';

import {AboutDialogModel} from './AboutDialogModel';
import {ExceptionDialogModel} from './ExceptionDialogModel';
import {OptionsDialogModel} from './OptionsDialogModel';
import {FeedbackDialogModel} from './FeedbackDialogModel';
import {ImpersonationBarModel} from './ImpersonationBarModel';
import {MessageSourceModel} from './MessageSourceModel';
import {ToastSourceModel} from './ToastSourceModel';
import {ThemeModel} from './ThemeModel';
import {
    AutoRefreshService,
    ConfigService,
    EnvironmentService,
    FetchService,
    GridExportService,
    IdentityService,
    IdleService,
    LocalStorageService,
    PrefService,
    TrackService,
    WebSocketService
} from '@xh/hoist/svc';

/**
 *  Root object for Framework GUI State.
 */
@HoistModel
export class AppContainerModel {

    _initCalled = false;

    /** @member {AppSpec} */
    appSpec;

    //---------------------------
    // Services
    //---------------------------
    installedServices = {};

    //------------
    // Sub-models
    //------------
    @managed aboutDialogModel = new AboutDialogModel();
    @managed exceptionDialogModel = new ExceptionDialogModel();
    @managed optionsDialogModel = new OptionsDialogModel();
    @managed feedbackDialogModel = new FeedbackDialogModel();
    @managed impersonationBarModel = new ImpersonationBarModel();
    @managed messageSourceModel = new MessageSourceModel();
    @managed toastSourceModel = new ToastSourceModel();
    @managed themeModel = new ThemeModel();
    @managed refreshContextModel = new RootRefreshContextModel();

    @managed routerModel = new RouterModel();

    //---------------------------
    // Other State
    //---------------------------
    exceptionHandler = new ExceptionHandler();

    /** State of app - see AppState for valid values. */
    @observable appState = AppState.PRE_AUTH;

    /** Currently authenticated user. */
    @observable authUsername = null;

    /**
     * Tracks globally loading promises.
     * Link any async operations that should mask the entire application to this model.
     */
    @managed
    appLoadModel = new PendingTaskModel({mode: 'all'});

<<<<<<< HEAD
    /** Updated App version available, as reported by server. */
    @observable updateVersion = null;

    /** Text to show if initial auth check fails. */
    @observable accessDeniedMessage = null;

    constructor(appSpec) {
        this.appSpec = appSpec;

        this.addReaction({
            track: () => this.themeModel.darkTheme,
            run: (value) => {
                const classList = document.body.classList;
                classList.toggle('xh-dark', value);
                classList.toggle('bp3-dark', value);
            }
        });
    }

=======
    init() {
        const models = [
            this.aboutDialogModel,
            this.exceptionDialogModel,
            this.optionsDialogModel,
            this.feedbackDialogModel,
            this.impersonationBarModel,
            this.messageSourceModel,
            this.toastSourceModel,
            this.themeModel,
            this.appLoadModel,
            this.refreshContextModel
        ];
        models.forEach(it => {
            if (it.init) it.init();
        });
    }

    /** Updated App version available, as reported by server. */
    @observable updateVersion = null;

>>>>>>> c3db3bf5
    /**
     * Show the update toolbar prompt. Called by EnvironmentService when the server reports that a
     * new (or at least different) version is available and the user should be prompted.
     *
     * @param {string} updateVersion - latest version available on server.
     */
    @action
    showUpdateBar(updateVersion) {
        this.updateVersion = updateVersion;
    }
<<<<<<< HEAD

    /**
     * Show text denying basic access to app.
     *
     * @param {string} msg - text to be shown.
     */
    @action
    showAccessDenied(msg) {
        this.accessDeniedMessage = msg;
    }

    /**
     * Called when application container first mounted in order to trigger initial
     * authentication and initialization of framework and application.
     *
     * Not intended for application use.
     */
    async initAsync() {
        // Avoid multiple calls, which can occur if AppContainer remounted.
        if (this._initCalled) return;
        this._initCalled = true;

        const S = AppState,
            {appSpec} = this;

        if (appSpec.trackAppLoad) this.trackLoad();

        // Add xh-app and platform classes to body element to power Hoist CSS selectors.
        const platformCls = XH.isMobile ? 'xh-mobile' : 'xh-desktop';
        document.body.classList.add('xh-app', platformCls);

        try {
            await XH.installServicesAsync(FetchService);
            await XH.installServicesAsync(TrackService);

            // Special handling for EnvironmentService, which makes the first fetch back to the Grails layer.
            // For expediency, we assume that if this trivial endpoint fails, we have a connectivity problem.
            try {
                await XH.installServicesAsync(EnvironmentService);
            } catch (e) {
                const pingURL = XH.isDevelopmentMode ?
                    `${XH.baseUrl}ping` :
                    `${window.location.origin}${XH.baseUrl}ping`;

                throw XH.exception({
                    name: 'UI Server Unavailable',
                    message: `Client cannot reach UI server.  Please check UI server at the following location: ${pingURL}`,
                    detail: e.message
                });
            }

            this.setAppState(S.PRE_AUTH);

            // Check if user has already been authenticated (prior login, SSO)...
            const userIsAuthenticated = await this.getAuthStatusFromServerAsync();

            // ...if not, throw in SSO mode (unexpected error case) or trigger a login prompt.
            if (!userIsAuthenticated) {
                throwIf(appSpec.isSSO, 'Failed to authenticate user via SSO.');
                this.setAppState(S.LOGIN_REQUIRED);
                return;
            }

            // ...if so, continue with initialization.
            await this.completeInitAsync();

        } catch (e) {
            this.setAppState(S.LOAD_FAILED);
            this.handleException(e, {requireReload: true});
        }
    }

    //--------------------------
    // Exception Support
    //--------------------------
    /**
     * Handle an exception.
     *
     * This method may be called by applications in order to provide logging, reporting,
     * and display of exceptions.  It it typically called directly in catch() blocks.
     *
     * This method is an alias for ExceptionHandler.handleException(). See that method for more
     * information about available options.
     *
     * See also Promise.catchDefault(). That method will delegate its arguments to this method
     * and provides a more convenient interface for Promise-based code.
     */
    handleException(exception, options) {
        return this.exceptionHandler.handleException(exception, options);
    }

    //------------------------
    // Implementation
    //------------------------

    /**
     * Complete initialization. Called after the client has confirmed that the user is generally
     * authenticated and known to the server (regardless of application roles at this point).
     * Used by framework.
     *
     * Not intended for application use.
     */
    @action
    async completeInitAsync() {
        const S = AppState;

        this.setAppState(S.INITIALIZING);
        try {
            await XH.installServicesAsync(IdentityService);
            await XH.installServicesAsync(LocalStorageService);
            await XH.installServicesAsync(PrefService, ConfigService);
            await XH.installServicesAsync(
                AutoRefreshService, IdleService, GridExportService, WebSocketService, WindowService
            );
            this.initModels();

            // Delay to workaround hot-reload styling issues in dev.
            await wait(XH.isDevelopmentMode ? 300 : 1);

            const access = this.checkAccess();
            if (!access.hasAccess) {
                this.showAccessDenied(access.message || 'Access denied.');
                this.setAppState(S.ACCESS_DENIED);
                return;
            }

            const {model: modelClass, services} = this.appSpec;
            this.appModel = new modelClass();

            if (!isEmpty(services)) {
                await XH.installServicesAsync(...services);
            }

            if (this.appModel.initAsync) await this.appModel.initAsync();
            this.startRouter();
            this.startOptionsDialog();
            this.setAppState(S.RUNNING);
        } catch (e) {
            this.setAppState(S.LOAD_FAILED);
            this.handleException(e, {requireReload: true});
        }
    }

    /**
     * Transition the application state.
     * Used by framework. Not intended for application use.
     *
     * @param {AppState} appState - state to transition to.
     */
    @action
    setAppState(appState) {
        if (this.appState != appState) {
            this.appState = appState;
        }
    }

    initModels() {
        const models = [
            this.aboutDialogModel,
            this.exceptionDialogModel,
            this.optionsDialogModel,
            this.feedbackDialogModel,
            this.impersonationBarModel,
            this.loginPanelModel,
            this.messageSourceModel,
            this.toastSourceModel,
            this.themeModel,
            this.appLoadModel,
            this.refreshContextModel
        ];
        models.forEach(it => {
            if (it.init) it.init();
        });
    }

    startRouter() {
        this.routerModel.addRoutes(RouteSupport.getRoutes());
        this.routerModel.router.start();
    }

    startOptionsDialog() {
        if (!this.appModel.getAppOptions) return;
        this.optionsDialogModel.setOptions(this.appModel.getAppOptions());
    }

    trackLoad() {
        let loadStarted = window._xhLoadTimestamp, // set in index.html
            loginStarted = null,
            loginElapsed = 0;

        const disposer = this.addReaction({
            track: () => this.appState,
            run: (state) => {
                const now = Date.now();
                switch (state) {
                    case AppState.RUNNING:
                        XH.track({
                            category: 'App',
                            msg: `Loaded ${XH.clientAppName}`,
                            elapsed: now - loadStarted - loginElapsed
                        });
                        disposer();
                        break;
                    case AppState.LOGIN_REQUIRED:
                        loginStarted = now;
                        break;
                    default:
                        if (loginStarted) loginElapsed = now - loginStarted;
                }
            }
        });
    }

    checkAccess() {
        const user = XH.getUser(),
            {checkAccess} = this.appSpec;

        if (isString(checkAccess)) {
            return user.hasRole(checkAccess) ?
                {hasAccess: true} :
                {hasAccess: false, message: `User needs the role "${checkAccess}" to access this application.`};
        } else {
            const ret = checkAccess(user);
            return isBoolean(ret) ? {hasAccess: ret} : ret;
        }
    }

    async getAuthStatusFromServerAsync() {
        return await XH.fetchService
            .fetchJson({url: 'xh/authStatus'})
            .then(r => r.authenticated)
            .catch(e => {
                // 401s normal / expected for non-SSO apps when user not yet logged in.
                if (e.httpStatus == 401) return false;
                // Other exceptions indicate e.g. connectivity issue, server down - raise to user.
                throw e;
            });
    }
=======
>>>>>>> c3db3bf5
}<|MERGE_RESOLUTION|>--- conflicted
+++ resolved
@@ -87,7 +87,6 @@
     @managed
     appLoadModel = new PendingTaskModel({mode: 'all'});
 
-<<<<<<< HEAD
     /** Updated App version available, as reported by server. */
     @observable updateVersion = null;
 
@@ -107,29 +106,6 @@
         });
     }
 
-=======
-    init() {
-        const models = [
-            this.aboutDialogModel,
-            this.exceptionDialogModel,
-            this.optionsDialogModel,
-            this.feedbackDialogModel,
-            this.impersonationBarModel,
-            this.messageSourceModel,
-            this.toastSourceModel,
-            this.themeModel,
-            this.appLoadModel,
-            this.refreshContextModel
-        ];
-        models.forEach(it => {
-            if (it.init) it.init();
-        });
-    }
-
-    /** Updated App version available, as reported by server. */
-    @observable updateVersion = null;
-
->>>>>>> c3db3bf5
     /**
      * Show the update toolbar prompt. Called by EnvironmentService when the server reports that a
      * new (or at least different) version is available and the user should be prompted.
@@ -140,7 +116,6 @@
     showUpdateBar(updateVersion) {
         this.updateVersion = updateVersion;
     }
-<<<<<<< HEAD
 
     /**
      * Show text denying basic access to app.
@@ -304,7 +279,6 @@
             this.optionsDialogModel,
             this.feedbackDialogModel,
             this.impersonationBarModel,
-            this.loginPanelModel,
             this.messageSourceModel,
             this.toastSourceModel,
             this.themeModel,
@@ -379,6 +353,4 @@
                 throw e;
             });
     }
-=======
->>>>>>> c3db3bf5
 }