/*
 * This file belongs to Hoist, an application development toolkit
 * developed by Extremely Heavy Industries (www.xh.io | info@xh.io)
 *
 * Copyright © 2020 Extremely Heavy Industries Inc.
 */
import {Exception} from '@xh/hoist/exception';
import {forOwn, isEmpty, isObject, isObjectLike, mixin, uniq, uniqBy} from 'lodash';
import _inflection from 'lodash-inflection';

mixin(_inflection);

/**
 * Return the first defined argument - intended to allow for multiple levels of fallback values or
 * expressions when evaluating function parameters or configuration object properties.
 */
export function withDefault(...args) {
    return args.find(it => it !== undefined);
}

/**
 * Recursively freeze an object, preventing future modifications. Not all objects are supported -
 * FREEZABLE_TYPES limits what we will attempt to freeze to a whitelist of types known to be safely
 * freezable without side effects. This avoids freezing other types of objects where this routine
 * could be problematic - e.g. application or library classes (such as `moment`!) which rely on
 * their internal state remaining mutable to function.
 */
const FREEZABLE_TYPES = new Set(['Object', 'Array', 'Map', 'Set']);
export function deepFreeze(obj) {
    if (!isObjectLike(obj) || !FREEZABLE_TYPES.has(obj.constructor.name)) return obj;

    const propNames = Object.getOwnPropertyNames(obj);
    for (const name of propNames) {
        deepFreeze(obj[name]);
    }

    return Object.freeze(obj);
}

/**
 * Output a shallow copy of an object up to a given depth, beyond which child objects will be
 * replaced by a placeholder string. Typically used prior to stringifying potentially recursive
 * or deeply nested objects.
 *
 * @param {Object} obj
 * @param {number} depth - maximum depth within the object tree that will be returned.
 */
export function trimToDepth(obj, depth) {
    if (depth < 1) return null;

    const ret = {};
    forOwn(obj, (val, key) => {
        if (isObject(val)) {
            val = depth > 1 ? trimToDepth(val, depth - 1) : '{...}';
        }
        ret[key] = val;
    });

    return ret;
}

/**
 * Determine if an object/value can be parsed successfully into JSON.
 * @param {*} obj
 * @returns {boolean}
 */
export function isJSON(obj) {
    try {
        JSON.parse(obj);
        return true;
    } catch (ignored) {
        return false;
    }
}

/**
 * Throw an exception if a condition evaluates as truthy.
 * @param {*} condition
 * @param {string} message
 */
export function throwIf(condition, message) {
    if (condition) {
        throw Exception.create(message);
    }
}

/**
<<<<<<< HEAD
 * Document and prevent usage of a removed parameter.
 *
 * @param {*} paramValue - value of the removed parameter.  If defined, this method will throw.
 * @param {string} paramName - the name of the removed parameter
 * @param {string} [message] - an additional message.  Can contain suggestions for alternatives.
 */
export function apiRemoved(paramValue, paramName, message = '') {
    throwIf(paramValue !== undefined, `The use of '${paramName}' is no longer supported. ${message}`);
}

/**
 * Document and warn on usage of a deprecated parameter.
 *
 * @param {*} paramValue - value of the deprecated parameter.  If defined, this method will warn.
 * @param {string} paramName - the name of the deprecated parameter
 * @param {string} [message] - an additional message.  Can contain suggestions for alternatives.
 */
export function apiDeprecated(paramValue, paramName, message = '') {
    warnIf(paramValue !== undefined, `The use of '${paramName}' has been deprecated. ${message}`);
}

/**
=======
>>>>>>> 1a52b831
 * Log a warning to the console if a condition evaluates as truthy.
 * @param {*} condition
 * @param {string} message
 */
export function warnIf(condition, message) {
    if (condition) {
        console.warn(message);
    }
}

/**
 * Log an error to the console if a condition evaluates as truthy.
 * @param {*} condition
 * @param {string} message
 */
export function errorIf(condition, message) {
    if (condition) {
        console.error(message);
    }
}

/**
 * Document and prevent usage of a removed parameter.
 *
 * @param {*} paramValue - value of the removed parameter.  If defined, this method will throw.
 * @param {string} paramName - the name of the removed parameter
 * @param {string} [message] - an additional message.  Can contain suggestions for alternatives.
 */
export function apiRemoved(paramValue, paramName, message = '') {
    throwIf(paramValue !== undefined, `The use of '${paramName}' is no longer supported. ${message}`);
}

/**
 * Document and warn on usage of a deprecated parameter.
 *
 * @param {*} paramValue - value of the deprecated parameter.  If defined, this method will warn.
 * @param {string} paramName - the name of the deprecated parameter
 * @param {string} [message] - an additional message.  Can contain suggestions for alternatives.
 */
export function apiDeprecated(paramValue, paramName, message = '') {
    warnIf(paramValue !== undefined, `The use of '${paramName}' has been deprecated. ${message}`);
}

/**
 * Throw an exception if the provided object or collection is empty, as per lodash isEmpty().
 * @link https://lodash.com/docs/latest#isEmpty
 *
 * @param {*} obj - object or array to test.
 * @param {string} [exceptionMessage] - error to throw if empty.
 */
export function ensureNotEmpty(obj, exceptionMessage) {
    exceptionMessage = withDefault(exceptionMessage,
        'The provided object or collection cannot be empty.');
    throwIf(isEmpty(obj), exceptionMessage);
}

/**
 * Throw an exception if an array contains any duplicate, non-unique items.
 *
 * @param {Array} arr - the array to test.
 * @param {string} [exceptionMessage] - error to throw if non-unique values found.
 */
export function ensureUnique(arr, exceptionMessage) {
    exceptionMessage = withDefault(exceptionMessage,
        'All items in the provided array must be unique.');
    throwIf(arr.length != uniq(arr).length, exceptionMessage);
}

/**
 * Throw an exception if an array contains any items with non-unique values for the provided key.
 *
 * @param {Array} arr - the array to test.
 * @param {string} uniqueKey - the property that must hold a unique value for each item.
 * @param {string} [exceptionMessage] - error to throw if non-unique values found.
 */
export function ensureUniqueBy(arr, uniqueKey, exceptionMessage) {
    exceptionMessage = withDefault(exceptionMessage,
        `Multiple items in the provided array have the same ${uniqueKey} - must be unique.`);
    throwIf(arr.length != uniqBy(arr, uniqueKey).length, exceptionMessage);
}

/**
 * Returns the singular version of the plural word passed to it.
 *
 * @param {string} string - the string to singularize.
 */
export function singularize(string) {
    return _inflection.singularize(string);
}

/**
 * Returns the plural version of the singular word passed to it.
 *
 * @param {string} string - the string to pluralize.
 * @param {int} [count] - if provided, will pluralize to match this number
 * @param {boolean} [includeCount] - include count in the output
 */
export function pluralize(string, count, includeCount) {
    return _inflection.pluralize(string, count, includeCount);
}

/**
 * Remove when lodash adds Set/Map support
 * @param {Set|Map} collection
 * @param {function} fn
 */
export function findIn(collection, fn) {
    for (let it of collection.values()) {
        if (fn(it)) return it;
    }

    return null;
}

/**
 * A function to be passed to `array.filter()` that excludes consecutive items that match the
 * provided predicate.  Matches that would ultimately appear at the start or end of the
 * filtered array are also removed.
 *
 * Useful for removing separators that have become extraneous when the items they were separating
 * have been removed.
 *
 * @returns {Function}
 */
export function filterConsecutive(predicate) {
    return (it, idx, arr) => {
        if (predicate(it)) {

            // Remove if first
            if (idx === 0) return false;

            // Remove if previous item also matches
            const prev = idx > 0 ? arr[idx - 1] : null;
            if (prev && predicate(prev)) return false;

            // Remove if last or *all* subsequent items also match
            if (arr.slice(idx + 1).every(predicate)) return false;
        }

        return true;
    };
}<|MERGE_RESOLUTION|>--- conflicted
+++ resolved
@@ -85,31 +85,6 @@
 }
 
 /**
-<<<<<<< HEAD
- * Document and prevent usage of a removed parameter.
- *
- * @param {*} paramValue - value of the removed parameter.  If defined, this method will throw.
- * @param {string} paramName - the name of the removed parameter
- * @param {string} [message] - an additional message.  Can contain suggestions for alternatives.
- */
-export function apiRemoved(paramValue, paramName, message = '') {
-    throwIf(paramValue !== undefined, `The use of '${paramName}' is no longer supported. ${message}`);
-}
-
-/**
- * Document and warn on usage of a deprecated parameter.
- *
- * @param {*} paramValue - value of the deprecated parameter.  If defined, this method will warn.
- * @param {string} paramName - the name of the deprecated parameter
- * @param {string} [message] - an additional message.  Can contain suggestions for alternatives.
- */
-export function apiDeprecated(paramValue, paramName, message = '') {
-    warnIf(paramValue !== undefined, `The use of '${paramName}' has been deprecated. ${message}`);
-}
-
-/**
-=======
->>>>>>> 1a52b831
  * Log a warning to the console if a condition evaluates as truthy.
  * @param {*} condition
  * @param {string} message
