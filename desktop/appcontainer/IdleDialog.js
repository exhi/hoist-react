/*
 * This file belongs to Hoist, an application development toolkit
 * developed by Extremely Heavy Industries (www.xh.io | info@xh.io)
 *
 * Copyright © 2019 Extremely Heavy Industries Inc.
 */

import {hoistComponent, XH} from '@xh/hoist/core';
import {Icon} from '@xh/hoist/icon';
import {message} from './Message';
import {div, img, p} from '@xh/hoist/cmp/layout';
import './IdleDialog.scss';
import idleImage from './IdleDialogImage.png';


/**
 * Default dialog to display when the app has suspended itself due to inactivity.
 * This display can be overridden by applications - {@see AppSpec.idleDialogClass}. *
 * @private
 */
<<<<<<< HEAD
export const [IdleDialog, idleDialog] = hoistComponent(props => {
    return message({
        model: {
            title: `${XH.clientAppName} is sleeping`,
            icon: Icon.moon(),
            message: div(
                img({
                    src: idleImage,
                    width: 300,
                    height: 180
                }),
                p('This application is sleeping due to inactivity.'),
                p('Please click below to reload it.')
            ),
            confirmProps: {
                text: "I'm back!",
                intent: 'primary',
                minimal: false,
                autoFocus: true
            },
            onConfirm: props.onReactivate
        },
        className: 'xh-idle-dialog'
    });
});
=======
export const IdleDialog = hoistComponent(
    (props) => {
        return message({
            model: {
                title: `${XH.clientAppName} is sleeping`,
                icon: Icon.moon(),
                message: div(
                    img({
                        src: idleImage,
                        width: 300,
                        height: 180
                    }),
                    p('This application is sleeping due to inactivity.'),
                    p('Please click below to reload it.')
                ),
                confirmProps: {
                    text: "I'm back!",
                    intent: 'primary',
                    minimal: false,
                    autoFocus: true
                },
                onConfirm: props.onReactivate
            },
            className: 'xh-idle-dialog'
        });
    }
);
>>>>>>> d90fa51d
<|MERGE_RESOLUTION|>--- conflicted
+++ resolved
@@ -18,33 +18,6 @@
  * This display can be overridden by applications - {@see AppSpec.idleDialogClass}. *
  * @private
  */
-<<<<<<< HEAD
-export const [IdleDialog, idleDialog] = hoistComponent(props => {
-    return message({
-        model: {
-            title: `${XH.clientAppName} is sleeping`,
-            icon: Icon.moon(),
-            message: div(
-                img({
-                    src: idleImage,
-                    width: 300,
-                    height: 180
-                }),
-                p('This application is sleeping due to inactivity.'),
-                p('Please click below to reload it.')
-            ),
-            confirmProps: {
-                text: "I'm back!",
-                intent: 'primary',
-                minimal: false,
-                autoFocus: true
-            },
-            onConfirm: props.onReactivate
-        },
-        className: 'xh-idle-dialog'
-    });
-});
-=======
 export const IdleDialog = hoistComponent(
     (props) => {
         return message({
@@ -71,5 +44,4 @@
             className: 'xh-idle-dialog'
         });
     }
-);
->>>>>>> d90fa51d
+);