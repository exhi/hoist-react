/*
 * This file belongs to Hoist, an application development toolkit
 * developed by Extremely Heavy Industries (www.xh.io | info@xh.io)
 *
 * Copyright © 2019 Extremely Heavy Industries Inc.
 */

import {dialog} from '@xh/hoist/kit/blueprint';
<<<<<<< HEAD
import {XH, hoistComponent, useProvidedModel} from '@xh/hoist/core';
=======
import {XH, hoistComponentFactory, useProvidedModel} from '@xh/hoist/core';
>>>>>>> d90fa51d
import {toolbar} from '@xh/hoist/desktop/cmp/toolbar';
import {button} from '@xh/hoist/desktop/cmp/button';
import {Icon} from '@xh/hoist/icon';
import {frame, filler} from '@xh/hoist/cmp/layout';

import {AboutDialogModel} from '@xh/hoist/core/appcontainer/AboutDialogModel';
import './AboutDialog.scss';

/**
 * A dialog box showing basic metadata and version information about the Hoist application
 * and its plugins. Can also display the values of other soft-configuration entries as
 * specified by the xhAboutMenuConfigs configuration key.
 *
 * @private
 */
<<<<<<< HEAD
export const [AboutDialog, aboutDialog] = hoistComponent(props => {
    const model = useProvidedModel(AboutDialogModel, props);

    if (!model.isOpen) return null;

    const onClose = () => model.hide();

    return dialog({
        isOpen: true,
        isCloseButtonShown: false,
        icon: Icon.info({size: 'lg'}),
        className: 'xh-about-dialog',
        title: `About ${XH.appName}`,
        style: {width: 450},
        items: [
            frame({
                className: 'xh-about-dialog__inner',
                item: model.getTable()
            }),
            toolbar(
                filler(),
                button({
                    text: 'Close',
                    intent: 'primary',
                    onClick: onClose
                })
            )
        ],
        onClose
    });
});
=======
export const aboutDialog = hoistComponentFactory(
    (props) => {
        const model = useProvidedModel(AboutDialogModel, props);

        if (!model.isOpen) return null;

        const onClose = () => model.hide();

        return dialog({
            isOpen: true,
            isCloseButtonShown: false,
            icon: Icon.info({size: 'lg'}),
            className: 'xh-about-dialog',
            title: `About ${XH.appName}`,
            style: {width: 450},
            items: [
                frame({
                    className: 'xh-about-dialog__inner',
                    item: model.getTable()
                }),
                toolbar(
                    filler(),
                    button({
                        text: 'Close',
                        intent: 'primary',
                        onClick: onClose
                    })
                )
            ],
            onClose
        });
    }
);
>>>>>>> d90fa51d
<|MERGE_RESOLUTION|>--- conflicted
+++ resolved
@@ -6,11 +6,7 @@
  */
 
 import {dialog} from '@xh/hoist/kit/blueprint';
-<<<<<<< HEAD
-import {XH, hoistComponent, useProvidedModel} from '@xh/hoist/core';
-=======
 import {XH, hoistComponentFactory, useProvidedModel} from '@xh/hoist/core';
->>>>>>> d90fa51d
 import {toolbar} from '@xh/hoist/desktop/cmp/toolbar';
 import {button} from '@xh/hoist/desktop/cmp/button';
 import {Icon} from '@xh/hoist/icon';
@@ -26,39 +22,6 @@
  *
  * @private
  */
-<<<<<<< HEAD
-export const [AboutDialog, aboutDialog] = hoistComponent(props => {
-    const model = useProvidedModel(AboutDialogModel, props);
-
-    if (!model.isOpen) return null;
-
-    const onClose = () => model.hide();
-
-    return dialog({
-        isOpen: true,
-        isCloseButtonShown: false,
-        icon: Icon.info({size: 'lg'}),
-        className: 'xh-about-dialog',
-        title: `About ${XH.appName}`,
-        style: {width: 450},
-        items: [
-            frame({
-                className: 'xh-about-dialog__inner',
-                item: model.getTable()
-            }),
-            toolbar(
-                filler(),
-                button({
-                    text: 'Close',
-                    intent: 'primary',
-                    onClick: onClose
-                })
-            )
-        ],
-        onClose
-    });
-});
-=======
 export const aboutDialog = hoistComponentFactory(
     (props) => {
         const model = useProvidedModel(AboutDialogModel, props);
@@ -91,5 +54,4 @@
             onClose
         });
     }
-);
->>>>>>> d90fa51d
+);