--- conflicted
+++ resolved
@@ -65,15 +65,8 @@
             containerRef = null;
         }
         const toasters = this._toasters,
-<<<<<<< HEAD
-            container = containerRef ?
-                (containerRef.getDOMNode ? containerRef.getDOMNode() : containerRef) :
-                document.body,
-            containerId = containerRef ? containerRef.xhId : 'viewport',
-=======
             container = containerRef ? containerRef : document.body,
             containerId = containerRef ? containerRef.id : 'viewport',
->>>>>>> 95afd87a
             className = `xh-toast-container ${containerRef ? 'xh-toast-container--anchored' : ''}`,
             toasterId = containerId + '--' + position;
 
