--- conflicted
+++ resolved
@@ -12,13 +12,12 @@
 /**
  * @private
  */
-<<<<<<< HEAD
 export const [VersionBar, versionBar] = hoistComponent(() => {
+
+    if (!isShowing()) return null;
+
     const env = XH.getEnv('appEnvironment'),
-        version = XH.getEnv('clientVersion'),
-        isVisible = (env !== 'Production' || XH.getUser().isHoistAdmin || XH.getPref('xhForceEnvironmentFooter'));
-
-    if (!isVisible) return null;
+        version = XH.getEnv('clientVersion');
 
     return box({
         justifyContent: 'center',
@@ -33,49 +32,21 @@
         ]
     });
 });
-=======
-@HoistComponent
-export class VersionBar extends Component {
-    
-    render() {
-        if (!this.isShowing()) return null;
-        
-        const env = XH.getEnv('appEnvironment'),
-            version = XH.getEnv('clientVersion');
 
-        return box({
-            justifyContent: 'center',
-            alignItems: 'center',
-            flex: 'none',
-            className: `xh-version-bar xh-version-bar-${env.toLowerCase()}`,
-            items: [
-                [XH.appName, env, version].join(' • '),
-                Icon.info({onClick: this.showAbout})
-            ]
-        });
+
+//----------------------
+// Implementation
+//----------------------
+function isShowing() {
+    const env = XH.getEnv('appEnvironment');
+
+    switch (XH.getPref('xhShowVersionBar', 'auto')) {
+        case 'always':
+            return true;
+        case 'never':
+            return false;
+        case 'auto':
+        default:
+            return (env !== 'Production' || XH.getUser().isHoistAdmin);
     }
-    
-    showAbout() {
-        XH.showAboutDialog();
-    }
-    
-    //----------------------
-    // Implementation
-    //----------------------
-    
-    isShowing() {
-        const env = XH.getEnv('appEnvironment');
-        
-        switch (XH.getPref('xhShowVersionBar', 'auto')) {
-            case 'always':
-                return true;
-            case 'never':
-                return false;
-            case 'auto':
-            default:
-                return (env !== 'Production' || XH.getUser().isHoistAdmin);
-        }
-    }
-}
-export const versionBar = elemFactory(VersionBar);
->>>>>>> cbf15c81
+}