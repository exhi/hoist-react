/*
 * This file belongs to Hoist, an application development toolkit
 * developed by Extremely Heavy Industries (www.xh.io | info@xh.io)
 *
 * Copyright © 2019 Extremely Heavy Industries Inc.
 */

import {text} from '@xh/hoist/kit/blueprint';
<<<<<<< HEAD
import {XH, hoistComponent, useProvidedModel} from '@xh/hoist/core';
=======
import {XH, hoistComponentFactory, useProvidedModel} from '@xh/hoist/core';
>>>>>>> d90fa51d
import {vspacer, box, filler, viewport} from '@xh/hoist/cmp/layout';
import {panel} from '@xh/hoist/desktop/cmp/panel';
import {textInput} from '@xh/hoist/desktop/cmp/input';
import {button} from '@xh/hoist/desktop/cmp/button';
import {Icon} from '@xh/hoist/icon';

import {LoginPanelModel} from '@xh/hoist/core/appcontainer/LoginPanelModel';

import './LoginPanel.scss';

/**
 * A minimal username / password prompt for applications using form-based authentication.
 * Automatically created and displayed if required by AppContainer.
 *
 * @private
 */
<<<<<<< HEAD
export const [LoginPanel, loginPanel] = hoistComponent(props => {
    const model = useProvidedModel(LoginPanelModel, props),
        {loginMessage} = XH.appSpec;

    const onKeyDown = (ev) => {
        if (ev.key === 'Enter') model.submit();
    };

    return viewport({
        alignItems: 'center',
        justifyContent: 'center',
        flexDirection: 'column',
        item: panel({
            title: XH.clientAppName,
            icon: Icon.login(),
            className: 'xh-login',
            width: 300,
            items: [
                vspacer(10),
                textInput({
                    model,
                    bind: 'username',
                    placeholder: 'Username...',
                    autoFocus: true,
                    commitOnChange: true,
                    onKeyDown,
                    autoComplete: 'on',
                    width: null
                }),
                textInput({
                    model,
                    bind: 'password',
                    placeholder: 'Password...',
                    type: 'password',
                    commitOnChange: true,
                    onKeyDown,
                    autoComplete: 'on',
                    width: null
                }),
                text({
                    omit: !model.warning,
                    item: model.warning,
                    ellipsize: true,
                    className: 'xh-login__warning'
                }),
                loginMessage ? box({
                    className: 'xh-login__message',
                    item: loginMessage
                }) : null
            ],
            bbar: [
                filler(),
                button({
                    text: 'Login',
                    intent: 'primary',
                    icon: Icon.login(),
                    disabled: !model.isValid,
                    onClick: () => model.submit()
                })
            ]
        })
    });
});
=======
export const loginPanel = hoistComponentFactory(
    (props) => {
        const model = useProvidedModel(LoginPanelModel, props),
            {loginMessage} = XH.appSpec;

        const onKeyDown = (ev) => {
            if (ev.key === 'Enter') model.submit();
        };

        return viewport({
            alignItems: 'center',
            justifyContent: 'center',
            flexDirection: 'column',
            item: panel({
                title: XH.clientAppName,
                icon: Icon.login(),
                className: 'xh-login',
                width: 300,
                items: [
                    vspacer(10),
                    textInput({
                        model,
                        bind: 'username',
                        placeholder: 'Username...',
                        autoFocus: true,
                        commitOnChange: true,
                        onKeyDown,
                        autoComplete: 'on',
                        width: null
                    }),
                    textInput({
                        model,
                        bind: 'password',
                        placeholder: 'Password...',
                        type: 'password',
                        commitOnChange: true,
                        onKeyDown,
                        autoComplete: 'on',
                        width: null
                    }),
                    text({
                        omit: !model.warning,
                        item: model.warning,
                        ellipsize: true,
                        className: 'xh-login__warning'
                    }),
                    loginMessage ? box({
                        className: 'xh-login__message',
                        item: loginMessage
                    }) : null
                ],
                bbar: [
                    filler(),
                    button({
                        text: 'Login',
                        intent: 'primary',
                        icon: Icon.login(),
                        disabled: !model.isValid,
                        onClick: () => model.submit()
                    })
                ]
            })
        });
    }
);
>>>>>>> d90fa51d
<|MERGE_RESOLUTION|>--- conflicted
+++ resolved
@@ -6,11 +6,7 @@
  */
 
 import {text} from '@xh/hoist/kit/blueprint';
-<<<<<<< HEAD
-import {XH, hoistComponent, useProvidedModel} from '@xh/hoist/core';
-=======
 import {XH, hoistComponentFactory, useProvidedModel} from '@xh/hoist/core';
->>>>>>> d90fa51d
 import {vspacer, box, filler, viewport} from '@xh/hoist/cmp/layout';
 import {panel} from '@xh/hoist/desktop/cmp/panel';
 import {textInput} from '@xh/hoist/desktop/cmp/input';
@@ -27,71 +23,6 @@
  *
  * @private
  */
-<<<<<<< HEAD
-export const [LoginPanel, loginPanel] = hoistComponent(props => {
-    const model = useProvidedModel(LoginPanelModel, props),
-        {loginMessage} = XH.appSpec;
-
-    const onKeyDown = (ev) => {
-        if (ev.key === 'Enter') model.submit();
-    };
-
-    return viewport({
-        alignItems: 'center',
-        justifyContent: 'center',
-        flexDirection: 'column',
-        item: panel({
-            title: XH.clientAppName,
-            icon: Icon.login(),
-            className: 'xh-login',
-            width: 300,
-            items: [
-                vspacer(10),
-                textInput({
-                    model,
-                    bind: 'username',
-                    placeholder: 'Username...',
-                    autoFocus: true,
-                    commitOnChange: true,
-                    onKeyDown,
-                    autoComplete: 'on',
-                    width: null
-                }),
-                textInput({
-                    model,
-                    bind: 'password',
-                    placeholder: 'Password...',
-                    type: 'password',
-                    commitOnChange: true,
-                    onKeyDown,
-                    autoComplete: 'on',
-                    width: null
-                }),
-                text({
-                    omit: !model.warning,
-                    item: model.warning,
-                    ellipsize: true,
-                    className: 'xh-login__warning'
-                }),
-                loginMessage ? box({
-                    className: 'xh-login__message',
-                    item: loginMessage
-                }) : null
-            ],
-            bbar: [
-                filler(),
-                button({
-                    text: 'Login',
-                    intent: 'primary',
-                    icon: Icon.login(),
-                    disabled: !model.isValid,
-                    onClick: () => model.submit()
-                })
-            ]
-        })
-    });
-});
-=======
 export const loginPanel = hoistComponentFactory(
     (props) => {
         const model = useProvidedModel(LoginPanelModel, props),
@@ -156,5 +87,4 @@
             })
         });
     }
-);
->>>>>>> d90fa51d
+);