/*
 * This file belongs to Hoist, an application development toolkit
 * developed by Extremely Heavy Industries (www.xh.io | info@xh.io)
 *
 * Copyright © 2019 Extremely Heavy Industries Inc.
 */

import {dialog, dialogBody} from '@xh/hoist/kit/blueprint';
import {XH, hoistComponent, useProvidedModel} from '@xh/hoist/core';
import {filler, fragment} from '@xh/hoist/cmp/layout';
import {toolbar} from '@xh/hoist/desktop/cmp/toolbar';
import {Icon} from '@xh/hoist/icon';
import {button} from '@xh/hoist/desktop/cmp/button';

import {ExceptionDialogModel} from '@xh/hoist/core/appcontainer/ExceptionDialogModel';

import {exceptionDialogDetails} from './ExceptionDialogDetails';
import './ExceptionDialog.scss';

/**
 * Dialog for display of exceptions, with support for viewing a detailed stacktrace
 * and an option to force the reload of the application (in the case of a fatal exception).
 *
 * @private
 */
export const [ExceptionDialog, exceptionDialog] = hoistComponent(props => {
    const model = useProvidedModel(ExceptionDialogModel, props),
        {exception, options} = model;

    if (!exception) return null;

    const onClose = !options.requireReload ? () => model.close() : null;

    return fragment(
        dialog({
            isOpen: true,
            title: options.title,
            isCloseButtonShown: !options.requireReload,
            onClose,
            icon: Icon.warning({size: 'lg'}),
            items: [
                dialogBody(options.message),
                toolbar(getButtons(model))
            ]
        }),
        exceptionDialogDetails({model})
    );
});

//--------------------------------
// Implementation
//--------------------------------
function getButtons(model) {
    return [
        filler(),
        button({
            icon: Icon.search(),
            text: 'Show/Report Details',
            onClick: () => model.openDetails(),
            omit: !model.options.showAsError
        }),
        dismissButton({model})
    ];
}


/**
 * A Dismiss button that either forces reload, or allows close.
 * @private
 */
<<<<<<< HEAD
export const [DismissButton, dismissButton] = hoistComponent(props => {
    const model = useProvidedModel(ExceptionDialogModel, props);
    return model.options.requireReload ?
        button({
            icon: Icon.refresh(),
            text: isSessionExpired(model.exception) ? 'Login' : 'Reload App',
            onClick:  () => XH.reloadApp()
        }) :
        button({
            text: 'Close',
            onClick: () => model.close()
        });
});
=======
@HoistComponent
class DismissButton extends Component {
    render() {
        return this.model.options.requireReload ?
            button({
                icon: Icon.refresh(),
                text: this.sessionExpired() ? 'Login' : 'Reload App',
                autoFocus: true,
                onClick: this.onReloadClick
            }) :
            button({
                text: 'Close',
                autoFocus: true,
                onClick: this.onCloseClick
            });
    }

    onCloseClick = () => {
        this.model.close();
    };
>>>>>>> c573538a

function isSessionExpired(e) {
    return e && e.httpStatus === 401;
}<|MERGE_RESOLUTION|>--- conflicted
+++ resolved
@@ -68,42 +68,21 @@
  * A Dismiss button that either forces reload, or allows close.
  * @private
  */
-<<<<<<< HEAD
 export const [DismissButton, dismissButton] = hoistComponent(props => {
     const model = useProvidedModel(ExceptionDialogModel, props);
     return model.options.requireReload ?
         button({
             icon: Icon.refresh(),
             text: isSessionExpired(model.exception) ? 'Login' : 'Reload App',
+            autoFocus: true,
             onClick:  () => XH.reloadApp()
         }) :
         button({
             text: 'Close',
+            autoFocus: true,
             onClick: () => model.close()
         });
 });
-=======
-@HoistComponent
-class DismissButton extends Component {
-    render() {
-        return this.model.options.requireReload ?
-            button({
-                icon: Icon.refresh(),
-                text: this.sessionExpired() ? 'Login' : 'Reload App',
-                autoFocus: true,
-                onClick: this.onReloadClick
-            }) :
-            button({
-                text: 'Close',
-                autoFocus: true,
-                onClick: this.onCloseClick
-            });
-    }
-
-    onCloseClick = () => {
-        this.model.close();
-    };
->>>>>>> c573538a
 
 function isSessionExpired(e) {
     return e && e.httpStatus === 401;
