/*
 * This file belongs to Hoist, an application development toolkit
 * developed by Extremely Heavy Industries (www.xh.io | info@xh.io)
 *
 * Copyright © 2019 Extremely Heavy Industries Inc.
 */

import {dialog, dialogBody} from '@xh/hoist/kit/blueprint';
<<<<<<< HEAD
import {XH, hoistComponent, useProvidedModel} from '@xh/hoist/core';
=======
import {XH, hoistComponentFactory, useProvidedModel} from '@xh/hoist/core';
>>>>>>> d90fa51d
import {filler, fragment} from '@xh/hoist/cmp/layout';
import {toolbar} from '@xh/hoist/desktop/cmp/toolbar';
import {Icon} from '@xh/hoist/icon';
import {button} from '@xh/hoist/desktop/cmp/button';

import {ExceptionDialogModel} from '@xh/hoist/core/appcontainer/ExceptionDialogModel';

import {exceptionDialogDetails} from './ExceptionDialogDetails';
import './ExceptionDialog.scss';

/**
 * Dialog for display of exceptions, with support for viewing a detailed stacktrace
 * and an option to force the reload of the application (in the case of a fatal exception).
 *
 * @private
 */
<<<<<<< HEAD
export const [ExceptionDialog, exceptionDialog] = hoistComponent(props => {
    const model = useProvidedModel(ExceptionDialogModel, props),
        {exception, options} = model;

    if (!exception) return null;
=======
export const exceptionDialog = hoistComponentFactory(
    (props) => {
        const model = useProvidedModel(ExceptionDialogModel, props),
            {exception, options} = model;
>>>>>>> d90fa51d

    const onClose = !options.requireReload ? () => model.close() : null;

<<<<<<< HEAD
    return fragment(
        dialog({
            isOpen: true,
            title: options.title,
            isCloseButtonShown: !options.requireReload,
            onClose,
            icon: Icon.warning({size: 'lg'}),
            items: [
                dialogBody(options.message),
                toolbar(getButtons(model))
            ]
        }),
        exceptionDialogDetails({model})
    );
});
=======
        const onClose = !options.requireReload ? () => model.close() : null;

        return fragment(
            dialog({
                isOpen: true,
                title: options.title,
                isCloseButtonShown: !options.requireReload,
                onClose,
                icon: Icon.warning({size: 'lg'}),
                items: [
                    dialogBody(options.message),
                    toolbar(getButtons(model))
                ]
            }),
            exceptionDialogDetails({model})
        );
    }
);
>>>>>>> d90fa51d

//--------------------------------
// Implementation
//--------------------------------
function getButtons(model) {
    return [
        filler(),
        button({
            icon: Icon.search(),
            text: 'Show/Report Details',
            onClick: () => model.openDetails(),
            omit: !model.options.showAsError
        }),
        dismissButton({model})
    ];
}


/**
 * A Dismiss button that either forces reload, or allows close.
 * @private
 */
<<<<<<< HEAD
export const [DismissButton, dismissButton] = hoistComponent(props => {
    const model = useProvidedModel(ExceptionDialogModel, props);
    return model.options.requireReload ?
        button({
            icon: Icon.refresh(),
            text: isSessionExpired(model.exception) ? 'Login' : 'Reload App',
            autoFocus: true,
            onClick:  () => XH.reloadApp()
        }) :
        button({
            text: 'Close',
            autoFocus: true,
            onClick: () => model.close()
        });
});
=======
export const dismissButton = hoistComponentFactory(
    (props) => {
        const model = useProvidedModel(ExceptionDialogModel, props);
        return model.options.requireReload ?
            button({
                icon: Icon.refresh(),
                text: isSessionExpired(model.exception) ? 'Login' : 'Reload App',
                autoFocus: true,
                onClick:  () => XH.reloadApp()
            }) :
            button({
                text: 'Close',
                autoFocus: true,
                onClick: () => model.close()
            });
    }
);
>>>>>>> d90fa51d

function isSessionExpired(e) {
    return e && e.httpStatus === 401;
}<|MERGE_RESOLUTION|>--- conflicted
+++ resolved
@@ -6,11 +6,7 @@
  */
 
 import {dialog, dialogBody} from '@xh/hoist/kit/blueprint';
-<<<<<<< HEAD
-import {XH, hoistComponent, useProvidedModel} from '@xh/hoist/core';
-=======
 import {XH, hoistComponentFactory, useProvidedModel} from '@xh/hoist/core';
->>>>>>> d90fa51d
 import {filler, fragment} from '@xh/hoist/cmp/layout';
 import {toolbar} from '@xh/hoist/desktop/cmp/toolbar';
 import {Icon} from '@xh/hoist/icon';
@@ -27,38 +23,13 @@
  *
  * @private
  */
-<<<<<<< HEAD
-export const [ExceptionDialog, exceptionDialog] = hoistComponent(props => {
-    const model = useProvidedModel(ExceptionDialogModel, props),
-        {exception, options} = model;
-
-    if (!exception) return null;
-=======
 export const exceptionDialog = hoistComponentFactory(
     (props) => {
         const model = useProvidedModel(ExceptionDialogModel, props),
             {exception, options} = model;
->>>>>>> d90fa51d
 
-    const onClose = !options.requireReload ? () => model.close() : null;
+        if (!exception) return null;
 
-<<<<<<< HEAD
-    return fragment(
-        dialog({
-            isOpen: true,
-            title: options.title,
-            isCloseButtonShown: !options.requireReload,
-            onClose,
-            icon: Icon.warning({size: 'lg'}),
-            items: [
-                dialogBody(options.message),
-                toolbar(getButtons(model))
-            ]
-        }),
-        exceptionDialogDetails({model})
-    );
-});
-=======
         const onClose = !options.requireReload ? () => model.close() : null;
 
         return fragment(
@@ -77,7 +48,6 @@
         );
     }
 );
->>>>>>> d90fa51d
 
 //--------------------------------
 // Implementation
@@ -100,23 +70,6 @@
  * A Dismiss button that either forces reload, or allows close.
  * @private
  */
-<<<<<<< HEAD
-export const [DismissButton, dismissButton] = hoistComponent(props => {
-    const model = useProvidedModel(ExceptionDialogModel, props);
-    return model.options.requireReload ?
-        button({
-            icon: Icon.refresh(),
-            text: isSessionExpired(model.exception) ? 'Login' : 'Reload App',
-            autoFocus: true,
-            onClick:  () => XH.reloadApp()
-        }) :
-        button({
-            text: 'Close',
-            autoFocus: true,
-            onClick: () => model.close()
-        });
-});
-=======
 export const dismissButton = hoistComponentFactory(
     (props) => {
         const model = useProvidedModel(ExceptionDialogModel, props);
@@ -134,7 +87,6 @@
             });
     }
 );
->>>>>>> d90fa51d
 
 function isSessionExpired(e) {
     return e && e.httpStatus === 401;
