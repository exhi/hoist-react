/*
 * This file belongs to Hoist, an application development toolkit
 * developed by Extremely Heavy Industries (www.xh.io | info@xh.io)
 *
 * Copyright © 2019 Extremely Heavy Industries Inc.
 */
<<<<<<< HEAD
import {XH, useProvidedModel, hoistComponent} from '@xh/hoist/core';
=======
import {XH, useProvidedModel, hoistComponentFactory} from '@xh/hoist/core';
>>>>>>> d90fa51d
import {div} from '@xh/hoist/cmp/layout';
import {toolbar} from '@xh/hoist/desktop/cmp/toolbar';
import {button} from '@xh/hoist/desktop/cmp/button';
import {Icon} from '@xh/hoist/icon';
import './UpdateBar.scss';
import {AppContainerModel} from '@xh/hoist/core/appcontainer/AppContainerModel';

<<<<<<< HEAD
/**
 * @private
 */
export const [UpdateBar, updateBar] = hoistComponent(props => {
    const model = useProvidedModel(AppContainerModel, props),
        {updateVersion} = model,
        className = 'xh-update-bar';

    if (!updateVersion) return null;

    return toolbar({
        className,
        items: [
            Icon.rocket({size: 'lg'}),
            div(`A new version of ${XH.clientAppName} is available!`),
            button({
                icon: Icon.refresh(),
                intent: 'primary',
                minimal: false,
                small: true,
                marginLeft: 10,
                text: `Update to ${updateVersion}`,
                onClick: () => XH.reloadApp()
            })
        ]
    });
});
=======
/** @private */
export const updateBar = hoistComponentFactory(
    (props) => {
        const model = useProvidedModel(AppContainerModel, props),
            {updateVersion} = model,
            className = 'xh-update-bar';

        if (!updateVersion) return null;

        return toolbar({
            className,
            items: [
                Icon.rocket({size: 'lg'}),
                div(`A new version of ${XH.clientAppName} is available!`),
                button({
                    icon: Icon.refresh(),
                    intent: 'primary',
                    minimal: false,
                    small: true,
                    marginLeft: 10,
                    text: `Update to ${updateVersion}`,
                    onClick: () => XH.reloadApp()
                })
            ]
        });
    }
);
>>>>>>> d90fa51d
<|MERGE_RESOLUTION|>--- conflicted
+++ resolved
@@ -4,11 +4,7 @@
  *
  * Copyright © 2019 Extremely Heavy Industries Inc.
  */
-<<<<<<< HEAD
-import {XH, useProvidedModel, hoistComponent} from '@xh/hoist/core';
-=======
 import {XH, useProvidedModel, hoistComponentFactory} from '@xh/hoist/core';
->>>>>>> d90fa51d
 import {div} from '@xh/hoist/cmp/layout';
 import {toolbar} from '@xh/hoist/desktop/cmp/toolbar';
 import {button} from '@xh/hoist/desktop/cmp/button';
@@ -16,35 +12,6 @@
 import './UpdateBar.scss';
 import {AppContainerModel} from '@xh/hoist/core/appcontainer/AppContainerModel';
 
-<<<<<<< HEAD
-/**
- * @private
- */
-export const [UpdateBar, updateBar] = hoistComponent(props => {
-    const model = useProvidedModel(AppContainerModel, props),
-        {updateVersion} = model,
-        className = 'xh-update-bar';
-
-    if (!updateVersion) return null;
-
-    return toolbar({
-        className,
-        items: [
-            Icon.rocket({size: 'lg'}),
-            div(`A new version of ${XH.clientAppName} is available!`),
-            button({
-                icon: Icon.refresh(),
-                intent: 'primary',
-                minimal: false,
-                small: true,
-                marginLeft: 10,
-                text: `Update to ${updateVersion}`,
-                onClick: () => XH.reloadApp()
-            })
-        ]
-    });
-});
-=======
 /** @private */
 export const updateBar = hoistComponentFactory(
     (props) => {
@@ -71,5 +38,4 @@
             ]
         });
     }
-);
->>>>>>> d90fa51d
+);