/*
 * This file belongs to Hoist, an application development toolkit
 * developed by Extremely Heavy Industries (www.xh.io | info@xh.io)
 *
 * Copyright © 2019 Extremely Heavy Industries Inc.
 */
import {dialog} from '@xh/hoist/kit/blueprint';
<<<<<<< HEAD
import {hoistComponent, useProvidedModel} from '@xh/hoist/core';
=======
import {hoistComponentFactory, useProvidedModel} from '@xh/hoist/core';
>>>>>>> d90fa51d
import {filler} from '@xh/hoist/cmp/layout';
import {textArea} from '@xh/hoist/desktop/cmp/input';
import {toolbar} from '@xh/hoist/desktop/cmp/toolbar';
import {button} from '@xh/hoist/desktop/cmp/button';

import {FeedbackDialogModel} from '@xh/hoist/core/appcontainer/FeedbackDialogModel';

/**
 * A simple dialog component to collect user feedback from directly within the application.
 * @see FeedbackService
 *
 * @private
 */
<<<<<<< HEAD
export const [FeedbackDialog, feedbackDialog] = hoistComponent(props => {
    const model = useProvidedModel(FeedbackDialogModel, props);
    if (!model.isOpen) return null;

    return dialog({
        title: 'Submit Feedback',
        style: {width: 450},
        isOpen: true,
        onClose: () => model.hide(),
        canOutsideClickClose: false,
        items: [
            textArea({
                placeholder: 'Please enter your comments...',
                width: null,
                height: 250,
                style: {marginBottom: 2},
                commitOnChange: true,
                model,
                bind: 'message'
            }),
            toolbar(
                filler(),
                button({
                    text: 'Cancel',
                    onClick: () => model.hide()
                }),
                button({
                    text: 'Send',
                    intent: 'success',
                    disabled: !model.message,
                    onClick: () => model.submitAsync()
                })
            )
        ]
    });
});
=======
export const feedbackDialog = hoistComponentFactory(
    (props) => {
        const model = useProvidedModel(FeedbackDialogModel, props);
        if (!model.isOpen) return null;

        return dialog({
            title: 'Submit Feedback',
            style: {width: 450},
            isOpen: true,
            onClose: () => model.hide(),
            canOutsideClickClose: false,
            items: [
                textArea({
                    placeholder: 'Please enter your comments...',
                    width: null,
                    height: 250,
                    style: {marginBottom: 2},
                    commitOnChange: true,
                    model,
                    bind: 'message'
                }),
                toolbar(
                    filler(),
                    button({
                        text: 'Cancel',
                        onClick: () => model.hide()
                    }),
                    button({
                        text: 'Send',
                        intent: 'success',
                        disabled: !model.message,
                        onClick: () => model.submitAsync()
                    })
                )
            ]
        });
    }
);
>>>>>>> d90fa51d
<|MERGE_RESOLUTION|>--- conflicted
+++ resolved
@@ -5,11 +5,7 @@
  * Copyright © 2019 Extremely Heavy Industries Inc.
  */
 import {dialog} from '@xh/hoist/kit/blueprint';
-<<<<<<< HEAD
-import {hoistComponent, useProvidedModel} from '@xh/hoist/core';
-=======
 import {hoistComponentFactory, useProvidedModel} from '@xh/hoist/core';
->>>>>>> d90fa51d
 import {filler} from '@xh/hoist/cmp/layout';
 import {textArea} from '@xh/hoist/desktop/cmp/input';
 import {toolbar} from '@xh/hoist/desktop/cmp/toolbar';
@@ -23,44 +19,6 @@
  *
  * @private
  */
-<<<<<<< HEAD
-export const [FeedbackDialog, feedbackDialog] = hoistComponent(props => {
-    const model = useProvidedModel(FeedbackDialogModel, props);
-    if (!model.isOpen) return null;
-
-    return dialog({
-        title: 'Submit Feedback',
-        style: {width: 450},
-        isOpen: true,
-        onClose: () => model.hide(),
-        canOutsideClickClose: false,
-        items: [
-            textArea({
-                placeholder: 'Please enter your comments...',
-                width: null,
-                height: 250,
-                style: {marginBottom: 2},
-                commitOnChange: true,
-                model,
-                bind: 'message'
-            }),
-            toolbar(
-                filler(),
-                button({
-                    text: 'Cancel',
-                    onClick: () => model.hide()
-                }),
-                button({
-                    text: 'Send',
-                    intent: 'success',
-                    disabled: !model.message,
-                    onClick: () => model.submitAsync()
-                })
-            )
-        ]
-    });
-});
-=======
 export const feedbackDialog = hoistComponentFactory(
     (props) => {
         const model = useProvidedModel(FeedbackDialogModel, props);
@@ -98,5 +56,4 @@
             ]
         });
     }
-);
->>>>>>> d90fa51d
+);