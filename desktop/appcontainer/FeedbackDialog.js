/*
 * This file belongs to Hoist, an application development toolkit
 * developed by Extremely Heavy Industries (www.xh.io | info@xh.io)
 *
 * Copyright © 2020 Extremely Heavy Industries Inc.
 */
<<<<<<< HEAD
import {dialog} from '@xh/hoist/desktop/cmp/dialog';
import {hoistCmp, uses} from '@xh/hoist/core';
import {filler} from '@xh/hoist/cmp/layout';
=======
import {FeedbackDialogModel} from '@xh/hoist/appcontainer/FeedbackDialogModel';
import {filler} from '@xh/hoist/cmp/layout';
import {hoistCmp, uses, XH} from '@xh/hoist/core';
import {button} from '@xh/hoist/desktop/cmp/button';
>>>>>>> ebd17f11
import {textArea} from '@xh/hoist/desktop/cmp/input';
import {toolbar} from '@xh/hoist/desktop/cmp/toolbar';
import {button} from '@xh/hoist/desktop/cmp/button';

import {FeedbackDialogModel} from '@xh/hoist/appcontainer/FeedbackDialogModel';

/**
 * A simple dialog component to collect user feedback from directly within the application.
 * @see FeedbackService
 *
 * @private
 */
export const feedbackDialog = hoistCmp.factory({
    displayName: 'FeedbackDialog',
    model: uses(FeedbackDialogModel),

    render({model}) {
        if (!model.isOpen) return null;

        const onClose = () => model.hide();

        return dialog({
<<<<<<< HEAD
            title: 'Submit Feedback',
            model: {
                size: {width: 450},
                closeOnOutsideClick: false,
                onClose
            },
=======
            title: `${XH.clientAppName} Feedback`,
            style: {width: 450},
            isOpen: true,
            onClose: () => model.hide(),
            canOutsideClickClose: false,
>>>>>>> ebd17f11
            items: [
                textArea({
                    placeholder: 'Please enter your comments...',
                    width: null,
                    autoFocus: true,
                    height: 250,
                    style: {marginBottom: 2},
                    commitOnChange: true,
                    bind: 'message'
                }),
                toolbar(
                    filler(),
                    button({
                        text: 'Cancel',
                        onClick: onClose
                    }),
                    button({
                        text: 'Send Feedback',
                        intent: 'success',
                        minimal: false,
                        disabled: !model.message,
                        onClick: () => model.submitAsync()
                    })
                )
            ]
        });
    }
});<|MERGE_RESOLUTION|>--- conflicted
+++ resolved
@@ -4,19 +4,12 @@
  *
  * Copyright © 2020 Extremely Heavy Industries Inc.
  */
-<<<<<<< HEAD
 import {dialog} from '@xh/hoist/desktop/cmp/dialog';
-import {hoistCmp, uses} from '@xh/hoist/core';
-import {filler} from '@xh/hoist/cmp/layout';
-=======
-import {FeedbackDialogModel} from '@xh/hoist/appcontainer/FeedbackDialogModel';
 import {filler} from '@xh/hoist/cmp/layout';
 import {hoistCmp, uses, XH} from '@xh/hoist/core';
 import {button} from '@xh/hoist/desktop/cmp/button';
->>>>>>> ebd17f11
 import {textArea} from '@xh/hoist/desktop/cmp/input';
 import {toolbar} from '@xh/hoist/desktop/cmp/toolbar';
-import {button} from '@xh/hoist/desktop/cmp/button';
 
 import {FeedbackDialogModel} from '@xh/hoist/appcontainer/FeedbackDialogModel';
 
@@ -36,20 +29,12 @@
         const onClose = () => model.hide();
 
         return dialog({
-<<<<<<< HEAD
-            title: 'Submit Feedback',
+            title: `${XH.clientAppName} Feedback`,
             model: {
                 size: {width: 450},
                 closeOnOutsideClick: false,
                 onClose
             },
-=======
-            title: `${XH.clientAppName} Feedback`,
-            style: {width: 450},
-            isOpen: true,
-            onClose: () => model.hide(),
-            canOutsideClickClose: false,
->>>>>>> ebd17f11
             items: [
                 textArea({
                     placeholder: 'Please enter your comments...',
