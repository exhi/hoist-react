/*
 * This file belongs to Hoist, an application development toolkit
 * developed by Extremely Heavy Industries (www.xh.io | info@xh.io)
 *
 * Copyright © 2020 Extremely Heavy Industries Inc.
 */

import {form} from '@xh/hoist/cmp/form';
<<<<<<< HEAD
import {filler, vframe} from '@xh/hoist/cmp/layout';
=======
import {filler, fragment, vframe} from '@xh/hoist/cmp/layout';
>>>>>>> e99536ae
import {hoistCmp, uses} from '@xh/hoist/core';
import {MessageModel} from '@xh/hoist/appcontainer/MessageModel';
import {button} from '@xh/hoist/desktop/cmp/button';
import {formField} from '@xh/hoist/desktop/cmp/form';
import {textInput} from '@xh/hoist/desktop/cmp/input';
import {toolbar} from '@xh/hoist/desktop/cmp/toolbar';
import {dialog} from '@xh/hoist/desktop/cmp/dialog';
import {withDefault} from '@xh/hoist/utils/js';

import './Message.scss';

/**
 * A preconfigured dialog component used to render modal messages.
 * Not intended for direct application use. {@see XHClass#message()} and related for the public API.
 * @private
 */
export const message = hoistCmp.factory({
    model: uses(m => m instanceof MessageModel),
    className: 'xh-message',

    render({model, ...props}) {

        return dialog({
<<<<<<< HEAD
            isOpen: true,
            showCloseButton: false,
            title: model.title,
            icon: model.icon,
            mask: true,
            items: [
                vframe({
                    margin: '20px',
                    items: [
                        model.message,
                        inputCmp()
                    ]
                }),
                bbar()
            ],
            onClose: () => {if (model.cancelProps) model.doCancel();},
            width: 500,
=======
            title: model.title,
            icon: model.icon,
>>>>>>> e99536ae
            ...props
        });
    }
});

export const messageContent = hoistCmp.factory({
    model: uses(m => m instanceof MessageModel),
    render({model}) {
        return fragment(
            vframe({
                margin: '20px',
                items: [
                    model.message,
                    inputCmp()
                ]
            }),
            bbar()
        );
    }
});

const inputCmp = hoistCmp.factory(
    ({model}) => {
        const {formModel, input} = model;
        if (!formModel) return null;
        return form({
            model: formModel,
            fieldDefaults: {commitOnChange: true, minimal: true, label: null},
            item: formField({
                field: 'value',
                item: withDefault(input.item, textInput({
                    autoFocus: true,
                    selectOnFocus: true,
                    onKeyDown: evt => {if (evt.key == 'Enter') model.doConfirmAsync();}
                }))
            })
        });
    }
);

const bbar = hoistCmp.factory(
    ({model}) => {
        const {confirmProps, cancelProps, formModel} = model,
            ret = [filler()];

        if (cancelProps) {
            ret.push(button(cancelProps));
        }

        if (confirmProps) {
            // Merge in formModel.isValid here in render stage to get reactivity.
            ret.push(formModel ?
                button({...confirmProps, disabled: !formModel.isValid}) :
                button(confirmProps)
            );
        }

        return toolbar(ret);
    }
);<|MERGE_RESOLUTION|>--- conflicted
+++ resolved
@@ -6,11 +6,7 @@
  */
 
 import {form} from '@xh/hoist/cmp/form';
-<<<<<<< HEAD
-import {filler, vframe} from '@xh/hoist/cmp/layout';
-=======
 import {filler, fragment, vframe} from '@xh/hoist/cmp/layout';
->>>>>>> e99536ae
 import {hoistCmp, uses} from '@xh/hoist/core';
 import {MessageModel} from '@xh/hoist/appcontainer/MessageModel';
 import {button} from '@xh/hoist/desktop/cmp/button';
@@ -34,28 +30,8 @@
     render({model, ...props}) {
 
         return dialog({
-<<<<<<< HEAD
-            isOpen: true,
-            showCloseButton: false,
             title: model.title,
             icon: model.icon,
-            mask: true,
-            items: [
-                vframe({
-                    margin: '20px',
-                    items: [
-                        model.message,
-                        inputCmp()
-                    ]
-                }),
-                bbar()
-            ],
-            onClose: () => {if (model.cancelProps) model.doCancel();},
-            width: 500,
-=======
-            title: model.title,
-            icon: model.icon,
->>>>>>> e99536ae
             ...props
         });
     }
