--- conflicted
+++ resolved
@@ -31,13 +31,13 @@
 
         return box({
             className,
-<<<<<<< HEAD
             ...layoutProps,
             item: popover({
                 item: select({
                     flex: 1,
                     bind: 'selectValue',
                     ref: inputRef,
+                    placeholder: 'Filter...',
                     enableMulti: true,
                     enableClear: true,
                     queryFn: (q) => model.queryAsync(q),
@@ -63,24 +63,6 @@
                 minimal: true,
                 onInteraction: (willOpen) => {
                     if (!willOpen) model.closeFavoritesMenu();
-=======
-            bind: 'selectValue',
-            ref: inputRef,
-            placeholder: 'Filter...',
-            enableMulti: true,
-            enableClear: true,
-            hideDropdownIndicator: true,
-            queryFn: (q) => model.queryAsync(q),
-            options: selectOptions,
-            optionRenderer,
-            rsOptions: {
-                defaultOptions: [],
-                openMenuOnClick: false,
-                openMenuOnFocus: false,
-                isOptionDisabled: (opt) => opt.value === FilterChooserModel.TRUNCATED,
-                styles: {
-                    menuList: (base) => ({...base, maxHeight: 'unset'})
->>>>>>> 70683b02
                 }
             })
         });
