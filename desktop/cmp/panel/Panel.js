--- conflicted
+++ resolved
@@ -8,11 +8,7 @@
 import {useState} from 'react';
 import PT from 'prop-types';
 import {castArray, omitBy} from 'lodash';
-<<<<<<< HEAD
-import {hoistComponent, useLayoutProps, useProvidedModel} from '@xh/hoist/core';
-=======
 import {hoistComponent, elemFactory, useLayoutProps, useProvidedModel} from '@xh/hoist/core';
->>>>>>> d90fa51d
 import {vbox, vframe} from '@xh/hoist/cmp/layout';
 import {loadingIndicator} from '@xh/hoist/desktop/cmp/loadingindicator';
 import {mask} from '@xh/hoist/desktop/cmp/mask';
@@ -35,91 +31,6 @@
  *
  * @see PanelModel
  */
-<<<<<<< HEAD
-export const [Panel, panel] = hoistComponent(function Panel(props, ref) {
-    let model = useProvidedModel(PanelModel, props),
-        [flags] = useState({wasDisplayed: true}),
-        className = getClassName('xh-panel', props),
-        [layoutProps, nonLayoutProps] = useLayoutProps(props);
-
-    const {
-        tbar,
-        bbar,
-        title,
-        icon,
-        compactHeader,
-        headerItems,
-        mask: maskProp,
-        loadingIndicator: loadingIndicatorProp,
-        children,
-        model: modelProp,
-        ...rest
-    } = nonLayoutProps;
-
-    // 1) Pre-process layout
-    // Block unwanted use of padding props, which will separate the panel's header
-    // and bottom toolbar from its edges in a confusing way.
-    layoutProps = omitBy(layoutProps, (v, k) => k.startsWith('padding'));
-
-    // Give Panels a default flexing behavior if no dimensions / flex specified.
-    if (layoutProps.width == null && layoutProps.height == null && layoutProps.flex == null) {
-        layoutProps.flex = 'auto';
-    }
-
-    // 2) Prepare 'core' contents according to collapsed state
-    const {
-        resizable = false,
-        collapsible = false,
-        collapsed = false,
-        collapsedRenderMode = null,
-        vertical = false,
-        showSplitter = false
-    } = model || {};
-
-    if (collapsed) {
-        delete layoutProps[`min${vertical ? 'Height' : 'Width'}`];
-        delete layoutProps[vertical ? 'height' : 'width'];
-    }
-
-    let coreContents = null;
-    if (!collapsed || collapsedRenderMode == 'always' || (collapsedRenderMode == 'lazy' && flags.wasDisplayed)) {
-        const parseToolbar = (barSpec) => {
-            return barSpec instanceof Array ? toolbar(barSpec) : barSpec || null;
-        };
-
-        coreContents = vframe({
-            style: {display: collapsed ? 'none' : 'flex'},
-            items: [
-                parseToolbar(tbar),
-                ...(castArray(children)),
-                parseToolbar(bbar)
-            ]
-        });
-    }
-    if (!collapsed) flags.wasDisplayed = true;
-
-    // 3) Prepare combined layout with header above core.  This is what layout props are trampolined to
-    const processedPanelHeader = (title || icon || headerItems) ?
-        panelHeader({title, icon, compact: compactHeader, headerItems, model}) :
-        null;
-
-    const item = vbox({
-        items: [
-            processedPanelHeader,
-            coreContents,
-            parseLoadDecorator(maskProp, mask),
-            parseLoadDecorator(loadingIndicatorProp, loadingIndicator)
-        ],
-        ...rest,
-        ...layoutProps,
-        className
-    });
-
-    // 4) Return, wrapped in resizable and its affordances if needed.
-    return resizable || collapsible || showSplitter ?
-        resizeContainer({item, model}) :
-        item;
-=======
 export const Panel = hoistComponent({
     displayName: 'Panel',
     render(props, ref) {
@@ -206,7 +117,6 @@
             resizeContainer({item, model}) :
             item;
     }
->>>>>>> d90fa51d
 });
 
 // LoadingIndicator/Mask is as provided, or a default simple loadingIndicator/mask.
@@ -267,10 +177,6 @@
 
     /** Title text added to the panel's header. */
     title: PT.oneOfType([PT.string, PT.node])
-<<<<<<< HEAD
-};
-=======
 };
 
-export const panel = elemFactory(Panel);
->>>>>>> d90fa51d
+export const panel = elemFactory(Panel);