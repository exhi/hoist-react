/*
 * This file belongs to Hoist, an application development toolkit
 * developed by Extremely Heavy Industries (www.xh.io | info@xh.io)
 *
 * Copyright © 2018 Extremely Heavy Industries Inc.
 */
import {Component} from 'react';
import {PropTypes as PT} from 'prop-types';
import {castArray, omitBy} from 'lodash';
import {elemFactory, HoistComponent, LayoutSupport} from '@xh/hoist/core';
import {vbox, vframe} from '@xh/hoist/cmp/layout';
import {mask} from '@xh/hoist/desktop/cmp/mask';

import {PanelSizingModel} from './PanelSizingModel';
import {panelHeader} from './impl/PanelHeader';
import {resizeContainer} from './impl/ResizeContainer';

import './Panel.scss';

/**
 * A Panel container builds on the lower-level layout components to offer a header element
 * w/standardized styling, title, and Icon as well as support for top and bottom toolbars.
 *
 * This component also includes support for resizing and collapsing its contents, if given a
 * PanelSizingModel.
 */
@HoistComponent()
@LayoutSupport
export class Panel extends Component {

    wasDisplayed = false;

    static propTypes = {
        /** A title text added to the panel's header. */
        title: PT.oneOfType([PT.string, PT.node]),
        /** An icon placed at the left-side of the panel's header. */
        icon: PT.element,
        /** Items to be added to the right-side of the panel's header. */
        headerItems: PT.node,
        /** A toolbar to be docked at the top of the panel. */
        tbar: PT.element,
        /** A toolbar to be docked at the bottom of the panel. */
        bbar: PT.element,
        /** True to render this panel with a mask, disabling any interaction. */
        masked: PT.bool,
        /** Text to display within this panel's mask. */
        maskText: PT.string,
        /** Model governing Resizing and Collapsing of the panel.*/
        sizingModel: PT.instanceOf(PanelSizingModel)
    };

    baseClassName = 'xh-panel';

    render() {
        const {
            tbar,
            bbar,
            title,
            icon,
            headerItems,
            masked,
            maskText,
            sizingModel,
            children,
            ...rest
        } = this.getNonLayoutProps();

        // 1) Pre-process layout
        // Block unwanted use of padding props, which will separate the panel's header
        // and bottom toolbar from its edges in a confusing way.
        const layoutProps = omitBy(this.getLayoutProps(), (v, k) => k.startsWith('padding'));

        // Give Panels a default flexing behavior if no dimensions / flex specified.
        if (layoutProps.width == null && layoutProps.height == null && layoutProps.flex == null) {
            layoutProps.flex = 'auto';
        }

<<<<<<< HEAD
        // 2) Prepare 'core' contents according to collapsed state
        const {
            resizable = false,
            collapsible = false,
            collapsed = false,
            collapsedRenderMode = null
        } = sizingModel || {};

        let coreContents = null;
        if (!collapsed || collapsedRenderMode == 'always' || (collapsedRenderMode == 'lazy' && this.wasDisplayed)) {
            coreContents = vframe({
                style: {display: collapsed ? 'none' : 'flex'},
                items: [
                    tbar || null,
                    ...(castArray(children)),
                    bbar || null
                ]
            });
        }
        if (!collapsed) this.wasDisplayed = true;

        // 3) Prepare combined layout with header above core.  This is what layout props are trampolined to
        const item = vbox({
            ...layoutProps,
            className: this.getClassName(),
            ...rest,
=======
        return vbox({
>>>>>>> 0ad0df78
            items: [
                panelHeader({title, icon, headerItems, sizingModel}),
                coreContents,
                mask({
                    isDisplayed: masked,
                    text: maskText
                })
<<<<<<< HEAD
            ]
=======
            ],
            ...rest,
            ...layoutProps,
            className: this.getClassName()
>>>>>>> 0ad0df78
        });

        // 4) Return, wrapped in resizable and its affordances if needed.
        return resizable || collapsible ?
            resizeContainer({item, model: sizingModel}) :
            item;
    }
}
export const panel = elemFactory(Panel);<|MERGE_RESOLUTION|>--- conflicted
+++ resolved
@@ -75,7 +75,6 @@
             layoutProps.flex = 'auto';
         }
 
-<<<<<<< HEAD
         // 2) Prepare 'core' contents according to collapsed state
         const {
             resizable = false,
@@ -99,12 +98,6 @@
 
         // 3) Prepare combined layout with header above core.  This is what layout props are trampolined to
         const item = vbox({
-            ...layoutProps,
-            className: this.getClassName(),
-            ...rest,
-=======
-        return vbox({
->>>>>>> 0ad0df78
             items: [
                 panelHeader({title, icon, headerItems, sizingModel}),
                 coreContents,
@@ -112,14 +105,10 @@
                     isDisplayed: masked,
                     text: maskText
                 })
-<<<<<<< HEAD
-            ]
-=======
             ],
             ...rest,
             ...layoutProps,
             className: this.getClassName()
->>>>>>> 0ad0df78
         });
 
         // 4) Return, wrapped in resizable and its affordances if needed.
