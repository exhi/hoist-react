--- conflicted
+++ resolved
@@ -97,13 +97,9 @@
         this.wasDisplayed = wasDisplayed || !collapsed;
 
         return vbox({
-<<<<<<< HEAD
+            ...layoutProps,
             cls: this.getClassNames(),
-            layoutConfig,
             ...rest,
-=======
-            ...layoutProps,
->>>>>>> 8342d387
             items: [
                 panelHeader({
                     title,
@@ -117,13 +113,10 @@
                     isDisplayed: masked,
                     text: maskText
                 })
-<<<<<<< HEAD
-            ]
-=======
             ],
             ...rest,
             className: this.getClassName()
->>>>>>> 8342d387
+            ]
         });
     }
 
