--- conflicted
+++ resolved
@@ -143,34 +143,21 @@
     }
 });
 
-<<<<<<< HEAD
 function parseLoadDecorator(prop, name, contextModel) {
     const cmp = (name === 'mask' ? mask : loadingIndicator);
     if (prop === true)                      return cmp({isDisplayed: true});
     if (prop instanceof PendingTaskModel)   return cmp({model: prop, spinner: true});
-    if (isReactElement(prop))               return prop;
+    if (isValidElement(prop))               return prop;
     if (prop === 'onLoad') {
         if (!contextModel.isLoadSupport) {
             console.warn(`Cannot use 'onLoad' for '${name}'.  Context model does not implement @LoadSupport.`);
             return null;
         }
         return cmp({model: contextModel.loadModel, spinner: true});
-=======
-// LoadingIndicator/Mask is as provided, or a default simple loadingIndicator/mask.
-function parseLoadDecorator(prop, cmp) {
-    let ret = null;
-    if (prop === true) {
-        ret = cmp({isDisplayed: true});
-    } else if (prop instanceof PendingTaskModel) {
-        ret = cmp({model: prop, spinner: true});
-    } else if (isValidElement(prop)) {
-        ret = prop;
->>>>>>> 55c36211
     }
 
     return null;
 }
-
 
 Panel.propTypes = {
     /** True to style panel header (if displayed) with reduced padding and font-size. */
