<<<<<<< HEAD
import {hoistComponent, useProvidedModel} from '@xh/hoist/core';
=======
import {hoistComponentFactory, useProvidedModel} from '@xh/hoist/core';
>>>>>>> d90fa51d
import {button} from '@xh/hoist/desktop/cmp/button';
import {Icon} from '@xh/hoist/icon';
import {PanelModel} from '../PanelModel';

<<<<<<< HEAD
/**
 * @private
 */
export const [HeaderCollapseButton, headerCollapseButton] = hoistComponent(props => {
    const model = useProvidedModel(PanelModel, props);
    return button({
        icon: Icon[getChevron(model)](),
        onClick: () => model.toggleCollapsed(),
        minimal: true
    });
});
=======
/** @private */
export const headerCollapseButton = hoistComponentFactory(
    (props) => {
        const model = useProvidedModel(PanelModel, props);
        return button({
            icon: Icon[getChevron(model)](),
            onClick: () => model.toggleCollapsed(),
            minimal: true
        });
    }
);
>>>>>>> d90fa51d

function getChevron(model) {
    const {vertical, collapsed, contentFirst} = model,
        directions = vertical ? ['chevronUp', 'chevronDown'] : ['chevronLeft', 'chevronRight'],
        idx = (contentFirst != collapsed ? 0 : 1);

    return directions[idx];
}<|MERGE_RESOLUTION|>--- conflicted
+++ resolved
@@ -1,25 +1,8 @@
-<<<<<<< HEAD
-import {hoistComponent, useProvidedModel} from '@xh/hoist/core';
-=======
 import {hoistComponentFactory, useProvidedModel} from '@xh/hoist/core';
->>>>>>> d90fa51d
 import {button} from '@xh/hoist/desktop/cmp/button';
 import {Icon} from '@xh/hoist/icon';
 import {PanelModel} from '../PanelModel';
 
-<<<<<<< HEAD
-/**
- * @private
- */
-export const [HeaderCollapseButton, headerCollapseButton] = hoistComponent(props => {
-    const model = useProvidedModel(PanelModel, props);
-    return button({
-        icon: Icon[getChevron(model)](),
-        onClick: () => model.toggleCollapsed(),
-        minimal: true
-    });
-});
-=======
 /** @private */
 export const headerCollapseButton = hoistComponentFactory(
     (props) => {
@@ -31,7 +14,6 @@
         });
     }
 );
->>>>>>> d90fa51d
 
 function getChevron(model) {
     const {vertical, collapsed, contentFirst} = model,
