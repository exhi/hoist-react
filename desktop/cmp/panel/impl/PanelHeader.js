/*
 * This file belongs to Hoist, an application development toolkit
 * developed by Extremely Heavy Industries (www.xh.io | info@xh.io)
 *
 * Copyright © 2019 Extremely Heavy Industries Inc.
 */
import {hoistComponent, useProvidedModel} from '@xh/hoist/core';
import {box, hbox, vbox, filler} from '@xh/hoist/cmp/layout';
import {headerCollapseButton} from './HeaderCollapseButton';

import './PanelHeader.scss';
import {PanelModel} from '../PanelModel';

/**
 * A standardized header for a Panel component
 * @private
 */
export const [PanelHeader, panelHeader] = hoistComponent(props => {
    const model = useProvidedModel(PanelModel, props),
        {title, icon, headerItems = []} = props,
        {collapsed, vertical, side, showHeaderCollapseButton} = model || {};

    if (!title && !icon && !headerItems.length && !showHeaderCollapseButton) return null;

<<<<<<< HEAD
    const onDoubleClick = () => {
        if (model && model.collapsible) model.toggleCollapsed();
    };
=======
    baseClassName = 'xh-panel-header';

    render() {
        let {title, icon, compact, headerItems = []} = this.props,
            {collapsed, vertical, side, showHeaderCollapseButton} = this.model || {};

        if (!title && !icon && !headerItems.length && !showHeaderCollapseButton) return null;

        const titleCls = 'xh-panel-header__title',
            sideCls = `xh-panel-header--${side}`,
            compactCls = compact ? 'xh-panel-header--compact' : null;

        if (!collapsed || vertical) {
            return hbox({
                className: this.getClassName(compactCls),
                items: [
                    icon || null,
                    title ?
                        box({
                            className: titleCls,
                            flex: 1,
                            item: title
                        }) :
                        filler(),
                    ...(!collapsed ? headerItems : []),
                    this.renderHeaderCollapseButton()
                ],
                onDoubleClick: this.onDblClick
            });
        } else {
            // For vertical layout, skip header items.
            const isLeft = side === 'left';
            return vbox({
                className: this.getClassName(sideCls, compactCls),
                flex: 1,
                items: [
                    isLeft ? filler() : this.renderHeaderCollapseButton(),
                    icon || null,
                    title ?
                        box({
                            className: titleCls,
                            item: title
                        }) :
                        null,
                    !isLeft ? filler() : this.renderHeaderCollapseButton()
                ],
                onDoubleClick: this.onDblClick
            });
        }
    }

    renderHeaderCollapseButton() {
        const {model} = this;
        if (!model) return null;
>>>>>>> cbf15c81

    if (!collapsed || vertical) {
        return hbox({
            className: 'xh-panel-header',
            items: [
                icon || null,
                title ?
                    box({
                        className: 'xh-panel-header-title',
                        flex: 1,
                        item: title
                    }) :
                    filler(),
                ...(!collapsed ? headerItems : []),
                renderHeaderCollapseButton(model)
            ],
            onDoubleClick
        });
    } else {
        // For Compressed vertical layout, skip header items.
        const isLeft = side === 'left';
        return vbox({
            className: `xh-panel-header xh-panel-header-${side}`,
            flex: 1,
            items: [
                isLeft ? filler() : renderHeaderCollapseButton(model),
                icon || null,
                title ?
                    box({
                        className: 'xh-panel-header-title',
                        item: title
                    }) :
                    null,
                !isLeft ? filler() : renderHeaderCollapseButton(model)
            ],
            onDoubleClick
        });
    }
});

function renderHeaderCollapseButton(model) {
    if (!model) return null;

    return model.showHeaderCollapseButton && model.collapsible ?
        headerCollapseButton({model}) :
        null;
}<|MERGE_RESOLUTION|>--- conflicted
+++ resolved
@@ -17,107 +17,54 @@
  */
 export const [PanelHeader, panelHeader] = hoistComponent(props => {
     const model = useProvidedModel(PanelModel, props),
-        {title, icon, headerItems = []} = props,
+        {title, icon, compact, headerItems = []} = props,
         {collapsed, vertical, side, showHeaderCollapseButton} = model || {};
 
     if (!title && !icon && !headerItems.length && !showHeaderCollapseButton) return null;
 
-<<<<<<< HEAD
     const onDoubleClick = () => {
         if (model && model.collapsible) model.toggleCollapsed();
     };
-=======
-    baseClassName = 'xh-panel-header';
 
-    render() {
-        let {title, icon, compact, headerItems = []} = this.props,
-            {collapsed, vertical, side, showHeaderCollapseButton} = this.model || {};
-
-        if (!title && !icon && !headerItems.length && !showHeaderCollapseButton) return null;
-
-        const titleCls = 'xh-panel-header__title',
-            sideCls = `xh-panel-header--${side}`,
-            compactCls = compact ? 'xh-panel-header--compact' : null;
-
-        if (!collapsed || vertical) {
-            return hbox({
-                className: this.getClassName(compactCls),
-                items: [
-                    icon || null,
-                    title ?
-                        box({
-                            className: titleCls,
-                            flex: 1,
-                            item: title
-                        }) :
-                        filler(),
-                    ...(!collapsed ? headerItems : []),
-                    this.renderHeaderCollapseButton()
-                ],
-                onDoubleClick: this.onDblClick
-            });
-        } else {
-            // For vertical layout, skip header items.
-            const isLeft = side === 'left';
-            return vbox({
-                className: this.getClassName(sideCls, compactCls),
-                flex: 1,
-                items: [
-                    isLeft ? filler() : this.renderHeaderCollapseButton(),
-                    icon || null,
-                    title ?
-                        box({
-                            className: titleCls,
-                            item: title
-                        }) :
-                        null,
-                    !isLeft ? filler() : this.renderHeaderCollapseButton()
-                ],
-                onDoubleClick: this.onDblClick
-            });
-        }
-    }
-
-    renderHeaderCollapseButton() {
-        const {model} = this;
-        if (!model) return null;
->>>>>>> cbf15c81
+    const titleCls = 'xh-panel-header__title',
+        sideCls = `xh-panel-header--${side}`,
+        compactCls = compact ? 'xh-panel-header--compact' : null;
 
     if (!collapsed || vertical) {
         return hbox({
-            className: 'xh-panel-header',
+            className: this.getClassName(compactCls),
             items: [
                 icon || null,
                 title ?
                     box({
-                        className: 'xh-panel-header-title',
+                        className: titleCls,
                         flex: 1,
                         item: title
                     }) :
                     filler(),
                 ...(!collapsed ? headerItems : []),
-                renderHeaderCollapseButton(model)
+                this.renderHeaderCollapseButton()
             ],
-            onDoubleClick
+            onDoubleClick: onDoubleClick
         });
     } else {
-        // For Compressed vertical layout, skip header items.
+        // For vertical layout, skip header items.
         const isLeft = side === 'left';
         return vbox({
-            className: `xh-panel-header xh-panel-header-${side}`,
+            className: this.getClassName(sideCls, compactCls),
             flex: 1,
             items: [
                 isLeft ? filler() : renderHeaderCollapseButton(model),
                 icon || null,
                 title ?
                     box({
-                        className: 'xh-panel-header-title',
+                        className: titleCls,
                         item: title
                     }) :
                     null,
                 !isLeft ? filler() : renderHeaderCollapseButton(model)
             ],
-            onDoubleClick
+            onDoubleClick: this.onDblClick
         });
     }
 });
