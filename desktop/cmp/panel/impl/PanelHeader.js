/*
 * This file belongs to Hoist, an application development toolkit
 * developed by Extremely Heavy Industries (www.xh.io | info@xh.io)
 *
 * Copyright © 2019 Extremely Heavy Industries Inc.
 */
<<<<<<< HEAD
import {hoistComponent, useProvidedModel} from '@xh/hoist/core';
=======
import {hoistComponentFactory, useProvidedModel} from '@xh/hoist/core';
>>>>>>> d90fa51d
import {box, hbox, vbox, filler} from '@xh/hoist/cmp/layout';
import {headerCollapseButton} from './HeaderCollapseButton';
import {getClassName} from '@xh/hoist/utils/react';

import './PanelHeader.scss';
import {PanelModel} from '../PanelModel';

<<<<<<< HEAD
/**
 * A standardized header for a Panel component
 * @private
 */
export const [PanelHeader, panelHeader] = hoistComponent(props => {
    const model = useProvidedModel(PanelModel, props),
        {title, icon, compact, headerItems = []} = props,
        {collapsed, vertical, side, showHeaderCollapseButton} = model || {};

    if (!title && !icon && !headerItems.length && !showHeaderCollapseButton) return null;

    const onDoubleClick = () => {
        if (model && model.collapsible) model.toggleCollapsed();
    };

    const baseCls = 'xh-panel-header',
        titleCls = 'xh-panel-header__title',
        sideCls = `xh-panel-header--${side}`,
        compactCls = compact ? 'xh-panel-header--compact' : null;

    if (!collapsed || vertical) {
        return hbox({
            className: getClassName(baseCls, props, compactCls),
            items: [
                icon || null,
                title ?
                    box({
                        className: titleCls,
                        flex: 1,
                        item: title
                    }) :
                    filler(),
                ...(!collapsed ? headerItems : []),
                renderHeaderCollapseButton(model)
            ],
            onDoubleClick
        });
    } else {
        // For vertical layout, skip header items.
        const isLeft = side === 'left';
        return vbox({
            className: getClassName(baseCls, props, sideCls, compactCls),
            flex: 1,
            items: [
                isLeft ? filler() : renderHeaderCollapseButton(model),
                icon || null,
                title ?
                    box({
                        className: titleCls,
                        item: title
                    }) :
                    null,
                !isLeft ? filler() : renderHeaderCollapseButton(model)
            ],
            onDoubleClick
        });
    }
});

=======
/** @private */
export const panelHeader = hoistComponentFactory(
    (props) => {
        const model = useProvidedModel(PanelModel, props),
            {title, icon, compact, headerItems = []} = props,
            {collapsed, vertical, side, showHeaderCollapseButton} = model || {};

        if (!title && !icon && !headerItems.length && !showHeaderCollapseButton) return null;

        const onDoubleClick = () => {
            if (model && model.collapsible) model.toggleCollapsed();
        };

        const baseCls = 'xh-panel-header',
            titleCls = 'xh-panel-header__title',
            sideCls = `xh-panel-header--${side}`,
            compactCls = compact ? 'xh-panel-header--compact' : null;

        if (!collapsed || vertical) {
            return hbox({
                className: getClassName(baseCls, props, compactCls),
                items: [
                    icon || null,
                    title ?
                        box({
                            className: titleCls,
                            flex: 1,
                            item: title
                        }) :
                        filler(),
                    ...(!collapsed ? headerItems : []),
                    renderHeaderCollapseButton(model)
                ],
                onDoubleClick
            });
        } else {
            // For vertical layout, skip header items.
            const isLeft = side === 'left';
            return vbox({
                className: getClassName(baseCls, props, sideCls, compactCls),
                flex: 1,
                items: [
                    isLeft ? filler() : renderHeaderCollapseButton(model),
                    icon || null,
                    title ?
                        box({
                            className: titleCls,
                            item: title
                        }) :
                        null,
                    !isLeft ? filler() : renderHeaderCollapseButton(model)
                ],
                onDoubleClick
            });
        }
    }
);

>>>>>>> d90fa51d
function renderHeaderCollapseButton(model) {
    if (!model) return null;

    return model.showHeaderCollapseButton && model.collapsible ?
        headerCollapseButton({model}) :
        null;
}<|MERGE_RESOLUTION|>--- conflicted
+++ resolved
@@ -4,11 +4,7 @@
  *
  * Copyright © 2019 Extremely Heavy Industries Inc.
  */
-<<<<<<< HEAD
-import {hoistComponent, useProvidedModel} from '@xh/hoist/core';
-=======
 import {hoistComponentFactory, useProvidedModel} from '@xh/hoist/core';
->>>>>>> d90fa51d
 import {box, hbox, vbox, filler} from '@xh/hoist/cmp/layout';
 import {headerCollapseButton} from './HeaderCollapseButton';
 import {getClassName} from '@xh/hoist/utils/react';
@@ -16,67 +12,6 @@
 import './PanelHeader.scss';
 import {PanelModel} from '../PanelModel';
 
-<<<<<<< HEAD
-/**
- * A standardized header for a Panel component
- * @private
- */
-export const [PanelHeader, panelHeader] = hoistComponent(props => {
-    const model = useProvidedModel(PanelModel, props),
-        {title, icon, compact, headerItems = []} = props,
-        {collapsed, vertical, side, showHeaderCollapseButton} = model || {};
-
-    if (!title && !icon && !headerItems.length && !showHeaderCollapseButton) return null;
-
-    const onDoubleClick = () => {
-        if (model && model.collapsible) model.toggleCollapsed();
-    };
-
-    const baseCls = 'xh-panel-header',
-        titleCls = 'xh-panel-header__title',
-        sideCls = `xh-panel-header--${side}`,
-        compactCls = compact ? 'xh-panel-header--compact' : null;
-
-    if (!collapsed || vertical) {
-        return hbox({
-            className: getClassName(baseCls, props, compactCls),
-            items: [
-                icon || null,
-                title ?
-                    box({
-                        className: titleCls,
-                        flex: 1,
-                        item: title
-                    }) :
-                    filler(),
-                ...(!collapsed ? headerItems : []),
-                renderHeaderCollapseButton(model)
-            ],
-            onDoubleClick
-        });
-    } else {
-        // For vertical layout, skip header items.
-        const isLeft = side === 'left';
-        return vbox({
-            className: getClassName(baseCls, props, sideCls, compactCls),
-            flex: 1,
-            items: [
-                isLeft ? filler() : renderHeaderCollapseButton(model),
-                icon || null,
-                title ?
-                    box({
-                        className: titleCls,
-                        item: title
-                    }) :
-                    null,
-                !isLeft ? filler() : renderHeaderCollapseButton(model)
-            ],
-            onDoubleClick
-        });
-    }
-});
-
-=======
 /** @private */
 export const panelHeader = hoistComponentFactory(
     (props) => {
@@ -135,7 +70,6 @@
     }
 );
 
->>>>>>> d90fa51d
 function renderHeaderCollapseButton(model) {
     if (!model) return null;
 
