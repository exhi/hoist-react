--- conflicted
+++ resolved
@@ -5,11 +5,7 @@
  * Copyright © 2019 Extremely Heavy Industries Inc.
  */
 
-<<<<<<< HEAD
-import {hoistComponent, useProvidedModel} from '@xh/hoist/core';
-=======
 import {hoistComponentFactory, useProvidedModel} from '@xh/hoist/core';
->>>>>>> d90fa51d
 import {Icon} from '@xh/hoist/icon';
 import {button} from '@xh/hoist/desktop/cmp/button';
 import {hbox, vbox} from '@xh/hoist/cmp/layout';
@@ -17,28 +13,6 @@
 import {PanelModel} from '../PanelModel';
 import './Splitter.scss';
 
-<<<<<<< HEAD
-/**
- * @private
- */
-export const [Splitter, splitter] = hoistComponent(props => {
-    const model = useProvidedModel(PanelModel, props),
-        {vertical, showSplitterCollapseButton, collapsible} = model;
-
-    const cmp = vertical ? hbox : vbox,
-        cfg = {
-            className: `xh-resizable-splitter ${vertical ? 'vertical' : 'horizontal'}`,
-            item: button({
-                className: 'xh-resizable-collapser-btn',
-                icon: Icon[getChevron(model)](),
-                onClick: () => model.toggleCollapsed(),
-                omit: !showSplitterCollapseButton || !collapsible
-            })
-        };
-
-    return cmp(cfg);
-});
-=======
 /** @private */
 export const splitter = hoistComponentFactory(
     (props) => {
@@ -59,7 +33,6 @@
         return cmp(cfg);
     }
 );
->>>>>>> d90fa51d
 
 function getChevron(model) {
     const {vertical, collapsed, contentFirst} = model,
