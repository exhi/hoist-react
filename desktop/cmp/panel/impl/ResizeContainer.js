/*
 * This file belongs to Hoist, an application development toolkit
 * developed by Extremely Heavy Industries (www.xh.io | info@xh.io)
 *
 * Copyright © 2019 Extremely Heavy Industries Inc.
 */
import {Children} from 'react';
<<<<<<< HEAD
import {hoistComponent, useProvidedModel} from '@xh/hoist/core';
=======
import {hoistComponentFactory, useProvidedModel} from '@xh/hoist/core';
>>>>>>> d90fa51d
import {box, hbox, vbox} from '@xh/hoist/cmp/layout';
import {getClassName} from '@xh/hoist/utils/react';

import {dragger} from './Dragger';
import {splitter} from './Splitter';
import {PanelModel} from '../PanelModel';

<<<<<<< HEAD
/**
 * A Resizable/Collapsible Container used by Panel.
 *
 * @private
 */
export const [ResizeContainer, resizeContainer] = hoistComponent(props => {
    let model = useProvidedModel(PanelModel, props),
        className = getClassName('xh-resizable', props),
        {resizable, collapsed, vertical, contentFirst, showSplitter} = model,
        items = [renderChild(model, Children.only(props.children))];

    if (showSplitter) {
        const splitterCmp = splitter({model});
        items = (contentFirst ? [...items, splitterCmp] : [splitterCmp, ...items]);
=======
/** @private */
export const resizeContainer = hoistComponentFactory(
    (props) => {
        let model = useProvidedModel(PanelModel, props),
            className = getClassName('xh-resizable', props),
            {resizable, collapsed, vertical, contentFirst, showSplitter} = model,
            items = [renderChild(model, Children.only(props.children))];

        if (showSplitter) {
            const splitterCmp = splitter({model});
            items = (contentFirst ? [...items, splitterCmp] : [splitterCmp, ...items]);
        }

        if (!collapsed && resizable) {
            items.push(dragger({model}));
        }

        const cmp = vertical ? vbox : hbox,
            maxDim = vertical ? 'maxHeight' : 'maxWidth';

        return cmp({
            className,
            flex: 'none',
            [maxDim]: '100%',
            items
        });
>>>>>>> d90fa51d
    }
);

<<<<<<< HEAD
    if (!collapsed && resizable) {
        items.push(dragger({model}));
    }

    const cmp = vertical ? vbox : hbox,
        maxDim = vertical ? 'maxHeight' : 'maxWidth';

    return cmp({
        className,
        flex: 'none',
        [maxDim]: '100%',
        items
    });
});

=======
>>>>>>> d90fa51d
function renderChild(model, child) {
    const {vertical, size, collapsed} = model,
        dim = vertical ? 'height' : 'width';

    return collapsed ?
        box(child) :
        box({item: child, [dim]: size});
}<|MERGE_RESOLUTION|>--- conflicted
+++ resolved
@@ -5,11 +5,7 @@
  * Copyright © 2019 Extremely Heavy Industries Inc.
  */
 import {Children} from 'react';
-<<<<<<< HEAD
-import {hoistComponent, useProvidedModel} from '@xh/hoist/core';
-=======
 import {hoistComponentFactory, useProvidedModel} from '@xh/hoist/core';
->>>>>>> d90fa51d
 import {box, hbox, vbox} from '@xh/hoist/cmp/layout';
 import {getClassName} from '@xh/hoist/utils/react';
 
@@ -17,22 +13,6 @@
 import {splitter} from './Splitter';
 import {PanelModel} from '../PanelModel';
 
-<<<<<<< HEAD
-/**
- * A Resizable/Collapsible Container used by Panel.
- *
- * @private
- */
-export const [ResizeContainer, resizeContainer] = hoistComponent(props => {
-    let model = useProvidedModel(PanelModel, props),
-        className = getClassName('xh-resizable', props),
-        {resizable, collapsed, vertical, contentFirst, showSplitter} = model,
-        items = [renderChild(model, Children.only(props.children))];
-
-    if (showSplitter) {
-        const splitterCmp = splitter({model});
-        items = (contentFirst ? [...items, splitterCmp] : [splitterCmp, ...items]);
-=======
 /** @private */
 export const resizeContainer = hoistComponentFactory(
     (props) => {
@@ -59,28 +39,9 @@
             [maxDim]: '100%',
             items
         });
->>>>>>> d90fa51d
     }
 );
 
-<<<<<<< HEAD
-    if (!collapsed && resizable) {
-        items.push(dragger({model}));
-    }
-
-    const cmp = vertical ? vbox : hbox,
-        maxDim = vertical ? 'maxHeight' : 'maxWidth';
-
-    return cmp({
-        className,
-        flex: 'none',
-        [maxDim]: '100%',
-        items
-    });
-});
-
-=======
->>>>>>> d90fa51d
 function renderChild(model, child) {
     const {vertical, size, collapsed} = model,
         dim = vertical ? 'height' : 'width';
