/*
 * This file belongs to Hoist, an application development toolkit
 * developed by Extremely Heavy Industries (www.xh.io | info@xh.io)
 *
 * Copyright © 2019 Extremely Heavy Industries Inc.
 */
import {HoistModel} from '@xh/hoist/core';
import {bindable} from '@xh/hoist/mobx';


/**
 * Model to hold and maintain the configuration and data series for a Highcharts chart.
 */
@HoistModel
export class ChartModel {

<<<<<<< HEAD
    @bindable.ref config = {};
=======
    @bindable.ref highchartsConfig = {};
>>>>>>> 3df6d185
    @bindable.ref series = [];

    /**
     * @param {Object} c - ChartModel configuration.
     * @param {Object} c.highchartsConfig - Highcharts configuration object for the managed chart. May include
     *      any Highcharts opts other than `series`, which should be set via dedicated config.
     * @param {Object[]} c.series - Data series to be displayed.
     */
<<<<<<< HEAD
    constructor({config, series = []} = {}) {
        this.config = config;
=======
    constructor({highchartsConfig, series = [], config} = {}) {
        // Deprecation warning to avoid breaking change
        if (config) {
            console.warn('ChartModel "config" has been deprecated. Please use "highchartsConfig" instead.');
            highchartsConfig = config;
        }

        this.highchartsConfig = highchartsConfig;
>>>>>>> 3df6d185
        this.series = series;
    }
}<|MERGE_RESOLUTION|>--- conflicted
+++ resolved
@@ -14,11 +14,7 @@
 @HoistModel
 export class ChartModel {
 
-<<<<<<< HEAD
-    @bindable.ref config = {};
-=======
     @bindable.ref highchartsConfig = {};
->>>>>>> 3df6d185
     @bindable.ref series = [];
 
     /**
@@ -27,10 +23,6 @@
      *      any Highcharts opts other than `series`, which should be set via dedicated config.
      * @param {Object[]} c.series - Data series to be displayed.
      */
-<<<<<<< HEAD
-    constructor({config, series = []} = {}) {
-        this.config = config;
-=======
     constructor({highchartsConfig, series = [], config} = {}) {
         // Deprecation warning to avoid breaking change
         if (config) {
@@ -39,7 +31,6 @@
         }
 
         this.highchartsConfig = highchartsConfig;
->>>>>>> 3df6d185
         this.series = series;
     }
 }