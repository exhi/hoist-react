/*
 * This file belongs to Hoist, an application development toolkit
 * developed by Extremely Heavy Industries (www.xh.io | info@xh.io)
 *
 * Copyright © 2020 Extremely Heavy Industries Inc.
 */
import {HoistInputModel, HoistInputPropTypes, useHoistInputModel} from '@xh/hoist/cmp/input';
import {hoistCmp} from '@xh/hoist/core';
import {Button, ButtonGroup, buttonGroup} from '@xh/hoist/desktop/cmp/button';
import {throwIf, withDefault} from '@xh/hoist/utils/js';
import {getLayoutProps, getNonLayoutProps} from '@xh/hoist/utils/react';
import {castArray, filter} from 'lodash';
import PT from 'prop-types';
import {cloneElement} from 'react';

/**
 * A segmented group of buttons, one of which is depressed to indicate the input's current value.
 *
 * Should receive a list of Buttons as a children. Each Button requires a 'value' prop.
 * The buttons are automatically configured to set this value on click and appear pressed if the
 * ButtonGroupInput's value matches.
 */
export const [ButtonGroupInput, buttonGroupInput] = hoistCmp.withFactory({
    displayName: 'ButtonGroupInput',
    className: 'xh-button-group-input',
    render(props, ref) {
        return useHoistInputModel(cmp, props, ref, Model);
    }
});
ButtonGroupInput.propTypes = {
    ...HoistInputPropTypes,
    ...ButtonGroup.propTypes,

    /** True to allow buttons to be unselected (aka inactivated). Defaults to false. */
    enableClear: PT.bool,

    /** Intent applied to each button. */
    intent: PT.oneOf(['primary', 'success', 'warning', 'danger']),

    /** True to create minimal-style buttons. */
    minimal: PT.bool,

    /** True to create outlined-style buttons. */
    outlined: PT.bool
};
ButtonGroupInput.hasLayoutSupport = true;


//----------------------------------
// Implementation
//----------------------------------
class Model extends HoistInputModel {

    blur() {
        this.enabledButtons.forEach(it => it.blur());
    }

    focus() {
<<<<<<< HEAD
        // TODO:  this should favor focusing the "active" button
        this.enabledButtons[0]?.focus();
    }

    onButtonBlur = () => {
        const noBtnsFocused = this.enabledButtons.every(it => !it.focused);
        if (noBtnsFocused) {
            this.noteBlurred();
        }
    };

    get enabledButtons() {
        const btns = this.domEl?.querySelectorAll('button') ?? [];

=======
        this.enabledButtons[0]?.focus();
    }

    get enabledButtons() {
        const btns = this.domEl?.querySelectorAll('button') ?? [];
>>>>>>> 5e33d057
        return filter(btns, {disabled: false});
    }
}

const cmp = hoistCmp.factory(
    ({model, className, ...props}, ref) => {
        const {
            children,
            //  HoistInput Props
            bind,
            disabled,
            onChange,
            onCommit,
            tabIndex,
            value,
            // ButtonGroupInput Props
            enableClear,
            // Button props applied to each child button
            intent,
            minimal,
            outlined,
            // ...and ButtonGroup gets all the rest
            ...buttonGroupProps
        } = getNonLayoutProps(props);

        const buttons = castArray(children).map(button => {
            if (!button) return null;

            const {value} = button.props,
                btnDisabled = disabled || button.props.disabled;

            throwIf(button.type !== Button, 'ButtonGroupInput child must be a Button.');
            throwIf(value == null, 'ButtonGroupInput child must declare a non-null value');

            const active = (model.renderValue === value);
            return cloneElement(button, {
                active,
                intent,
                minimal: withDefault(minimal, false),
                outlined: withDefault(outlined, false),
                disabled: withDefault(btnDisabled, false),
                onClick: () => model.noteValueChange(enableClear && active ? null : value),
                onFocus: model.onFocus,
                onBlur: model.onButtonBlur,
                // Workaround for https://github.com/palantir/blueprint/issues/3971
                key: `${active} ${value}`,
                autoFocus: active && model.hasFocus
            });
        });

        return buttonGroup({
            items: buttons,
            ...buttonGroupProps,
            minimal: withDefault(minimal, outlined, false),
            ...getLayoutProps(props),
            onBlur: model.onBlur,
            onFocus: model.onFocus,
            className,
            ref
        });
    }
);<|MERGE_RESOLUTION|>--- conflicted
+++ resolved
@@ -56,28 +56,11 @@
     }
 
     focus() {
-<<<<<<< HEAD
-        // TODO:  this should favor focusing the "active" button
-        this.enabledButtons[0]?.focus();
-    }
-
-    onButtonBlur = () => {
-        const noBtnsFocused = this.enabledButtons.every(it => !it.focused);
-        if (noBtnsFocused) {
-            this.noteBlurred();
-        }
-    };
-
-    get enabledButtons() {
-        const btns = this.domEl?.querySelectorAll('button') ?? [];
-
-=======
         this.enabledButtons[0]?.focus();
     }
 
     get enabledButtons() {
         const btns = this.domEl?.querySelectorAll('button') ?? [];
->>>>>>> 5e33d057
         return filter(btns, {disabled: false});
     }
 }
@@ -120,8 +103,6 @@
                 outlined: withDefault(outlined, false),
                 disabled: withDefault(btnDisabled, false),
                 onClick: () => model.noteValueChange(enableClear && active ? null : value),
-                onFocus: model.onFocus,
-                onBlur: model.onButtonBlur,
                 // Workaround for https://github.com/palantir/blueprint/issues/3971
                 key: `${active} ${value}`,
                 autoFocus: active && model.hasFocus
