--- conflicted
+++ resolved
@@ -501,36 +501,17 @@
         return (opt, params) => params.context !== 'menu' ? opt.label : optionRenderer(opt);
     }
 
-<<<<<<< HEAD
-    get suppressCheck() {
-        return withDefault(this.props.hideSelectedOptionCheck, this.hideSelectedOptions);
-    }
-
-    // Match react-select defaulting.
-    get hideSelectedOptions() {
-        return withDefault(this.props.hideSelectedOptions, this.props.enableMulti);
-    }
-
-
     pickOptionRenderer() {
         const equalityTest = this.props.enableMulti ?
             opt => this.externalValue?.includes(opt.value) :
             opt => this.externalValue === opt.value;
 
-        return this.suppressCheck ? this.optionRenderers.suppressCheck : this.optionRenderers.notSuppressCheck(equalityTest);
+        return this.hideSelectedOptionCheck ? this.optionRenderers.hideSelectedOptionCheck : this.optionRenderers.showSelectedOptionCheck(equalityTest);
     }
 
     optionRenderers = {
-        suppressCheck: opt => div(opt.label),
-        notSuppressCheck: (equalityTest) => opt => equalityTest(opt) ?
-=======
-    optionRenderer = (opt) => {
-        if (this.hideSelectedOptionCheck) {
-            return div(opt.label);
-        }
-
-        return castArray(this.externalValue).includes(opt.value) ?
->>>>>>> 33f7fcff
+        hideSelectedOptionCheck: opt => div(opt.label),
+        showSelectedOptionCheck: (equalityTest) => opt => equalityTest(opt) ?
             hbox({
                 className: 'xh-select__option__renderer--with-check',
                 items: [
@@ -538,17 +519,11 @@
                     span(opt.label)
                 ]
             }) :
-<<<<<<< HEAD
             div({
                 className: 'xh-select__option__renderer--without-check',
                 item: opt.label
             })
     }
-
-=======
-            div({item: opt.label, style: {paddingLeft: 25}});
-    };
->>>>>>> 33f7fcff
 
     //------------------------
     // Other Implementation
