/*
 * This file belongs to Hoist, an application development toolkit
 * developed by Extremely Heavy Industries (www.xh.io | info@xh.io)
 *
 * Copyright © 2019 Extremely Heavy Industries Inc.
 */
<<<<<<< HEAD
import {hoistComponent, useProvidedModel} from '@xh/hoist/core';
import {callout} from '@xh/hoist/kit/blueprint';
import {LeftRightChooserModel} from '../LeftRightChooserModel';

/**
 * Description panel for the LeftRightChooser.
 * @private
 */
export const [Description, description] = hoistComponent(props => {
    const model = useProvidedModel(LeftRightChooserModel, props),
        {hasDescription, leftModel, rightModel} = model,
        selected = leftModel.selectedRecord || rightModel.selectedRecord;

    if (!hasDescription || !(selected && selected.description)) return null;

    return callout({
        title: selected.text,
        className: 'xh-lr-chooser__description',
        intent: 'primary',
        icon: null,
        item: selected.description
    });
});
=======
import {hoistComponentFactory, useProvidedModel} from '@xh/hoist/core';
import {callout} from '@xh/hoist/kit/blueprint';
import {LeftRightChooserModel} from '../LeftRightChooserModel';

/** @private */
export const description = hoistComponentFactory(
    (props) => {
        const model = useProvidedModel(LeftRightChooserModel, props),
            {hasDescription, leftModel, rightModel} = model,
            selected = leftModel.selectedRecord || rightModel.selectedRecord;

        if (!hasDescription || !(selected && selected.description)) return null;

        return callout({
            title: selected.text,
            className: 'xh-lr-chooser__description',
            intent: 'primary',
            icon: null,
            item: selected.description
        });
    }
);
>>>>>>> d90fa51d
<|MERGE_RESOLUTION|>--- conflicted
+++ resolved
@@ -4,31 +4,6 @@
  *
  * Copyright © 2019 Extremely Heavy Industries Inc.
  */
-<<<<<<< HEAD
-import {hoistComponent, useProvidedModel} from '@xh/hoist/core';
-import {callout} from '@xh/hoist/kit/blueprint';
-import {LeftRightChooserModel} from '../LeftRightChooserModel';
-
-/**
- * Description panel for the LeftRightChooser.
- * @private
- */
-export const [Description, description] = hoistComponent(props => {
-    const model = useProvidedModel(LeftRightChooserModel, props),
-        {hasDescription, leftModel, rightModel} = model,
-        selected = leftModel.selectedRecord || rightModel.selectedRecord;
-
-    if (!hasDescription || !(selected && selected.description)) return null;
-
-    return callout({
-        title: selected.text,
-        className: 'xh-lr-chooser__description',
-        intent: 'primary',
-        icon: null,
-        item: selected.description
-    });
-});
-=======
 import {hoistComponentFactory, useProvidedModel} from '@xh/hoist/core';
 import {callout} from '@xh/hoist/kit/blueprint';
 import {LeftRightChooserModel} from '../LeftRightChooserModel';
@@ -50,5 +25,4 @@
             item: selected.description
         });
     }
-);
->>>>>>> d90fa51d
+);