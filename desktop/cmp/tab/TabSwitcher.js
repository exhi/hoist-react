--- conflicted
+++ resolved
@@ -5,11 +5,7 @@
  * Copyright © 2019 Extremely Heavy Industries Inc.
  */
 import PT from 'prop-types';
-<<<<<<< HEAD
-import {hoistComponent, useProvidedModel} from '@xh/hoist/core';
-=======
 import {hoistComponent, elemFactory, useProvidedModel} from '@xh/hoist/core';
->>>>>>> d90fa51d
 import {tab as blueprintTab, tabs as blueprintTabs} from '@xh/hoist/kit/blueprint';
 import {getClassName} from '@xh/hoist/utils/react';
 import {TabContainerModel} from '@xh/hoist/cmp/tab';
@@ -26,31 +22,6 @@
  * @see TabContainer
  * @see TabContainerModel
  */
-<<<<<<< HEAD
-export const [TabSwitcher, tabSwitcher] = hoistComponent(function TabSwitcher(props) {
-    const model = useProvidedModel(TabContainerModel, props),
-        {id, tabs, activeTabId} = model;
-
-    const orientation = withDefault(props.orientation, 'top'),
-        vertical = ['left', 'right'].includes(orientation);
-
-    return blueprintTabs({
-        id,
-        vertical,
-        onChange: (tabId) => model.activateTab(tabId),
-        selectedTabId: activeTabId,
-        items: tabs.map(({id, title, icon, disabled, excludeFromSwitcher}) => {
-            if (excludeFromSwitcher) return null;
-            return blueprintTab({
-                id,
-                disabled,
-                items: [icon, title]
-            });
-        }),
-        ...omit(props, 'model'),
-        className: getClassName('xh-tab-switcher', props, `xh-tab-switcher--${orientation}`)
-    });
-=======
 export const TabSwitcher = hoistComponent({
     displayName: 'TabSwitcher',
     render(props) {
@@ -77,7 +48,6 @@
             className: getClassName('xh-tab-switcher', props, `xh-tab-switcher--${orientation}`)
         });
     }
->>>>>>> d90fa51d
 });
 
 TabSwitcher.propTypes = {
@@ -86,10 +56,6 @@
 
     /** Relative position within the parent TabContainer. Defaults to 'top'. */
     orientation: PT.oneOf(['top', 'bottom', 'left', 'right'])
-<<<<<<< HEAD
-};
-=======
 };
 
-export const tabSwitcher = elemFactory(TabSwitcher);
->>>>>>> d90fa51d
+export const tabSwitcher = elemFactory(TabSwitcher);