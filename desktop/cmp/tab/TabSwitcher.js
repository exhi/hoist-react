--- conflicted
+++ resolved
@@ -28,11 +28,7 @@
 
     static propTypes = {
         /** Primary component model instance. */
-<<<<<<< HEAD
-        model: PT.oneOfType([PT.instanceOf(TabContainerModel), PT.object]).isRequired,
-=======
         model: PT.instanceOf(TabContainerModel).isRequired,
->>>>>>> 3dbf4a23
 
         /** Relative position within the parent TabContainer. Defaults to 'top'. */
         orientation: PT.oneOf(['top', 'bottom', 'left', 'right'])
