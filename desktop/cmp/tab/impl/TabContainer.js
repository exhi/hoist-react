/*
 * This file belongs to Hoist, an application development toolkit
 * developed by Extremely Heavy Industries (www.xh.io | info@xh.io)
 *
 * Copyright © 2019 Extremely Heavy Industries Inc.
 */
<<<<<<< HEAD
import {hoistComponent, useProvidedModel, useLayoutProps} from '@xh/hoist/core';
=======
import {hoistComponentFactory, useProvidedModel, useLayoutProps} from '@xh/hoist/core';
>>>>>>> d90fa51d
import {getClassName} from '@xh/hoist/utils/react';
import {div, hbox, vbox} from '@xh/hoist/cmp/layout';
import {TabContainerModel} from '@xh/hoist/cmp/tab';

import {tab} from './Tab';
import {tabSwitcher} from '../TabSwitcher';
import '../Tabs.scss';

/**
 * Desktop implementation of TabContainer.
 * @private
 */
<<<<<<< HEAD
export const [TabContainer, tabContainer] = hoistComponent(function TabContainer(props) {
    const model = useProvidedModel(TabContainerModel, props),
        [layoutProps] = useLayoutProps(props),
        {activeTabId, tabs, switcherPosition} = model,
        switcherBefore = ['left', 'top'].includes(switcherPosition),
        switcherAfter = ['right', 'bottom'].includes(switcherPosition),
        vertical = ['left', 'right'].includes(switcherPosition),
        container = vertical ? hbox : vbox;

    // Default flex = 'auto' if no dimensions / flex specified.
    if (layoutProps.width === null && layoutProps.height === null && layoutProps.flex === null) {
        layoutProps.flex = 'auto';
    }

    return container({
        ...layoutProps,
        className: getClassName('xh-tab-container', props),
        items: [
            switcherBefore ? tabSwitcher({model, key: 'switcher', orientation: switcherPosition}) : null,
            ...tabs.map(tabModel => {
                const tabId = tabModel.id,
                    style = (activeTabId !== tabId) ? hideStyle : undefined;

                return div({
                    className: 'xh-tab-wrapper',
                    style,
                    key: tabId,
                    item: tab({model: tabModel})
                });
            }),
            switcherAfter ? tabSwitcher({model, key: 'switcher', orientation: switcherPosition}) : null
        ]
    });
});

=======
export const tabContainer = hoistComponentFactory({
    displayName: 'TabContainer',
    render(props) {
        const model = useProvidedModel(TabContainerModel, props),
            [layoutProps] = useLayoutProps(props),
            {activeTabId, tabs, switcherPosition} = model,
            switcherBefore = ['left', 'top'].includes(switcherPosition),
            switcherAfter = ['right', 'bottom'].includes(switcherPosition),
            vertical = ['left', 'right'].includes(switcherPosition),
            container = vertical ? hbox : vbox;

        // Default flex = 'auto' if no dimensions / flex specified.
        if (layoutProps.width === null && layoutProps.height === null && layoutProps.flex === null) {
            layoutProps.flex = 'auto';
        }

        return container({
            ...layoutProps,
            className: getClassName('xh-tab-container', props),
            items: [
                switcherBefore ? tabSwitcher({model, key: 'switcher', orientation: switcherPosition}) : null,
                ...tabs.map(tabModel => {
                    const tabId = tabModel.id,
                        style = (activeTabId !== tabId) ? hideStyle : undefined;

                    return div({
                        className: 'xh-tab-wrapper',
                        style,
                        key: tabId,
                        item: tab({model: tabModel})
                    });
                }),
                switcherAfter ? tabSwitcher({model, key: 'switcher', orientation: switcherPosition}) : null
            ]
        });
    }
});

>>>>>>> d90fa51d
const hideStyle = {display: 'none'};
<|MERGE_RESOLUTION|>--- conflicted
+++ resolved
@@ -4,11 +4,7 @@
  *
  * Copyright © 2019 Extremely Heavy Industries Inc.
  */
-<<<<<<< HEAD
-import {hoistComponent, useProvidedModel, useLayoutProps} from '@xh/hoist/core';
-=======
 import {hoistComponentFactory, useProvidedModel, useLayoutProps} from '@xh/hoist/core';
->>>>>>> d90fa51d
 import {getClassName} from '@xh/hoist/utils/react';
 import {div, hbox, vbox} from '@xh/hoist/cmp/layout';
 import {TabContainerModel} from '@xh/hoist/cmp/tab';
@@ -21,43 +17,6 @@
  * Desktop implementation of TabContainer.
  * @private
  */
-<<<<<<< HEAD
-export const [TabContainer, tabContainer] = hoistComponent(function TabContainer(props) {
-    const model = useProvidedModel(TabContainerModel, props),
-        [layoutProps] = useLayoutProps(props),
-        {activeTabId, tabs, switcherPosition} = model,
-        switcherBefore = ['left', 'top'].includes(switcherPosition),
-        switcherAfter = ['right', 'bottom'].includes(switcherPosition),
-        vertical = ['left', 'right'].includes(switcherPosition),
-        container = vertical ? hbox : vbox;
-
-    // Default flex = 'auto' if no dimensions / flex specified.
-    if (layoutProps.width === null && layoutProps.height === null && layoutProps.flex === null) {
-        layoutProps.flex = 'auto';
-    }
-
-    return container({
-        ...layoutProps,
-        className: getClassName('xh-tab-container', props),
-        items: [
-            switcherBefore ? tabSwitcher({model, key: 'switcher', orientation: switcherPosition}) : null,
-            ...tabs.map(tabModel => {
-                const tabId = tabModel.id,
-                    style = (activeTabId !== tabId) ? hideStyle : undefined;
-
-                return div({
-                    className: 'xh-tab-wrapper',
-                    style,
-                    key: tabId,
-                    item: tab({model: tabModel})
-                });
-            }),
-            switcherAfter ? tabSwitcher({model, key: 'switcher', orientation: switcherPosition}) : null
-        ]
-    });
-});
-
-=======
 export const tabContainer = hoistComponentFactory({
     displayName: 'TabContainer',
     render(props) {
@@ -96,5 +55,4 @@
     }
 });
 
->>>>>>> d90fa51d
 const hideStyle = {display: 'none'};
