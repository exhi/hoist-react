--- conflicted
+++ resolved
@@ -39,8 +39,8 @@
                 switcherBefore ? tabSwitcher({model, key: 'switcher', orientation: switcherPosition}) : null,
                 ...tabs.map(tabModel => {
                     const tabId = tabModel.id,
-                        style = (activeTabId !== tabId) ? this.hideStyle : undefined;
-                    
+                        style = (activeTabId !== tabId) ? hideStyle : undefined;
+
                     return div({
                         className: 'xh-tab-wrapper',
                         style,
@@ -52,12 +52,6 @@
             ]
         });
     }
-<<<<<<< HEAD
 });
-=======
-    
-    hideStyle = {display: 'none'}
-}
 
-export const tabContainer = elemFactory(TabContainer);
->>>>>>> 11feaf2f
+const hideStyle = {display: 'none'};
