/*
 * This file belongs to Hoist, an application development toolkit
 * developed by Extremely Heavy Industries (www.xh.io | info@xh.io)
 *
 * Copyright © 2019 Extremely Heavy Industries Inc.
 */

import PT from 'prop-types';
import {Component} from 'react';
import {elemFactory, HoistComponent} from '@xh/hoist/core';
import {box, vbox, vspacer} from '@xh/hoist/cmp/layout';
import {PendingTaskModel} from '@xh/hoist/utils/async';
import {Classes, overlay, spinner} from '@xh/hoist/kit/blueprint';
import {withDefault} from '@xh/hoist/utils/js';


import './Mask.scss';

/**
 * Mask with optional spinner and text - can be explicitly shown or bound to a PendingTaskModel.
 *
 * Note that the Panel component's `mask` prop provides a common and convenient method for masking
 * sections of the UI without needing to manually create or manage this component.
 */
@HoistComponent
export class Mask extends Component {

    static modelClass = PendingTaskModel;

    static propTypes = {

<<<<<<< HEAD
        /** A model to which a mask is bound to.  Masks for as long as model remains loading. */
        model: PT.oneOfType([PT.instanceOf(PendingTaskModel), PT.object]),
=======
        /** Model to which a mask is bound - mask will be visible whenever model.isPending */
        model: PT.instanceOf(PendingTaskModel),
>>>>>>> 3dbf4a23

        /** True to display mask. */
        isDisplayed: PT.bool,

        /** Optional text to be displayed. */
        message: PT.string,

        /** True to display a spinning image.  Default false. */
        spinner: PT.bool,

        /** True (default) to contain mask within its parent, false to fill the viewport. */
        inline: PT.bool
    };

    baseClassName = 'xh-mask';
    
    render() {
        const {props} = this,
            {model} = props,
            isDisplayed = withDefault(props.isDisplayed, model && model.isPending, false);

        if (!isDisplayed) return null;

        const message = withDefault(props.message, model && model.message),
            inline = withDefault(props.inline, true),
            showSpinner = withDefault(props.spinner, false);

        return overlay({
            className: this.getClassName(Classes.OVERLAY_SCROLL_CONTAINER),
            autoFocus: false,
            isOpen: true,
            canEscapeKeyClose: false,
            usePortal: !inline,
            enforceFocus: !inline,
            item: vbox({
                className: 'xh-mask-body',
                items: [
                    showSpinner ? spinner() : null,
                    showSpinner ? vspacer(10) : null,
                    message ? box({className: 'xh-mask-text', item: message}) : null
                ]
            })
        });
    }
}
export const mask = elemFactory(Mask);

<|MERGE_RESOLUTION|>--- conflicted
+++ resolved
@@ -29,13 +29,8 @@
 
     static propTypes = {
 
-<<<<<<< HEAD
-        /** A model to which a mask is bound to.  Masks for as long as model remains loading. */
-        model: PT.oneOfType([PT.instanceOf(PendingTaskModel), PT.object]),
-=======
         /** Model to which a mask is bound - mask will be visible whenever model.isPending */
         model: PT.instanceOf(PendingTaskModel),
->>>>>>> 3dbf4a23
 
         /** True to display mask. */
         isDisplayed: PT.bool,
