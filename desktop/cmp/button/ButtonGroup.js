/*
 * This file belongs to Hoist, an application development toolkit
 * developed by Extremely Heavy Industries (www.xh.io | info@xh.io)
 *
 * Copyright © 2019 Extremely Heavy Industries Inc.
 */

import PT from 'prop-types';
<<<<<<< HEAD
import {hoistComponent, useLayoutProps} from '@xh/hoist/core';
=======
import {hoistComponent, elemFactory, useLayoutProps} from '@xh/hoist/core';
>>>>>>> d90fa51d
import {buttonGroup as bpButtonGroup} from '@xh/hoist/kit/blueprint';
import {getClassName} from '@xh/hoist/utils/react';

import './ButtonGroup.scss';

/**
 * Wrapper around Blueprint's ButtonGroup component, with LayoutSupport.
 */
<<<<<<< HEAD
export const [ButtonGroup, buttonGroup] = hoistComponent(function ButtonGroup(props) {
    const [layoutProps, nonLayoutProps] = useLayoutProps(props),
        {fill, minimal, vertical, style, ...rest} = nonLayoutProps;
    return bpButtonGroup({
        fill,
        minimal,
        vertical,
        style: {
            ...style,
            ...layoutProps
        },
        ...rest,
        className: getClassName('xh-button-group', props)
    });
});


=======
export const ButtonGroup = hoistComponent({
    displayName: 'ButtonGroup',
    render(props) {
        const [layoutProps, nonLayoutProps] = useLayoutProps(props),
            {fill, minimal, vertical, style, ...rest} = nonLayoutProps;
        return bpButtonGroup({
            fill,
            minimal,
            vertical,
            style: {
                ...style,
                ...layoutProps
            },
            ...rest,
            className: getClassName('xh-button-group', props)
        });
    }
});
>>>>>>> d90fa51d
ButtonGroup.propTypes = {
    /** True to have all buttons fill available width equally. */
    fill: PT.bool,

    /** True to render each button with minimal surrounding chrome (default false). */
    minimal: PT.bool,

    /** Style block. */
    style: PT.object,

    /** True to render in a vertical orientation. */
    vertical: PT.bool
<<<<<<< HEAD
};
=======
};

export const buttonGroup = elemFactory(ButtonGroup);
>>>>>>> d90fa51d
<|MERGE_RESOLUTION|>--- conflicted
+++ resolved
@@ -6,11 +6,7 @@
  */
 
 import PT from 'prop-types';
-<<<<<<< HEAD
-import {hoistComponent, useLayoutProps} from '@xh/hoist/core';
-=======
 import {hoistComponent, elemFactory, useLayoutProps} from '@xh/hoist/core';
->>>>>>> d90fa51d
 import {buttonGroup as bpButtonGroup} from '@xh/hoist/kit/blueprint';
 import {getClassName} from '@xh/hoist/utils/react';
 
@@ -19,25 +15,6 @@
 /**
  * Wrapper around Blueprint's ButtonGroup component, with LayoutSupport.
  */
-<<<<<<< HEAD
-export const [ButtonGroup, buttonGroup] = hoistComponent(function ButtonGroup(props) {
-    const [layoutProps, nonLayoutProps] = useLayoutProps(props),
-        {fill, minimal, vertical, style, ...rest} = nonLayoutProps;
-    return bpButtonGroup({
-        fill,
-        minimal,
-        vertical,
-        style: {
-            ...style,
-            ...layoutProps
-        },
-        ...rest,
-        className: getClassName('xh-button-group', props)
-    });
-});
-
-
-=======
 export const ButtonGroup = hoistComponent({
     displayName: 'ButtonGroup',
     render(props) {
@@ -56,7 +33,6 @@
         });
     }
 });
->>>>>>> d90fa51d
 ButtonGroup.propTypes = {
     /** True to have all buttons fill available width equally. */
     fill: PT.bool,
@@ -69,10 +45,6 @@
 
     /** True to render in a vertical orientation. */
     vertical: PT.bool
-<<<<<<< HEAD
-};
-=======
 };
 
-export const buttonGroup = elemFactory(ButtonGroup);
->>>>>>> d90fa51d
+export const buttonGroup = elemFactory(ButtonGroup);