--- conflicted
+++ resolved
@@ -10,10 +10,7 @@
 import {button, Button} from './Button';
 import {GridModel} from '@xh/hoist/cmp/grid';
 import {Icon} from '@xh/hoist/icon';
-<<<<<<< HEAD
-=======
 import {warnIf, withDefault} from '@xh/hoist/utils/js';
->>>>>>> cbf15c81
 
 /**
  * Convenience Button preconfigured for use as a trigger for an export/download of data.
@@ -24,47 +21,32 @@
  *
  * Requires the `GridModel.enableExport` config option to be true.
  */
-<<<<<<< HEAD
 export const [ExportButton, exportButton] = hoistComponent(
-    ({gridModel, exportOptions = {}, ...buttonProps}) => {
-        return button({
-            icon: Icon.download(),
-            title: 'Export',
-            onClick: () => gridModel.exportAsync(exportOptions).catchDefault(),
-            ...buttonProps
-=======
-@HoistComponent
-export class ExportButton extends Component {
-
-    static propTypes = {
-        ...Button.propTypes,
-        gridModel: PT.instanceOf(GridModel),
-        exportOptions: PT.object
-    };
-
-    constructor(props) {
-        const {gridModel} = props;
+    ({icon, title, onClick, gridModel, exportOptions={}, disabled, ...rest}) => {
 
         warnIf(
             (gridModel && !gridModel.enableExport),
             'ExportButton bound to GridModel with enableExport != true - exports will not work.'
         );
 
-        super(props);
-    }
-
-    render() {
-        const {icon, title, onClick, gridModel, exportOptions, disabled, ...rest} = this.props;
         return button({
             icon: withDefault(icon, Icon.download()),
             title: withDefault(title, 'Export'),
-            onClick: withDefault(onClick, this.exportGridData),
+            onClick: withDefault(onClick, exportGridData(gridModel, exportOptions)),
             disabled: withDefault(disabled, gridModel && gridModel.empty),
             ...rest
->>>>>>> cbf15c81
         });
     }
 );
+
+
+//---------------------------
+// Implementation
+//---------------------------
+function exportGridData(gridModel, exportOptions) {
+    gridModel.exportAsync(exportOptions).catchDefault();
+}
+
 
 ExportButton.propTypes = {
     ...Button.propTypes,
