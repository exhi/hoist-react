--- conflicted
+++ resolved
@@ -7,11 +7,7 @@
 
 import {useContext} from 'react';
 import PT from 'prop-types';
-<<<<<<< HEAD
-import {hoistComponent} from '@xh/hoist/core';
-=======
 import {hoistComponent, elemFactory} from '@xh/hoist/core';
->>>>>>> d90fa51d
 import {RefreshContext} from '@xh/hoist/core/refresh';
 import {Icon} from '@xh/hoist/icon';
 import {Button, button} from './Button';
@@ -24,14 +20,9 @@
  * provided. If neither of these props are provided, the contextual RefreshContextModel for this
  * button will be used.
  */
-<<<<<<< HEAD
-export const [RefreshButton, refreshButton] = hoistComponent(
-    ({model, ...buttonProps}) => {
-=======
 export const RefreshButton = hoistComponent({
     displayName: 'RefreshButton',
     render({model, ...buttonProps}) {
->>>>>>> d90fa51d
         const refreshContext = useContext(RefreshContext);
 
         warnIf(
@@ -52,15 +43,6 @@
             ...buttonProps
         });
     }
-<<<<<<< HEAD
-);
-RefreshButton.propTypes = {
-    ...Button.propTypes,
-
-    /** HoistModel to refresh. */
-    model: PT.object
-};
-=======
 });
 RefreshButton.propTypes = {
     ...Button.propTypes,
@@ -71,4 +53,3 @@
 
 export const refreshButton = elemFactory(RefreshButton);
 
->>>>>>> d90fa51d
