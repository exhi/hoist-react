--- conflicted
+++ resolved
@@ -4,11 +4,7 @@
  *
  * Copyright © 2019 Extremely Heavy Industries Inc.
  */
-<<<<<<< HEAD
-import {hoistComponent, XH} from '@xh/hoist/core';
-=======
 import {hoistComponent, elemFactory, XH} from '@xh/hoist/core';
->>>>>>> d90fa51d
 import {button, Button} from './Button';
 import {Icon} from '@xh/hoist/icon';
 
@@ -16,17 +12,6 @@
  * Convenience Button preconfigured for use as a trigger for the XH feedback dialog.
  * Can be provided an onClick handler, otherwise will call default framework handler.
  */
-<<<<<<< HEAD
-export const [FeedbackButton, feedBackButton] = hoistComponent(props => {
-    return button({
-        icon: Icon.comment({className: 'fa-flip-horizontal'}),
-        title: 'Feedback',
-        onClick: () => XH.showFeedbackDialog(),
-        ...props
-    });
-});
-FeedbackButton.propTypes = {...Button.propTypes};
-=======
 export const FeedbackButton = hoistComponent({
     displayName: 'FeedbackButton',
     render(props) {
@@ -41,4 +26,3 @@
 FeedbackButton.propTypes = {...Button.propTypes};
 
 export const feedbackButton = elemFactory(FeedbackButton);
->>>>>>> d90fa51d
