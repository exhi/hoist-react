--- conflicted
+++ resolved
@@ -4,11 +4,7 @@
  *
  * Copyright © 2019 Extremely Heavy Industries Inc.
  */
-<<<<<<< HEAD
-import {XH, hoistComponent} from '@xh/hoist/core';
-=======
 import {XH, hoistComponent, elemFactory} from '@xh/hoist/core';
->>>>>>> d90fa51d
 import {Icon} from '@xh/hoist/icon';
 import {button, Button} from '@xh/hoist/desktop/cmp/button';
 
@@ -16,18 +12,6 @@
  * Convenience Button to open the admin client.
  * Visible only to users with the hoistAdmin application role.
  */
-<<<<<<< HEAD
-export const [LaunchAdminButton, launchAdminButton] = hoistComponent(props => {
-    if (!XH.getUser().isHoistAdmin) return null;
-    return button({
-        icon: Icon.wrench(),
-        title: 'Launch admin client...',
-        onClick: () => window.open('/admin'),
-        ...props
-    });
-});
-LaunchAdminButton.propTypes = {...Button.propTypes};
-=======
 export const LaunchAdminButton = hoistComponent({
     displayName: 'LaunchAdminButton',
     render(props) {
@@ -43,4 +27,3 @@
 LaunchAdminButton.propTypes = {...Button.propTypes};
 
 export const launchAdminButton = elemFactory(LaunchAdminButton);
->>>>>>> d90fa51d
