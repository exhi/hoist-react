/*
 * This file belongs to Hoist, an application development toolkit
 * developed by Extremely Heavy Industries (www.xh.io | info@xh.io)
 *
 * Copyright © 2018 Extremely Heavy Industries Inc.
 */

import {Component} from 'react';
import PT from 'prop-types';
import {elemFactory, HoistComponent, XH} from '@xh/hoist/core';
<<<<<<< HEAD
import {menu, menuDivider, menuItem, popover} from '@xh/hoist/kit/blueprint';
=======
import {menu, menuItem, menuDivider, popover} from '@xh/hoist/kit/blueprint';
>>>>>>> 7ebb6342
import {button} from '@xh/hoist/desktop/cmp/button';
import {Icon} from '@xh/hoist/icon';

@HoistComponent
export class AppMenuButton extends Component {
    static propTypes = {
<<<<<<< HEAD
        /** True to hide the Options item. */
        hideOptions: PT.bool,
=======
        /** True to hide the Launch Admin button. Always hidden for users w/o HOIST_ADMIN role. */
        hideAdminButton: PT.bool,
>>>>>>> 7ebb6342

        /** True to hide the Feedback item. */
        hideFeedback: PT.bool,

<<<<<<< HEAD
        /** True to hide the Theme Toggle */
        hideTheme: PT.bool,

        /**
         * True to hide the Launch Admin button. Will be automatically hidden for users
         * without the HOIST_ADMIN role.
         */
        hideAdmin: PT.bool,

        /**
         * True to hide the Logout button (always hidden for SSO applications).
         */
        hideLogout: PT.bool,

        /**
         * Array of configs for additional menu items to be shown.
         */
        extraItems: PT.array
=======
        /** True to hide the Options button. */
        hideOptionsButton: PT.bool,

        /** True to hide the Theme Toggle button. */
        hideThemeButton: PT.bool,

        /** True to hide the Logout button. Always hidden when `appSpec.isSSO == true`. */
        hideLogoutButton: PT.bool
>>>>>>> 7ebb6342
    };

    baseClassName = 'xh-app-menu';

    render() {
        let {hideOptions, hideFeedback, hideTheme, hideAdmin, hideLogout, extraItems} = this.props;
        extraItems = extraItems ?
            [...extraItems.map(m => menuItem(m)), menuDivider()]  :
            [];

<<<<<<< HEAD
        // TODO:  Need logic from context menu to remove duplicate seperators!
=======
        const hideAdmin = hideAdminButton || !XH.getUser().isHoistAdmin,
            hideLogout = hideLogoutButton || XH.appSpec.isSSO;

>>>>>>> 7ebb6342
        return popover({
            position: 'bottom-right',
            minimal: true,
            target: button({
                icon: Icon.bars()
            }),
            content: menu(
                ...extraItems,
                menuItem({
                    omit: hideOptions || !XH.acm.optionsDialogModel.hasOptions,
                    text: 'Options',
                    icon: Icon.options(),
                    onClick: () => XH.showOptionsDialog()
                }),
                menuItem({
                    omit: hideFeedback,
                    text: 'Feedback',
                    icon: Icon.comment({className: 'fa-flip-horizontal'}),
                    onClick: () => XH.showFeedbackDialog()
                }),
                menuItem({
<<<<<<< HEAD
                    omit: hideTheme,
                    text: XH.darkTheme ? 'Switch to light theme' : 'Switch to dark theme',
=======
                    omit: hideThemeButton,
                    text: XH.darkTheme ? 'Light Theme' : 'Dark Theme',
>>>>>>> 7ebb6342
                    icon: XH.darkTheme ? Icon.sun({prefix: 'fas'}) : Icon.moon(),
                    onClick: () => XH.toggleTheme()
                }),
                menuDivider({omit: hideAdmin}),
                menuItem({
<<<<<<< HEAD
                    omit: hideAdmin || !XH.getUser().isHoistAdmin,
=======
                    omit: hideAdmin,
>>>>>>> 7ebb6342
                    text: 'Admin',
                    icon: Icon.wrench(),
                    onClick: () => window.open('/admin')
                }),
                menuDivider({omit: hideLogout}),
                menuItem({
<<<<<<< HEAD
                    omit: hideLogout || XH.appSpec.isSSO,
=======
                    omit: hideLogout,
>>>>>>> 7ebb6342
                    text: 'Logout',
                    icon: Icon.logout(),
                    intent: 'danger',
                    onClick: () => XH.identityService.logoutAsync()
                })
            )
        });
    }
}

export const appMenuButton = elemFactory(AppMenuButton);<|MERGE_RESOLUTION|>--- conflicted
+++ resolved
@@ -8,57 +8,32 @@
 import {Component} from 'react';
 import PT from 'prop-types';
 import {elemFactory, HoistComponent, XH} from '@xh/hoist/core';
-<<<<<<< HEAD
-import {menu, menuDivider, menuItem, popover} from '@xh/hoist/kit/blueprint';
-=======
 import {menu, menuItem, menuDivider, popover} from '@xh/hoist/kit/blueprint';
->>>>>>> 7ebb6342
 import {button} from '@xh/hoist/desktop/cmp/button';
 import {Icon} from '@xh/hoist/icon';
 
 @HoistComponent
 export class AppMenuButton extends Component {
     static propTypes = {
-<<<<<<< HEAD
-        /** True to hide the Options item. */
-        hideOptions: PT.bool,
-=======
-        /** True to hide the Launch Admin button. Always hidden for users w/o HOIST_ADMIN role. */
-        hideAdminButton: PT.bool,
->>>>>>> 7ebb6342
+        /** True to hide the Launch Admin Item. Always hidden for users w/o HOIST_ADMIN role. */
+        hideAdminItem: PT.bool,
 
-        /** True to hide the Feedback item. */
-        hideFeedback: PT.bool,
+        /** True to hide the Feedback Item. */
+        hideFeedbackItem: PT.bool,
 
-<<<<<<< HEAD
-        /** True to hide the Theme Toggle */
-        hideTheme: PT.bool,
+        /** True to hide the Options button. */
+        hideOptionsItem: PT.bool,
 
-        /**
-         * True to hide the Launch Admin button. Will be automatically hidden for users
-         * without the HOIST_ADMIN role.
-         */
-        hideAdmin: PT.bool,
+        /** True to hide the Theme Toggle button. */
+        hideThemeItem: PT.bool,
 
-        /**
-         * True to hide the Logout button (always hidden for SSO applications).
-         */
-        hideLogout: PT.bool,
+        /** True to hide the Logout button. Always hidden when `appSpec.isSSO == true`. */
+        hideLogoutItem: PT.bool,
 
         /**
          * Array of configs for additional menu items to be shown.
          */
         extraItems: PT.array
-=======
-        /** True to hide the Options button. */
-        hideOptionsButton: PT.bool,
-
-        /** True to hide the Theme Toggle button. */
-        hideThemeButton: PT.bool,
-
-        /** True to hide the Logout button. Always hidden when `appSpec.isSSO == true`. */
-        hideLogoutButton: PT.bool
->>>>>>> 7ebb6342
     };
 
     baseClassName = 'xh-app-menu';
@@ -69,13 +44,10 @@
             [...extraItems.map(m => menuItem(m)), menuDivider()]  :
             [];
 
-<<<<<<< HEAD
+        const hideAdmin = hideAdminItem || !XH.getUser().isHoistAdmin,
+            hideLogout = hideLogoutItem || XH.appSpec.isSSO;
+
         // TODO:  Need logic from context menu to remove duplicate seperators!
-=======
-        const hideAdmin = hideAdminButton || !XH.getUser().isHoistAdmin,
-            hideLogout = hideLogoutButton || XH.appSpec.isSSO;
-
->>>>>>> 7ebb6342
         return popover({
             position: 'bottom-right',
             minimal: true,
@@ -85,46 +57,33 @@
             content: menu(
                 ...extraItems,
                 menuItem({
-                    omit: hideOptions || !XH.acm.optionsDialogModel.hasOptions,
+                    omit: hideOptionsItem || !XH.acm.optionsDialogModel.hasOptions,
                     text: 'Options',
                     icon: Icon.options(),
                     onClick: () => XH.showOptionsDialog()
                 }),
                 menuItem({
-                    omit: hideFeedback,
+                    omit: hideFeedbackItem,
                     text: 'Feedback',
                     icon: Icon.comment({className: 'fa-flip-horizontal'}),
                     onClick: () => XH.showFeedbackDialog()
                 }),
                 menuItem({
-<<<<<<< HEAD
-                    omit: hideTheme,
-                    text: XH.darkTheme ? 'Switch to light theme' : 'Switch to dark theme',
-=======
-                    omit: hideThemeButton,
+                    omit: hideThemeItem,
                     text: XH.darkTheme ? 'Light Theme' : 'Dark Theme',
->>>>>>> 7ebb6342
                     icon: XH.darkTheme ? Icon.sun({prefix: 'fas'}) : Icon.moon(),
                     onClick: () => XH.toggleTheme()
                 }),
                 menuDivider({omit: hideAdmin}),
                 menuItem({
-<<<<<<< HEAD
-                    omit: hideAdmin || !XH.getUser().isHoistAdmin,
-=======
                     omit: hideAdmin,
->>>>>>> 7ebb6342
                     text: 'Admin',
                     icon: Icon.wrench(),
                     onClick: () => window.open('/admin')
                 }),
                 menuDivider({omit: hideLogout}),
                 menuItem({
-<<<<<<< HEAD
-                    omit: hideLogout || XH.appSpec.isSSO,
-=======
                     omit: hideLogout,
->>>>>>> 7ebb6342
                     text: 'Logout',
                     icon: Icon.logout(),
                     intent: 'danger',
