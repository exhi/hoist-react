--- conflicted
+++ resolved
@@ -4,11 +4,7 @@
  *
  * Copyright © 2019 Extremely Heavy Industries Inc.
  */
-<<<<<<< HEAD
-import {XH, hoistComponent} from '@xh/hoist/core';
-=======
 import {XH, hoistComponent, elemFactory} from '@xh/hoist/core';
->>>>>>> d90fa51d
 import {Icon} from '@xh/hoist/icon';
 import {button, Button} from './Button';
 
@@ -18,19 +14,6 @@
  * An onClick handler can be provided to implement additional operations on logout,
  * but should ensure it calls `XH.identityService.logoutAsync()`.
  */
-<<<<<<< HEAD
-export const [LogoutButton, logoutButton] = hoistComponent(props => {
-    if (XH.appSpec.isSSO) return null;
-    return button({
-        icon: Icon.logout(),
-        title: 'Logout',
-        intent: 'danger',
-        onClick: () => XH.identityService.logoutAsync(),
-        ...props
-    });
-});
-LogoutButton.propTypes = {...Button.propTypes};
-=======
 export const LogoutButton = hoistComponent({
     displayName: 'LogoutButton',
     render(props)  {
@@ -46,5 +29,4 @@
 });
 LogoutButton.propTypes = {...Button.propTypes};
 
-export const logoutButton = elemFactory(LogoutButton);
->>>>>>> d90fa51d
+export const logoutButton = elemFactory(LogoutButton);