--- conflicted
+++ resolved
@@ -24,19 +24,6 @@
     renderMode;
     refreshMode;
 
-<<<<<<< HEAD
-=======
-    get goldenLayoutConfig() {
-        const {id, title, allowClose} = this;
-        return {
-            component: id,
-            type: 'react-component',
-            title,
-            isClosable: allowClose
-        };
-    }
-
->>>>>>> 3f4d560d
     /**
      * @param {string} id - unique identifier of the DashViewSpec
      * @param {Object} content - content to be rendered by the DashTab. Component class or a
@@ -78,7 +65,7 @@
     //---------------------
     // Hoist Implementation
     //---------------------
-    get goldenLayoutsConfig() {
+    get goldenLayoutConfig() {
         const {id, title, allowClose} = this;
         return {
             component: id,
