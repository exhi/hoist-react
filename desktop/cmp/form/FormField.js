--- conflicted
+++ resolved
@@ -13,12 +13,8 @@
 import {HoistInput, FormContext} from '@xh/hoist/cmp/form';
 import {box, div, vbox, span, label as labelEl} from '@xh/hoist/cmp/layout';
 import {Icon} from '@xh/hoist/icon';
-<<<<<<< HEAD
+import {fmtDate, fmtNumber} from '@xh/hoist/format';
 import {throwIf, withDefault} from '@xh/hoist/utils/js';
-=======
-import {fmtDate, fmtNumber} from '@xh/hoist/format';
-import {throwIf} from '@xh/hoist/utils/js';
->>>>>>> c947f1e2
 
 import './FormField.scss';
 
@@ -52,6 +48,12 @@
          */
         info: PT.node,
 
+        /**
+         * Optional function for use in readonly mode.
+         * Receives (value), and should return a human-readable string.
+         */
+        readonlyRenderer: PT.func,
+
         //----------------------
         // -- Default from Form
         //----------------------
@@ -69,7 +71,13 @@
          */
         minimal: PT.bool,
 
-<<<<<<< HEAD
+        /**
+         * Render the bound value as a string rather than the HoistInput
+         *
+         * Defaulted from containing Form, or false.
+         */
+        readonly: PT.bool,
+
         /**
          * CommitOnChange property for underlying HoistInput (for inputs that support)
          *
@@ -90,16 +98,6 @@
          * Defaulted from containing Form, or true.
          */
         clickableLabel: PT.bool
-=======
-        /** Render the bound value as a string rather than the HoistInput */
-        readonly: PT.bool,
-
-        /** Function which returns a human-readable string. Receives (value) */
-        readonlyRenderer: PT.func,
-
-        /** Bound HoistModel instance. */
-        model: PT.object
->>>>>>> c947f1e2
     };
 
     baseClassName = 'xh-form-field';
@@ -129,9 +127,10 @@
         // Display related props
         const inline = this.getDefaultedProp('inline', false),
             minimal = this.getDefaultedProp('minimal', false),
+            readonly = this.getDefaultedProp('readonly', false),
             leftErrorIcon = this.getDefaultedProp('leftErrorIcon', false),
             clickableLabel = this.getDefaultedProp('clickableLabel', true),
-            control = this.prepareChild({displayNotValid, errors, idAttr, leftErrorIcon, minimal});
+            control = this.prepareChild({displayNotValid, errors, idAttr, leftErrorIcon, minimal, readonly});
 
         const classes = [];
         if (isRequired) classes.push('xh-form-field-required');
@@ -176,7 +175,6 @@
     //--------------------
     // Implementation
     //--------------------
-<<<<<<< HEAD
     get form() {
         return this.context;
     }
@@ -200,7 +198,7 @@
         );
     }
 
-    prepareChild({displayNotValid, leftErrorIcon, idAttr, errors, minimal}) {
+    prepareChild({displayNotValid, leftErrorIcon, idAttr, errors, minimal, readonly}) {
         const {fieldModel} = this,
             item = this.props.children;
 
@@ -214,15 +212,7 @@
             overrides.leftIcon = Icon.warningCircle();
         }
 
-        const target = React.cloneElement(item, overrides);
-=======
-    prepareChild(notValid, errors, idAttr) {
-        const {model, field, minimal, disabled, readonly} = this.props,
-            item = this.props.children;
-
-        const leftIcon = notValid ? this.leftIcon(item) : {},
-            target = readonly ? this.renderReadonly() : React.cloneElement(item, {model, field, disabled, id: idAttr, ...leftIcon});
->>>>>>> c947f1e2
+        const target = readonly ? this.renderReadonly() : React.cloneElement(item, overrides);
 
         if (!minimal) return target;
 
@@ -237,7 +227,6 @@
         });
     }
 
-
     renderReadonly() {
         const {model, field, readonlyRenderer} = this.props,
             value = model[field],
