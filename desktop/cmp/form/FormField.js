--- conflicted
+++ resolved
@@ -100,27 +100,17 @@
     //--------------------
     // Implementation
     //--------------------
-<<<<<<< HEAD
-    prepareChild() {
-        const {model, field, disabled, readOnly} = this.props,
-=======
     prepareChild(notValid, errors) {
-        const {model, field, minimal, disabled} = this.props,
->>>>>>> 1d2b6f8c
+        const {model, field, minimal, disabled, readOnly} = this.props,
             item = this.props.children;
 
         throwIf(!item || isArray(item) || !(item.type.prototype instanceof HoistInput), 'FormField child must be a single component that extends HoistInput.');
         throwIf(item.props.field || item.props.model, 'HoistInputs should not declare "field" or "model" when used with FormField');
 
-<<<<<<< HEAD
-        if (readOnly) {
-            return displayField({model, field});
-        } else {
-            return React.cloneElement(item, {model, field, disabled});
-        }
-=======
-        const leftIcon = notValid ? this.leftIcon(item) : {};
-        const target = React.cloneElement(item, {model, field, disabled, ...leftIcon});
+        if (readOnly) return displayField({model, field});
+
+        const leftIcon = notValid ? this.leftIcon(item) : {},
+            target = React.cloneElement(item, {model, field, disabled, ...leftIcon});
 
         // Wrap child in a tooltip if in minimal mode
         return minimal && notValid ?
@@ -147,7 +137,6 @@
                 {errors.map((it, idx) => <li key={idx}>{it}</li>)}
             </ul>
         );
->>>>>>> 1d2b6f8c
     }
 
 }
