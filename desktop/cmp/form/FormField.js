/*
 * This file belongs to Hoist, an application development toolkit
 * developed by Extremely Heavy Industries (www.xh.io | info@xh.io)
 *
 * Copyright © 2018 Extremely Heavy Industries Inc.
 */
import React, {Component} from 'react';
import {PropTypes as PT} from 'prop-types';
import {isArray, isUndefined} from 'lodash';
import {elemFactory, HoistComponent} from '@xh/hoist/core';
import {formGroup, spinner, tooltip} from '@xh/hoist/kit/blueprint';
import {HoistInput} from '@xh/hoist/cmp/form';
import {div, fragment, span} from '@xh/hoist/cmp/layout';
import {Icon} from '@xh/hoist/icon';
import {throwIf} from '@xh/hoist/utils/js';

import './FormField.scss';
import {displayField} from './DisplayField';

/**
 * Standardised wrapper around a HoistInput Component.
 *
 * Should receive a single HoistInput as a child element. FormField is typically bound
 * to a model enhanced with `@FieldSupport` via its `model` and `field` props. This allows
 * FormField to automatically display a label, a required asterisk, and any validation messages.
 *
 * When FormField is used in bound mode, the child HoistInput should *not* declare its own
 * `model` and `field` props, as these are managed by the FormField.
 *
 * Accepts any props supported by Blueprint's FormGroup.
 */
@HoistComponent
export class FormField extends Component {

    static propTypes = {
        /** Bound Model. */
        model: PT.object,
        /** Name of bound property on Model. */
        field: PT.string,
        /**
         * Label for form field.
         * Defaults to Field displayName if used with @FieldSupport. Set to null to hide label.
         */
        label: PT.string,
        /** Apply minimal styling - validation errors are only displayed with a tooltip */
        minimal: PT.bool,
        /** Display warning glyph in the far left side of the input (TextField, NumberInput only) */
        leftErrorIcon: PT.bool
    };

    baseClassName = 'xh-form-field';

    blockChildren = ['TextInput', 'JsonInput'];

    render() {
        const {model, field, label, minimal, ...rest} = this.props,
            hasFieldSupport = model && field && model.hasFieldSupport,
            fieldModel = hasFieldSupport ? model.getField(field) : null,
            isRequired = fieldModel && fieldModel.isRequired,
            isPending = fieldModel && fieldModel.isValidationPending,
            notValid = fieldModel && fieldModel.isNotValid,
            errors = fieldModel ? fieldModel.errors : [],
            labelStr = isUndefined(label) ? (fieldModel ? fieldModel.displayName : null) : label,
            requiredStr = isRequired ? span(' *') : null,
            item = this.prepareChild(notValid, errors),
            classes = [];

        if (isRequired) classes.push('xh-form-field-required');
        if (notValid) classes.push('xh-form-field-invalid');
        if (minimal) classes.push('xh-form-field-minimal');

        return formGroup({
            item,
            width: 50,
            label: span({
                item: labelStr ? span(labelStr, requiredStr) : null,
                className: minimal && notValid ? 'xh-form-field-error-label' : null
            }),
            className: this.getClassName(classes),
            helperText: !minimal ? fragment(
                div({
                    omit: !isPending || minimal,
                    className: 'xh-form-field-pending',
                    item: spinner({size: 15})
                }),
                div({
                    omit: !notValid || minimal,
                    className: 'xh-form-field-error-msg',
                    items: notValid ? tooltip({
                        item: errors[0],
                        content: this.getErrorTooltipContent(errors)
                    }) : null
                })
            ) : null,
            ...rest
        });
    }


    //--------------------
    // Implementation
    //--------------------
    prepareChild(notValid, errors) {
        const {model, field, minimal, disabled, readOnly} = this.props,
            item = this.props.children;

        throwIf(!item || isArray(item) || !(item.type.prototype instanceof HoistInput), 'FormField child must be a single component that extends HoistInput.');
        throwIf(item.props.field || item.props.model, 'HoistInputs should not declare "field" or "model" when used with FormField');

<<<<<<< HEAD
        if (readOnly) return displayField({model, field});

        const leftIcon = notValid ? this.leftIcon(item) : {},
            target = React.cloneElement(item, {model, field, disabled, ...leftIcon});

        // Wrap child in a tooltip if in minimal mode
        return minimal && notValid ?
            tooltip({
                targetClassName: 'xh-input xh-input-invalid',
                wrapperTagName: 'div',
                target,
                targetTagName: !this.blockChildren.includes(target.type.name) || target.props.width ? 'span' : 'div',
                position: 'right',
                content: this.getErrorTooltipContent(errors)
            }) : target;
=======
        const leftIcon = notValid ? this.leftIcon(item) : {},
            target = React.cloneElement(item, {model, field, disabled, ...leftIcon});

        if (!minimal) return target;

        // Wrap target in a tooltip if in minimal mode
        return tooltip({
            target,
            targetClassName: `xh-input ${notValid ? 'xh-input-invalid' : ''}`,
            wrapperTagName: 'div',
            targetTagName: !this.blockChildren.includes(target.type.name) || target.props.width ? 'span' : 'div',
            position: 'right',
            disabled: !notValid,
            content: this.getErrorTooltipContent(errors)
        });
>>>>>>> aee8d4a4
    }

    leftIcon(item) {
        const leftIcon = item.props.leftIcon || (this.props.leftErrorIcon ? Icon.warningCircle() : null);
        return item.type.propTypes.leftIcon ? {leftIcon} : {};
    }

    getErrorTooltipContent(errors) {
        if (!errors || !errors.length) return null;
        if (errors.length == 1) return errors[0];
        return (
            <ul className="xh-form-field-error-tooltip">
                {errors.map((it, idx) => <li key={idx}>{it}</li>)}
            </ul>
        );
    }

}

export const formField = elemFactory(FormField);<|MERGE_RESOLUTION|>--- conflicted
+++ resolved
@@ -107,23 +107,8 @@
         throwIf(!item || isArray(item) || !(item.type.prototype instanceof HoistInput), 'FormField child must be a single component that extends HoistInput.');
         throwIf(item.props.field || item.props.model, 'HoistInputs should not declare "field" or "model" when used with FormField');
 
-<<<<<<< HEAD
         if (readOnly) return displayField({model, field});
 
-        const leftIcon = notValid ? this.leftIcon(item) : {},
-            target = React.cloneElement(item, {model, field, disabled, ...leftIcon});
-
-        // Wrap child in a tooltip if in minimal mode
-        return minimal && notValid ?
-            tooltip({
-                targetClassName: 'xh-input xh-input-invalid',
-                wrapperTagName: 'div',
-                target,
-                targetTagName: !this.blockChildren.includes(target.type.name) || target.props.width ? 'span' : 'div',
-                position: 'right',
-                content: this.getErrorTooltipContent(errors)
-            }) : target;
-=======
         const leftIcon = notValid ? this.leftIcon(item) : {},
             target = React.cloneElement(item, {model, field, disabled, ...leftIcon});
 
@@ -139,7 +124,6 @@
             disabled: !notValid,
             content: this.getErrorTooltipContent(errors)
         });
->>>>>>> aee8d4a4
     }
 
     leftIcon(item) {
