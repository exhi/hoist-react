/*
 * This file belongs to Hoist, an application development toolkit
 * developed by Extremely Heavy Industries (www.xh.io | info@xh.io)
 *
 * Copyright © 2018 Extremely Heavy Industries Inc.
 */

import {PropTypes as PT} from 'prop-types';
import {elemFactory, HoistComponent} from '@xh/hoist/core';
import {numericInput} from '@xh/hoist/kit/blueprint';
import {fmtNumber} from '@xh/hoist/format';
import {HoistInput} from '@xh/hoist/cmp/form';
<<<<<<< HEAD
import {withDefault} from '@xh/hoist/utils/js';

=======
import {wait} from '@xh/hoist/promise';
>>>>>>> 9f0d29de

/**
 * A Number Input
 *
 * @see HoistInput for properties additional to those documented below.
 */
@HoistComponent
export class NumberInput extends HoistInput {

    static propTypes = {
        ...HoistInput.propTypes,
        value: PT.number,

        /** commit on every key stroke, defaults false */
        commitOnChange: PT.bool,
        /** Text to display when control is empty */
        placeholder: PT.string,
        /** minimum value */
        min: PT.number,
        /** maximum value */
        max: PT.number,
        /** Number of decimal places to allow on field's value, defaults to 4 */
        precision: PT.number,
        /** Allow/automatically fill in trailing zeros in accord with precision, defaults to false */
        zeroPad: PT.bool,
        /** Set to true for advanced input evaluation, defaults to false.
            Inputs suffixed with k, m, or b will be calculated as thousands, millions, or billions respectively */
        enableShorthandUnits: PT.bool,
        /** Whether to display large values with commas */
        displayWithCommas: PT.bool,
        /** Alignment of numbers in field, default to 'right' */
        textAlign: PT.oneOf(['left', 'right']),
        /** Icon to display on the left side of the field */
        leftIcon: PT.element,
        /** Whether text in field is selected when field receives focus */
        selectOnFocus: PT.bool
    };

    static shorthandValidator = /((\.\d+)|(\d+(\.\d+)?))(k|m|b)\b/gi;

    baseClassName = 'xh-number-input';

    get commitOnChange() {
        return withDefault(this.props.commitOnChange, false);
    }

    render() {
        const {props, hasFocus, renderValue} = this,
            textAlign = withDefault(props.textAlign, 'right'),
            displayValue = hasFocus ? renderValue : this.formatValue(renderValue);

        return numericInput({
            className: this.getClassName(),
            value: displayValue,
            onValueChange: this.onValueChange,
            onKeyPress: this.onKeyPress,
            onBlur: this.onBlur,
            onFocus: this.onFocus,
            tabIndex: props.tabIndex,
            style: {
                ...props.style,
                textAlign,
                width: props.width
            },
            buttonPosition: 'none',
            allowNumericCharactersOnly: !props.enableShorthandUnits,
            disabled: props.disabled,
            min: props.min,
            max: props.max,
            placeholder: props.placeholder,
            leftIcon: props.leftIcon
        });
    }

    onValueChange = (val, valAsString) => {
        let value = this.parseValue(valAsString);
        value = isNaN(value) ? null : value;
        this.noteValueChange(value);
    }

    onKeyPress = (ev) => {
        if (ev.key === 'Enter') this.doCommit();
    }

    formatValue(value) {
        if (value == null) return '';
        const props = this.props,
            precision = props.precision != null ? props.precision : 4,
            zeroPad = !!props.zeroPad,
            formattedVal = fmtNumber(value, {precision, zeroPad});

        return props.displayWithCommas ? formattedVal : formattedVal.replace(/,/g, '');
    }

    parseValue(value) {
        value = value.replace(/,/g, '');

        if (NumberInput.shorthandValidator.test(value)) {
            const num = +value.substring(0, value.length - 1),
                lastChar = value.charAt(value.length - 1).toLowerCase();

            switch (lastChar) {
                case 'k':
                    return num * 1000;
                case 'm':
                    return num * 1000000;
                case 'b':
                    return num * 1000000000;
                default:
                    return NaN;
            }
        }

        return parseFloat(value);
    }

    onFocus = (ev) => {
        this.noteFocused();

        // Deferred to allow any value conversion to complete and flush into input.
        if (this.props.selectOnFocus) {
            const target = ev.target;
            wait(1).then(() => target.select());
        }
    }
}
export const numberInput = elemFactory(NumberInput);<|MERGE_RESOLUTION|>--- conflicted
+++ resolved
@@ -10,12 +10,8 @@
 import {numericInput} from '@xh/hoist/kit/blueprint';
 import {fmtNumber} from '@xh/hoist/format';
 import {HoistInput} from '@xh/hoist/cmp/form';
-<<<<<<< HEAD
 import {withDefault} from '@xh/hoist/utils/js';
-
-=======
 import {wait} from '@xh/hoist/promise';
->>>>>>> 9f0d29de
 
 /**
  * A Number Input
