--- conflicted
+++ resolved
@@ -52,18 +52,12 @@
 
     static shorthandValidator = /((\.\d+)|(\d+(\.\d+)?))(k|m|b)\b/gi;
 
-<<<<<<< HEAD
-    baseClassName = 'xh-number-field';
-=======
-    delegateProps = ['className', 'disabled', 'min', 'max', 'placeholder', 'leftIcon'];
-
     baseClassName = 'xh-number-input';
->>>>>>> 288c48eb
 
     get commitOnChange() {
         withDefault(this.props.commitOnChange, false);
     }
-    
+
     render() {
         const {props} = this,
             textAlign = withDefault(props.textAlign, 'right');
