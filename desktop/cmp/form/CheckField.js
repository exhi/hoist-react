/*
 * This file belongs to Hoist, an application development toolkit
 * developed by Extremely Heavy Industries (www.xh.io | info@xh.io)
 *
 * Copyright © 2018 Extremely Heavy Industries Inc.
 */

import {PropTypes as PT} from 'prop-types';
import {HoistComponent, elemFactory} from '@xh/hoist/core';
import {checkbox} from '@xh/hoist/kit/blueprint';

import {HoistField} from '@xh/hoist/cmp/form';

/**
 * CheckBox Field.
 * Note that this field does not handle null values. For nullable fields, use a SelectField.
 */
@HoistComponent()
export class CheckField extends HoistField {

    static propTypes = {
        ...HoistField.propTypes,
        value: PT.bool
    };

    static defaultProps = {
        commitOnChange: true,
        inline: true
    }

<<<<<<< HEAD
    delegateProps = ['className', 'disabled'];

    baseClassName = 'xh-check-field';

=======
>>>>>>> fd8e13ff
    render() {
        return checkbox({
            className: this.getClassName(),
            checked: !!this.renderValue,
            onChange: this.onChange,
            onBlur: this.onBlur,
            onFocus: this.onFocus,
            ...this.getDelegateProps()
        });
    }

    onChange = (e) => {
        this.noteValueChange(e.target.checked);
    }

}
export const checkField = elemFactory(CheckField);<|MERGE_RESOLUTION|>--- conflicted
+++ resolved
@@ -28,13 +28,8 @@
         inline: true
     }
 
-<<<<<<< HEAD
-    delegateProps = ['className', 'disabled'];
-
     baseClassName = 'xh-check-field';
 
-=======
->>>>>>> fd8e13ff
     render() {
         return checkbox({
             className: this.getClassName(),
