/*
 * This file belongs to Hoist, an application development toolkit
 * developed by Extremely Heavy Industries (www.xh.io | info@xh.io)
 *
 * Copyright © 2019 Extremely Heavy Industries Inc.
 */

import {cloneElement, isValidElement} from 'react';
import {hoistCmp, ModelPublishMode, uses} from '@xh/hoist/core';
import {grid} from '@xh/hoist/cmp/grid';
import {panel} from '@xh/hoist/desktop/cmp/panel';
import {fragment} from '@xh/hoist/cmp/layout';
import {withDefault} from '../../../utils/js';
import {restGridToolbar} from './impl/RestGridToolbar';
import {restForm} from './impl/RestForm';
import {RestGridModel} from './RestGridModel';
import PT from 'prop-types';

export const [RestGrid, restGrid] = hoistCmp.withFactory({
    displayName: 'RestGrid',
    model: uses(RestGridModel, {publishMode: ModelPublishMode.LIMITED}),
    className: 'xh-rest-grid',

    render({
        model,
        extraToolbarItems,
        mask = true,
        agOptions,
        onRowDoubleClicked,
        ...props
    }) {

<<<<<<< HEAD
        onRowDoubleClicked = withDefault(onRowDoubleClicked, (row) => {
            if (!row.data) return;

            if (!model.readonly) {
                model.formModel.openEdit(row.data);
            } else {
                model.formModel.openView(row.data);
            }
        });
=======
        const {formModel, gridModel} = model;
        if (!onRowDoubleClicked)  {
            onRowDoubleClicked = (row) => {
                if (!row.data) return;

                if (!model.readonly) {
                    formModel.openEdit(row.data);
                } else {
                    formModel.openView(row.data);
                }
            };
        }
>>>>>>> c3380023

        return fragment(
            panel({
                ...props,
                tbar: restGridToolbar({model, extraToolbarItems}),
                item: grid({model: gridModel, agOptions, onRowDoubleClicked}),
                mask: getMaskFromProp(model, mask)
            }),
            restForm({model: formModel})
        );
    }
});

RestGrid.propTypes = {
    /**
     *
     * This constitutes an 'escape hatch' for applications that need to get to the underlying
     * ag-Grid API.  It should be used with care. Settings made here might be overwritten and/or
     * interfere with the implementation of this component and its use of the ag-Grid API.
     */
    agOptions: PT.object,

    /** Primary component model instance. */
    model: PT.oneOfType([PT.instanceOf(RestGridModel), PT.object]),

    /** Optional components rendered adjacent to the top toolbar's action buttons */
    extraToolbarItems: PT.oneOfType([PT.func, PT.array]),

    /**
     * Mask to render on this Component. Defaults to true, which renders a standard
     * Hoist mask. Also can be set to false for no mask, or passed an element
     * specifying a Mask instance.
     */
    mask: PT.oneOfType([PT.element, PT.bool]),

    /**
     * Callback to call when a row is double clicked. Function will receive an event
     * with a data node containing the row's data.
     */
    onRowDoubleClicked: PT.func
};


function getMaskFromProp(model, mask) {
    if (isValidElement(mask)) {
        mask = cloneElement(mask, {model: model.loadModel});
    } else if (mask === true) {
        mask = model.loadModel;
    }
    return mask;
}<|MERGE_RESOLUTION|>--- conflicted
+++ resolved
@@ -10,7 +10,6 @@
 import {grid} from '@xh/hoist/cmp/grid';
 import {panel} from '@xh/hoist/desktop/cmp/panel';
 import {fragment} from '@xh/hoist/cmp/layout';
-import {withDefault} from '../../../utils/js';
 import {restGridToolbar} from './impl/RestGridToolbar';
 import {restForm} from './impl/RestForm';
 import {RestGridModel} from './RestGridModel';
@@ -30,19 +29,8 @@
         ...props
     }) {
 
-<<<<<<< HEAD
-        onRowDoubleClicked = withDefault(onRowDoubleClicked, (row) => {
-            if (!row.data) return;
-
-            if (!model.readonly) {
-                model.formModel.openEdit(row.data);
-            } else {
-                model.formModel.openView(row.data);
-            }
-        });
-=======
         const {formModel, gridModel} = model;
-        if (!onRowDoubleClicked)  {
+        if (!onRowDoubleClicked) {
             onRowDoubleClicked = (row) => {
                 if (!row.data) return;
 
@@ -53,7 +41,6 @@
                 }
             };
         }
->>>>>>> c3380023
 
         return fragment(
             panel({
