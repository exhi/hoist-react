--- conflicted
+++ resolved
@@ -84,15 +84,9 @@
             responseData = (dataRoot) ? response[dataRoot] : response;
 
         if (isAdd) {
-<<<<<<< HEAD
-            this.loadDataTransaction({add: [response.data]});
+            this.loadDataTransaction({add: [responseData]});
         } else {
-            this.loadDataTransaction({update: [response.data]});
-=======
-            this.updateData({add: [responseData]});
-        } else {
-            this.updateData({update: [responseData]});
->>>>>>> c3380023
+            this.loadDataTransaction({update: [responseData]});
         }
         await this.ensureLookupsLoadedAsync();
     }
