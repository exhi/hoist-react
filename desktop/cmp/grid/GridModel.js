--- conflicted
+++ resolved
@@ -94,12 +94,9 @@
      * @param {Object} c - GridModel configuration.
      * @param {BaseStore} c.store - store containing the data for the grid.
      * @param {(Column[]|Object[])} c.columns - Columns, or configs to create them.
-<<<<<<< HEAD
-     * @param {(boolean)} [c.treeMode] - true if grid is a tree grid (default false).
-=======
      *          A 'column' can also be a config for a column group. Column groups must specify a children property
      *          that is a array of Columns or configs to create them. Column groups also require a headerName or GroupId.
->>>>>>> ab3c24e8
+     * @param {(boolean)} [c.treeMode] - true if grid is a tree grid (default false).
      * @param {(StoreSelectionModel|Object|String)} [c.selModel] - StoreSelectionModel, or a
      *      config or string `mode` with which to create one.
      * @param {(Object|string)} [c.stateModel] - config or string `gridId` for a GridStateModel.
