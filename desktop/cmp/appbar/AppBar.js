/*
 * This file belongs to Hoist, an application development toolkit
 * developed by Extremely Heavy Industries (www.xh.io | info@xh.io)
 *
 * Copyright © 2018 Extremely Heavy Industries Inc.
 */

import {Component} from 'react';
import PT from 'prop-types';
import {elemFactory, HoistComponent, XH} from '@xh/hoist/core';
import {navbar, navbarGroup} from '@xh/hoist/kit/blueprint';
import {optionsButton, feedbackButton, launchAdminButton, logoutButton, refreshButton, themeToggleButton} from '@xh/hoist/desktop/cmp/button';
import {span} from '@xh/hoist/cmp/layout';
import {appBarSeparator} from '@xh/hoist/desktop/cmp/appbar';
import {isEmpty} from 'lodash';
import './AppBar.scss';

/**
 * A standard application navigation bar which displays the application name and a standard set of
 * buttons for common application actions. Application specific items can be displayed on the left
 * or right sides of the AppBar.
 *
 * The standard buttons which are visible will be based on user roles and application configuration,
 * or they can each be explicitly hidden.
 */
@HoistComponent
export class AppBar extends Component {
    static propTypes = {

        /** Icon to display to the left of the title. */
        icon: PT.element,

        /**
         * Title to display to the left side of the AppBar. Defaults to XH.clientAppName.
         */
        title: PT.string,

        /** Items to be added to the left side of the AppBar, immediately after the title (or . */
        leftItems: PT.node,

        /** Items to be added to the right side of the AppBar, before the standard buttons. */
        rightItems: PT.node,

        /**
         * True to hide the Launch Admin button. Will be automatically hidden for users
         * without the HOIST_ADMIN role.
         */
        hideAdminButton: PT.bool,
<<<<<<< HEAD
        /** Set to true to hide the Options button. */
        hideOptionsButton: PT.bool,
        /** Set to true to hide the Feedback button. */
=======

        /** True to hide the Feedback button. */
>>>>>>> 8faff501
        hideFeedbackButton: PT.bool,

        /** True to hide the Theme Toggle button. */
        hideThemeButton: PT.bool,

        /**
         * True to hide the Logout button (always hidden for SSO applications).
         */
        hideLogoutButton: PT.bool,

        /** True to hide the Refresh button. */
        hideRefreshButton: PT.bool
    };

    baseClassName = 'xh-appbar';

    render() {
        const {
            icon,
            title,
            leftItems,
            rightItems,
            hideAdminButton,
            hideOptionsButton,
            hideFeedbackButton,
            hideThemeButton,
            hideLogoutButton,
            hideRefreshButton
        } = this.props;

        return navbar({
            className: this.getClassName(),
            items: [
                navbarGroup({
                    align: 'left',
                    items: [
                        icon,
                        span({className: 'xh-appbar-title', item: title || XH.clientAppName}),
                        appBarSeparator({omit: isEmpty(leftItems)}),
                        ...leftItems || []
                    ]
                }),
                navbarGroup({
                    align: 'right',
                    items: [
                        ...rightItems || [],
                        optionsButton({omit: hideOptionsButton}),
                        feedbackButton({omit: hideFeedbackButton}),
                        themeToggleButton({omit: hideThemeButton}),
                        launchAdminButton({omit: hideAdminButton}),
                        logoutButton({omit: hideLogoutButton}),
                        refreshButton({
                            omit: hideRefreshButton,
                            intent: 'success',
                            onClick: () => XH.appModel.requestRefresh(true)
                        })
                    ]
                })
            ]
        });
    }
}

export const appBar = elemFactory(AppBar);<|MERGE_RESOLUTION|>--- conflicted
+++ resolved
@@ -46,14 +46,11 @@
          * without the HOIST_ADMIN role.
          */
         hideAdminButton: PT.bool,
-<<<<<<< HEAD
-        /** Set to true to hide the Options button. */
+
+        /** True to hide the Options button. */
         hideOptionsButton: PT.bool,
-        /** Set to true to hide the Feedback button. */
-=======
 
         /** True to hide the Feedback button. */
->>>>>>> 8faff501
         hideFeedbackButton: PT.bool,
 
         /** True to hide the Theme Toggle button. */
