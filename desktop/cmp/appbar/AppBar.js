--- conflicted
+++ resolved
@@ -98,12 +98,7 @@
                         launchAdminButton({omit: hideAdminButton}),
                         logoutButton({omit: hideLogoutButton}),
                         refreshButton({
-                            omit: hideRefreshButton,
-<<<<<<< HEAD
-                            intent: 'success'
-=======
-                            onClick: () => XH.appModel.requestRefresh(true)
->>>>>>> 2046560f
+                            omit: hideRefreshButton
                         })
                     ]
                 })
