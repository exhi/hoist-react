--- conflicted
+++ resolved
@@ -6,11 +6,7 @@
  */
 
 import PT from 'prop-types';
-<<<<<<< HEAD
-import {hoistComponent, XH} from '@xh/hoist/core';
-=======
 import {hoistComponent, elemFactory, XH} from '@xh/hoist/core';
->>>>>>> d90fa51d
 import {navbar, navbarGroup} from '@xh/hoist/kit/blueprint';
 import {appMenuButton, refreshButton} from '@xh/hoist/desktop/cmp/button';
 import {span} from '@xh/hoist/cmp/layout';
@@ -27,43 +23,6 @@
  * The standard buttons which are visible will be based on user roles and application configuration,
  * or they can each be explicitly hidden.
  */
-<<<<<<< HEAD
-export const [AppBar, appBar] = hoistComponent(function AppBar(props) {
-    const {
-        icon,
-        title,
-        leftItems,
-        rightItems,
-        hideRefreshButton,
-        hideAppMenuButton,
-        appMenuButtonOptions = {}
-    } = props;
-
-    return navbar({
-        className: getClassName('xh-appbar', props),
-        items: [
-            navbarGroup({
-                align: 'left',
-                items: [
-                    icon,
-                    span({className: 'xh-appbar-title', item: title || XH.clientAppName}),
-                    appBarSeparator({omit: isEmpty(leftItems)}),
-                    ...leftItems || []
-                ]
-            }),
-            navbarGroup({
-                align: 'right',
-                items: [
-                    ...rightItems || [],
-                    refreshButton({omit: hideRefreshButton}),
-                    appMenuButton({omit: hideAppMenuButton, ...appMenuButtonOptions})
-                ]
-            })
-        ]
-    });
-});
-
-=======
 export const AppBar = hoistComponent({
     displayName: 'AppBar',
     render(props) {
@@ -101,7 +60,6 @@
         });
     }
 });
->>>>>>> d90fa51d
 AppBar.propTypes = {
 
     /** Icon to display to the left of the title. */
@@ -126,10 +84,6 @@
 
     /** Options to pass to the AppMenuButton. */
     appMenuButtonOptions: PT.object
-<<<<<<< HEAD
-};
-=======
 };
 
-export const appBar = elemFactory(AppBar);
->>>>>>> d90fa51d
+export const appBar = elemFactory(AppBar);