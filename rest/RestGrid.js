/*
 * This file belongs to Hoist, an application development toolkit
 * developed by Extremely Heavy Industries (www.xh.io | info@xh.io)
 *
 * Copyright © 2018 Extremely Heavy Industries Inc.
 */

import {Component} from 'react';
import {defaults} from 'lodash';
import {HoistComponent, elemFactory} from 'hoist/core';
import {grid} from 'hoist/grid';
import {fragment} from 'hoist/layout';
import {message, panel} from 'hoist/cmp';

import {restGridToolbar} from './RestGridToolbar';
import {restForm} from './RestForm';

@HoistComponent()
export class RestGrid extends Component {

    render() {
        const {model} = this,
            {extraToolbarItems} = this.props,
            agOptions = defaults(this.props.agOptions, {onRowDoubleClicked: this.onRowDoubleClicked});

        return fragment(
<<<<<<< HEAD
            panel({
                tbar: restGridToolbar({model, extraToolbarItems}),
                item: grid({
                    model: model.gridModel,
                    gridOptions: gridOptions
                })
            }),
=======
            vframe(
                restGridToolbar({model, extraToolbarItems}),
                frame(
                    grid({
                        model: model.gridModel,
                        agOptions: agOptions
                    })
                )
            ),
>>>>>>> 1b310397
            restForm({model: model.formModel}),
            message({model: model.messageModel})
        );
    }

    //------------------------
    // Implementation
    //------------------------
    onRowDoubleClicked = (row) => {
        if (!row.data) return;
        this.model.formModel.openEdit(row.data);
    }
}
export const restGrid = elemFactory(RestGrid);<|MERGE_RESOLUTION|>--- conflicted
+++ resolved
@@ -24,25 +24,13 @@
             agOptions = defaults(this.props.agOptions, {onRowDoubleClicked: this.onRowDoubleClicked});
 
         return fragment(
-<<<<<<< HEAD
             panel({
                 tbar: restGridToolbar({model, extraToolbarItems}),
                 item: grid({
                     model: model.gridModel,
-                    gridOptions: gridOptions
+                    agOptions: agOptions
                 })
             }),
-=======
-            vframe(
-                restGridToolbar({model, extraToolbarItems}),
-                frame(
-                    grid({
-                        model: model.gridModel,
-                        agOptions: agOptions
-                    })
-                )
-            ),
->>>>>>> 1b310397
             restForm({model: model.formModel}),
             message({model: model.messageModel})
         );
