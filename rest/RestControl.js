/*
 * This file belongs to Hoist, an application development toolkit
 * developed by Extremely Heavy Industries (www.xh.io | info@xh.io)
 *
 * Copyright © 2018 Extremely Heavy Industries Inc.
 */

import React, {Component} from 'react';
import {hoistComponent, elemFactory} from 'hoist/core';
import {fmtDateTime} from 'hoist/format';
import {hbox} from 'hoist/layout';
import {controlGroup} from 'hoist/kit/blueprint';
import {label, comboField, numberField, selectField, textAreaField, textField}  from 'hoist/cmp';

@hoistComponent()
export class RestControl extends Component {

    render() {
        return hbox({
            cls: 'xh-mb',
            items: [
                this.renderLabel(),
                //  Needed to stretch control, and also avoid focus clipping?
                controlGroup({
                    fill: true,
                    style: {flex: 1, margin: 1},
                    item: this.renderControl()
                })
            ]
        });
    }

    renderControl() {
        const {field, editor, type, isEditable} = this.model,
            editorType = editor.type;

        if (type == null) return null;

        if (type === 'json' || editorType === 'textarea') {
            return this.renderTextArea();
        }

        if (!isEditable) return this.renderDisplayField();
        
        if (field.lookup) {
            return field.lookupStrict ? this.renderSelect() : this.renderCombo();
        } else if (type === 'bool') {
            return this.renderSelect();
        } else if (type === 'number') {
            return this.renderNumberField();
        } else {
            return this.renderTextField();
        }
    }

    renderLabel() {
        const lbl = this.model.field.label,
            isValid = this.model.isValid,
            item = <span>{lbl} <span style={{color: 'red'}}>{!isValid ? '*' : ''}</span> </span>;

        return label({item, width: 115});
    }

    renderDisplayField() {
        let {value, type} = this.model;
        if (type === 'date') {
            value = value ? fmtDateTime(value) : '';
        }
        return label(value);
    }

    renderCombo() {
        const model = this.model,
            lookup = model.field.lookup;

        const options = [null, ...lookup];
        return comboField({
            model,
            field: 'value',
            options,
            disabled: !model.isEditable
        });
    }

    renderSelect() {
        const model = this.model,
            lookup = model.field.lookup,
            type = model.type;

        let options;
        if (lookup) {
            options = [null, ...lookup];
        } else if (type == 'bool') {
            options = [null, true, false];
        } else {
            options = [null];
        }

        return selectField({
            model,
            field: 'value',
            options,
            disabled: !model.isEditable
        });
    }

    renderNumberField() {
        const model = this.model;
        return numberField({
            model,
            field: 'value',
            cls: 'pt-fill',
            disabled: !model.isEditable
        });
    }

    renderTextArea() {
        const model = this.model;
        return textAreaField({
            model,
            field: 'value',
            cls: 'pt-fill',
            disabled: !model.isEditable
        });
    }
<<<<<<< HEAD
=======
);

const restTextInput = hoistComponentFactory(
    class extends Component {
        render() {
            const {value, isEditable, type} = this.model;
            return inputGroup({
                cls: 'pt-fill',
                type: type == 'pwd' ? 'password' : 'text',
                value: value || '',
                disabled: !isEditable,
                onChange: this.onChange
            });
        }
>>>>>>> 7da003c5

    renderTextField() {
        const model = this.model;
        return textField({
            model,
            field: 'value',
            cls: 'pt-fill',
            disabled: !model.isEditable
        });
    }
}
export const restControl = elemFactory(RestControl);
<|MERGE_RESOLUTION|>--- conflicted
+++ resolved
@@ -123,28 +123,13 @@
             disabled: !model.isEditable
         });
     }
-<<<<<<< HEAD
-=======
-);
-
-const restTextInput = hoistComponentFactory(
-    class extends Component {
-        render() {
-            const {value, isEditable, type} = this.model;
-            return inputGroup({
-                cls: 'pt-fill',
-                type: type == 'pwd' ? 'password' : 'text',
-                value: value || '',
-                disabled: !isEditable,
-                onChange: this.onChange
-            });
-        }
->>>>>>> 7da003c5
 
     renderTextField() {
-        const model = this.model;
+        const model = this.model,
+            type = model.type === 'pwd' ? 'password' : 'text';
         return textField({
             model,
+            type,
             field: 'value',
             cls: 'pt-fill',
             disabled: !model.isEditable
