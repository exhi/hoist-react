/*
 * This file belongs to Hoist, an application development toolkit
 * developed by Extremely Heavy Industries (www.xh.io | info@xh.io)
 *
 * Copyright © 2020 Extremely Heavy Industries Inc.
 */

@import '~sass-material-colors/sass/sass-material-colors';

// Functions to fetch Google material design colors (https://material.io/color/)
// While not strictly following any material design conventions within Hoist, using these color
// helps to keep things more consistent and harmonious (vs. choosing "arbitrary" color vals).
//noinspection CssInvalidFunction
@function mc($color-name, $color-variant) {
  @return material-color($color-name, $color-variant);
}

//noinspection CssInvalidFunction
@function mc-muted($color-name, $color-variant, $amount:30%, $lighten-amount:10%) {
  @return lighten(desaturate(material-color($color-name, $color-variant), $amount), $lighten-amount);
}

//noinspection CssInvalidFunction
@function mc-trans($color-name, $color-variant, $amount:0.5) {
  @return transparentize(material-color($color-name, $color-variant), $amount);
}

body {

  //------------------------
  // Core Colors
  //------------------------
  --xh-black: var(--black, #{mc('grey', '900')});
  --xh-blue: var(--blue, #{mc('blue', '700')});
  --xh-blue-muted: var(--blue-muted, #{mc-muted('blue', '800', 40%)});
  --xh-blue-dark: var(--blue-dark, #{mc('light-blue', '900')});
  --xh-blue-light: var(--blue-light, #{mc('light-blue', '600')});
  --xh-blue-gray: var(--blue-gray, #{mc('blue-grey', '600')});
  --xh-blue-gray-light: var(--blue-gray-light, #{mc('blue-grey', '50')});
  --xh-blue-gray-dark: var(--blue-gray-dark, #{mc('blue-grey', '900')});
  --xh-gray: var(--gray, #{mc('grey', '500')});
  --xh-gray-dark: var(--gray-dark, #{mc('grey', '800')});
  --xh-gray-light: var(--gray-light, #{mc('grey', '100')});
  --xh-green: var(--green, #{mc('green', '700')});
  --xh-green-muted: var(--green-muted, #{mc-muted('green', '700')});
  --xh-orange: var(--orange, #{mc('orange', '800')});
  --xh-orange-muted: var(--orange-muted, #{mc-muted('orange', '800')});
  --xh-purple: var(--purple, #{mc('purple', '800')});
  --xh-red: var(--red, #{mc('red', '900')});
  --xh-red-muted: var(--red-muted, #{mc-muted('red', '900', 40%, 20%)});
  --xh-yellow: var(--yellow, #{mc('yellow', '800')});
  --xh-yellow-light: var(--yellow-light, #{mc('yellow', '50')});

  &.xh-dark {
    --xh-black: var(--black, #12171a);
    --xh-gray-dark: var(--gray-dark, #{mc('grey', '900')});
    --xh-green: var(--green, #009e0a); // could not find a MC green that works, especially in grids....
    --xh-green-muted: var(--green-muted, #{mc-muted('green', '800', 20%, 5%)});
    --xh-red: var(--red, #{mc('red', 'a700')});
  }

  &.xh-mobile {
    --xh-accent-color: var(--accent-color, var(--xh-blue-light));
    --xh-list-select-color: var(--list-select-color, var(--xh-blue-light));
  }


  //--------------------------------------------------------
  // Intent Colors - HSL supports varying lightness w/o hue
  //--------------------------------------------------------
  // Neutral (no intent) - default gray - e.g. standard buttons.
  --xh-intent-neutral-h: var(--intent-neutral-h, 180);
  --xh-intent-neutral-s: var(--intent-neutral-s, 10%);
  --xh-intent-neutral-l1: var(--intent-neutral-l1, 82%);
  --xh-intent-neutral-l2: var(--intent-neutral-l2, 86%);
  --xh-intent-neutral-l3: var(--intent-neutral-l3, 90%);
  --xh-intent-neutral-l4: var(--intent-neutral-l4, 94%);
  --xh-intent-neutral-l5: var(--intent-neutral-l5, 98%);
  // Primary - default blue - indicates a prominent call-to-action button/element.
  --xh-intent-primary-h: var(--intent-primary-h, 206);
  --xh-intent-primary-s: var(--intent-primary-s, 100%);
  --xh-intent-primary-l1: var(--intent-primary-l1, 23%);
  --xh-intent-primary-l2: var(--intent-primary-l2, 26%);
  --xh-intent-primary-l3: var(--intent-primary-l3, 30%);
  --xh-intent-primary-l4: var(--intent-primary-l4, 85%);
  --xh-intent-primary-l5: var(--intent-primary-l5, 95%);
  // Success - default green - indicates OK, confirm, or a successful result.
  --xh-intent-success-h: var(--intent-success-h, 123);
  --xh-intent-success-s: var(--intent-success-s, 43%);
  --xh-intent-success-l1: var(--intent-success-l1, 26%);
  --xh-intent-success-l2: var(--intent-success-l2, 30%);
  --xh-intent-success-l3: var(--intent-success-l3, 37%);
  --xh-intent-success-l4: var(--intent-success-l4, 85%);
  --xh-intent-success-l5: var(--intent-success-l5, 95%);
  // Warning - default orange - indicates need for caution, or a potential error condition.
  --xh-intent-warning-h: var(--intent-warning-h, 30);
  --xh-intent-warning-s: var(--intent-warning-s, 100%);
  --xh-intent-warning-l1: var(--intent-warning-l1, 34%);
  --xh-intent-warning-l2: var(--intent-warning-l2, 38%);
  --xh-intent-warning-l3: var(--intent-warning-l3, 43%);
  --xh-intent-warning-l4: var(--intent-warning-l4, 85%);
  --xh-intent-warning-l5: var(--intent-warning-l5, 95%);
  // Danger - default red - indicates dangerous operation, delete, or a serious error condition.
  --xh-intent-danger-h: var(--intent-danger-h, 0);
  --xh-intent-danger-s: var(--intent-danger-s, 73%);
  --xh-intent-danger-l1: var(--intent-danger-l1, 26%);
  --xh-intent-danger-l2: var(--intent-danger-l2, 30%);
  --xh-intent-danger-l3: var(--intent-danger-l3, 40%);
  --xh-intent-danger-l4: var(--intent-danger-l4, 85%);
  --xh-intent-danger-l5: var(--intent-danger-l5, 95%);

  &.xh-dark {
    // Dark theme Neutral intent
    --xh-intent-neutral-h: var(--intent-neutral-h, 180);
    --xh-intent-neutral-s: var(--intent-neutral-s, 10%);
    --xh-intent-neutral-l1: var(--intent-neutral-l1, 20%);
    --xh-intent-neutral-l2: var(--intent-neutral-l2, 25%);
    --xh-intent-neutral-l3: var(--intent-neutral-l3, 32%);
    --xh-intent-neutral-l4: var(--intent-neutral-l4, 44%);
    --xh-intent-neutral-l5: var(--intent-neutral-l5, 50%);
    // Dark theme Primary intent
    --xh-intent-primary-h: var(--intent-primary-h, 206);
    --xh-intent-primary-s: var(--intent-primary-s, 100%);
    --xh-intent-primary-l1: var(--intent-primary-l1, 25%);
    --xh-intent-primary-l2: var(--intent-primary-l2, 30%);
    --xh-intent-primary-l3: var(--intent-primary-l3, 45%);
    --xh-intent-primary-l4: var(--intent-primary-l4, 65%);
    --xh-intent-primary-l5: var(--intent-primary-l5, 75%);
    // Dark theme Success intent
    --xh-intent-success-h: var(--intent-success-h, 123);
    --xh-intent-success-s: var(--intent-success-s, 50%);
    --xh-intent-success-l1: var(--intent-success-l1, 23%);
    --xh-intent-success-l2: var(--intent-success-l2, 30%);
    --xh-intent-success-l3: var(--intent-success-l3, 40%);
    --xh-intent-success-l4: var(--intent-success-l4, 60%);
    --xh-intent-success-l5: var(--intent-success-l5, 75%);
    // Dark theme Warning intent
    --xh-intent-warning-h: var(--intent-warning-h, 30);
    --xh-intent-warning-s: var(--intent-warning-s, 100%);
    --xh-intent-warning-l1: var(--intent-warning-l1, 25%);
    --xh-intent-warning-l2: var(--intent-warning-l2, 30%);
    --xh-intent-warning-l3: var(--intent-warning-l3, 40%);
    --xh-intent-warning-l4: var(--intent-warning-l4, 65%);
    --xh-intent-warning-l5: var(--intent-warning-l5, 75%);
    // Dark theme Danger intent
    --xh-intent-danger-h: var(--intent-danger-h, 0);
    --xh-intent-danger-s: var(--intent-danger-s, 70%);
    --xh-intent-danger-l1: var(--intent-danger-l1, 25%);
    --xh-intent-danger-l2: var(--intent-danger-l2, 30%);
    --xh-intent-danger-l3: var(--intent-danger-l3, 38%);
    --xh-intent-danger-l4: var(--intent-danger-l4, 55%);
    --xh-intent-danger-l5: var(--intent-danger-l5, 65%);
  }

  // Alpha (opacity) variants for use in the `trans` variants below.
  --xh-intent-a1: var(--intent-a1, 0.15);
  --xh-intent-a2: var(--intent-a2, 0.3);

  // Bake intent HSL values into a set of seven defined colors per-intent.
  --xh-intent-neutral-darkest: hsl(var(--xh-intent-neutral-h), var(--xh-intent-neutral-s), var(--xh-intent-neutral-l1));
  --xh-intent-neutral-darker: hsl(var(--xh-intent-neutral-h), var(--xh-intent-neutral-s), var(--xh-intent-neutral-l2));
  --xh-intent-neutral: hsl(var(--xh-intent-neutral-h), var(--xh-intent-neutral-s), var(--xh-intent-neutral-l3));
  --xh-intent-neutral-lighter: hsl(var(--xh-intent-neutral-h), var(--xh-intent-neutral-s), var(--xh-intent-neutral-l4));
  --xh-intent-neutral-lightest: hsl(var(--xh-intent-neutral-h), var(--xh-intent-neutral-s), var(--xh-intent-neutral-l5));
  --xh-intent-neutral-trans1: hsla(var(--xh-intent-neutral-h), var(--xh-intent-neutral-s), var(--xh-intent-neutral-l3), var(--xh-intent-a1));
  --xh-intent-neutral-trans2: hsla(var(--xh-intent-neutral-h), var(--xh-intent-neutral-s), var(--xh-intent-neutral-l3), var(--xh-intent-a2));
  --xh-intent-primary-darkest: hsl(var(--xh-intent-primary-h), var(--xh-intent-primary-s), var(--xh-intent-primary-l1));
  --xh-intent-primary-darker: hsl(var(--xh-intent-primary-h), var(--xh-intent-primary-s), var(--xh-intent-primary-l2));
  --xh-intent-primary: hsl(var(--xh-intent-primary-h), var(--xh-intent-primary-s), var(--xh-intent-primary-l3));
  --xh-intent-primary-lighter: hsl(var(--xh-intent-primary-h), var(--xh-intent-primary-s), var(--xh-intent-primary-l4));
  --xh-intent-primary-lightest: hsl(var(--xh-intent-primary-h), var(--xh-intent-primary-s), var(--xh-intent-primary-l5));
  --xh-intent-primary-trans1: hsla(var(--xh-intent-primary-h), var(--xh-intent-primary-s), var(--xh-intent-primary-l3), var(--xh-intent-a1));
  --xh-intent-primary-trans2: hsla(var(--xh-intent-primary-h), var(--xh-intent-primary-s), var(--xh-intent-primary-l3), var(--xh-intent-a2));
  --xh-intent-success-darkest: hsl(var(--xh-intent-success-h), var(--xh-intent-success-s), var(--xh-intent-success-l1));
  --xh-intent-success-darker: hsl(var(--xh-intent-success-h), var(--xh-intent-success-s), var(--xh-intent-success-l2));
  --xh-intent-success: hsl(var(--xh-intent-success-h), var(--xh-intent-success-s), var(--xh-intent-success-l3));
  --xh-intent-success-lighter: hsl(var(--xh-intent-success-h), var(--xh-intent-success-s), var(--xh-intent-success-l4));
  --xh-intent-success-lightest: hsl(var(--xh-intent-success-h), var(--xh-intent-success-s), var(--xh-intent-success-l5));
  --xh-intent-success-trans1: hsla(var(--xh-intent-success-h), var(--xh-intent-success-s), var(--xh-intent-success-l3), var(--xh-intent-a1));
  --xh-intent-success-trans2: hsla(var(--xh-intent-success-h), var(--xh-intent-success-s), var(--xh-intent-success-l3), var(--xh-intent-a2));
  --xh-intent-warning-darkest: hsl(var(--xh-intent-warning-h), var(--xh-intent-warning-s), var(--xh-intent-warning-l1));
  --xh-intent-warning-darker: hsl(var(--xh-intent-warning-h), var(--xh-intent-warning-s), var(--xh-intent-warning-l2));
  --xh-intent-warning: hsl(var(--xh-intent-warning-h), var(--xh-intent-warning-s), var(--xh-intent-warning-l3));
  --xh-intent-warning-lighter: hsl(var(--xh-intent-warning-h), var(--xh-intent-warning-s), var(--xh-intent-warning-l4));
  --xh-intent-warning-lightest: hsl(var(--xh-intent-warning-h), var(--xh-intent-warning-s), var(--xh-intent-warning-l5));
  --xh-intent-warning-trans1: hsla(var(--xh-intent-warning-h), var(--xh-intent-warning-s), var(--xh-intent-warning-l3), var(--xh-intent-a1));
  --xh-intent-warning-trans2: hsla(var(--xh-intent-warning-h), var(--xh-intent-warning-s), var(--xh-intent-warning-l3), var(--xh-intent-a2));
  --xh-intent-danger-darkest: hsl(var(--xh-intent-danger-h), var(--xh-intent-danger-s), var(--xh-intent-danger-l1));
  --xh-intent-danger-darker: hsl(var(--xh-intent-danger-h), var(--xh-intent-danger-s), var(--xh-intent-danger-l2));
  --xh-intent-danger: hsl(var(--xh-intent-danger-h), var(--xh-intent-danger-s), var(--xh-intent-danger-l3));
  --xh-intent-danger-lighter: hsl(var(--xh-intent-danger-h), var(--xh-intent-danger-s), var(--xh-intent-danger-l4));
  --xh-intent-danger-lightest: hsl(var(--xh-intent-danger-h), var(--xh-intent-danger-s), var(--xh-intent-danger-l5));
  --xh-intent-danger-trans1: hsla(var(--xh-intent-danger-h), var(--xh-intent-danger-s), var(--xh-intent-danger-l3), var(--xh-intent-a1));
  --xh-intent-danger-trans2: hsla(var(--xh-intent-danger-h), var(--xh-intent-danger-s), var(--xh-intent-danger-l3), var(--xh-intent-a2));


  //-----------------------------------------
  // Background (app / components in general)
  //-----------------------------------------
  --xh-bg: var(--bg, white);
  --xh-bg-alt: var(--bg-alt, var(--xh-blue-gray-light));
  --xh-bg-highlight: var(--bg-highlight, #{mc-trans('blue', '200')});

  &.xh-dark {
    --xh-bg: var(--bg, var(--xh-black));
    --xh-bg-alt: var(--bg-alt, var(--xh-blue-gray-dark));
    --xh-bg-highlight: var(--bg-highlight, #{mc-trans('light-blue', '500', 0.65)});
  }


  //------------------------
  // Borders
  //------------------------
  --xh-border-color: var(--border-color, #{mc('grey', '400')});
  --xh-border-width: var(--border-width, 1);
  --xh-border-width-px: calc(var(--xh-border-width) * 1px);

  &.xh-dark {
    --xh-border-color: var(--border-color, #{mc('blue-grey', '800')});
  }

  // Borders - one-stop definitions
  --xh-border-solid: #{(var(--xh-border-width-px) solid var(--xh-border-color))};
  --xh-border-dotted: #{(var(--xh-border-width-px) dotted var(--xh-border-color))};

  // Border Radius (buttons, panels)
  --xh-border-radius: var(--border-radius, 4);
  --xh-border-radius-px: calc(var(--xh-border-radius) * 1px);


  //------------------------
  // Buttons
  //------------------------
  --xh-button-border-color: var(--button-border-color, var(--xh-border-color));
  --xh-button-bg: var(--xh-intent-neutral);
  --xh-button-bg-darker: var(--xh-intent-neutral-darker);
  --xh-button-bg-darkest: var(--xh-intent-neutral-darkest);
  --xh-button-bg-lighter: var(--xh-intent-neutral-lighter);
  --xh-button-bg-lightest: var(--xh-intent-neutral-lightest);
  --xh-button-disabled-opacity: var(--button-disabled-opacity, 0.4);
  --xh-button-font-family: var(--button-font-family, var(--xh-font-family));
  --xh-button-font-size: var(--button-font-size, var(--xh-font-size));
  --xh-button-font-size-px: calc(var(--xh-button-font-size) * 1px);
  --xh-button-text-color: var(--button-text-color, var(--xh-text-color));

  // Buttons - override available to color active button in buttonGroups w/standard (null/neutral) intent styling.
  --xh-button-active-bg: var(--button-active-bg, var(--xh-button-bg-darkest));
  --xh-button-active-text-color: var(--button-active-text-color, var(--xh-button-text-color));

  &.xh-dark {
    // This breaks the standard of having the active button bg default to the pressed bg, but in
    // dark mode having the active button take the darkest color simply does not read as "active" -
    // especially for buttonGroupInputs with only two buttons. So we flip it on its head and make
    // the active button the lightest in dark mode so it stands out as much as possible.
    --xh-button-active-bg: var(--button-active-bg, var(--xh-button-bg-lightest));
    --xh-button-disabled-opacity: var(--button-disabled-opacity, 0.3);
  }

  &.xh-mobile {
    --xh-button-active-bg: var(--button-active-bg, #{mix(mc('blue-grey', '400'), mc('light-blue', '600'), 60%)});
    --xh-button-active-text-color: var(--button-active-text-color, white);
    --xh-button-bg: var(--button-bg, #{mc('blue-grey', '600')});
    --xh-button-text-color: var(--button-text-color, white);
    --xh-toolbar-button-bg: var(--toolbar-button-bg, var(--xh-button-bg));

    &.xh-dark {
      --xh-button-active-bg: var(--button-active-bg, #{mix(mc('blue-grey', '800'), mc('light-blue', '600'), 50%)});
    }
  }


  //------------------------
  // Charts
  //------------------------
  --xh-chart-bg: var(--chart-bg, var(--xh-bg));


  //------------------------
  // Focus
  //------------------------
  // Focus indicator outline for interactive components - apps can use `--focus-outline: 0;` if
  // they wish to disable completely. Note form inputs provide their own dedicated props.
  --xh-focus-outline-width-px: var(--focus-outline-width-px, 0.5px);
  --xh-focus-outline-offset-px: var(--focus-outline-offset-px, -1px);
  --xh-focus-outline-color: var(--focus-outline-color, rgba(19, 124, 189, 0.6));
  --xh-focus-outline: var(--focus-outline, #{(var(--xh-focus-outline-width-px) auto var(--xh-focus-outline-color))});


  //------------------------
  // Fonts
  //------------------------
  --xh-font-family: var(--font-family, #{(-apple-system, "BlinkMacSystemFont", "Segoe UI", "Open Sans", "Helvetica Neue", sans-serif)});
  --xh-font-family-headings: var(--font-family-headings, #{(-apple-system, "BlinkMacSystemFont", "Segoe UI", "Open Sans", "Helvetica Neue", sans-serif)});
  --xh-font-family-mono: var(--font-family-mono, #{(Monaco, Consolas, monospace)});

  --xh-font-size: var(--font-size, 13);
  --xh-font-size-large-mult: var(--font-size-large-mult, 1.2);
  --xh-font-size-large-em: var(--font-size-large-em, 1.2em);
  --xh-font-size-small-mult: var(--font-size-small-mult, 0.8);
  --xh-font-size-small-em: var(--font-size-small-em, 0.9em);
  --xh-font-size-px: calc(var(--xh-font-size) * 1px);
  --xh-font-size-large: calc(var(--xh-font-size) * var(--xh-font-size-large-mult));
  --xh-font-size-large-px: calc(var(--xh-font-size-large) * 1px);
  --xh-font-size-small: calc(var(--xh-font-size) * var(--xh-font-size-small-mult));
  --xh-font-size-small-px: calc(var(--xh-font-size-small) * 1px);

  &.xh-mobile {
    --xh-font-size: var(--font-size, 15);
  }


  //------------------------
  // Form Fields
  //------------------------
  --xh-form-field-box-shadow-color-top: var(--form-field-box-shadow-color-top, #{mc-trans('blue-grey', '100', 0.15)});
  --xh-form-field-box-shadow-color-bottom: var(--form-field-box-shadow-color-bottom, #{mc-trans('blue-grey', '100', 0.2)});
  --xh-form-field-box-shadow: var(--form-field-box-shadow, #{inset 0 0 0 1px var(--xh-form-field-box-shadow-color-top), inset 0 1px 1px var(--xh-form-field-box-shadow-color-bottom)});
  --xh-form-field-focused-border-color: var(--form-field-focused-border-color, var(--xh-focus-outline-color));
  --xh-form-field-focused-box-shadow: var(--form-field-focused-box-shadow, #{inset 0 0 0 1px var(--xh-form-field-focused-border-color), inset 0 1px 1px var(--xh-form-field-focused-border-color)});
  --xh-form-field-invalid-border-color: var(--form-field-invalid-border-color, var(--xh-intent-danger));
  --xh-form-field-invalid-box-shadow: var(--form-field-invalid-border-color, #{inset 0 0 0 1px var(--xh-form-field-invalid-border-color), inset 0 1px 1px var(--xh-form-field-invalid-border-color)});
  --xh-form-field-invalid-border-width: var(--form-field-invalid-border-width, 1);
  --xh-form-field-invalid-border-width-px: calc(var(--xh-form-field-invalid-border-width) * 1px);
  --xh-form-field-invalid-border: #{(var(--xh-form-field-invalid-border-width-px) solid var(--xh-form-field-invalid-border-color))};
  --xh-form-field-invalid-message-text-color: var(--form-field-invalid-message-text-color, var(--xh-intent-danger));
  --xh-form-field-margin-bottom: var(--form-field-margin-bottom, 0);
  --xh-form-field-margin-right: var(--form-field-margin-right, 0);

  &.xh-dark {
    --xh-form-field-box-shadow-color-top: var(--form-field-box-shadow-color-top, #{mc-trans('blue-grey', '800', 0.15)});
    --xh-form-field-box-shadow-color-bottom: var(--form-field-box-shadow-color-bottom, #{mc-trans('blue-grey', '800', 0.2)});
  }


  //------------------------
  // Grids
  //------------------------
  --xh-grid-bg-highlight: var(--grid-bg-highlight, var(--xh-bg-highlight));
  --xh-grid-bg-hover: var(--grid-bg-hover, #{mc-trans('blue', '200', 0.8)});
  --xh-grid-bg-odd: var(--grid-bg-odd, #{mc('grey', '100')});
  --xh-grid-bg: var(--grid-bg, var(--xh-bg));
  --xh-grid-border-color: var(--grid-border-color, #{mc('grey', '200')});
  --xh-grid-cell-focus-border-color: var(--grid-cell-focus-border-color, var(--xh-focus-outline-color));
  --xh-grid-cell-change-bg-highlight: var(--grid-cell-bg-highlight, #{mc-trans('yellow', '400', 0.6)});
  --xh-grid-cell-lr-pad-px: calc(var(--xh-grid-cell-lr-pad) * 1px);
  --xh-grid-cell-lr-pad: var(--grid-cell-lr-pad, 11);
  --xh-grid-empty-text-color: var(--grid-empty-text-color, var(--xh-text-color-muted));
  --xh-grid-font-family: var(--grid-font-family, var(--xh-font-family));
  --xh-grid-font-size-px: calc(var(--xh-grid-font-size) * 1px);
  --xh-grid-font-size: var(--grid-font-size, var(--xh-font-size));
  --xh-grid-group-bg: var(--grid-group-bg, #{mc('blue-grey', '400')});
  --xh-grid-group-border-color: var(--grid-group-border-color, #{mc('blue-grey', '200')});
  --xh-grid-group-text-color: var(--grid-group-text-color, white);
  --xh-grid-header-bg: var(--grid-header-bg, var(--xh-blue-gray-light));
  --xh-grid-header-border-color: var(--grid-header-border-color, var(--xh-grid-border-color));
  --xh-grid-header-icon-color: var(--grid-header-icon-color, var(--xh-text-color-muted));
  --xh-grid-header-font-family: var(--grid-header-font-family, var(--xh-grid-font-family));
  --xh-grid-header-font-size: var(--grid-header-font-size, var(--xh-grid-font-size));
  --xh-grid-header-font-size-px: calc(var(--xh-grid-header-font-size) * 1px);
  --xh-grid-header-font-weight: var(--grid-header-font-weight, 600);
  --xh-grid-header-text-color: var(--grid-header-text-color, var(--xh-text-color));
  --xh-grid-line-height-px: calc(var(--xh-grid-line-height) * 1px);
  --xh-grid-line-height: var(--grid-line-height, 26);
  --xh-grid-pinned-column-border-color: var(--grid-pinned-column-border-color, #{mc('grey', '300')});
  --xh-grid-summary-row-border-color: var(--grid-summary-row-border-color, var(--xh-grid-border-color));
  --xh-grid-text-color: var(--grid-text-color, var(--xh-text-color));
  --xh-grid-tree-indent: var(--grid-tree-indent, 1.2em);
  --xh-grid-tree-icon-px: var(--grid-tree-icon-px, 10px);

  // Large Grid
  --xh-grid-large-cell-lr-pad: var(--grid-large-cell-lr-pad, 12);
  --xh-grid-large-cell-lr-pad-px: calc(var(--xh-grid-large-cell-lr-pad) * 1px);
  --xh-grid-large-font-size: var(--grid-large-font-size, 14);
  --xh-grid-large-font-size-px: calc(var(--xh-grid-large-font-size) * 1px);
  --xh-grid-large-header-font-size: var(--grid-large-header-font-size, var(--xh-grid-large-font-size));
  --xh-grid-large-header-font-size-px: calc(var(--xh-grid-large-header-font-size) * 1px);
  --xh-grid-large-header-lr-pad: var(--grid-large-header-lr-pad, 12);
  --xh-grid-large-header-lr-pad-px: calc(var(--xh-grid-large-header-lr-pad) * 1px);
  --xh-grid-large-line-height: var(--grid-large-line-height, 30);
  --xh-grid-large-line-height-px: calc(var(--xh-grid-large-line-height) * 1px);

  // Compact Grid
  --xh-grid-compact-cell-lr-pad: var(--grid-compact-cell-lr-pad, 4);
  --xh-grid-compact-cell-lr-pad-px: calc(var(--xh-grid-compact-cell-lr-pad) * 1px);
  --xh-grid-compact-font-size: var(--grid-compact-font-size, 12);
  --xh-grid-compact-font-size-px: calc(var(--xh-grid-compact-font-size) * 1px);
  --xh-grid-compact-header-font-size: var(--grid-compact-header-font-size, var(--xh-grid-compact-font-size));
  --xh-grid-compact-header-font-size-px: calc(var(--xh-grid-compact-header-font-size) * 1px);
  --xh-grid-compact-header-lr-pad: var(--grid-compact-header-lr-pad, 6);
  --xh-grid-compact-header-lr-pad-px: calc(var(--xh-grid-compact-header-lr-pad) * 1px);
  --xh-grid-compact-line-height: var(--grid-compact-line-height, 22);
  --xh-grid-compact-line-height-px: calc(var(--xh-grid-compact-line-height) * 1px);

  // Tiny Grid
  --xh-grid-tiny-cell-lr-pad: var(--grid-tiny-cell-lr-pad, 2);
  --xh-grid-tiny-cell-lr-pad-px: calc(var(--xh-grid-tiny-cell-lr-pad) * 1px);
  --xh-grid-tiny-font-size: var(--grid-tiny-font-size, 11);
  --xh-grid-tiny-font-size-px: calc(var(--xh-grid-tiny-font-size) * 1px);
  --xh-grid-tiny-header-font-size: var(--grid-tiny-header-font-size, var(--xh-grid-tiny-font-size));
  --xh-grid-tiny-header-font-size-px: calc(var(--xh-grid-tiny-header-font-size) * 1px);
  --xh-grid-tiny-header-lr-pad: var(--grid-tiny-header-lr-pad, 4);
  --xh-grid-tiny-header-lr-pad-px: calc(var(--xh-grid-tiny-header-lr-pad) * 1px);
  --xh-grid-tiny-line-height: var(--grid-tiny-line-height, 18);
  --xh-grid-tiny-line-height-px: calc(var(--xh-grid-tiny-line-height) * 1px);

  // Multifield renderer
  --xh-grid-multifield-top-font-size: var(--grid-multifield-top-font-size, 12);
  --xh-grid-multifield-top-font-size-px: calc(var(--xh-grid-multifield-top-font-size) * 1px);
  --xh-grid-multifield-bottom-font-size: var(--grid-multifield-bottom-font-size, 10);
  --xh-grid-multifield-bottom-font-size-px: calc(var(--xh-grid-multifield-bottom-font-size) * 1px);
  --xh-grid-multifield-line-height: var(--grid-multifield-line-height, 14);
  --xh-grid-multifield-line-height-px: calc(var(--xh-grid-multifield-line-height) * 1px);

  // Dark Grid
  &.xh-dark {
    --xh-grid-bg-odd: var(--grid-bg-odd, #151f24);
    --xh-grid-border-color: var(--grid-border-color, #293233);
    --xh-grid-cell-change-bg-highlight: var(--grid-cell-bg-highlight, #{mc-trans('orange', '800', 0.8)});
    --xh-grid-group-bg: var(--grid-group-bg, #{mc('blue-grey', '800')});
    --xh-grid-group-border-color: var(--grid-group-border-color, #{mc('blue-grey', '700')});
    --xh-grid-header-bg: var(--grid-header-bg, var(--xh-black));
    --xh-grid-pinned-column-border-color: var(--grid-pinned-column-border-color, #{mc('grey', '800')});
  }

  // Mobile Grid
  &.xh-mobile {
    --xh-grid-font-size: var(--grid-font-size, 14);
    --xh-grid-line-height: var(--grid-line-height, 30);
    --xh-grid-compact-font-size: var(--grid-compact-font-size, 13);
    --xh-grid-compact-line-height: var(--grid-compact-line-height, 26);
  }


  //------------------------
  // Inputs
  //------------------------
  --xh-input-bg: var(--input-bg, var(--xh-bg));
  --xh-input-disabled-bg: var(--form-field-disabled-bg, rgba(206, 217, 224, 0.5));  // This and below currently matched from Blueprint defaults
  --xh-input-disabled-text-color: var(--form-field-disabled-text-color, rgba(92, 112, 128, 0.5));
  --xh-input-text-color: var(--input-text-color, var(--xh-text-color));
  --xh-input-placeholder-text-color: var(--input-placeholder-color, rgb(175, 183, 191));

  &.xh-dark {
    --xh-input-bg: var(--input-bg, rgba(0, 0, 0, 0.3)); // Allow some blending w/backgrounds - e.g. in dialog.
    --xh-input-disabled-bg: var(--form-field-disabled-bg, rgba(57, 75, 89, 0.5)); // This and below currently matched from Blueprint defaults
    --xh-input-disabled-text-color: var(--form-field-disabled-text-color, rgba(191, 204, 214, 0.5));
  }


  //------------------------
  // Mask + LoadingIndicator
  //------------------------
  --xh-mask-bg: var(--mask-bg, #{mc-trans('blue-grey', '300', 0.3)});
  --xh-mask-text-bg: var(--mask-text-bg, #{mc('blue-grey', '100')});
  --xh-mask-text-color: var(--mask-text-color, var(--xh-text-color));
  --xh-loading-indicator-bg: var(--loading-indicator-bg, #{mc('blue-grey', '100')});
  --xh-loading-indicator-border-color: var(--loading-indicator-border-color, var(--xh-border-color));
  --xh-loading-indicator-color: var(--loading-indicator-color, #{mc('blue-grey', '600')});

  &.xh-dark {
    --xh-mask-bg: var(--mask-bg, #{mc-trans('blue-grey', '900', 0.2)});
    --xh-mask-text-bg: var(--mask-text-bg, #{mc-trans('grey', '900', 0.1)});
    --xh-mask-text-color: var(--mask-text-color, var(--xh-text-color));
    --xh-loading-indicator-bg: var(--loading-indicator-bg, #{mc('blue-grey', '700')});
    --xh-loading-indicator-color: var(--loading-indicator-color, #{mc('blue-grey', '200')});
  }

  &.xh-mobile {
    --xh-mask-bg: var(--mask-bg, rgba(0, 0, 0, 0.2));
  }


  //-------------------------
  // Navbar (aka AppBar)
  //-------------------------
  --xh-navbar-bg: var(--navbar-bg, var(--xh-bg-alt));
  --xh-navbar-border-color: var(--navbar-border-color, transparent);
  --xh-navbar-color: var(--navbar-color, var(--xh-text-color));
  --xh-navbar-height: var(--navbar-height, 42);
  --xh-navbar-height-px: calc(var(--xh-navbar-height) * 1px);
  --xh-navbar-title-color: var(--navbar-title-color, #{mc('blue-grey', '700')});
  --xh-navbar-title-font-size: var(--navbar-title-font-size, calc(var(--xh-font-size) * 1.9));
  --xh-navbar-title-font-size-px: calc(var(--xh-navbar-title-font-size) * 1px);

  &.xh-dark {
    --xh-navbar-border-color: var(--navbar-border-color, #{mc('blue-grey', '700')});
    --xh-navbar-title-color: var(--navbar-title-color, #{mc('blue-grey', '50')});
  }

  &.xh-mobile {
    --xh-navbar-bg: var(--navbar-bg, #{mc('blue-grey', '600')});
    --xh-navbar-color: var(--navbar-color, #{mc('blue-grey', '50')});
    --xh-navbar-title-color: var(--navbar-title-color, var(--xh-navbar-color));
    --xh-navbar-title-font-size: var(--navbar-title-font-size, 19);

    &.xh-dark {
      --xh-navbar-bg: var(--navbar-bg, #{mc('blue-grey', '700')});
    }
  }


  //------------------------
  // Padding / Margins
  //------------------------
  --xh-pad: var(--pad, 10);
  --xh-pad-px: calc(var(--xh-pad) * 1px);
  --xh-pad-double: calc(var(--xh-pad) * 2);
  --xh-pad-double-px: calc(var(--xh-pad-double) * 1px);
  --xh-pad-half: calc(var(--xh-pad) * 0.5);
  --xh-pad-half-px: calc(var(--xh-pad-half) * 1px);


  //------------------------
  // Panels
  //------------------------
  --xh-panel-bg: var(--panel-bg, var(--xh-bg));
  --xh-panel-border-color: var(--panel-border-color, var(--xh-border-color));
  --xh-panel-border-width: var(--panel-border-width, 0);
  --xh-panel-border-width-px: calc(var(--xh-panel-border-width) * 1px);


  //------------------------
  // Popups / dialogs
  //------------------------
  --xh-popup-border-color: var(--popup-border-color, var(--xh-popup-title-bg));
  --xh-popup-border-width: var(--popup-border-width, var(--xh-border-width));
  --xh-popup-border-width-px: calc(var(--xh-popup-border-width) * 1px);
  --xh-popup-title-bg: var(--popup-title-bg, var(--xh-title-bg));
  --xh-popup-title-font-family: var(--popup-title-font-family, var(--xh-title-font-family));
  --xh-popup-title-font-size: var(--popup-title-font-size, var(--xh-title-font-size));
  --xh-popup-title-font-size-px: calc(var(--xh-popup-title-font-size) * 1px);
  --xh-popup-title-text-color: var(--popup-title-text-color, var(--xh-title-text-color));
  --xh-dialog-box-shadow: var(--dialog-box-shadow, #{0 0 0 1px rgba(16, 22, 26, 0.1), 0 4px 8px rgba(16, 22, 26, 0.2), 0 18px 46px 6px rgba(16, 22, 26, 0.2)});


  //------------------------
  // Resizable splitters
  //------------------------
  --xh-resizable-bg: var(--resizable-bg, #{mc('blue-grey', '50')});
  --xh-resizable-border-color: var(--resizable-border-color, #{mc('blue-grey', '100')});
  --xh-resizable-border-width: var(--resizable-border-width, 1);
  --xh-resizable-border-width-px: calc(var(--xh-resizable-border-width) * 1px);
  --xh-resizable-button-bg: var(--resizable-button-bg, rgba(0, 0, 0, 0.05));
  --xh-resizable-button-icon-color: var(--resizable-button-icon-color, var(--xh-blue-gray));
  --xh-resizable-size: var(--resizable-size, 8);
  --xh-resizable-size-px: calc(var(--xh-resizable-size) * 1px);

  &.xh-dark {
    --xh-resizable-bg: var(--resizable-bg, #{mc('blue-grey', '800')});
    --xh-resizable-border-color: var(--resizable-border-color, #{mc('blue-grey', '900')});
    --xh-resizable-button-bg: var(--resizable-button-bg, rgba(255, 255, 255, 0.08));
    --xh-resizable-button-icon-color: var(--resizable-button-icon-color, #{mc('blue-grey', '900')});
  }


  //------------------------
  // Scrollbars
  //------------------------
  --xh-scrollbar-bg: var(--scrollbar-bg, #{mc('blue-grey', '100')});
  --xh-scrollbar-thumb: var(--scrollbar-thumb, #{mc('blue-grey', '300')});
  --xh-scrollbar-size-px: var(--scrollbar-size-px, 10px);

  &.xh-dark {
    --xh-scrollbar-bg: var(--scrollbar-bg, var(--xh-black));
    --xh-scrollbar-thumb: var(--scrollbar-thumb, #{mc('blue-grey', '900')});
  }


  //------------------------
  // Tabs
  //------------------------
  --xh-tab-border-width: var(--tab-border-width, var(--xh-border-width));
  --xh-tab-border-width-px: calc(var(--xh-tab-border-width) * 1px);


  //------------------------
  // Text
  //------------------------
  --xh-text-color: var(--text-color, var(--xh-blue-gray-dark));
  --xh-text-color-accent: var(--text-color-accent, var(--xh-orange));
  --xh-text-color-headings: var(--text-color-headings, var(--xh-text-color));
  --xh-text-color-highlight: var(--text-color-highlight, #{mc('blue-grey', '800')});
  --xh-text-color-muted: var(--text-color-muted, var(--xh-gray));

  &.xh-dark {
    --xh-text-color: var(--text-color, white);
    --xh-text-color-accent: var(--text-color-accent, var(--xh-orange));
    --xh-text-color-highlight: var(--text-color-highlight, white);
    --xh-text-color-muted: var(--text-color-muted, #{mc('grey', '600')});
  }


  //------------------------------
  // Titles (e.g. panels, dialogs)
  //------------------------------
  --xh-title-bg: var(--title-bg, var(--xh-blue-gray));
  --xh-title-text-color: var(--title-text-color, var(--xh-blue-gray-light));
  --xh-title-font-family: var(--title-font-family, var(--xh-font-family-headings));
  --xh-title-font-size: var(--title-font-size, var(--xh-font-size-large));
  --xh-title-font-size-px: calc(var(--xh-title-font-size) * 1px);
  --xh-title-height: var(--title-height, 36);
  --xh-title-height-px: calc(var(--xh-title-height) * 1px);
  --xh-title-icon-size: var(--title-icon-size, var(--xh-title-font-size));
  --xh-title-icon-size-px: calc(var(--xh-title-icon-size) * 1px);
  --xh-title-pad: var(--title-pad, var(--xh-pad-half));
  --xh-title-pad-px: calc(var(--xh-title-pad) * 1px);
  --xh-title-compact-font-size: var(--title-compact-font-size, var(--xh-font-size));
  --xh-title-compact-font-size-px: calc(var(--xh-title-compact-font-size) * 1px);
  --xh-title-compact-height: var(--title-compact-height, 28);
  --xh-title-compact-height-px: calc(var(--xh-title-compact-height) * 1px);

  &.xh-mobile {
    --xh-title-bg: var(--title-bg, #{mc('blue-grey', '100')});
    --xh-title-text-color: var(--title-text-color, #{mc('blue-grey', '800')});
    --xh-title-font-size: var(--title-font-size, var(--xh-font-size));

    &.xh-dark {
      --xh-title-bg: var(--title-bg, #{mc('blue-grey', '900')});
      --xh-title-text-color: var(--title-text-color, #{mc('blue-grey', '50')});
    }
  }

<<<<<<< HEAD
  // Borders
  --xh-border-color: var(--border-color, #{mc('blue-grey', '800')});

  // Grid
  --xh-grid-bg-odd: var(--grid-bg-odd, #151f24);
  --xh-grid-border-color: var(--grid-border-color, #293233);
  --xh-grid-cell-change-bg-highlight: var(--grid-cell-bg-highlight, #{mc-trans('orange', '800', 0.8)});
  --xh-grid-group-bg: var(--grid-group-bg, #{mc('blue-grey', '800')});
  --xh-grid-group-border-color: var(--grid-group-border-color, #{mc('blue-grey', '700')});
  --xh-grid-header-bg: var(--grid-header-bg, var(--xh-black));
  --xh-grid-pinned-column-border-color: var(--grid-pinned-column-border-color, #{mc('grey', '800')});

  // Inputs
  --xh-input-bg: var(--input-bg, rgba(0, 0, 0, 0.3)); // Allow some blending w/backgrounds - e.g. in dialog.
  --xh-input-disabled-bg: var(--form-field-disabled-bg, rgba(57, 75, 89, 0.5)); // This and below currently matched from Blueprint defaults
  --xh-input-disabled-text-color: var(--form-field-disabled-text-color, rgba(191, 204, 214, 0.5));

  // Form Fields
  --xh-form-field-box-shadow-color-top: var(--form-field-box-shadow-color-top, #{mc-trans('blue-grey', '800', 0.15)});
  --xh-form-field-box-shadow-color-bottom: var(--form-field-box-shadow-color-bottom, #{mc-trans('blue-grey', '800', 0.2)});

  // Mask + LoadingIndicator
  --xh-mask-bg: var(--mask-bg, #{mc-trans('blue-grey', '900', 0.2)});
  --xh-mask-text-bg: var(--mask-text-bg, #{mc-trans('grey', '900', 0.1)});
  --xh-mask-text-color: var(--mask-text-color, var(--xh-text-color));
  --xh-loading-indicator-bg: var(--loading-indicator-bg, #{mc('blue-grey', '700')});
  --xh-loading-indicator-color: var(--loading-indicator-color, #{mc('blue-grey', '200')});

  // Popups / dialogs
  --xh-dialog-box-shadow: var(--dialog-box-shadow, #{0 0 0 1px rgba(16, 22, 26, 0.2), 0 4px 8px rgba(16, 22, 26, 0.4), 0 18px 46px 6px rgba(16, 22, 26, 0.4)});

  // Navbar
  --xh-navbar-border-color: var(--navbar-border-color, #{mc('blue-grey', '700')});
  --xh-navbar-title-color: var(--navbar-title-color, #{mc('blue-grey', '50')});

  // Resizable splitter
  --xh-resizable-bg: var(--resizable-bg, #{mc('blue-grey', '800')});
  --xh-resizable-border-color: var(--resizable-border-color, #{mc('blue-grey', '900')});
  --xh-resizable-button-bg: var(--resizable-button-bg, rgba(255, 255, 255, 0.08));
  --xh-resizable-button-icon-color: var(--resizable-button-icon-color, #{mc('blue-grey', '900')});

  // Scrollbars (customized for webkit)
  --xh-scrollbar-bg: var(--scrollbar-bg, var(--xh-black));
  --xh-scrollbar-thumb: var(--scrollbar-thumb, #{mc('blue-grey', '900')});
=======
>>>>>>> ebd17f11

  //------------------------
  // Toolbars
  //------------------------
  --xh-tbar-bg: var(--tbar-bg, var(--xh-bg-alt));
  --xh-tbar-border-color: var(--tbar-border-color, #{mc('grey', '400')});
  --xh-tbar-item-pad: var(--tbar-item-pad, var(--xh-pad-half));
  --xh-tbar-item-pad-px: calc(var(--xh-tbar-item-pad) * 1px);
  --xh-tbar-min-size: var(--tbar-min-size, 41);
  --xh-tbar-min-size-px: calc(var(--xh-tbar-min-size) * 1px);
  --xh-tbar-separator-color: var(--tbar-separator-color, #{mc('grey', '400')});
  --xh-tbar-text-color: var(--tbar-text-color, var(--xh-text-color));

  &.xh-dark {
    --xh-tbar-bg: var(--tbar-bg, #{mc('blue-grey', '900')});
    --xh-tbar-border-color: var(--tbar-border-color, #{mc('blue-grey', '800')});
    --xh-tbar-separator-color: var(--tbar-separator-color, #{mc('blue-grey', '600')});
  }

  &.xh-mobile {
    &.xh-dark {
      --xh-tbar-bg: var(--tbar-bg, #{mc('blue-grey', '900')});
    }
  }
}<|MERGE_RESOLUTION|>--- conflicted
+++ resolved
@@ -620,53 +620,8 @@
     }
   }
 
-<<<<<<< HEAD
-  // Borders
-  --xh-border-color: var(--border-color, #{mc('blue-grey', '800')});
-
-  // Grid
-  --xh-grid-bg-odd: var(--grid-bg-odd, #151f24);
-  --xh-grid-border-color: var(--grid-border-color, #293233);
-  --xh-grid-cell-change-bg-highlight: var(--grid-cell-bg-highlight, #{mc-trans('orange', '800', 0.8)});
-  --xh-grid-group-bg: var(--grid-group-bg, #{mc('blue-grey', '800')});
-  --xh-grid-group-border-color: var(--grid-group-border-color, #{mc('blue-grey', '700')});
-  --xh-grid-header-bg: var(--grid-header-bg, var(--xh-black));
-  --xh-grid-pinned-column-border-color: var(--grid-pinned-column-border-color, #{mc('grey', '800')});
-
-  // Inputs
-  --xh-input-bg: var(--input-bg, rgba(0, 0, 0, 0.3)); // Allow some blending w/backgrounds - e.g. in dialog.
-  --xh-input-disabled-bg: var(--form-field-disabled-bg, rgba(57, 75, 89, 0.5)); // This and below currently matched from Blueprint defaults
-  --xh-input-disabled-text-color: var(--form-field-disabled-text-color, rgba(191, 204, 214, 0.5));
-
-  // Form Fields
-  --xh-form-field-box-shadow-color-top: var(--form-field-box-shadow-color-top, #{mc-trans('blue-grey', '800', 0.15)});
-  --xh-form-field-box-shadow-color-bottom: var(--form-field-box-shadow-color-bottom, #{mc-trans('blue-grey', '800', 0.2)});
-
-  // Mask + LoadingIndicator
-  --xh-mask-bg: var(--mask-bg, #{mc-trans('blue-grey', '900', 0.2)});
-  --xh-mask-text-bg: var(--mask-text-bg, #{mc-trans('grey', '900', 0.1)});
-  --xh-mask-text-color: var(--mask-text-color, var(--xh-text-color));
-  --xh-loading-indicator-bg: var(--loading-indicator-bg, #{mc('blue-grey', '700')});
-  --xh-loading-indicator-color: var(--loading-indicator-color, #{mc('blue-grey', '200')});
-
   // Popups / dialogs
   --xh-dialog-box-shadow: var(--dialog-box-shadow, #{0 0 0 1px rgba(16, 22, 26, 0.2), 0 4px 8px rgba(16, 22, 26, 0.4), 0 18px 46px 6px rgba(16, 22, 26, 0.4)});
-
-  // Navbar
-  --xh-navbar-border-color: var(--navbar-border-color, #{mc('blue-grey', '700')});
-  --xh-navbar-title-color: var(--navbar-title-color, #{mc('blue-grey', '50')});
-
-  // Resizable splitter
-  --xh-resizable-bg: var(--resizable-bg, #{mc('blue-grey', '800')});
-  --xh-resizable-border-color: var(--resizable-border-color, #{mc('blue-grey', '900')});
-  --xh-resizable-button-bg: var(--resizable-button-bg, rgba(255, 255, 255, 0.08));
-  --xh-resizable-button-icon-color: var(--resizable-button-icon-color, #{mc('blue-grey', '900')});
-
-  // Scrollbars (customized for webkit)
-  --xh-scrollbar-bg: var(--scrollbar-bg, var(--xh-black));
-  --xh-scrollbar-thumb: var(--scrollbar-thumb, #{mc('blue-grey', '900')});
-=======
->>>>>>> ebd17f11
 
   //------------------------
   // Toolbars
