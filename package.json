--- conflicted
+++ resolved
@@ -60,12 +60,8 @@
     "react-dom-factories": "~1.0.2"
   },
   "devDependencies": {
-<<<<<<< HEAD
     "@types/openfin": "~43.0.1",
-    "@xh/hoist-dev-utils": "~4.1.1",
-=======
     "@xh/hoist-dev-utils": "~4.1.2",
->>>>>>> 7c9160a0
     "react": "~16.8.0",
     "react-dom": "~16.8.0",
     "react-dom-factories": "~1.0.2"
