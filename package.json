--- conflicted
+++ resolved
@@ -62,11 +62,8 @@
     "react-dates": "~21.7.0",
     "react-dropzone": "~10.2.1",
     "react-onsenui": "~1.11.2",
-<<<<<<< HEAD
     "react-rnd": "~10.1.6",
-=======
     "react-select": "3.0.8",
->>>>>>> 5c611db6
     "react-transition-group": "~4.3.0",
     "react-windowed-select": "~2.0.2",
     "regenerator-runtime": "~0.13.3",
