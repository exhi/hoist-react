--- conflicted
+++ resolved
@@ -33,16 +33,9 @@
     "@fortawesome/pro-light-svg-icons": "~5.12.1",
     "@fortawesome/pro-regular-svg-icons": "~5.12.1",
     "@fortawesome/pro-solid-svg-icons": "~5.12.1",
-<<<<<<< HEAD
-    "@fortawesome/react-fontawesome": "~0.1.8",
+    "@fortawesome/react-fontawesome": "~0.1.9",
     "@ag-grid-enterprise/all-modules": "~22.1.1",
     "@ag-grid-community/react": "~22.1.1",
-=======
-    "@fortawesome/react-fontawesome": "~0.1.9",
-    "ag-grid-community": "~21.2.2",
-    "ag-grid-enterprise": "~21.2.2",
-    "ag-grid-react": "~21.2.2",
->>>>>>> 0837b63c
     "classnames": "~2.2.6",
     "clipboard-copy": "~3.1.0",
     "codemirror": "~5.51.0",
