--- conflicted
+++ resolved
@@ -68,12 +68,8 @@
     "resize-observer-polyfill": "~1.5.1",
     "router5": "~7.0.2",
     "router5-plugin-browser": "~7.0.2",
-<<<<<<< HEAD
-    "store2": "~2.11.1",
-    "ua-parser-js": "^0.7.21"
-=======
-    "store2": "~2.11.2"
->>>>>>> 3a9e1955
+    "store2": "~2.11.2",
+    "ua-parser-js": "~0.7.21"
   },
   "peerDependencies": {
     "react": "~16.13.1",
