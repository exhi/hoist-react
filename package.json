--- conflicted
+++ resolved
@@ -71,14 +71,9 @@
     "react-dom-factories": "~1.0.2"
   },
   "devDependencies": {
-<<<<<<< HEAD
-    "@types/openfin": "~43.0.1",
-    "@xh/hoist-dev-utils": "~4.1.2",
-=======
     "@xh/hoist-dev-utils": "^4.0.0",
     "husky": "~3.0.9",
     "lint-staged": "~9.4.2",
->>>>>>> c3db3bf5
     "react": "~16.8.0",
     "react-dom": "~16.8.0",
     "react-dom-factories": "~1.0.2",
