{
  "name": "@xh/hoist",
  "version": "0.3.3",
  "description": "Hoist add-on for building and deploying React Applications.",
  "module": "index.js",
  "repository": "https://github.com/exhi/hoist-react",
  "author": "Extremely Heavy Industries, Inc.",
  "license": "UNLICENSED",
  "scripts": {
    "publishHoist": "yarn publish --registry=\"https://repo.xh.io/repository/npm-hosted/\""
  },
  "publishConfig": {
    "registry": "https://repo.xh.io/repository/npm-hosted/"
  },
  "dependencies": {
    "@blueprintjs/core": "2.0.0-rc.2",
    "@blueprintjs/datetime": "^2.0.0-rc.2",
    "@blueprintjs/icons": "2.0.0-rc.2",
    "@blueprintjs/select": "2.0.0-rc.2",
    "@fortawesome/fontawesome": "^1.1.3",
    "@fortawesome/fontawesome-pro-solid": "^5.0.6",
    "@fortawesome/react-fontawesome": "^0.0.17",
    "ag-grid": "^15.0.0",
    "ag-grid-enterprise": "^15.0.0",
    "ag-grid-react": "^15.0.0",
    "babel-runtime": "^6.26.0",
    "clipboard": "^1.7.1",
    "highcharts": "^6.0.7",
    "mobx": "^3.6.1",
    "mobx-decorators": "^2.3.3",
    "mobx-react": "^4.4.1",
    "moment": "^2.21.0",
    "numeral": "^2.0.6",
    "react-transition-group": "^2.2.1",
    "rsvp": "^4.8.0",
    "store2": "^2.7.0"
  },
  "peerDependencies": {
    "react": "^16.2.0",
    "react-dom": "^16.2.0",
    "react-dom-factories": "^1.0.2"
  },
  "devDependencies": {
    "babel-eslint": "^8.2.2",
    "babel-plugin-transform-decorators-legacy": "^1.3.4",
    "babel-preset-react-app": "^3.1.1",
    "eslint": "^4.18.2",
<<<<<<< HEAD
=======
    "eslint-plugin-react": "^7.7.0",
>>>>>>> 5837a8c5
    "lodash": "^4.17.5",
    "react": "^16.2.0",
    "react-dom": "^16.2.0",
    "react-dom-factories": "^1.0.2"
  }
}<|MERGE_RESOLUTION|>--- conflicted
+++ resolved
@@ -1,6 +1,6 @@
 {
   "name": "@xh/hoist",
-  "version": "0.3.3",
+  "version": "0.3.1",
   "description": "Hoist add-on for building and deploying React Applications.",
   "module": "index.js",
   "repository": "https://github.com/exhi/hoist-react",
@@ -26,13 +26,13 @@
     "babel-runtime": "^6.26.0",
     "clipboard": "^1.7.1",
     "highcharts": "^6.0.7",
-    "mobx": "^3.6.1",
+    "mobx": "^3.5.1",
     "mobx-decorators": "^2.3.3",
     "mobx-react": "^4.4.1",
-    "moment": "^2.21.0",
+    "moment": "^2.20.1",
     "numeral": "^2.0.6",
     "react-transition-group": "^2.2.1",
-    "rsvp": "^4.8.0",
+    "rsvp": "^4.7.0",
     "store2": "^2.7.0"
   },
   "peerDependencies": {
@@ -45,10 +45,7 @@
     "babel-plugin-transform-decorators-legacy": "^1.3.4",
     "babel-preset-react-app": "^3.1.1",
     "eslint": "^4.18.2",
-<<<<<<< HEAD
-=======
     "eslint-plugin-react": "^7.7.0",
->>>>>>> 5837a8c5
     "lodash": "^4.17.5",
     "react": "^16.2.0",
     "react-dom": "^16.2.0",
