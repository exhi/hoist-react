--- conflicted
+++ resolved
@@ -59,12 +59,8 @@
     "react-beautiful-dnd": "~13.0.0",
     "react-dates": "~21.8.0",
     "react-dropzone": "~10.2.2",
-<<<<<<< HEAD
-    "react-rnd": "~10.1.6",
-    "react-select": "3.0.8",
-=======
+    "react-rnd": "~10.2.2",
     "react-select": "3.1.0",
->>>>>>> ebd17f11
     "react-transition-group": "~4.4.1",
     "react-windowed-select": "~2.0.3",
     "regenerator-runtime": "~0.13.7",
