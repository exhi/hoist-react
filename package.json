--- conflicted
+++ resolved
@@ -28,11 +28,8 @@
     "clipboard": "^2.0.0",
     "codemirror": "^5.35.0",
     "highcharts": "^6.0.7",
-<<<<<<< HEAD
     "jsonlint-mod-fix": "^1.0.1",
-=======
     "lodash-inflection": "^1.5.0",
->>>>>>> 4b0cd5fb
     "mobx": "^3.5.1",
     "mobx-decorators": "^2.3.3",
     "mobx-react": "^4.4.1",
