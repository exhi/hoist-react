{
  "name": "@xh/hoist",
  "version": "37.0.0-SNAPSHOT",
  "description": "Hoist add-on for building and deploying React Applications.",
  "repository": "github:xh/hoist-react",
  "homepage": "https://xh.io",
  "bugs": "https://github.com/xh/hoist-react/issues",
  "author": "Extremely Heavy Industries, Inc.",
  "license": "Apache-2.0",
  "scripts": {
    "lint": "yarn lint:js",
    "lint:all": "yarn lint:js && yarn lint:styles",
    "lint:js": "eslint --ext .js,.jsx .",
    "lint:styles": "stylelint \"**/*.s?(a|c)ss\""
  },
  "sideEffects": [
    "./static/polyfills.js"
  ],
  "lint-staged": {
    "*.{js,jsx}": "eslint",
    "*.s?(a|c)ss": "stylelint"
  },
  "husky": {
    "hooks": {
      "pre-commit": "lint-staged"
    }
  },
  "dependencies": {
    "@blueprintjs/core": "~3.36.0",
    "@blueprintjs/datetime": "~3.20.0",
    "@fortawesome/fontawesome-pro": "~5.15.1",
    "@fortawesome/fontawesome-svg-core": "~1.2.32",
    "@fortawesome/pro-light-svg-icons": "~5.15.1",
    "@fortawesome/pro-regular-svg-icons": "~5.15.1",
    "@fortawesome/pro-solid-svg-icons": "~5.15.1",
<<<<<<< HEAD
    "@fortawesome/react-fontawesome": "~0.1.12",
    "@onsenui/fastclick": "^1.1.1",
=======
    "@fortawesome/react-fontawesome": "~0.1.13",
>>>>>>> af3e31f0
    "@seznam/compose-react-refs": "~1.0.4",
    "classnames": "~2.2.6",
    "clipboard-copy": "~3.2.0",
    "codemirror": "~5.58.3",
    "core-js": "~3.7.0",
    "debounce-promise": "~3.1.0",
    "downloadjs": "~1.4.7",
    "fast-deep-equal": "~3.1.1",
    "filesize": "~6.1.0",
    "golden-layout": "~1.5.9",
    "http-status-codes": "~2.1.4",
    "lodash": "~4.17.20",
    "lodash-inflection": "~1.5.0",
    "mobx": "~5.15.7",
    "mobx-react": "~6.3.0",
    "moment": "~2.29.1",
    "numbro": "~2.3.2",
    "onsenui": "^2.11.1",
    "prop-types": "~15.7.2",
    "qs": "~6.9.3",
    "react-beautiful-dnd": "~13.0.0",
    "react-dates": "~21.8.0",
    "react-dropzone": "~10.2.2",
<<<<<<< HEAD
    "react-onsenui": "^1.11.3",
    "react-select": "3.1.0",
=======
    "react-select": "3.1.1",
>>>>>>> af3e31f0
    "react-transition-group": "~4.4.1",
    "react-windowed-select": "~2.0.4",
    "regenerator-runtime": "~0.13.7",
    "resize-observer-polyfill": "~1.5.1",
    "router5": "~7.0.2",
    "router5-plugin-browser": "~7.0.2",
    "semver": "~7.3.2",
    "store2": "~2.12.0",
    "ua-parser-js": "~0.7.22"
  },
  "peerDependencies": {
    "react": "~17.0.1",
    "react-dom": "~17.0.1"
  },
  "devDependencies": {
    "@xh/hoist-dev-utils": "^5.4.0",
    "husky": "~4.3.0",
    "lint-staged": "~10.5.1",
    "react": "~17.0.1",
    "react-dom": "~17.0.1",
    "stylelint": "~13.8.0",
    "stylelint-config-standard": "~20.0.0",
    "stylelint-scss": "~3.18.0"
  },
  "resolutions": {
    "jimp": "^0.16.1",
    "resize-img": "^2.0.0"
  }
}<|MERGE_RESOLUTION|>--- conflicted
+++ resolved
@@ -33,12 +33,8 @@
     "@fortawesome/pro-light-svg-icons": "~5.15.1",
     "@fortawesome/pro-regular-svg-icons": "~5.15.1",
     "@fortawesome/pro-solid-svg-icons": "~5.15.1",
-<<<<<<< HEAD
-    "@fortawesome/react-fontawesome": "~0.1.12",
+    "@fortawesome/react-fontawesome": "~0.1.13",
     "@onsenui/fastclick": "^1.1.1",
-=======
-    "@fortawesome/react-fontawesome": "~0.1.13",
->>>>>>> af3e31f0
     "@seznam/compose-react-refs": "~1.0.4",
     "classnames": "~2.2.6",
     "clipboard-copy": "~3.2.0",
@@ -62,12 +58,8 @@
     "react-beautiful-dnd": "~13.0.0",
     "react-dates": "~21.8.0",
     "react-dropzone": "~10.2.2",
-<<<<<<< HEAD
     "react-onsenui": "^1.11.3",
-    "react-select": "3.1.0",
-=======
     "react-select": "3.1.1",
->>>>>>> af3e31f0
     "react-transition-group": "~4.4.1",
     "react-windowed-select": "~2.0.4",
     "regenerator-runtime": "~0.13.7",
