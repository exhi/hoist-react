/*
 * This file belongs to Hoist, an application development toolkit
 * developed by Extremely Heavy Industries (www.xh.io | info@xh.io)
 *
 * Copyright © 2020 Extremely Heavy Industries Inc.
 */


import {parseFieldValue} from '@xh/hoist/data';


/**
<<<<<<< HEAD
 * Generate Options for FilterChooserModel query responses.  Options are anonymos objects
 * (to support Select) that will have the following components:
 *
 *  type - is this a filter suggestion, a field suggestion, or a message? ['filter'|'field'|'msg']
 *  value  - unique value for the underlying select input.
 *  label - unique display for the underlying select input.
 *  isExact -- if based on a matching process, was this an exact, or caseless exact match?
=======
 * Factory to generate options for FilterChooserModel query responses.
>>>>>>> 5d83a07a
 */

<<<<<<< HEAD
/**
 * Create an option representing a field suggestion
 */
export function fieldOption({fieldSpec, isExact = false}) {
    const {displayName} = fieldSpec;
    return {
        type: 'field',
        value: JSON.stringify({displayName}),
        label: displayName,
        isExact,
=======
    /**
     * @return {FilterChooserOption} - an option representing an existing or suggested filter.
     */
    static createFilterOption(filter, spec, matchType = null) {
        const {value, op} = filter,
            {fieldType, displayName} = spec,
            displayValue = spec.renderValue(parseFieldValue(value, fieldType, null));
>>>>>>> 5d83a07a

        fieldSpec
    };
}

/**
 * Create an option representing an existing or suggested filter.
 */
export function filterOption({filter, fieldSpec, isExact = false}) {
    const {fieldType, displayName} = fieldSpec,
        displayValue = fieldSpec.renderValue(parseFieldValue(filter.value, fieldType, null));

<<<<<<< HEAD
    return {
        type: 'filter',
        value: JSON.stringify(filter),
        label: `${displayName} ${filter.op} ${displayValue}`,
        isExact,
=======
    /**
     * @return {FilterChooserOption} - an option representing a field suggestion.
     */
    static createFieldOption(fieldSpec) {
        const {displayName, ops} = fieldSpec;
        return {
            type: 'field',
            matchType: 'field',
            value: JSON.stringify({displayName}),
            label: displayName,
>>>>>>> 5d83a07a

        displayValue,
        filter,
        fieldSpec
    };
}

<<<<<<< HEAD
/**
 * Create an option representing an [unselectable] message
 */
export function msgOption(msg) {
    return {
        type: 'msg',
        value: msg,
        label: msg,
        isExact: false
    };
}
=======
    /**
     * @return {FilterChooserOption} - an option representing an (unselectable) message.
     */
    static createMessageOption(msg) {
        return {
            type: 'msg',
            matchType: null,
            value: msg,
            label: msg
        };
    }
}

/**
 * @typedef {Object} FilterChooserOption - option generated for a `FilterChooser` `Select` input.
 * @property {string} type - one of ['filter'|'field'|'msg'] - indicates if option allows user to
 *      select a fully-formed filter or a field to use for filtering, or if option is an
 *      unselectable informational message.
 * @property {string} matchType - one of ['field'|'value'|null] - if option of a selectable filter
 *      or field type, indicates what the user input matched against to produce.
 * @property {string} value  - unique value for the underlying Select.
 * @property {string} label - unique display for the underlying Select.
 */
>>>>>>> 5d83a07a
<|MERGE_RESOLUTION|>--- conflicted
+++ resolved
@@ -9,23 +9,13 @@
 import {parseFieldValue} from '@xh/hoist/data';
 
 
-/**
-<<<<<<< HEAD
- * Generate Options for FilterChooserModel query responses.  Options are anonymos objects
- * (to support Select) that will have the following components:
- *
- *  type - is this a filter suggestion, a field suggestion, or a message? ['filter'|'field'|'msg']
- *  value  - unique value for the underlying select input.
- *  label - unique display for the underlying select input.
- *  isExact -- if based on a matching process, was this an exact, or caseless exact match?
-=======
- * Factory to generate options for FilterChooserModel query responses.
->>>>>>> 5d83a07a
- */
-
-<<<<<<< HEAD
+// ---------------------------------------------------------
+// Generate Options for FilterChooserModel query responses.
+// Options are simple objects to support Select API.
+//----------------------------------------------------------
 /**
  * Create an option representing a field suggestion
+ * @return {FilterChooserOption}
  */
 export function fieldOption({fieldSpec, isExact = false}) {
     const {displayName} = fieldSpec;
@@ -34,15 +24,6 @@
         value: JSON.stringify({displayName}),
         label: displayName,
         isExact,
-=======
-    /**
-     * @return {FilterChooserOption} - an option representing an existing or suggested filter.
-     */
-    static createFilterOption(filter, spec, matchType = null) {
-        const {value, op} = filter,
-            {fieldType, displayName} = spec,
-            displayValue = spec.renderValue(parseFieldValue(value, fieldType, null));
->>>>>>> 5d83a07a
 
         fieldSpec
     };
@@ -50,29 +31,17 @@
 
 /**
  * Create an option representing an existing or suggested filter.
+ * @return {FilterChooserOption}
  */
 export function filterOption({filter, fieldSpec, isExact = false}) {
     const {fieldType, displayName} = fieldSpec,
         displayValue = fieldSpec.renderValue(parseFieldValue(filter.value, fieldType, null));
 
-<<<<<<< HEAD
     return {
         type: 'filter',
         value: JSON.stringify(filter),
         label: `${displayName} ${filter.op} ${displayValue}`,
         isExact,
-=======
-    /**
-     * @return {FilterChooserOption} - an option representing a field suggestion.
-     */
-    static createFieldOption(fieldSpec) {
-        const {displayName, ops} = fieldSpec;
-        return {
-            type: 'field',
-            matchType: 'field',
-            value: JSON.stringify({displayName}),
-            label: displayName,
->>>>>>> 5d83a07a
 
         displayValue,
         filter,
@@ -80,9 +49,9 @@
     };
 }
 
-<<<<<<< HEAD
 /**
  * Create an option representing an [unselectable] message
+ * @return {FilterChooserOption}
  */
 export function msgOption(msg) {
     return {
@@ -92,28 +61,13 @@
         isExact: false
     };
 }
-=======
-    /**
-     * @return {FilterChooserOption} - an option representing an (unselectable) message.
-     */
-    static createMessageOption(msg) {
-        return {
-            type: 'msg',
-            matchType: null,
-            value: msg,
-            label: msg
-        };
-    }
-}
 
 /**
  * @typedef {Object} FilterChooserOption - option generated for a `FilterChooser` `Select` input.
  * @property {string} type - one of ['filter'|'field'|'msg'] - indicates if option allows user to
  *      select a fully-formed filter or a field to use for filtering, or if option is an
  *      unselectable informational message.
- * @property {string} matchType - one of ['field'|'value'|null] - if option of a selectable filter
- *      or field type, indicates what the user input matched against to produce.
  * @property {string} value  - unique value for the underlying Select.
  * @property {string} label - unique display for the underlying Select.
- */
->>>>>>> 5d83a07a
+ * @property {boolean} isExact - if based on a matching process, was this an exact match?
+ */