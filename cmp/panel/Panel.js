/*
 * This file belongs to Hoist, an application development toolkit
 * developed by Extremely Heavy Industries (www.xh.io | info@xh.io)
 *
 * Copyright © 2018 Extremely Heavy Industries Inc.
 */
import {Component} from 'react';
import {PropTypes as PT} from 'prop-types';
import {castArray} from 'lodash';
import {elemFactory, HoistComponent} from 'hoist/core';
import {vframe, vbox} from 'hoist/layout';
import {mask} from 'hoist/cmp';
import {panelHeader} from './impl/PanelHeader';


/**
 * A Panel container builds on the lower-level layout components to offer a header element
 * w/standardized styling, title, and Icon as well as support for top and bottom toolbars.
 */
@HoistComponent()
export class Panel extends Component {

    static propTypes = {
        /** A title text added to the panel's header. */
        title: PT.string,
        /** An icon placed at the left-side of the panel's header. */
        icon: PT.element,
        /** Items to be added to the right-side of the panel's header. */
        headerItems: PT.node,
        /** A toolbar to be docked at the top of the panel. */
        tbar: PT.element,
        /** A toolbar to be docked at the bottom of the panel. */
<<<<<<< HEAD
        bottomToolbar: PT.element,
        /** Whether this panel should be rendered with a mask, use to disable interaction with panel*/
        masked: PT.bool
=======
        bbar: PT.element
>>>>>>> c3feea2a
    };

    baseCls = 'xh-panel';

    render() {
<<<<<<< HEAD
        // Note: Padding is destructured here to be discarded because it breaks layout
        const {className, topToolbar, bottomToolbar, title, icon, headerItems, masked, padding, children, ...rest} = this.props,
=======
        // Note: Padding is destructured here to be discarded because it breaks layout.
        //       Similarly, isCollapsed must not be rendered as a custom attribute in the DOM.
        const {className, tbar, bbar, title, icon, headerItems, padding, isCollapsed, children, ...rest} = this.props,
>>>>>>> c3feea2a
            wrapper = this.props.width || this.props.height ? vbox : vframe;

        return wrapper({
            cls: className ? `${this.baseCls} ${className}` : this.baseCls,
            ...rest,
            items: [
                panelHeader({title, icon, headerItems}),
                tbar || null,
                ...(castArray(children)),
<<<<<<< HEAD
                bottomToolbar || null,
                mask({isDisplayed: masked})
=======
                bbar || null
>>>>>>> c3feea2a
            ]
        });
    }
}
export const panel = elemFactory(Panel);<|MERGE_RESOLUTION|>--- conflicted
+++ resolved
@@ -11,6 +11,7 @@
 import {vframe, vbox} from 'hoist/layout';
 import {mask} from 'hoist/cmp';
 import {panelHeader} from './impl/PanelHeader';
+import {castArray} from 'lodash';
 
 
 /**
@@ -30,26 +31,17 @@
         /** A toolbar to be docked at the top of the panel. */
         tbar: PT.element,
         /** A toolbar to be docked at the bottom of the panel. */
-<<<<<<< HEAD
-        bottomToolbar: PT.element,
+        bbar: PT.element
         /** Whether this panel should be rendered with a mask, use to disable interaction with panel*/
         masked: PT.bool
-=======
-        bbar: PT.element
->>>>>>> c3feea2a
     };
 
     baseCls = 'xh-panel';
 
     render() {
-<<<<<<< HEAD
-        // Note: Padding is destructured here to be discarded because it breaks layout
-        const {className, topToolbar, bottomToolbar, title, icon, headerItems, masked, padding, children, ...rest} = this.props,
-=======
         // Note: Padding is destructured here to be discarded because it breaks layout.
         //       Similarly, isCollapsed must not be rendered as a custom attribute in the DOM.
         const {className, tbar, bbar, title, icon, headerItems, padding, isCollapsed, children, ...rest} = this.props,
->>>>>>> c3feea2a
             wrapper = this.props.width || this.props.height ? vbox : vframe;
 
         return wrapper({
@@ -59,12 +51,8 @@
                 panelHeader({title, icon, headerItems}),
                 tbar || null,
                 ...(castArray(children)),
-<<<<<<< HEAD
-                bottomToolbar || null,
+                bbar || null,
                 mask({isDisplayed: masked})
-=======
-                bbar || null
->>>>>>> c3feea2a
             ]
         });
     }
