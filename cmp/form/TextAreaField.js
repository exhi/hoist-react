--- conflicted
+++ resolved
@@ -14,15 +14,7 @@
 /**
  * A Text Area Field
  *
-<<<<<<< HEAD
- * @prop rest, see general properties for HoistField
- *
- * @prop autoFocus
- * @prop placeholder, text to display when control is empty
- * @prop width, width of field, in pixels
-=======
  * @see HoistField for properties additional to those documented below.
->>>>>>> 8d38fc3d
  */
 @hoistComponent()
 export class TextAreaField extends HoistField {
