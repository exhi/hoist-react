import ReactDOM from 'react-dom';
<<<<<<< HEAD
import {isUndefined} from 'lodash';
import {XH} from 'hoist/core';
=======
import {PropTypes as PT} from 'prop-types';
import {defaultsDeep} from 'lodash';
>>>>>>> 7e46e916
import {textArea} from 'hoist/kit/blueprint';

import {HoistField} from './HoistField';
import {elemFactory, hoistComponent} from 'hoist/core';

import 'codemirror/lib/codemirror.css';
import 'codemirror/addon/fold/foldgutter.css';
import 'codemirror/addon/scroll/simplescrollbars.css';
import 'codemirror/addon/lint/lint.css';
import 'codemirror/theme/dracula.css';

import * as codemirror from 'codemirror';
import {jsonlint} from './impl/jsonlint';
import 'codemirror/mode/javascript/javascript.js';
import 'codemirror/addon/fold/foldcode.js';
import 'codemirror/addon/fold/foldgutter.js';
import 'codemirror/addon/fold/brace-fold.js';
import 'codemirror/addon/scroll/simplescrollbars.js';
import 'codemirror/addon/lint/lint.js';

import './JsonField.css';

/**
 * A JSON Editor
 *
 * @see HoistField for properties additional to those documented below.
 */
@hoistComponent()
export class JsonField extends HoistField {

    static propTypes = {
        /** width of field, in pixels */
        width: PT.number,
        /** height of field, in pixels */
        height: PT.number,
        /**
         * Configuration object with any properties supported by the CodeMirror api.
         * @see https://codemirror.net/doc/manual.html#api_configuration for details.
         */
        editorProps: PT.object
    };

    static defaultEditorProps = {
        mode: 'application/json',
        lineWrapping: false,
        lineNumbers: true,
        autoCloseBrackets: true,
        extraKeys: {
            'Cmd-P': this.onFormatKey,
            'Ctrl-P': this.onFormatKey
        },
        foldGutter: true,
        scrollbarStyle: 'simple',
        gutters: [
            'CodeMirror-linenumbers',
            'CodeMirror-foldgutter'
        ],
        lint: true
    }

    editor = null;
    taCmp = null;

    render() {
        return textArea({
            value: this.renderValue || '',
            onChange: this.onChange,
            ref: this.manageJsonEditor
        });
    }

    //------------------
    // Implementation
    //------------------
    manageJsonEditor = (taCmp) => {
        if (taCmp) {
            this.taCmp = taCmp;
            this.editor = this.createJsonEditor(taCmp);
        }
    }

    createJsonEditor(taCmp) {
<<<<<<< HEAD
        const editorSpec = {
            theme: XH.darkTheme ? 'dracula' : 'default',
            mode: 'application/json',
            lineWrapping: this.props.lineWrapping || false,
            lineNumbers: true,
            autoCloseBrackets: true,
            extraKeys: {
                'Cmd-P': this.onFormatKey,
                'Ctrl-P': this.onFormatKey
            },
            foldGutter: true,
            scrollbarStyle: 'simple',
            gutters: [
                'CodeMirror-linenumbers',
                'CodeMirror-foldgutter'
            ],
            readOnly: this.props.disabled,
            lint: true
        };
        
        const props = this.props,
            taDom = ReactDOM.findDOMNode(taCmp),
=======
        const {editorProps, disabled, width, height} = this.props,
            editorSpec = defaultsDeep(
                editorProps,
                JsonField.defaultEditorProps,
                {theme: this.darkTheme ? 'dracula' : 'default', readOnly: disabled}
            );

        const taDom = ReactDOM.findDOMNode(taCmp),
>>>>>>> 7e46e916
            editor = codemirror.fromTextArea(taDom, editorSpec);

        editor.on('change', this.handleEditorChange);
        editor.on('focus',  this.onFocus);
        editor.on('blur',  this.onBlur);
        editor.on('keyup',  this.onKeyUp);

        if (width != null || height != null) {
            editor.setSize(width, height);
        }

        return editor;
    }

    onKeyUp = (instance, ev) => {
        if (ev.key === 'Enter' && !ev.shiftKey) this.doCommit();
    }

    onChange = (ev) => {
        this.noteValueChange(ev.target.value);
    }

    handleEditorChange = (editor) => {
        this.noteValueChange(editor.getValue());
    }
    
    onFormatKey = () => {
        const editor = this.editor,
            val = this.tryPrettyPrint(editor.getValue());

        editor.setValue(val);
    }

    tryPrettyPrint(str) {
        try {
            return JSON.stringify(JSON.parse(str), undefined, 2);
        } catch (e) {
            return str;
        }
    }

    // CodeMirror docs: If you dynamically create and destroy editors made with `fromTextArea`
    // ...you should make sure to call `toTextArea` to remove the editor
    componentWillUnmount() {
        if (this.editor) this.editor.toTextArea();
    }

}
export const jsonField = elemFactory(JsonField);


//------------------------------------------------------------------------------------------------------
// see https://codemirror.net/demo/lint.html for demo implementation of linting on a codemirror editor
//     this function is taken from /addon/lint/json-lint.js which did not work with
//     'jsonlint-mod-fix' (which is a fork of jsonlint, adapted to work with modules).
//------------------------------------------------------------------------------------------------------
codemirror.registerHelper('lint', 'json', function(text) {
    var found = [];
    jsonlint.parseError = function(str, hash) {
        var loc = hash.loc;
        found.push({
            from: codemirror.Pos(loc.first_line - 1, loc.first_column),
            to: codemirror.Pos(loc.last_line - 1, loc.last_column),
            message: str
        });
    };
    if (!text) return found;

    try {
        jsonlint.parse(text);
    } catch (e) {

    }
    return found;
});<|MERGE_RESOLUTION|>--- conflicted
+++ resolved
@@ -1,11 +1,8 @@
 import ReactDOM from 'react-dom';
-<<<<<<< HEAD
 import {isUndefined} from 'lodash';
 import {XH} from 'hoist/core';
-=======
 import {PropTypes as PT} from 'prop-types';
 import {defaultsDeep} from 'lodash';
->>>>>>> 7e46e916
 import {textArea} from 'hoist/kit/blueprint';
 
 import {HoistField} from './HoistField';
@@ -88,39 +85,14 @@
     }
 
     createJsonEditor(taCmp) {
-<<<<<<< HEAD
-        const editorSpec = {
-            theme: XH.darkTheme ? 'dracula' : 'default',
-            mode: 'application/json',
-            lineWrapping: this.props.lineWrapping || false,
-            lineNumbers: true,
-            autoCloseBrackets: true,
-            extraKeys: {
-                'Cmd-P': this.onFormatKey,
-                'Ctrl-P': this.onFormatKey
-            },
-            foldGutter: true,
-            scrollbarStyle: 'simple',
-            gutters: [
-                'CodeMirror-linenumbers',
-                'CodeMirror-foldgutter'
-            ],
-            readOnly: this.props.disabled,
-            lint: true
-        };
-        
-        const props = this.props,
-            taDom = ReactDOM.findDOMNode(taCmp),
-=======
         const {editorProps, disabled, width, height} = this.props,
             editorSpec = defaultsDeep(
                 editorProps,
                 JsonField.defaultEditorProps,
-                {theme: this.darkTheme ? 'dracula' : 'default', readOnly: disabled}
+                {theme: XH.darkTheme ? 'dracula' : 'default', readOnly: disabled}
             );
 
         const taDom = ReactDOM.findDOMNode(taCmp),
->>>>>>> 7e46e916
             editor = codemirror.fromTextArea(taDom, editorSpec);
 
         editor.on('change', this.handleEditorChange);
