/*
 * This file belongs to Hoist, an application development toolkit
 * developed by Extremely Heavy Industries (www.xh.io | info@xh.io)
 *
 * Copyright © 2018 Extremely Heavy Industries Inc.
 */

import {XH, HoistModel} from '@xh/hoist/core';
import {bindable, computed, action, observable} from '@xh/hoist/mobx';
import {throwIf} from '@xh/hoist/utils/js';
import {flatMap, forOwn, some, mapValues, map, values, pickBy} from 'lodash';

import {ValidationState} from './validation/ValidationState';
import {FieldModel} from './field/FieldModel';
import {SubformsFieldModel} from './field/SubformsFieldModel';


/**
 * Backing model for a Form.
 *
 * FormModel is the main entry point for Form specification. This Model's `fields` collection holds
 * multiple FieldModel instances, which in turn hold the state of user edited data and the
 * validation rules around editing that data.
 *
 * A complete representation of all fields and data within a Form can be produced via this model's
 * `getData()` method, making it easy to harvest all values for e.g. submission to a server.
 *
 * This Model provides an overall validation state, determined by the current validation state of
 * its fields as per their configured rules and constraints.
 *
 * FormModels can be nested via SubformsFieldModels, a specialized type of FieldModel that itself
 * manages a collection of child FormModels. This allows use cases where Forms support editing of
 * dynamic collections of complex objects with their own internal validation rules (e.g. a FormModel
 * representing a market order might have multiple nested FormModels to represent execution splits,
 * where each split has its own internal fields for broker, quantity, and time).
 *
 * @see FieldModel for details on state and validation maintained at the individual field level.
 */
@HoistModel
export class FormModel {

    /** @member {Object} */
    @observable.ref fields = {};
    
    /** @member {FormModel} */
    parent = null;

    /** @member {boolean} */
    @bindable disabled;

    /** @member {boolean} */
    @bindable readonly;

    _valuesProxy = this.createValuesProxy();

    /**
     * @member {Object} - proxy for accessing all of the current data values in this form by name.
     *      Passed to validation rules to facilitate observable cross-field validation.
     */
    get values() {
        return this._valuesProxy;
    }

    /**
     * @param {Object} c - FormModel configuration.
     * @param {(FieldModel[]|Object[])} [c.fields] - FieldModels, or configurations to create them,
     *      for all data fields managed by this FormModel.
     * @param {Object} [c.initialValues] - Map of initial values for fields in this model.
     */
    constructor({fields = [], initialValues = {}} = {}) {
        const models = {};
        fields.forEach(f => {
            const model = f instanceof FieldModel ? f : (f.subforms ? new SubformsFieldModel(f) : new FieldModel(f));
            throwIf(models[model.name], 'Form cannot contain multiple fields with same name: ' + model.name);
            models[model.name] = model;
        });
        this.fields = models;

        this.init(initialValues);

        // Set the owning formModel *last* after all fields in place with data.
        // This (currently) kicks off the validation and other reativity.
        forOwn(this.fields, f => f.formModel = this);
    }

    /**
     * Get the current values for this form, by field name.
     *
     * @param {boolean} [dirtyOnly] -- include only dirty fields.
     * @returns {Object} - a complete map of this model's fields (by name) to their current value.
     */
    getData(dirtyOnly = false) {
        const fields = dirtyOnly ? pickBy(this.fields, f => f.isDirty) : this.fields;
        return mapValues(fields, v =>  v.getData());

    }


    /** Reset fields to initial values and reset validation. */
    @action
    reset() {
        forOwn(this.fields, m => m.reset());
    }

    /**
     * Set the initial value of all fields and reset the form.
     *
     * This is the main entry point for loading new data (or an empty new record) into the form for
     * editing. If initial values are undefined for any field, existing initial values will be used.
     *
     * @param {Object} initialValues - map of field name to value.
     */
    @action
    init(initialValues = {}) {
        forOwn(this.fields, m => m.init(initialValues[m.name]));
    }

    /** @member {boolean} - true if any fields have been changed since last reset/init. */
    @computed
    get isDirty() {
        return some(this.fields, m => m.isDirty);
    }

    //------------------------
    // Validation
    //------------------------
    /** @member {ValidationState} - the current validation state. */
    @computed
    get validationState() {
        const VS = ValidationState,
            states = map(this.fields, m => m.validationState);
        if (states.includes(VS.NotValid)) return VS.NotValid;
        if (states.includes(VS.Unknown)) return VS.Unknown;
        return VS.Valid;
    }

    /** @member {boolean} - true if any fields are currently recomputing their validation state. */
    @computed
    get isValidationPending() {
        return this.fields.some(m => m.isValidationPending);
    }

    /** @member {boolean} - true if all fields are valid. */
    get isValid() {
        return this.validationState == ValidationState.Valid;
    }

    /** @member {boolean} - true if any fields are not valid. */
    get isNotValid() {
        return this.validationState == ValidationState.NotValid;
    }

    /** @member {String[]} - list of all validation errors for this form. */
    get allErrors() {
        return flatMap(this.fields, s => s.allErrors);
    }

    /**
     * Recompute all validations and return true if the form is valid.
     *
     * @param {Object} [c]
     * @param {boolean} [c.display] - true to trigger the display of validation errors (if any)
     *      by bound FormField components after validation is complete.
     * @returns {Promise<boolean>}
     */
    async validateAsync({display = true} = {}) {
        const promises = map(this.fields, m => m.validateAsync({display}));
        await Promise.all(promises);
        return this.isValid;
    }

    /** Trigger the display of validation errors (if any) by bound FormField components. */
    displayValidation() {
        forOwn(this.fields, m => m.displayValidation());
    }

<<<<<<< HEAD
    //----------------------------
    // Dirty State
    //----------------------------
    /**
     * True if any fields have been changed since last reset/initialization.
     */
    get isDirty() {
        return this.members.some(m => m.isDirty);
    }

    //---------------------------
=======
    //------------------------
>>>>>>> 53dfc445
    // Implementation
    //------------------------
    createValuesProxy() {
        const me = this;
        return new Proxy({}, {
            get(target, name, receiver) {

                const field = me.fields[name];
                if (field) return field.values;

                const parent = (name === 'parent' ? me.parent : null);
                if (parent) return parent.values;

                return undefined;
            }
        });
    }

    destroy() {
        XH.safeDestroy(values(this.fields));
    }
}<|MERGE_RESOLUTION|>--- conflicted
+++ resolved
@@ -174,21 +174,7 @@
         forOwn(this.fields, m => m.displayValidation());
     }
 
-<<<<<<< HEAD
-    //----------------------------
-    // Dirty State
-    //----------------------------
-    /**
-     * True if any fields have been changed since last reset/initialization.
-     */
-    get isDirty() {
-        return this.members.some(m => m.isDirty);
-    }
-
-    //---------------------------
-=======
     //------------------------
->>>>>>> 53dfc445
     // Implementation
     //------------------------
     createValuesProxy() {
