--- conflicted
+++ resolved
@@ -4,13 +4,8 @@
  *
  * Copyright © 2020 Extremely Heavy Industries Inc.
  */
-<<<<<<< HEAD
-import {HoistModel, XH} from '@xh/hoist/core';
+import {HoistModel, managed} from '@xh/hoist/core';
 import {action, bindable, computed, observable, makeObservable} from '@xh/hoist/mobx';
-=======
-import {HoistModel, managed} from '@xh/hoist/core';
-import {action, bindable, computed, observable} from '@xh/hoist/mobx';
->>>>>>> f1cc6207
 import {throwIf} from '@xh/hoist/utils/js';
 import {flatMap, forOwn, map, mapValues, pickBy, some, values, forEach} from 'lodash';
 import {FieldModel} from './field/FieldModel';
@@ -253,12 +248,4 @@
             }
         });
     }
-<<<<<<< HEAD
-
-    destroy() {
-        XH.safeDestroy(this.fieldList);
-        super.destroy();
-    }
-=======
->>>>>>> f1cc6207
 }