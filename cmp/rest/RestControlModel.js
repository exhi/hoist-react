--- conflicted
+++ resolved
@@ -23,19 +23,12 @@
         this.editor = editor;
         this.parent = parent;
         if (field.typeField) {
-<<<<<<< HEAD
             this.addReaction({
                 track: () => this.type,
-                run: () => this.setValue(null)
-            });
-=======
-            this.addReaction(
-                () => this.type,
-                () => {
+                run: () => {
                     if (this.parent.isDirty) this.setValue(null);
                 }
-            );
->>>>>>> 85a7abf4
+            });
         }
     }
 
