--- conflicted
+++ resolved
@@ -20,13 +20,8 @@
  * To add a Context Menu to a component, specify a renderContextMenu() method on the
  * component that returns this object.
  *
-<<<<<<< HEAD
- * See GridContextMenu to specify a context menu on a grid. That API will receive grid specific
- * information about rows and cells, and will provide grid specific built-in menu items.
-=======
  * See StoreContextMenu to specify a context menu on store enabled components.
  * That API will receive specific information about the current selection
->>>>>>> 31fea848
  */
 export class ContextMenu extends Component {
 
