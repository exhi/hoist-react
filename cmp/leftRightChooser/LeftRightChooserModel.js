--- conflicted
+++ resolved
@@ -115,8 +115,6 @@
         this.addAutorun(() => this.syncSelection());
     }
 
-<<<<<<< HEAD
-
     setData(data) {
         const hasGrouping = data.some(it => it.group),
             lhGroupBy = (this._leftGroupingEnabled && hasGrouping) ? 'group' : null,
@@ -130,8 +128,6 @@
         this.refreshStores();
     }
 
-=======
->>>>>>> 1b310397
     //------------------------
     // Implementation
     //------------------------
