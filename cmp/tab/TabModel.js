--- conflicted
+++ resolved
@@ -40,13 +40,8 @@
      * @param {string} [c.disabled] - true to disable this tab in the TabSwitcher and block routing.
      * @param {string} [c.excludeFromSwitcher] - true to hide this Tab in the TabSwitcher,
      *      but still be able to activate the tab manually or via routing.
-<<<<<<< HEAD
-     * @param {Object} c.content - React Component (class or functional) to be rendered by this Tab;
-     * @param {function} c.contentFn - function returning react element to be rendered by this Tab.
-=======
      * @param {(Object|function)} c.content - Hoist Component (class or functional) to be rendered by this
      *      Tab; or function returning react element to be rendered by this Tab.
->>>>>>> 95afd87a
      * @param {TabRenderMode} [c.renderMode] - strategy for rendering this tab. If null, will
      *      default to its container's mode. See enum for description of supported modes.
      * @param {TabRefreshMode} [c.refreshMode] - strategy for refreshing this tab. If null, will
@@ -60,7 +55,6 @@
         disabled,
         excludeFromSwitcher,
         content,
-        contentFn,
         refreshMode,
         renderMode
     }) {
@@ -71,7 +65,6 @@
         this.disabled = !!disabled;
         this.excludeFromSwitcher = excludeFromSwitcher;
         this.content = content;
-        this.contentFn = contentFn;
 
         this._renderMode = renderMode;
         this._refreshMode = refreshMode;
