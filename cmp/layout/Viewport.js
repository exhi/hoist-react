/*
 * This file belongs to Hoist, an application development toolkit
 * developed by Extremely Heavy Industries (www.xh.io | info@xh.io)
 *
 * Copyright © 2019 Extremely Heavy Industries Inc.
 */
<<<<<<< HEAD
import {hoistComponent} from '@xh/hoist/core';
=======
import {hoistComponent, elemFactory} from '@xh/hoist/core';
>>>>>>> d90fa51d
import {getClassName} from '@xh/hoist/utils/react';

import {box} from './Box';

/**
 * A container for the top level of the application.
 * Will stretch to encompass the entire browser.
 */
<<<<<<< HEAD
export const [Viewport, viewport] = hoistComponent(function Viewport(props) {
    return box({
        ...props,
        top: 0,
        left: 0,
        position: 'fixed',
        width: '100%',
        height: '100%',
        className: getClassName('xh-viewport', props)
    });
});
=======
export const Viewport = hoistComponent({
    displayName: 'Viewport',
    render(props) {
        return box({
            ...props,
            top: 0,
            left: 0,
            position: 'fixed',
            width: '100%',
            height: '100%',
            className: getClassName('xh-viewport', props)
        });
    }
});
export const viewport = elemFactory(Viewport);
>>>>>>> d90fa51d
<|MERGE_RESOLUTION|>--- conflicted
+++ resolved
@@ -4,11 +4,7 @@
  *
  * Copyright © 2019 Extremely Heavy Industries Inc.
  */
-<<<<<<< HEAD
-import {hoistComponent} from '@xh/hoist/core';
-=======
 import {hoistComponent, elemFactory} from '@xh/hoist/core';
->>>>>>> d90fa51d
 import {getClassName} from '@xh/hoist/utils/react';
 
 import {box} from './Box';
@@ -17,19 +13,6 @@
  * A container for the top level of the application.
  * Will stretch to encompass the entire browser.
  */
-<<<<<<< HEAD
-export const [Viewport, viewport] = hoistComponent(function Viewport(props) {
-    return box({
-        ...props,
-        top: 0,
-        left: 0,
-        position: 'fixed',
-        width: '100%',
-        height: '100%',
-        className: getClassName('xh-viewport', props)
-    });
-});
-=======
 export const Viewport = hoistComponent({
     displayName: 'Viewport',
     render(props) {
@@ -44,5 +27,4 @@
         });
     }
 });
-export const viewport = elemFactory(Viewport);
->>>>>>> d90fa51d
+export const viewport = elemFactory(Viewport);