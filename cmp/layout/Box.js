/*
 * This file belongs to Hoist, an application development toolkit
 * developed by Extremely Heavy Industries (www.xh.io | info@xh.io)
 *
 * Copyright © 2019 Extremely Heavy Industries Inc.
 */
import {merge, castArray} from 'lodash';
<<<<<<< HEAD
import {hoistComponent, useLayoutProps} from '@xh/hoist/core';
=======
import {hoistComponent, useLayoutProps, elemFactory} from '@xh/hoist/core';
>>>>>>> d90fa51d
import {getClassName} from '@xh/hoist/utils/react';
import {div} from './Tags';


/**
 * A Component that supports flexbox-based layout of its contents.
 *
 * Box is the component that provides the core implementation of the LayoutSupport mixin.
 * It renders a div and merges all layout props to that div's `style` property.
 *
 * VBox and HBox variants support internal vertical (column) and horizontal (row) flex layouts.
 */
<<<<<<< HEAD
export const [Box, box] = hoistComponent(function Box(props, ref) {
    let [layoutProps, {children, ...restProps}] = useLayoutProps(props);

    restProps = merge(
        {style: {display: 'flex', overflow: 'hidden', position: 'relative'}},
        {style: layoutProps},
        restProps
    );

    return div({
        ref,
        ...restProps,
        items: castArray(children)
    });
});

export const [VBox, vbox] = hoistComponent(function VBox(props, ref) {
    return box({
        ref,
        ...props,
        flexDirection: 'column',
        className: getClassName('xh-vbox', props)
    });
=======
export const Box = hoistComponent({
    displayName: 'Box',
    render(props, ref) {
        let [layoutProps, {children, ...restProps}] = useLayoutProps(props);

        restProps = merge(
            {style: {display: 'flex', overflow: 'hidden', position: 'relative'}},
            {style: layoutProps},
            restProps
        );

        return div({
            ref,
            ...restProps,
            items: castArray(children)
        });
    }
});

export const VBox = hoistComponent({
    displayName: 'VBox',
    render(props, ref) {
        return box({
            ref,
            ...props,
            flexDirection: 'column',
            className: getClassName('xh-vbox', props)
        });
    }
});

export const HBox = hoistComponent({
    displayName: 'HBox',
    render(props, ref) {
        return box({
            ref,
            ...props,
            flexDirection: 'row',
            className: getClassName('xh-hbox', props)
        });
    }
>>>>>>> d90fa51d
});

export const [HBox, hbox] = hoistComponent(function HBox(props, ref) {
    return box({
        ref,
        ...props,
        flexDirection: 'row',
        className: getClassName('xh-hbox', props)
    });
});<|MERGE_RESOLUTION|>--- conflicted
+++ resolved
@@ -5,11 +5,7 @@
  * Copyright © 2019 Extremely Heavy Industries Inc.
  */
 import {merge, castArray} from 'lodash';
-<<<<<<< HEAD
-import {hoistComponent, useLayoutProps} from '@xh/hoist/core';
-=======
 import {hoistComponent, useLayoutProps, elemFactory} from '@xh/hoist/core';
->>>>>>> d90fa51d
 import {getClassName} from '@xh/hoist/utils/react';
 import {div} from './Tags';
 
@@ -22,31 +18,6 @@
  *
  * VBox and HBox variants support internal vertical (column) and horizontal (row) flex layouts.
  */
-<<<<<<< HEAD
-export const [Box, box] = hoistComponent(function Box(props, ref) {
-    let [layoutProps, {children, ...restProps}] = useLayoutProps(props);
-
-    restProps = merge(
-        {style: {display: 'flex', overflow: 'hidden', position: 'relative'}},
-        {style: layoutProps},
-        restProps
-    );
-
-    return div({
-        ref,
-        ...restProps,
-        items: castArray(children)
-    });
-});
-
-export const [VBox, vbox] = hoistComponent(function VBox(props, ref) {
-    return box({
-        ref,
-        ...props,
-        flexDirection: 'column',
-        className: getClassName('xh-vbox', props)
-    });
-=======
 export const Box = hoistComponent({
     displayName: 'Box',
     render(props, ref) {
@@ -88,14 +59,8 @@
             className: getClassName('xh-hbox', props)
         });
     }
->>>>>>> d90fa51d
 });
 
-export const [HBox, hbox] = hoistComponent(function HBox(props, ref) {
-    return box({
-        ref,
-        ...props,
-        flexDirection: 'row',
-        className: getClassName('xh-hbox', props)
-    });
-});+export const box = elemFactory(Box);
+export const vbox = elemFactory(VBox);
+export const hbox = elemFactory(HBox);