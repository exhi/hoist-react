/*
 * This file belongs to Hoist, an application development toolkit
 * developed by Extremely Heavy Industries (www.xh.io | info@xh.io)
 *
 * Copyright © 2018 Extremely Heavy Industries Inc.
 */
import {Component} from 'react';
import {merge, castArray} from 'lodash';
import {elemFactory, HoistComponent, LayoutSupport} from '@xh/hoist/core';
import {div} from './Tags';

/**
 * A Component that supports flexbox-based layout of its contents.
 *
 * Box is the component that provides the core implementation of the LayoutSupport mixin.
 * It renders a div and merges all layout props to that div's `style` property.
 *
 * VBox and HBox variants support internal vertical (column) and horizontal (row) flex layouts.
 */
@HoistComponent()
@LayoutSupport
export class Box extends Component {
    render() {
<<<<<<< HEAD
        let {children, layoutConfig, ...props} = this.props;
=======
        let {isCollapsed, children, ...props} = this.getNonLayoutProps();
>>>>>>> 8342d387
        props = merge(
            {style: {display: 'flex', overflow: 'hidden', position: 'relative'}},
            {style: this.getLayoutProps()},
            props
        );

        return div({...props, items: castArray(children)});
    }
}

@HoistComponent()
@LayoutSupport
export class VBox extends Component {
    baseClassName = 'xh-vbox';
    render() {
        return box({
            flexDirection: 'column',
            ...this.props,
            className: this.getClassName()
        });
    }
}

@HoistComponent()
@LayoutSupport
export class HBox extends Component {
    baseClassName = 'xh-hbox';
    render() {
        return box({
            flexDirection: 'row',
            ...this.props,
            className: this.getClassName()
        });
    }
}

export const box = elemFactory(Box);
export const vbox = elemFactory(VBox);
export const hbox = elemFactory(HBox);<|MERGE_RESOLUTION|>--- conflicted
+++ resolved
@@ -21,11 +21,7 @@
 @LayoutSupport
 export class Box extends Component {
     render() {
-<<<<<<< HEAD
-        let {children, layoutConfig, ...props} = this.props;
-=======
-        let {isCollapsed, children, ...props} = this.getNonLayoutProps();
->>>>>>> 8342d387
+        let {children, ...props} = this.getNonLayoutProps();
         props = merge(
             {style: {display: 'flex', overflow: 'hidden', position: 'relative'}},
             {style: this.getLayoutProps()},
