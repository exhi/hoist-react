--- conflicted
+++ resolved
@@ -4,11 +4,7 @@
  *
  * Copyright © 2019 Extremely Heavy Industries Inc.
  */
-<<<<<<< HEAD
-import {hoistComponent} from '@xh/hoist/core';
-=======
 import {elemFactory, hoistComponent} from '@xh/hoist/core';
->>>>>>> d90fa51d
 import {getClassName} from '@xh/hoist/utils/react';
 
 import {box} from './Box';
@@ -19,31 +15,6 @@
  *
  * VFrame and HFrame variants support internal vertical (column) and horizontal (row) flex layouts.
  */
-<<<<<<< HEAD
-export const [Frame, frame] = hoistComponent(function Frame(props, ref) {
-    return box({ref, ...props, flex: 'auto'});
-});
-
-export const [VFrame, vframe] = hoistComponent(function VFrame(props, ref) {
-    return box({
-        ref,
-        ...props,
-        flex: 'auto',
-        flexDirection: 'column',
-        className: getClassName('xh-vframe', props)
-    });
-});
-
-export const [HFrame, hframe] = hoistComponent(function HFrame(props, ref) {
-    return box({
-        ref,
-        ...props,
-        flex: 'auto',
-        flexDirection: 'row',
-        className: getClassName('xh-hframe', props)
-    });
-});
-=======
 export const Frame = hoistComponent({
     displayName: 'Frame',
     render(props, ref) {
@@ -79,5 +50,4 @@
 
 export const frame = elemFactory(Frame);
 export const vframe = elemFactory(VFrame);
-export const hframe = elemFactory(HFrame);
->>>>>>> d90fa51d
+export const hframe = elemFactory(HFrame);