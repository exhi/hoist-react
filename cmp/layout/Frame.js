/*
 * This file belongs to Hoist, an application development toolkit
 * developed by Extremely Heavy Industries (www.xh.io | info@xh.io)
 *
 * Copyright © 2019 Extremely Heavy Industries Inc.
 */
import {elemFactory, hoistComponent} from '@xh/hoist/core';
import {getClassName} from '@xh/hoist/utils/react';

import {box} from './Box';

/**
 * A Box class that flexes to grow and stretch within its *own* parent via flex:'auto', useful for
 * creating nested layouts.
 *
 * Like Box, Frame provides access to its internal div via a ref argument.
 *
 * VFrame and HFrame variants support internal vertical (column) and horizontal (row) flex layouts.
 */
export const Frame = hoistComponent({
    displayName: 'Frame',

    render(props, ref) {
        return box({ref, ...props, flex: 'auto'});
    }
});
<<<<<<< HEAD

export const VFrame = hoistComponent({
    displayName: 'VFrame',

=======

export const VFrame = hoistComponent({
    displayName: 'VFrame',

>>>>>>> 95afd87a
    render(props, ref) {
        return box({
            ref,
            ...props,
            flex: 'auto',
            flexDirection: 'column',
            className: getClassName('xh-vframe', props)
        });
    }
});

export const HFrame = hoistComponent({
    displayName: 'HFrame',

    render(props, ref) {
        return box({
            ref,
            ...props,
            flex: 'auto',
            flexDirection: 'row',
            className: getClassName('xh-hframe', props)
        });
    }
});

export const frame = elemFactory(Frame);
export const vframe = elemFactory(VFrame);
export const hframe = elemFactory(HFrame);<|MERGE_RESOLUTION|>--- conflicted
+++ resolved
@@ -24,17 +24,10 @@
         return box({ref, ...props, flex: 'auto'});
     }
 });
-<<<<<<< HEAD
 
 export const VFrame = hoistComponent({
     displayName: 'VFrame',
 
-=======
-
-export const VFrame = hoistComponent({
-    displayName: 'VFrame',
-
->>>>>>> 95afd87a
     render(props, ref) {
         return box({
             ref,
