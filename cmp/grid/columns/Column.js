--- conflicted
+++ resolved
@@ -220,16 +220,7 @@
                 lockVisible: !gridModel.colChooserModel,
                 headerComponentParams: {gridModel, xhColumn: this},
                 suppressToolPanel: this.excludeFromChooser,
-<<<<<<< HEAD
-                enableCellChangeFlash: this.highlightOnChange,
-                headerValueGetter: ({location}) => {
-                    return location === 'header' ?
-                        this.headerName :
-                        this.chooserName;
-                }
-=======
                 enableCellChangeFlash: this.highlightOnChange
->>>>>>> c3db3bf5
             };
 
 
@@ -295,21 +286,9 @@
 
         const {renderer, elementRenderer} = this;
         if (renderer) {
-<<<<<<< HEAD
-            const renderFn = (agParams) => {
-                return renderer(agParams.value, {record: agParams.data, column: this, gridModel, agParams});
-            };
-
-            if (this.isTreeColumn) {
-                ret.cellRendererParams.innerRenderer = renderFn;
-            } else {
-                ret.cellRenderer = renderFn;
-            }
-=======
             setRenderer((agParams) => {
                 return renderer(agParams.value, {record: agParams.data, column: this, gridModel, agParams});
             });
->>>>>>> c3db3bf5
         } else if (elementRenderer) {
             setElementRenderer(class extends Component {
                 render() {
