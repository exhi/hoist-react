--- conflicted
+++ resolved
@@ -4,11 +4,7 @@
  *
  * Copyright © 2020 Extremely Heavy Industries Inc.
  */
-<<<<<<< HEAD
-import {defaultComparator} from '@ag-grid-community/core/dist/es6/utils/generic';
-=======
-import {AgGridUtils} from '@xh/hoist/kit/ag-grid';
->>>>>>> f9d7cd15
+import {defaultComparator} from '@xh/hoist/kit/ag-grid';
 import {XH} from '@xh/hoist/core';
 import {throwIf, warnIf, withDefault} from '@xh/hoist/utils/js';
 import {
@@ -482,11 +478,7 @@
     //--------------------
     defaultComparator = (v1, v2) => {
         const sortCfg = find(this.gridModel.sortBy, {colId: this.colId});
-<<<<<<< HEAD
         return sortCfg ? sortCfg.comparator(v1, v2) : defaultComparator(v1, v2);
-=======
-        return sortCfg ? sortCfg.comparator(v1, v2) : AgGridUtils.defaultComparator(v1, v2);
->>>>>>> f9d7cd15
     };
 
     defaultSetValueFn = ({value, record, store, field}) => {
