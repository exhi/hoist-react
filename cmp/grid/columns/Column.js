--- conflicted
+++ resolved
@@ -8,11 +8,7 @@
 import {XH} from '@xh/hoist/core';
 import {throwIf, warnIf, withDefault} from '@xh/hoist/utils/js';
 import {Utils as agUtils} from 'ag-grid-community';
-<<<<<<< HEAD
 import {castArray, clone, find, isFinite, isFunction, startCase, isString} from 'lodash';
-=======
-import {castArray, clone, find, isFunction, isString, startCase} from 'lodash';
->>>>>>> 044471fc
 import {Component} from 'react';
 import {ExportFormat} from './ExportFormat';
 
