--- conflicted
+++ resolved
@@ -130,12 +130,9 @@
         exportWidth,
         excludeFromExport,
         tooltip,
-<<<<<<< HEAD
+        tooltipElement,
         editable,
         updateFieldFn,
-=======
-        tooltipElement,
->>>>>>> a95993a1
         agOptions,
         ...rest
     }, gridModel) {
@@ -199,13 +196,10 @@
         this.excludeFromExport = withDefault(excludeFromExport, !field);
 
         this.tooltip = tooltip;
-<<<<<<< HEAD
+        this.tooltipElement = tooltipElement;
 
         this.editable = editable;
         this.updateFieldFn = withDefault(updateFieldFn, this.defaultUpdateFieldFn);
-=======
-        this.tooltipElement = tooltipElement;
->>>>>>> a95993a1
 
         this.gridModel = gridModel;
         this.agOptions = agOptions ? clone(agOptions) : {};
