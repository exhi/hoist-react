/*
 * This file belongs to Hoist, an application development toolkit
 * developed by Extremely Heavy Industries (www.xh.io | info@xh.io)
 *
 * Copyright © 2018 Extremely Heavy Industries Inc.
 */
import {Component, isValidElement} from 'react';
import {PropTypes as PT} from 'prop-types';
import {find, isString, isNumber, isBoolean, isEqual, xor} from 'lodash';
import {XH} from '@xh/hoist/core';
import {HoistComponent, elemFactory} from '@xh/hoist/core';
import {fragment, box} from '@xh/hoist/cmp/layout';
import {convertIconToSvg, Icon} from '@xh/hoist/icon';
import './ag-grid';
import {navigateSelection, agGridReact} from './ag-grid';
import {colChooser} from './ColChooser';

/**
 * Grid Component
 *
 * This is the main view component for a Hoist Grid.  It is a highly managed
 * wrapper around AG Grid, and is the main display component for GridModel.
 *
 * Applications should typically create and manipulate a GridModel for most purposes,
 * including specifying columns and rows, sorting and grouping, and interacting with
 * the selection. Use this class to control the AG Grid UI options and specific
 * behavior of the grid.
 */
@HoistComponent({layoutSupport: true})
class Grid extends Component {

    _scrollOnSelect = true;

    static propTypes = {

        /**
         * Options for AG Grid's API.
         *
         * This constitutes an 'escape hatch' for applications that need to get to the
         * underlying AG Grid API.  It should be used with care and at the application
         * developers risk.  Settings made here may interfere with the operation of this
         * component and its use of the AG Grid API.
         */
        agOptions: PT.object,

        /**
         * Callback to call when a row is double clicked.  Function will receive an event
         * with a data node containing the row's data.
         */
        onRowDoubleClicked: PT.func
    };

    constructor(props) {
        super(props);
        this.addAutorun(this.syncSelection);
        this.addAutorun(this.syncSort);
        this.addAutorun(this.syncColumns);
    }


    render() {
        const {colChooserModel} = this.model,
            {layoutConfig} = this.props;

        // Default flex = 'auto' if no dimensions / flex specified.
        if (layoutConfig.width == null && layoutConfig.height == null && layoutConfig.flex == null) {
            layoutConfig.flex = 'auto';
        }

        return fragment(
            box({
                layoutConfig: layoutConfig,
                cls: `ag-grid-holder ${XH.darkTheme ? 'ag-theme-balham-dark' : 'ag-theme-balham'}`,
                item: agGridReact({
                    ...this.createDefaults(),
                    ...this.props.agOptions
                })
            }),
            colChooser({
                omit: !colChooserModel,
                model: colChooserModel
            })
        );
    }

    //------------------------
    // Implementation
    //------------------------
    createDefaults() {
        const {model, props} = this,
            store = model.store;

        return {
            rowData: store.records,
            columnDefs: this.agColDefs(),
            toolPanelSuppressSideButtons: true,
            enableSorting: true,
            enableColResize: true,
            deltaRowDataMode: true,
            getRowNodeId: (data) => data.id,
            allowContextMenuWithControlKey: true,
            defaultColDef: {suppressMenu: true},
            groupDefaultExpanded: 1,
            groupUseEntireRow: true,
            popupParent: document.querySelector('body'),
            navigateToNextCell: this.onNavigateToNextCell,
            defaultGroupSortComparator: this.sortByGroup,
            icons: {
                groupExpanded: convertIconToSvg(
                    Icon.chevronDown(),
                    {classes: ['group-header-icon-expanded']}
                ),
                groupContracted: convertIconToSvg(
                    Icon.chevronRight(),
                    {classes: ['group-header-icon-contracted']}
                )
            },
            rowSelection: model.selModel.mode,
            rowDeselection: true,
            overlayNoRowsTemplate: model.emptyText || '<span></span>',
            getContextMenuItems: this.getContextMenuItems,
            onRowDoubleClicked: props.onRowDoubleClicked,
            onGridReady: this.onGridReady,
            onSelectionChanged: this.onSelectionChanged,
            onSortChanged: this.onSortChanged,
            onGridSizeChanged: this.onGridSizeChanged,
            onComponentStateChanged: this.onComponentStateChanged,
            onDragStopped: this.onDragStopped
        };
<<<<<<< HEAD

        this.addReaction({
            track: () => [model.api, model.selModel.ids],
            run: this.syncSelection
        });
        this.addReaction({
            track: () =>  [model.api, model.sortBy],
            run: this.syncSort
        });
        this.addReaction({
            track: () =>  [model.api, model.columns],
            run: this.syncColumns
        });
    }

    render() {
        const {store, colChooserModel} = this.model,
            {layoutConfig} = this.props;

        // Default flex = 'auto' if no dimensions / flex specified.
        if (layoutConfig.width == null && layoutConfig.height == null && layoutConfig.flex == null) {
            layoutConfig.flex = 'auto';
        }

        return fragment(
            box({
                layoutConfig: layoutConfig,
                cls: `ag-grid-holder ${XH.darkTheme ? 'ag-theme-balham-dark' : 'ag-theme-balham'}`,
                item: agGridReact({
                    rowData: store.records,
                    columnDefs: this.agColDefs(),
                    ...this.defaultAgOptions,
                    ...this.props.agOptions
                })
            }),
            colChooser({
                omit: !colChooserModel,
                model: colChooserModel
            })
        );
=======
>>>>>>> b3c55724
    }

    agColDefs() {
        const {sortBy, columns} = this.model;

        const cols = columns.map(col => {
            return col.agColDef ? col.agColDef() : col;
        });

        console.log(sortBy);
        sortBy.forEach(it => {
            const col = find(cols, {colId: it.colId});
            if (col) {
                col.sort = it.sort;
                col.sortAt = Date.now();
            }
        });

        return cols;
    }

    sortByGroup(nodeA, nodeB) {
        if (nodeA.key < nodeB.key) {
            return -1;
        } else if (nodeA.key > nodeB.key) {
            return 1;
        } else {
            return 0;
        }
    }

    syncSelection() {
        const {model} = this;
        const api = model.agApi;
        if (!api) return;

        const modelSelection = model.selModel.ids,
            gridSelection = api.getSelectedRows().map(it => it.id),
            diff = xor(modelSelection, gridSelection);

        // If ag-grid's selection differs from the selection model, set it to match
        if (diff.length > 0) {
            api.deselectAll();
            modelSelection.forEach(id => {
                const node = api.getRowNode(id);
                node.setSelected(true);
                if (this._scrollOnSelect) {
                    api.ensureNodeVisible(node);
                }
            });
        }
    }

    syncSort() {
        const {model} = this,
            api = model.agApi;
        if (!api) return;

        console.log('hi');
        const agSorters = api.getSortModel(),
            modelSorters = model.sortBy;
        if (!isEqual(agSorters, modelSorters)) {
            api.setSortModel(modelSorters);
        }
    }

    syncColumns() {
        const {model} = this,
            api = model.agApi;
        if (!api) return;

        api.setColumnDefs(this.agColDefs());
    }

    getContextMenuItems = (params) => {

        // TODO: Display this as Blueprint Context menu e.g:
        // ContextMenu.show(contextMenu({menuItems}), {left:0, top:0}, () => {});

        const {store, selModel, contextMenuFn} = this.model;
        if (!contextMenuFn) return null;

        const menu = contextMenuFn(params, this.model),
            recId = params.node ? params.node.id : null,
            rec = recId ? store.getById(recId, true) : null,
            selectedIds = selModel.ids;

        // Adjust selection to target record -- and sync to grid immediately.
        if (rec && !(recId in selectedIds)) {
            try {
                this._scrollOnSelect = false;
                selModel.select(rec, false);
            } finally {
                this._scrollOnSelect = true;
            }
        }
        if (!rec) selModel.clear();
        const {count} = selModel;

        // Prepare each item
        const items = menu.items;
        items.forEach(it => {
            if (it.prepareFn) it.prepareFn(it, rec, selModel);
        });

        return items.filter(it => {
            return !it.hidden;
        }).filter((it, idx, arr) => {
            if (it === '-') {
                // Remove starting / ending separators
                if (idx == 0 || idx == (arr.length - 1)) return false;

                // Remove consecutive separators
                const prev = idx > 0 ? arr[idx - 1] : null;
                if (prev === '-') return false;
            }
            return true;
        }).map(it => {
            if (it === '-') return 'separator';
            if (isString(it)) return it;

            const required = it.recordsRequired,
                requiredRecordsNotMet = (isBoolean(required) && required && count === 0) ||
                                        (isNumber(required) && count !== required);

            let icon = it.icon;
            if (isValidElement(icon)) {
                icon = convertIconToSvg(icon);
            }

            return {
                name: it.text,
                icon,
                disabled: (it.disabled || requiredRecordsNotMet),
                action: () => it.action(it, rec, selModel)
            };
        });
    }

    //------------------------
    // Event Handlers
    //------------------------
    onGridReady = (params) => {
        const {api} = params,
            {model} = this;

        model.setAgApi(api);
        api.setSortModel(model.sortBy);
        api.sizeColumnsToFit();
    }

    onNavigateToNextCell = (params) => {
        return navigateSelection(params, this.model.agApi);
    }

    onSelectionChanged = (ev) => {
        const {selModel} = this.model;
        selModel.select(ev.api.getSelectedRows());
    }

    onSortChanged = (ev) => {
        this.model.setSortBy(ev.api.getSortModel());
    }

    onDragStopped = (ev) => {
        const gridColumns = ev.api.columnController.gridColumns;
        this.model.syncColumnOrder(gridColumns);
    }

    onGridSizeChanged = (ev) => {
        ev.api.sizeColumnsToFit();
    }

    onComponentStateChanged = (ev) => {
        ev.api.sizeColumnsToFit();
    }

}
export const grid = elemFactory(Grid);<|MERGE_RESOLUTION|>--- conflicted
+++ resolved
@@ -6,7 +6,7 @@
  */
 import {Component, isValidElement} from 'react';
 import {PropTypes as PT} from 'prop-types';
-import {find, isString, isNumber, isBoolean, isEqual, xor} from 'lodash';
+import {isString, isNumber, isBoolean, isEqual, xor} from 'lodash';
 import {XH} from '@xh/hoist/core';
 import {HoistComponent, elemFactory} from '@xh/hoist/core';
 import {fragment, box} from '@xh/hoist/cmp/layout';
@@ -52,9 +52,18 @@
 
     constructor(props) {
         super(props);
-        this.addAutorun(this.syncSelection);
-        this.addAutorun(this.syncSort);
-        this.addAutorun(this.syncColumns);
+        this.addReaction({
+            track: () => [model.api, model.selModel.ids],
+            run: this.syncSelection
+        });
+        this.addReaction({
+            track: () =>  [model.api, model.sortBy],
+            run: this.syncSort
+        });
+        this.addReaction({
+            track: () =>  [model.api, model.columns],
+            run: this.syncColumns
+        });
     }
 
 
@@ -127,20 +136,10 @@
             onComponentStateChanged: this.onComponentStateChanged,
             onDragStopped: this.onDragStopped
         };
-<<<<<<< HEAD
-
-        this.addReaction({
-            track: () => [model.api, model.selModel.ids],
-            run: this.syncSelection
-        });
-        this.addReaction({
-            track: () =>  [model.api, model.sortBy],
-            run: this.syncSort
-        });
-        this.addReaction({
-            track: () =>  [model.api, model.columns],
-            run: this.syncColumns
-        });
+
+        this.addAutorun(this.syncSelection);
+        this.addAutorun(this.syncSort);
+        this.addAutorun(this.syncColumns);
     }
 
     render() {
@@ -168,10 +167,11 @@
                 model: colChooserModel
             })
         );
-=======
->>>>>>> b3c55724
-    }
-
+    }
+
+    //------------------------
+    // Implementation
+    //------------------------
     agColDefs() {
         const {sortBy, columns} = this.model;
 
@@ -228,7 +228,6 @@
             api = model.agApi;
         if (!api) return;
 
-        console.log('hi');
         const agSorters = api.getSortModel(),
             modelSorters = model.sortBy;
         if (!isEqual(agSorters, modelSorters)) {
