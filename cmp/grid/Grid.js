--- conflicted
+++ resolved
@@ -60,25 +60,6 @@
 
 
     render() {
-<<<<<<< HEAD
-        const {store, agColDefs, agExcelStyles, colChooserModel} = this.model;
-        return frame(
-            div({
-                style: {flex: '1 1 auto', overflow: 'hidden'},
-                cls: XH.darkTheme ? 'ag-theme-balham-dark' : 'ag-theme-balham',
-                item: agGridReact({
-                    rowData: store.records,
-                    columnDefs: agColDefs,
-                    excelStyles: agExcelStyles,
-                    gridOptions: this.agOptions,
-                    getContextMenuItems: this.getContextMenuItems,
-                    onGridReady: this.onGridReady,
-                    onSelectionChanged: this.onSelectionChanged,
-                    onSortChanged: this.onSortChanged,
-                    onGridSizeChanged: this.onGridSizeChanged,
-                    onComponentStateChanged: this.onComponentStateChanged
-                })
-=======
         const {colChooserModel} = this.model,
             {layoutConfig, agOptions} = this.props;
 
@@ -95,7 +76,6 @@
                 layoutConfig: layoutConfig,
                 cls: `ag-grid-holder ${XH.darkTheme ? 'ag-theme-balham-dark' : 'ag-theme-balham'}`,
                 item: agGridReact(merge(this.createDefaultAgOptions(), agOptions))
->>>>>>> 3af557aa
             }),
             colChooser({
                 omit: !colChooserModel,
@@ -136,6 +116,7 @@
             rowSelection: model.selModel.mode,
             rowDeselection: true,
             overlayNoRowsTemplate: model.emptyText || '<span></span>',
+            excelStyles: model.agExcelStyles,
             getContextMenuItems: this.getContextMenuItems,
             onRowDoubleClicked: props.onRowDoubleClicked,
             onGridReady: this.onGridReady,
