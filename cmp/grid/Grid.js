--- conflicted
+++ resolved
@@ -6,13 +6,8 @@
  */
 import {Component, isValidElement} from 'react';
 import PT from 'prop-types';
-<<<<<<< HEAD
-import {isNil, isString, merge, xor, dropRightWhile, dropWhile, isEmpty, last, map, isFinite} from 'lodash';
+import {isNil, isString, merge, xor, dropRightWhile, dropWhile, isEmpty, last, isEqual, map, isFinite} from 'lodash';
 import {observable, computed, runInAction} from '@xh/hoist/mobx';
-=======
-import {isNil, isString, merge, xor, dropRightWhile, dropWhile, isEmpty, last, isEqual} from 'lodash';
-import {observable, runInAction} from '@xh/hoist/mobx';
->>>>>>> d791cef8
 import {elemFactory, HoistComponent, LayoutSupport, XH} from '@xh/hoist/core';
 import {box, fragment} from '@xh/hoist/cmp/layout';
 import {convertIconToSvg, Icon} from '@xh/hoist/icon';
