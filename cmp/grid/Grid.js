/*
 * This file belongs to Hoist, an application development toolkit
 * developed by Extremely Heavy Industries (www.xh.io | info@xh.io)
 *
 * Copyright © 2018 Extremely Heavy Industries Inc.
 */
import {Component, isValidElement} from 'react';
import {PropTypes as PT} from 'prop-types';
import {isString, isNumber, isBoolean, isEqual, xor} from 'lodash';
import {XH} from '@xh/hoist/core';
import {HoistComponent, elemFactory} from '@xh/hoist/core';
import {fragment, box} from '@xh/hoist/cmp/layout';
import {convertIconToSvg, Icon} from '@xh/hoist/icon';
import './ag-grid';
import {navigateSelection, agGridReact} from './ag-grid';
import {colChooser} from './ColChooser';

/**
 * Grid Component
 *
 * This is the main view component for a Hoist Grid.  It is a highly managed
 * wrapper around AG Grid, and is the main display component for GridModel.
 *
 * Applications should typically create and manipulate a GridModel for most purposes,
 * including specifying columns and rows, sorting and grouping, and interacting with
 * the selection. Use this class to control the AG Grid UI options and specific
 * behavior of the grid.
 */
@HoistComponent({layoutSupport: true})
class Grid extends Component {

    _scrollOnSelect = true;

    static propTypes = {

        /**
         * Options for AG Grid's API.
         *
         * This constitutes an 'escape hatch' for applications that need to get to the
         * underlying AG Grid API.  It should be used with care and at the application
         * developers risk.  Settings made here may interfere with the operation of this
         * component and its use of the AG Grid API.
         */
        agOptions: PT.object,

        /**
         * Callback to call when a row is double clicked.  Function will receive an event
         * with a data node containing the row's data.
         */
        onRowDoubleClicked: PT.func
    };


    constructor(props) {
        super(props);
        const {model} = this;
        this.defaultAgOptions = {
            toolPanelSuppressSideButtons: true,
            enableSorting: true,
            enableColResize: true,
            deltaRowDataMode: true,
            getRowNodeId: (data) => data.id,
            allowContextMenuWithControlKey: true,
            defaultColDef: {suppressMenu: true},
            groupDefaultExpanded: 1,
            groupUseEntireRow: true,
            popupParent: document.querySelector('body'),
            navigateToNextCell: this.onNavigateToNextCell,
            defaultGroupSortComparator: this.sortByGroup,
            icons: {
                groupExpanded: convertIconToSvg(
                    Icon.chevronDown(),
                    {classes: ['group-header-icon-expanded']}
                ),
                groupContracted: convertIconToSvg(
                    Icon.chevronRight(),
                    {classes: ['group-header-icon-contracted']}
                )
            },
            rowSelection: model.selModel.mode,
            rowDeselection: true,
            overlayNoRowsTemplate: model.emptyText || '<span></span>',
            getContextMenuItems: this.getContextMenuItems,
            onRowDoubleClicked: props.onRowDoubleClicked,
            onGridReady: this.onGridReady,
            onSelectionChanged: this.onSelectionChanged,
            onSortChanged: this.onSortChanged,
            onGridSizeChanged: this.onGridSizeChanged,
            onComponentStateChanged: this.onComponentStateChanged
        };

        this.addAutorun(this.syncSelection);
        this.addAutorun(this.syncSort);
        this.addAutorun(this.syncColumns);
    }

    render() {
<<<<<<< HEAD
        const {store, agColDefs, colChooserModel} = this.model;

        return fragment(
            box({
                layoutConfig: this.layoutConfig,
                cls: `ag-grid-holder ${XH.darkTheme ? 'ag-theme-balham-dark' : 'ag-theme-balham'}`,
=======
        const {store, colChooserModel} = this.model;

        return frame(
            div({
                style: {flex: '1 1 auto', overflow: 'hidden'},
                cls: XH.darkTheme ? 'ag-theme-balham-dark' : 'ag-theme-balham',
>>>>>>> 473609b2
                item: agGridReact({
                    rowData: store.records,
                    columnDefs: this.agColDefs(),
                    ...this.defaultAgOptions,
                    ...this.props.agOptions
                })
            }),
            colChooser({
                omit: !colChooserModel,
                model: colChooserModel
            })
        );
    }

    //------------------------
    // Implementation
    //------------------------
    agColDefs() {
        return this.model.columns.map(col => {
            return col.agColDef ? col.agColDef() : col;
        });
    }

    sortByGroup(nodeA, nodeB) {
        if (nodeA.key < nodeB.key) {
            return -1;
        } else if (nodeA.key > nodeB.key) {
            return 1;
        } else {
            return 0;
        }
    }

    syncSelection() {
        const {model} = this;
        const api = model.agApi;
        if (!api) return;

        const modelSelection = model.selModel.ids,
            gridSelection = api.getSelectedRows().map(it => it.id),
            diff = xor(modelSelection, gridSelection);

        // If ag-grid's selection differs from the selection model, set it to match
        if (diff.length > 0) {
            api.deselectAll();
            modelSelection.forEach(id => {
                const node = api.getRowNode(id);
                node.setSelected(true);
                if (this._scrollOnSelect) {
                    api.ensureNodeVisible(node);
                }
            });
        }
    }

    syncSort() {
        const {model} = this,
            api = model.agApi;
        if (!api) return;

        const agSorters = api.getSortModel(),
            modelSorters = model.sortBy;
        if (!isEqual(agSorters, modelSorters)) {
            api.setSortModel(modelSorters);
        }
    }

    syncColumns() {
        const {model} = this,
            api = model.agApi;
        if (!api) return;

        api.setColumnDefs(this.agColDefs());
    }

    getContextMenuItems = (params) => {

        // TODO: Display this as Blueprint Context menu e.g:
        // ContextMenu.show(contextMenu({menuItems}), {left:0, top:0}, () => {});

        const {store, selModel, contextMenuFn} = this.model;
        if (!contextMenuFn) return null;

        const menu = contextMenuFn(params, this.model),
            recId = params.node ? params.node.id : null,
            rec = recId ? store.getById(recId, true) : null,
            selectedIds = selModel.ids;

        // Adjust selection to target record -- and sync to grid immediately.
        if (rec && !(recId in selectedIds)) {
            try {
                this._scrollOnSelect = false;
                selModel.select(rec, false);
            } finally {
                this._scrollOnSelect = true;
            }
        }
        if (!rec) selModel.clear();
        const {count} = selModel;

        // Prepare each item
        const items = menu.items;
        items.forEach(it => {
            if (it.prepareFn) it.prepareFn(it, rec, selModel);
        });

        return items.filter(it => {
            return !it.hidden;
        }).filter((it, idx, arr) => {
            if (it === '-') {
                // Remove starting / ending separators
                if (idx == 0 || idx == (arr.length - 1)) return false;

                // Remove consecutive separators
                const prev = idx > 0 ? arr[idx - 1] : null;
                if (prev === '-') return false;
            }
            return true;
        }).map(it => {
            if (it === '-') return 'separator';
            if (isString(it)) return it;

            const required = it.recordsRequired,
                requiredRecordsNotMet = (isBoolean(required) && required && count === 0) ||
                                        (isNumber(required) && count !== required);

            let icon = it.icon;
            if (isValidElement(icon)) {
                icon = convertIconToSvg(icon);
            }

            return {
                name: it.text,
                icon,
                disabled: (it.disabled || requiredRecordsNotMet),
                action: () => it.action(it, rec, selModel)
            };
        });
    }

    //------------------------
    // Event Handlers
    //------------------------
    onGridReady = (params) => {
        const {api} = params,
            {model} = this;

        model.setAgApi(api);
        api.setSortModel(model.sortBy);
        api.sizeColumnsToFit();
    }

    onNavigateToNextCell = (params) => {
        return navigateSelection(params, this.model.agApi);
    }

    onSelectionChanged = (ev) => {
        const {selModel} = this.model;
        selModel.select(ev.api.getSelectedRows());
    }

    onSortChanged = (ev) => {
        this.model.setSortBy(ev.api.getSortModel());
    }

    onGridSizeChanged = (ev) => {
        ev.api.sizeColumnsToFit();
    }

    onComponentStateChanged = (ev) => {
        ev.api.sizeColumnsToFit();
    }

}
export const grid = elemFactory(Grid);<|MERGE_RESOLUTION|>--- conflicted
+++ resolved
@@ -95,21 +95,12 @@
     }
 
     render() {
-<<<<<<< HEAD
-        const {store, agColDefs, colChooserModel} = this.model;
+        const {store, colChooserModel} = this.model;
 
         return fragment(
             box({
                 layoutConfig: this.layoutConfig,
                 cls: `ag-grid-holder ${XH.darkTheme ? 'ag-theme-balham-dark' : 'ag-theme-balham'}`,
-=======
-        const {store, colChooserModel} = this.model;
-
-        return frame(
-            div({
-                style: {flex: '1 1 auto', overflow: 'hidden'},
-                cls: XH.darkTheme ? 'ag-theme-balham-dark' : 'ag-theme-balham',
->>>>>>> 473609b2
                 item: agGridReact({
                     rowData: store.records,
                     columnDefs: this.agColDefs(),
