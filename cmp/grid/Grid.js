--- conflicted
+++ resolved
@@ -364,16 +364,6 @@
                         this.updatePinnedSummaryRowData();
 
 
-<<<<<<< HEAD
-                        // Force grid to fully re-render cells. We are *not* relying on its default
-                        // cell-level change detection as this does not account for our current
-                        // renderer API (where renderers can reference other properties on the data
-                        // object). See https://github.com/exhi/hoist-react/issues/550.
-                        api.refreshCells({force: true});
-
-                        // Clear out any stale expand state
-                        model.noteAgExpandStateChange();
-=======
                         if (!experimental.suppressSizeColsOnDataLoad) {
                             // Size columns to account for scrollbar show/hide due to row count change.
                             api.sizeColumnsToFit();
@@ -387,7 +377,10 @@
                             api.refreshCells({force: true});
                         }
 
->>>>>>> fd861a05
+                        if (!experimental.suppressUpdateExpandStateOnDataLoad) {
+                            // Clear out any stale expand state
+                            model.noteAgExpandStateChange();
+                        }
                     }, this);
 
                     // Set flag if data is hierarchical.
