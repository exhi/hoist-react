/*
 * This file belongs to Hoist, an application development toolkit
 * developed by Extremely Heavy Industries (www.xh.io | info@xh.io)
 *
 * Copyright © 2020 Extremely Heavy Industries Inc.
 */
import {AgGridModel} from '@xh/hoist/cmp/ag-grid';
import {Column, ColumnGroup} from '@xh/hoist/cmp/grid';
import {HoistModel, LoadSupport, managed, XH} from '@xh/hoist/core';
import {Store, StoreSelectionModel} from '@xh/hoist/data';
import {ColChooserModel as DesktopColChooserModel} from '@xh/hoist/dynamics/desktop';
import {ColChooserModel as MobileColChooserModel} from '@xh/hoist/dynamics/mobile';
import {action, observable} from '@xh/hoist/mobx';
import {start, wait} from '@xh/hoist/promise';
import {apiRemoved, debounced, deepFreeze, ensureUnique, errorIf, throwIf, warnIf, withDefault} from '@xh/hoist/utils/js';
import equal from 'fast-deep-equal';
import {
    castArray,
    cloneDeep,
    defaults,
    defaultsDeep,
    difference,
    find,
    findLast,
    isArray,
    isEmpty,
    isNil,
    isPlainObject,
    isString,
    isUndefined,
    last,
    map,
    max,
    min,
    partition,
    pull,
    sortBy
} from 'lodash';
import {GridStateModel} from './GridStateModel';
import {GridSorter} from './impl/GridSorter';

/**
 * Core Model for a Grid, specifying the grid's data store, column definitions,
 * sorting/grouping/selection state, and context menu configuration.
 *
 * This is the primary application entry-point for specifying Grid component options and behavior.
 *
 * This model also supports nested tree data. To show a tree:
 *   1) Bind this model to a store with hierarchical records.
 *   2) Set `treeMode: true` on this model.
 *   3) Include a single column with `isTreeColumn: true`. This column will provide expand /
 *      collapse controls and indent child columns in addition to displaying its own data.
 *
 */
@HoistModel
@LoadSupport
export class GridModel {

    //------------------------
    // Immutable public properties
    //------------------------
    /** @member {Store} */
    store;
    /** @member {StoreSelectionModel} */
    selModel;
    /** @member {boolean} */
    treeMode;
    /** @member {GridStateModel} */
    stateModel;
    /** @member {ColChooserModel} */
    colChooserModel;
    /** @member {function} */
    rowClassFn;
    /** @member {(Array|function)} */
    contextMenu;
    /** @member {number} */
    groupRowHeight;
    /** @member {Grid~groupRowRendererFn} */
    groupRowRenderer;
    /** @member {Grid~groupRowElementRendererFn} */
    groupRowElementRenderer;
    /** @member {GridGroupSortFn} */
    groupSortFn;
    /** @member {boolean} */
    enableColumnPinning;
    /** @member {boolean} */
    enableExport;
    /** @member {ExportOptions} */
    exportOptions;
<<<<<<< HEAD
    /** @member {Object} */
    defaultState
=======
    /** @member {boolean} */
    useVirtualColumns;

>>>>>>> 15e11ffa

    /** @member {AgGridModel} */
    @managed agGridModel;

    //------------------------
    // Observable API
    //------------------------
    /** @member {Object[]} - {@link Column} and {@link ColumnGroup} objects */
    @observable.ref columns = [];
    /** @member {ColumnState[]} */
    @observable.ref columnState = [];
    /** @member {Object} */
    @observable.ref expandState = {};
    /** @member {GridSorter[]} */
    @observable.ref sortBy = [];
    /** @member {string[]} */
    @observable.ref groupBy = null;
    /** @member {(string|boolean)} */
    @observable showSummary = false;
    /** @member {string} */
    @observable emptyText;

    static defaultContextMenu = [
        'copy',
        'copyWithHeaders',
        'copyCell',
        '-',
        'expandCollapseAll',
        '-',
        'exportExcel',
        'exportCsv',
        '-',
        'colChooser',
        'autosizeColumns'
    ];

    /**
     * @param {Object} c - GridModel configuration.
     * @param {Object[]} c.columns - {@link Column} or {@link ColumnGroup} configs
     * @param {Object} [c.colDefaults] - Column configs to be set on all columns.  Merges deeply.
     * @param {(Store|Object)} [c.store] - a Store instance, or a config with which to create a
     *      Store. If not supplied, store fields will be inferred from columns config.
     * @param {boolean} [c.treeMode] - true if grid is a tree grid (default false).
     * @param {(string|boolean)} [c.showSummary] - location for a docked summary row. Requires
     *      `store.SummaryRecord` to be populated. Valid values are true/'top', 'bottom', or false.
     * @param {(StoreSelectionModel|Object|String)} [c.selModel] - StoreSelectionModel, or a
     *      config or string `mode` with which to create one.
     * @param {(Object|string)} [c.stateModel] - config or string `gridId` for a GridStateModel.
     * @param {?string} [c.emptyText] - text/HTML to display if grid has no records.
     *      Defaults to null, in which case no empty text will be shown.
     * @param {(string|string[]|Object|Object[])} [c.sortBy] - colId(s) or sorter config(s) with
     *      colId and sort direction.
     * @param {(string|string[])} [c.groupBy] - Column ID(s) by which to do full-width row grouping.
     * @param {string} [c.sizingMode] - one of large, standard, compact, tiny
     * @param {boolean} [c.showHover] - true to highlight the currently hovered row.
     * @param {boolean} [c.rowBorders] - true to render row borders.
     * @param {boolean} [c.stripeRows] - true (default) to use alternating backgrounds for rows.
     * @param {boolean} [c.cellBorders] - true to render cell borders.
     * @param {boolean} [c.showCellFocus] - true to highlight the focused cell with a border.
     * @param {boolean} [c.enableColumnPinning] - true to allow the user to manually pin / unpin
     *      columns via UI affordances.
     * @param {boolean} [c.enableColChooser] - true to setup support for column chooser UI and
     *      install a default context menu item to launch the chooser.
     * @param {boolean} [c.enableExport] - true to enable exporting this grid and
     *      install default context menu items.
     * @param {ExportOptions} [c.exportOptions] - default export options.
     * @param {RowClassFn} [c.rowClassFn] - closure to generate CSS class names for a row.
     * @param {number} [c.groupRowHeight] - Height (in px) of a group row. Note that this will override
     *      `sizingMode` for group rows.
     * @param {Grid~groupRowRendererFn} [c.groupRowRenderer] - function returning a string used to
     *      render group rows.
     * @param {Grid~groupRowElementRendererFn} [c.groupRowElementRenderer] - function returning a React
     *      element used to render group rows.
     * @param {GridGroupSortFn} [c.groupSortFn] - function to use to sort full-row groups.
     *      Called with two group values to compare in the form of a standard JS comparator.
     *      Default is an ascending string sort. Set to `null` to prevent sorting of groups.
     * @param {(array|GridStoreContextMenuFn)} [c.contextMenu] - array of RecordActions, configs or token
     *      strings with which to create grid context menu items.  May also be specified as a
     *      function returning a StoreContextMenu.  Desktop only.
     * @param {boolean}  [c.useVirtualColumns] - Governs if the grid should reuse a limited set of
     *      DOM elements for columns visible in the scroll area (versus rendering all columns).
     *      Consider this performance optimization for grids with a very large number of columns
     *      obscured by horizontal scrolling.  Note that setting this value to true may
     *      limit the ability of the grid to autosize offscreen columns effectively.  Default false.
     * @param {Object}  [c.experimental] - flags for experimental features.  These features are designed
     *      for early client-access and testing, but are not yet part of the Hoist API.
     * @param {boolean} [c.experimental.externalSort] - Set to true to if application will be
     *      reloading data when the sortBy property changes on this model (either programmatically,
     *      or via user-click.)  Useful for applications with large data sets that are performing
     *      external, or server-side sorting and filtering.  Setting this flag mean that the grid
     *      should not immediately respond to user or programmatic changes to the sortBy property,
     *      but will instead wait for the next load of data, which is assumed to be pre-sorted.
     *      Default false.
     * @param {boolean} [c.experimental.useDeltaSort] - Set to true to use ag-Grid's experimental
     *      'deltaSort' feature designed to do incremental sorting.  Default false.
     * @param {boolean} [c.experimental.useTransaction] - set to false to use ag-Grid's
     *      deltaRowDataMode to internally generate transactions on data updates.  When true,
     *      Hoist will generate the transaction on data update. Default true.
     * @param {boolean} [c.experimental.useHoistAutosize] - set to true to use Hoist's custom
     *      GridAutosizeService to perform column sizing instead of the built-in ag-Grid support.
     *      See GridAutosizeService for more details. Default false.
     * @param {*} [c...rest] - additional data to attach to this model instance.
     */
    constructor({
        store,
        columns,
        colDefaults = {},
        treeMode = false,
        showSummary = false,
        selModel,
        stateModel = null,
        emptyText = null,
        sortBy = [],
        groupBy = null,

        sizingMode = 'standard',
        showHover = false,
        rowBorders = false,
        cellBorders = false,
        stripeRows = true,
        showCellFocus = false,
        compact,

        enableColumnPinning = true,
        enableColChooser = false,
        enableExport = false,
        exportOptions = {},
        rowClassFn = null,

        groupRowHeight,
        groupRowRenderer,
        groupRowElementRenderer,
        groupSortFn,

        contextMenu,
        useVirtualColumns = false,
        experimental,
        ...rest
    }) {
        this.defaultState = this.saveInitialConfigs(columns, sortBy, groupBy);

        this.treeMode = treeMode;
        this.showSummary = showSummary;

        this.emptyText = emptyText;
        this.rowClassFn = rowClassFn;
        this.groupRowHeight = groupRowHeight;
        this.groupRowRenderer = groupRowRenderer;
        this.groupRowElementRenderer = groupRowElementRenderer;
        this.groupSortFn = withDefault(groupSortFn, this.defaultGroupSortFn);
        this.contextMenu = withDefault(contextMenu, GridModel.defaultContextMenu);
        this.useVirtualColumns = useVirtualColumns;

        errorIf(rest.contextMenuFn,
            "GridModel param 'contextMenuFn' has been removed.  Use contextMenu instead"
        );
        errorIf(exportOptions.includeHiddenCols,
            "GridModel 'exportOptions.includeHiddenCols' has been removed.  Replace with {columns: 'ALL'}."
        );

        this.enableColumnPinning = enableColumnPinning;
        this.enableExport = enableExport;
        this.exportOptions = exportOptions;

        Object.assign(this, rest);

        this.colDefaults = colDefaults;
        this.setColumns(columns);
        this.store = this.parseStore(store);

        this.setGroupBy(groupBy);
        this.setSortBy(sortBy);

        this.agGridModel = new AgGridModel({
            sizingMode,
            compact,
            showHover,
            rowBorders,
            stripeRows,
            cellBorders,
            showCellFocus
        });

        this.colChooserModel = enableColChooser ? this.createChooserModel() : null;
        this.selModel = this.parseSelModel(selModel);
        this.stateModel = this.parseStateModel(stateModel);
        this.experimental = this.parseExperimental(experimental);
    }

    /**
     * Export grid data using Hoist's server-side export.
     *
     * @param {ExportOptions} options - overrides of default export options to use for this export.
     */
    async exportAsync(options = {}) {
        throwIf(!this.enableExport, 'Export not enabled for this grid. See GridModel.enableExport');
        return XH.gridExportService.exportAsync(this, {...this.exportOptions, ...options});
    }

    /**
     * Export grid data using ag-Grid's built-in client-side export.
     *
     * @param {string} filename - name for exported file.
     * @param {string} type - type of export - one of ['excel', 'csv'].
     * @param {Object} params - passed to agGrid's export functions.
     */
    localExport(filename, type, params = {}) {
        const {agApi} = this.agGridModel;
        if (!agApi) return;
        defaults(params, {fileName: filename, processCellCallback: this.formatValuesForExport});

        if (type === 'excel') {
            agApi.exportDataAsExcel(params);
        } else if (type === 'csv') {
            agApi.exportDataAsCsv(params);
        }
    }

    /**
     * @param {(Object[]|Object)} records - single record/ID or array of records/IDs to select.
     * @param {boolean} [clearSelection] - true to clear previous selection (rather than add to it).
     */
    select(records, clearSelection = true) {
        this.selModel.select(records, clearSelection);
    }

    /** Select the first row in the grid. */
    selectFirst() {
        const {agGridModel, selModel} = this;
        if (!agGridModel.agApi) {
            console.warn('Called selectFirst before the grid was ready!');
            return;
        }

        // Find first displayed row with data - i.e. backed by a record, not a full-width group row.
        const id = agGridModel.getFirstSelectableRowNodeId();

        if (id) selModel.select(id);
    }

    /** Deselect all rows. */
    clearSelection() {
        this.selModel.clear();
    }

    /**
     * Scroll to ensure the selected record is visible.
     *
     * If multiple records are selected, scroll to the first record and then the last. This will do
     * the minimum scrolling necessary to display the start of the selection and as much as possible of the rest.
     */
    ensureSelectionVisible() {
        const {records} = this.selModel,
            {agApi} = this;

        if (!agApi) return;

        const indices = records.map(record => agApi.getRowNode(record.id).rowIndex);

        if (indices.length == 1) {
            agApi.ensureIndexVisible(indices[0]);
        } else if (indices.length > 1) {
            agApi.ensureIndexVisible(max(indices));
            agApi.ensureIndexVisible(min(indices));
        }
    }

    /** @return {boolean} - true if any records are selected. */
    get hasSelection() {return !this.selModel.isEmpty}

    /** @return {Record[]} - currently selected Records. */
    get selection() {return this.selModel.records}

    /** @return {?Record} - single selected record, or null if multiple or no records selected. */
    get selectedRecord() {return this.selModel.singleRecord}

    /** @return {boolean} - true if this grid has no records to show in its store. */
    get empty() {return this.store.empty}

    get isReady() {return this.agGridModel.isReady}
    get agApi() {return this.agGridModel.agApi}
    get agColumnApi() {return this.agGridModel.agColumnApi}

    get sizingMode() {return this.agGridModel.sizingMode}
    setSizingMode(sizingMode) {this.agGridModel.setSizingMode(sizingMode)}

    get showHover() { return this.agGridModel.showHover }
    setShowHover(showHover) { this.agGridModel.setShowHover(showHover) }

    get rowBorders() { return this.agGridModel.rowBorders }
    setRowBorders(rowBorders) { this.agGridModel.setRowBorders(rowBorders) }

    get stripeRows() { return this.agGridModel.stripeRows }
    setStripeRows(stripeRows) { this.agGridModel.setStripeRows(stripeRows) }

    get cellBorders() { return this.agGridModel.cellBorders }
    setCellBorders(cellBorders) { this.agGridModel.setCellBorders(cellBorders) }

    get showCellFocus() { return this.agGridModel.showCellFocus }
    setShowCellFocus(showCellFocus) { this.agGridModel.setShowCellFocus(showCellFocus) }

    /**
     * Apply full-width row-level grouping to the grid for the given column ID(s).
     * This method will clear grid grouping if provided any ids without a corresponding column.
     * @param {(string|string[])} colIds - column ID(s) for row grouping, or falsey value to ungroup.
     */
    @action
    setGroupBy(colIds) {
        colIds = isNil(colIds) ? [] : castArray(colIds);

        const invalidColIds = colIds.filter(it => !this.findColumn(this.columns, it));
        if (invalidColIds.length) {
            console.warn('Unknown colId specified in groupBy - grid will not be grouped.', invalidColIds);
            colIds = [];
        }

        this.groupBy = colIds;
    }

    /** Expand all parent rows in grouped or tree grid. (Note, this is recursive for trees!) */
    expandAll() {
        const {agApi} = this;
        if (agApi) {
            agApi.expandAll();
            this.noteAgExpandStateChange();
        }
    }

    /** Collapse all parent rows in grouped or tree grid. */
    collapseAll() {
        const {agApi} = this;
        if (agApi) {
            agApi.collapseAll();
            this.noteAgExpandStateChange();
        }
    }

    /**
     * Set the location for a docked summary row. Requires `store.SummaryRecord` to be populated.
     * @param {(string|boolean)} showSummary - true/'top' or 'bottom' to show summary, false to hide.
     */
    @action
    setShowSummary(showSummary) {
        this.showSummary = showSummary;
    }

    /**
     * Set the text displayed when the grid is empty.
     * @param {?string} emptyText - text/HTML to display if grid has no records.
     */
    @action
    setEmptyText(emptyText) {
        this.emptyText = emptyText;
    }

    /**
     * This method is no-op if provided any sorters without a corresponding column.
     * @param {(string|string[]|Object|Object[])} sorters - colId(s), GridSorter config(s)
     *      GridSorter strings, or a falsy value to clear the sort config.
     */
    @action
    setSortBy(sorters) {
        if (!sorters) {
            this.sortBy = [];
            return;
        }

        sorters = castArray(sorters);
        sorters = sorters.map(it => {
            if (it instanceof GridSorter) return it;
            return GridSorter.parse(it);
        });

        const invalidSorters = sorters.filter(it => !this.findColumn(this.columns, it.colId));
        if (invalidSorters.length) {
            console.warn('GridSorter colId not found in grid columns', invalidSorters);
            return;
        }

        this.sortBy = sorters;
    }

    /** Load the underlying store. */
    async doLoadAsync(loadSpec) {
        throwIf(!this.store.isLoadSupport, 'Underlying store does not define support for loading.');
        return this.store.loadAsync(loadSpec);
    }

    /** Load the underlying store. */
    loadData(...args) {
        return this.store.loadData(...args);
    }

    /** Update the underlying store. */
    updateData(...args) {
        return this.store.updateData(...args);
    }

    /** Clear the underlying store, removing all rows. */
    clear() {
        this.store.clear();
    }

    /** @param {Object[]} colConfigs - {@link Column} or {@link ColumnGroup} configs. */
    @action
    setColumns(colConfigs) {
        throwIf(
            !isArray(colConfigs),
            'GridModel requires an array of column configurations.'
        );

        throwIf(
            colConfigs.some(c => !isPlainObject(c)),
            'GridModel only accepts plain objects for Column or ColumnGroup configs'
        );

        const columns = colConfigs.map(c => this.buildColumn(c));

        this.validateColumns(columns);

        this.columns = columns;
        this.columnState = this.getLeafColumns()
            .map(({colId, width, hidden, pinned}) => ({colId, width, hidden, pinned}));
    }

    showColChooser() {
        if (this.colChooserModel) {
            this.colChooserModel.open();
        }
    }

    noteAgColumnStateChanged(agColState) {
        const colStateChanges = agColState.map(({colId, width, hide, pinned}) => {
            const col = this.findColumn(this.columns, colId);
            if (!col) return null;
            return {
                colId,
                pinned,
                hidden: hide,
                width: col.flex ? undefined : width
            };
        });

        pull(colStateChanges, null);
        this.applyColumnStateChanges(colStateChanges);
    }

    @action
    setExpandState(expandState) {
        this.agGridModel.setExpandState(expandState);
        this.noteAgExpandStateChange();
    }

    @action
    noteAgExpandStateChange() {
        const agModelState = this.agGridModel.getExpandState();

        if (!equal(this.expandState, agModelState)) {
            this.expandState = deepFreeze(agModelState);
        }
    }

    // We debounce this method because the implementation of `AgGridModel.setSelectedRowNodeIds()`
    // selects nodes one-by-one, and ag-Grid will fire a selection changed event for each iteration.
    // This avoids a storm of events looping through the reaction when selecting in bulk.
    @debounced(0)
    noteAgSelectionStateChanged() {
        const {selModel, agGridModel} = this;
        selModel.select(agGridModel.getSelectedRowNodeIds());
    }

    /**
     * This method will update the current column definition. Throws an exception if any of the
     * columns provided in colStateChanges are not present in the current column list.
     *
     * Note: Column ordering is determined by the individual (leaf-level) columns in state.
     * This means that if a column has been redefined to a new column group, that entire group may
     * be moved to a new index.
     *
     * @param {ColumnState[]} colStateChanges - changes to apply to the columns. If all leaf
     *     columns are represented in these changes then the sort order will be applied as well.
     */
    @action
    applyColumnStateChanges(colStateChanges) {
        let columnState = cloneDeep(this.columnState);

        throwIf(colStateChanges.some(({colId}) => !this.findColumn(columnState, colId)),
            'Invalid columns detected in column changes!');

        // 1) Update any width, visibility or pinned changes
        colStateChanges.forEach(change => {
            const col = this.findColumn(columnState, change.colId);

            if (!isNil(change.width)) col.width = change.width;
            if (!isNil(change.hidden)) col.hidden = change.hidden;
            if (!isUndefined(change.pinned)) col.pinned = change.pinned;
        });

        // 2) If the changes provided is a full list of leaf columns, synchronize the sort order
        const leafCols = this.getLeafColumns();
        if (colStateChanges.length === leafCols.length) {
            // 2.a) Mark (potentially changed) sort order
            colStateChanges.forEach((change, index) => {
                const col = this.findColumn(columnState, change.colId);
                col._sortOrder = index;
            });

            // 2.b) Install implied group sort orders and sort
            columnState.forEach(it => this.markGroupSortOrder(it));
            columnState = this.sortColumns(columnState);

            // 2.c) Force any emptyFlexCol that is last to stay last (avoid user dragging)!
            const emptyFlex = findLast(columnState, {colId: 'emptyFlex'});
            if (emptyFlex && last(this.columns).colId === 'emptyFlex' && last(columnState) !== emptyFlex) {
                pull(columnState, emptyFlex).push(emptyFlex);
            }
        }

        this.columnState = columnState;
    }

    /**
     * @param colId - id of the Column to get
     * @returns {Column} - The Column with the given colId, or null if no Column was found with
     *      the given colId
     */
    getColumn(colId) {
        return this.findColumn(this.columns, colId);
    }

    /**
     * Return all leaf-level columns - i.e. excluding column groups.
     * @returns {Column[]}
     */
    getLeafColumns() {
        return this.gatherLeaves(this.columns);
    }

    /**
     * Return all currently-visible leaf-level columns.
     * @returns {Column[]}
     */
    getVisibleLeafColumns() {
        return this.getLeafColumns().filter(it => this.isColumnVisible(it.colId));
    }

    /**
     * Determine whether or not a given leaf-level column is currently visible.
     *
     * Call this method instead of inspecting the `hidden` property on the Column itself, as that
     * property is not updated with state changes.
     *
     * @param {String} colId
     * @returns {boolean}
     */
    isColumnVisible(colId) {
        const state = this.getStateForColumn(colId);
        return state ? !state.hidden : false;
    }

    /**
     * Determine if a leaf-level column is currently pinned.
     *
     * Call this method instead of inspecting the `pinned` property on the Column itself, as that
     * property is not updated with state changes.
     *
     * @param {String} colId
     * @returns {string}
     */
    getColumnPinned(colId) {
        const state = this.getStateForColumn(colId);
        return state ? state.pinned : null;
    }

    /**
     * Return matching leaf-level Column or ColumnState object from the provided collection for the
     * given colId, if any. Used as a utility function to find both types of objects.
     */
    findColumn(cols, colId) {
        for (let col of cols) {
            if (col.children) {
                const ret = this.findColumn(col.children, colId);
                if (ret) return ret;
            } else {
                if (col.colId == colId) return col;
            }
        }
        return null;
    }

    /**
     * Return the current state object representation for the given colId.
     *
     * Note that column state updates do not write changes back to the original Column object (as
     * held in this model's `columns` collection), so this method should be called whenever the
     * current value of any state-tracked property is required.
     *
     * @param {string} colId
     * @returns {ColumnState}
     */
    getStateForColumn(colId) {
        return find(this.columnState, {colId});
    }

    buildColumn(c) {
        return c.children ? new ColumnGroup(c, this) : new Column(defaultsDeep({}, c, this.colDefaults), this);
    }

    /**
     * Autosize columns to fit their contents.
     *
     * @param {string|string[]} [colIds] - which columns to autosize; defaults to all leaf columns.
     *
     * This method will ignore hidden columns, columns with a flex value, and columns with
     * autosizing disabled via the autosizeOptions.enabled flag.
     */
    autosizeColumns(colIds) {
        colIds = colIds ?? this.getLeafColumns().map(col => col.colId);

        colIds = castArray(colIds).filter(id => {
            const col = this.getColumn(id);
            return col && col.autosizeOptions.enabled && !col.hidden && !col.flex;
        });

        if (!isEmpty(colIds)) {
            if (this.experimental.useHoistAutosize) {
                this.hoistAutosize(colIds);
            } else {
                this.agColumnApi?.autoSizeColumns(colIds);
            }
        }
    }

    autoSizeColumns(colIds) {
        console.warn('`GridModel.autoSizeColumns` has been deprecated. Use `GridModel.autosizeColumns()` instead.');
        this.autosizeColumns(colIds);
    }

    //-----------------------
    // Implementation
    //-----------------------
    hoistAutosize(colIds) {
        start(async () => {
            this.agApi?.showLoadingOverlay();
            // Wait to allow mask to render before starting potentially compute-intensive autosize.
            await wait(100);

            const [hoistSizable, agSizable] = partition(colIds, id => {
                const col = this.getColumn(id);
                return col && !col.elementRenderer;
            });

            if (!isEmpty(hoistSizable)) {
                const colStateChanges = XH.gridAutosizeService.autosizeColumns(this, hoistSizable);
                this.applyColumnStateChanges(colStateChanges);
                console.debug('Columns autosized via GridAutosizeService', colStateChanges);
            }

            if (!isEmpty(agSizable)) {
                this.agColumnApi?.autoSizeColumns(agSizable);
            }

            // Wait to allow column size changes to propagate before removing mask.
            await wait(100);
            this.agApi?.hideOverlay();
        });
    }

    gatherLeaves(columns, leaves = []) {
        columns.forEach(col => {
            if (col.groupId) this.gatherLeaves(col.children, leaves);
            if (col.colId) leaves.push(col);
        });

        return leaves;
    }

    markGroupSortOrder(col) {
        if (col.groupId) {
            col.children.forEach(child => this.markGroupSortOrder(child));
            col._sortOrder = col.children[0]._sortOrder;
        }
    }

    sortColumns(columns) {
        columns.forEach(col => {
            if (col.children) {
                col.children = this.sortColumns(col.children);
            }
        });

        return sortBy(columns, [it => it._sortOrder]);
    }

    validateColumns(cols) {
        if (isEmpty(cols)) return;

        const {groupIds, colIds} = this.collectIds(cols);

        ensureUnique(colIds, 'All colIds in a GridModel columns collection must be unique.');
        ensureUnique(groupIds, 'All groupIds in a GridModel columns collection must be unique.');

        const treeCols = cols.filter(it => it.isTreeColumn);
        warnIf(
            this.treeMode && treeCols.length != 1,
            'Grids in treeMode should include exactly one column with isTreeColumn:true.'
        );
    }

    collectIds(cols, groupIds = [], colIds = []) {
        cols.forEach(col => {
            if (col.colId) colIds.push(col.colId);
            if (col.groupId) {
                groupIds.push(col.groupId);
                this.collectIds(col.children, groupIds, colIds);
            }
        });
        return {groupIds, colIds};
    }

    formatValuesForExport(params) {
        const value = params.value,
            fmt = params.column.colDef.valueFormatter;
        if (value !== null && fmt) {
            return fmt(value);
        } else {
            return value;
        }
    }

    parseStore(store) {
        store = withDefault(store, {});

        if (store instanceof Store) {
            return store;
        }

        if (isPlainObject(store)) {
            // Ensure store config has a complete set of fields for all configured columns.
            const fields = store.fields || [],
                storeFieldNames = map(fields, it => isString(it) ? it : it.name),
                colFieldNames = this.calcFieldNamesFromColumns(),
                missingFieldNames = difference(colFieldNames, storeFieldNames);

            // ID is always present on a Record, yet will never be listed within store.fields.
            pull(missingFieldNames, 'id');

            if (missingFieldNames.length) {
                store = {
                    ...store,
                    fields: [...fields, ...missingFieldNames]
                };
            }

            return this.markManaged(new Store(store));
        }

        throw XH.exception(
            'The GridModel.store config must be either a concrete instance of Store or a config to create one.');
    }

    calcFieldNamesFromColumns() {
        const ret = new Set();
        this.getLeafColumns().forEach(col => {
            let {fieldPath} = col;
            if (isNil(fieldPath)) return;

            // Handle dot-separated column fields, including the root of their path in the returned
            // list of field names. The resulting store field will hold the parent object.
            ret.add(isArray(fieldPath) ? fieldPath[0] : fieldPath);
        });

        return Array.from(ret);
    }

    parseSelModel(selModel) {
        selModel = withDefault(selModel, XH.isMobile ? 'disabled' : 'single');

        if (selModel instanceof StoreSelectionModel) {
            return selModel;
        }

        if (isPlainObject(selModel)) {
            return this.markManaged(new StoreSelectionModel(defaults(selModel,
                {store: this.store})));
        }

        // Assume its just the mode...
        let mode = 'single';
        if (isString(selModel)) {
            mode = selModel;
        } else if (selModel === null) {
            mode = 'disabled';
        }
        return this.markManaged(new StoreSelectionModel({mode, store: this.store}));
    }

    parseStateModel(stateModel) {
        let ret = null;
        if (isPlainObject(stateModel)) {
            ret = new GridStateModel(stateModel);
        } else if (isString(stateModel)) {
            ret = new GridStateModel({gridId: stateModel});
        }
        if (ret) {
            ret.init(this);
            this.markManaged(ret);
        }
        return ret;
    }

    parseExperimental(experimental) {
        apiRemoved(experimental?.suppressUpdateExpandStateOnDataLoad, 'suppressUpdateExpandStateOnDataLoad');

        return {
            externalSort: false,
            useTransactions: true,
            useDeltaSort: false,
            useHoistAutosize: false,
            ...XH.getConf('xhGridExperimental', {}),
            ...experimental
        };
    }


    createChooserModel() {
        const Model = XH.isMobile ? MobileColChooserModel : DesktopColChooserModel;
        return this.markManaged(new Model(this));
    }

    defaultGroupSortFn = (a, b) => {
        return a < b ? -1 : (a > b ? 1 : 0);
    }

    saveInitialConfigs(columns, sortBy, groupBy) {
        return {
            columns: columns,
            sortBy: sortBy,
            groupBy: groupBy
        };
    }

    restoreDefaults() {
        const {columns, sortBy, groupBy} = this.defaultState;
        this.setColumns(columns);
        this.setSortBy(sortBy);
        this.setGroupBy(groupBy);
    }

}

/**
 * @typedef {Object} ColumnState
 * @property {string} colId - unique identifier of the column
 * @property {number} [width] - new width to set for the column
 * @property {boolean} [hidden] - visibility of the column
 * @property {string} [pinned] - 'left'|'right' if pinned, null if not
 */

/**
 * @callback GridGroupSortFn - comparator for custom grid group sorting, provided to GridModel.
 * @param {*} groupAVal - first group value to be compared.
 * @param {*} groupBVal - second group value to be compared.
 * @param {string} groupField - field name being grouped at this level.
 * @param {Object} metadata - additional metadata with raw ag-Grid group nodes.
 * @param {GridModel} metadata.gridModel - controlling GridModel.
 * @param {RowNode} metadata.nodeA - first raw ag-Grid row node.
 * @param {RowNode} metadata.nodeB - second raw ag-Grid row node.
 * @returns {number} - 0 if group values are equal, <0 if `a` sorts first, >0 if `b` sorts first.
 */

/**
 * @callback GridStoreContextMenuFn - context menu factory function, provided to GridModel.
 * @param {GetContextMenuItemsParams} params - raw event params from ag-Grid
 * @param {GridModel} gridModel - controlling GridModel instance
 * @returns {StoreContextMenu} - context menu to display, or null
 */

/**
 * @callback RowClassFn - closure to generate CSS class names for a row.
 * @param {Object} data - the inner data object from the Record associated with the rendered row.
 * @returns {(String|String[])} - CSS class(es) to apply to the row level.
 */<|MERGE_RESOLUTION|>--- conflicted
+++ resolved
@@ -87,14 +87,12 @@
     enableExport;
     /** @member {ExportOptions} */
     exportOptions;
-<<<<<<< HEAD
-    /** @member {Object} */
-    defaultState
-=======
     /** @member {boolean} */
     useVirtualColumns;
 
->>>>>>> 15e11ffa
+    /** @member {Object} */
+    defaultState;
+
 
     /** @member {AgGridModel} */
     @managed agGridModel;
