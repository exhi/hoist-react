--- conflicted
+++ resolved
@@ -7,10 +7,7 @@
 import {HoistModel} from '@xh/hoist/core';
 import {action, bindable, observable, makeObservable} from '@xh/hoist/mobx';
 import {throwIf, apiDeprecated} from '@xh/hoist/utils/js';
-<<<<<<< HEAD
-import {cloneDeep, concat, find, has, isArray, isEmpty, isNil, partition, set, startCase} from 'lodash';
 import {SECONDS} from '@xh/hoist/utils/datetime';
-=======
 import {
     cloneDeep,
     concat,
@@ -24,7 +21,6 @@
     startCase,
     isEqual
 } from 'lodash';
->>>>>>> 9cefe508
 
 /**
  * Model for an AgGrid, provides reactive support for setting grid styling as well as access to the
