--- conflicted
+++ resolved
@@ -15,24 +15,8 @@
 import ClipboardJS from 'clipboard';
 
 /**
-<<<<<<< HEAD
- * Button that copies content to the clipboard.
- * This button utilizes the https://clipboardjs.com/ library.
- *
- * @prop clipboardSpec, an object appropriate for the clipboard js library, e.g.
- *      {
- *          text: a function that returns the text string that will be copied
- *          target: a function that returns the textarea or input DOM element whose value will be copied.
- *          action: either 'copy' or 'cut',
- *      }
- * @prop successMessage - optional
- *
- *  ... and any other props that can be passed to a blueprint button component.
-**/
-=======
  * Button to copy text to the clipboard - via the clipboard.js library (https://clipboardjs.com).
  */
->>>>>>> fbd50f12
 @hoistComponent()
 export class ClipboardButton extends Component {
 
