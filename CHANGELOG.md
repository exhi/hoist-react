--- conflicted
+++ resolved
@@ -18,14 +18,11 @@
 * The desktop `ColChooserButton` now opens the column chooser in a non-modal popover, as a less
   disruptive alternative to the modal dialog approach used previously. The chooser still appears in
   a modal dialog on mobile and when opened from the desktop grid context menu.
-<<<<<<< HEAD
 * `DimensionChooser` now better supports its 'empty' configuration with values of `null` or `[]`.
    See `DimensionChooserModel.enableClear` and `DimensionChooser.emptyText`.
-=======
 * Transitions have been disabled by default on desktop Dialog and Popover components (both are from
   the Blueprint library). This should result in a snappier user experience, especially when working
   on remote / virtual workstations.
->>>>>>> c57790d3
 
 ### 🐞 Bug Fixes
 
