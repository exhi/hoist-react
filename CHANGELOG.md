# Changelog

## v26.0.0-SNAPSHOT - under development

### 🎁 New Features

<<<<<<< HEAD
* DateInput supports a new 'enabledTextInput' prop. When this property is set to false, DateInput 
  will be entirely driven by the provided datepicker. Additionally, DateInput styles have been
  improved for its various modes to more clearly convey its functionality.
=======
* `ExportButton` will auto-disable itself if bound to an empty `GridModel`. This helper button will
  now also throw a console warning (to alert the developer) if `gridModel.enableExport != true`.


### ⚙️ Technical

* Classes decorated with `@LoadSupport` will now throw an exception out of their provided
  `loadAsync()` method if called with a parameter that's not a plain object (i.e. param is clearly
  not a `LoadSpec`). Note this might be a breaking change, in so far as it introduces additional
  validation around this pre-existing API requirement.
>>>>>>> e4bcd010

## v25.0.0 - 2019-07-16

### 🎁 New Features

* `Column` accepts a new `comparator` callback to customize how column cell values are sorted by the
  grid.
* Added `XH.prompt()` to show a simple message popup with a built-in, configurable HoistInput. When
  submitted by the user, its callback or resolved promise will include the input's value.
* `Select` accepts a new `selectOnFocus` prop. The behaviour is analogous to the `selectOnFocus`
  prop already in `TextInput`, `TextArea` and `NumberInput`.

### 💥 Breaking Changes

* The `fmtPercent` and `percentRenderer` methods will now multiply provided value by 100. This is
  consistent with the behavior of Excel's percentage formatting and matches the expectations of
  `ExportFormat.PCT`. Columns that were previously using `exportValue: v => v/100` as a workaround
  to the previous renderer behavior should remove this line of code.
* `DimensionChooserModel`'s `historyPreference` config has been renamed `preference`. It now
  supports saving both value and history to the same preference (existing history preferences will
  be handled).

## v24.2.0 - 2019-07-08

### 🎁 New Features

* `GridModel` accepts a new `colDefaults` configuration. Defaults provided via this object will be
  merged (deeply) into all column configs as they are instantiated.
* New `Panel.compactHeader` and `DockContainer.compactHeaders` props added to enable more compact
  and space efficient styling for headers in these components.
  * ⚠️ Note that as part of this change, internal panel header CSS class names changed slightly -
    apps that were targeting these internal selectors would need to adjust. See
    desktop/cmp/panel/impl/PanelHeader.scss for the relevant updates.
* A new `exportOptions.columns` option on `GridModel` replaces `exportOptions.includeHiddenCols`.
  The updated and more flexible config supports special strings 'VISIBLE' (default), 'ALL', and/or a
  list of specific colIds to include in an export.
  * To avoid immediate breaking changes, GridModel will log a warning on any remaining usages of
    `includeHiddenCols` but auto-set to `columns: 'ALL'` to maintain the same behavior.
* Added new preference `xhShowVersionBar` to allow more fine-grained control of when the Hoist
  version bar is showing. It defaults to `auto`, preserving the current behavior of always showing
  the footer to Hoist Admins while including it for non-admins *only* in non-production
  environments. The pref can alternatively be set to 'always' or 'never' on a per-user basis.

### 📚 Libraries

* @blueprintjs/core `3.16 -> 3.17`
* @blueprintjs/datetime `3.10 -> 3.11`
* mobx `5.10 -> 5.11`
* react-transition-group `2.8 -> 4.2`

[Commit Log](https://github.com/exhi/hoist-react/compare/v24.1.1...develop)

## v24.1.1 - 2019-07-01

### 🐞 Bug Fixes

* Mobile column chooser internal layout/sizing fixed when used in certain secure mobile browsers.

[Commit Log](https://github.com/exhi/hoist-react/compare/v24.1.0...v24.1.1)

## v24.1.0 - 2019-07-01

### 🎁 New Features

* `DateInput.enableClear` prop added to support built-in button to null-out a date input's value.

### 🐞 Bug Fixes

* The `Select` component now properly shows all options when the pick-list is re-shown after a
  change without first blurring the control. (Previously this interaction edge case would only show
  the option matching the current input value.) #1198
* Mobile mask component `onClick` callback prop restored - required to dismiss mobile menus when not
  tapping a menu option.
* When checking for a possible expired session within `XH.handleException()`, prompt for app login
  only for Ajax requests made to relative URLs (not e.g. remote APIs accessed via CORS). #1189

### ✨ Style

* Panel splitter collapse button more visible in dark theme. CSS vars to customize further fixed.
* The mobile app menu button has been moved to the right side of the top appBar, consistent with its
  placement in desktop apps.

### 📚 Libraries

* @blueprintjs/core `3.15 -> 3.16`
* @blueprintjs/datetime `3.9 -> 3.10`
* codemirror `5.47 -> 5.48`
* mobx `6.0 -> 6.1`

[Commit Log](https://github.com/exhi/hoist-react/compare/v24.0.0...v24.1.0)

## v24.0.0 - 2019-06-24

### 🎁 New Features

#### Data

* A `StoreFilter` object has been introduced to the data API. This allows `Store` and
  `StoreFilterField` to support the ability to conditionally include all children when filtering
  hierarchical data stores, and could support additional filtering customizations in the future.
* `Store` now provides a `summaryRecord` property which can be used to expose aggregated data for
  the data it contains. The raw data for this record can be provided to `loadData()` and
  `updateData()` either via an explicit argument to these methods, or as the root node of the raw
  data provided (see `Store.loadRootAsSummary`).
* The `StoreFilterField` component accepts new optional `model` and `bind` props to allow control of
  its text value from an external model's observable.
* `pwd` is now a new supported type of `Field` in the `@xh/hoist/core/data` package.

#### Grid

* `GridModel` now supports a `showSummary` config which can be used to display its store's
  summaryRecord (see above) as either a pinned top or bottom row.
* `GridModel` also adds a `enableColumnPinning` config to enable/disable user-driven pinning. On
  desktop, if enabled, users can pin columns by dragging them to the left or right edges of the grid
  (the default ag-Grid gesture). Column pinned state is now also captured and maintained by the
  overall grid state system.
* The desktop column chooser now options in a non-modal popover when triggered from the standard
  `ColChooserButton` component. This offers a quicker and less disruptive alternative to the modal
  dialog (which is still used when launched from the grid context menu). In this popover mode,
  updates to columns are immediately reflected in the underlying grid.
* The mobile `ColChooser` has been improved significantly. It now renders displayed and available
  columns as two lists, allowing drag and drop between to update the visibility and ordering. It
  also provides an easy option to toggle pinning the first column.
* `DimensionChooser` now supports an optional empty / ungrouped configuration with a value of `[]`.
  See `DimensionChooserModel.enableClear` and `DimensionChooser.emptyText`.

#### Other Features

* Core `AutoRefreshService` added to trigger an app-wide data refresh on a configurable interval, if
  so enabled via a combination of soft-config and user preference. Auto-refresh relies on the use of
  the root `RefreshContextModel` and model-level `LoadSupport`.
* A new `LoadingIndicator` component is available as a more minimal / unobtrusive alternative to a
  modal mask. Typically configured via a new `Panel.loadingIndicator` prop, the indicator can be
  bound to a `PendingTaskModel` and will automatically show/hide a spinner and/or custom message in
  an overlay docked to the corner of the parent Panel.
* `DateInput` adds support for new `enablePicker` and `showPickerOnFocus` props, offering greater
  control over when the calendar picker is shown. The new default behaviour is to not show the
  picker on focus, instead showing it via a built-in button.
* Transitions have been disabled by default on desktop Dialog and Popover components (both are from
  the Blueprint library) and on the Hoist Mask component. This should result in a snappier user
  experience, especially when working on remote / virtual workstations. Any in-app customizations to
  disable or remove transitions can now be removed in favor of this toolkit-wide change.
* Added new `@bindable.ref` variant of the `@bindable` decorator.

### 💥 Breaking Changes

* Apps that defined and initialized their own `AutoRefreshService` service or functionality should
  leverage the new Hoist service if possible. Apps with a pre-existing custom service of the same
  name must either remove in favor of the new service or - if they have special requirements not
  covered by the Hoist implementation - rename their own service to avoid a naming conflict.
* The `StoreFilterField.onFilterChange` callback will now be passed a `StoreFilter`, rather than a
  function.
* `DateInput` now has a calendar button on the right side of the input which is 22 pixels square.
  Applications explicitly setting width or height on this component should ensure that they are
  providing enough space for it to display its contents without clipping.

### 🐞 Bug Fixes

* Performance for bulk grid selections has been greatly improved (#1157)
* Toolbars now specify a minimum height (or width when vertical) to avoid shrinking unexpectedly
  when they contain only labels or are entirely empty (but still desired to e.g. align UIs across
  multiple panels). Customize if needed via the new `--xh-tbar-min-size` CSS var.
* All Hoist Components that accept a `model` prop now have that properly documented in their
  prop-types.
* Admin Log Viewer no longer reverses its lines when not in tail mode.

### ⚙️ Technical

* The `AppSpec` config passed to `XH.renderApp()` now supports a `clientAppCode` value to compliment
  the existing `clientAppName`. Both values are now optional and defaulted from the project-wide
  `appCode` and `appName` values set via the project's Webpack config. (Note that `clientAppCode` is
  referenced by the new `AutoRefreshService` to support configurable auto-refresh intervals on a
  per-app basis.)

### 📚 Libraries

* ag-grid `20.0 -> 21.0`
* react-select `2.4 -> 3.0`
* mobx-react `5.4 -> 6.0.3`
* font-awesome `5.8 -> 5.9`
* react-beautiful-dnd `10.1.1 -> 11.0.4`

[Commit Log](https://github.com/exhi/hoist-react/compare/v23.0.0...v24.0.0)

## v23.0.0 - 2019-05-30

### 🎁 New Features

* `GridModel` now accepts a config of `cellBorders`, similar to `rowBorders`
* `Panel.tbar` and `Panel.bbar` props now accept an array of Elements and will auto-generate a
  `Toolbar` to contain them, avoiding the need for the extra import of `toolbar()`.
* New functions `withDebug` and `withShortDebug` have been added to provide a terse syntax for
  adding debug messages that track the execution of specific blocks of code.
* `XH.toast()` now supports an optional `containerRef` argument that can be used for anchoring a
  toast within another component (desktop only). Can be used to display more targeted toasts within
  the relevant section of an application UI, as opposed to the edge of the screen.
* `ButtonGroupInput` accepts a new `enableClear` prop that allows the active / depressed button to
  be unselected by pressing it again - this sets the value of the input as a whole to `null`.
* Hoist Admins now always see the VersionBar in the footer.
* `Promise.track` now accepts an optional `omit` config that indicates when no tracking will be
  performed.
* `fmtNumber` now accepts an optional `prefix` config that prepends immediately before the number,
  but after the sign (`+`, `-`).
* New utility methods `forEachAsync()` and `whileAsync()` have been added to allow non-blocking
  execution of time-consuming loops.

### 💥 Breaking Changes

* The `AppOption.refreshRequired` config has been renamed to `reloadRequired` to better match the
  `XH.reloadApp()` method called to reload the entire app in the browser. Any options defined by an
  app that require it to be fully reloaded should have this renamed config set to `true`.
* The options dialog will now automatically trigger an app-wide data _refresh_ via
  `XH.refreshAppAsync()` if options have changed that don't require a _reload_.
* The `EventSupport` mixin has been removed. There are no known uses of it and it is in conflict
  with the overall reactive structure of the hoist-react API. If your app listens to the
  `appStateChanged`, `prefChange` or `prefsPushed` events you will need to adjust accordingly.

### 🐞 Bug Fixes

* `Select` will now let the user edit existing text in conditions where it is expected to be
  editable. #880
* The Admin "Config Differ" tool has been updated to reflect changes to `Record` made in v22. It is
  once again able to apply remote config values.
* A `Panel` with configs `resizable: true, collapsible: false` now renders with a splitter.
* A `Panel` with no `icon`, `title`, or `headerItems` will not render a blank header.
* `FileChooser.enableMulti` now behaves as one might expect -- true to allow multiple files in a
  single upload. Previous behavior (the ability to add multiple files to dropzone) is now controlled
  by `enableAddMulti`.

[Commit Log](https://github.com/exhi/hoist-react/compare/v22.0.0...v23.0.0)


## v22.0.0 - 2019-04-29

### 🎁 New Features

* A new `DockContainer` component provides a user-friendly way to render multiple child components
  "docked" to its bottom edge. Each child view is rendered with a configurable header and controls
  to allow the user to expand it, collapse it, or optionally "pop it out" into a modal dialog.
* A new `AgGrid` component provides a much lighter Hoist wrapper around ag-Grid while maintaining
  consistent styling and layout support. This allows apps to use any features supported by ag-Grid
  without conflicting with functionality added by the core Hoist `Grid`.
  * Note that this lighter wrapper lacks a number of core Hoist features and integrations, including
    store support, grid state, enhanced column and renderer APIs, absolute value sorting, and more.
  * An associated `AgGridModel` provides access to to the ag-Grid APIs, minimal styling configs, and
    several utility methods for managing Grid state.
* Added `GridModel.groupSortFn` config to support custom group sorting (replaces any use of
  `agOptions.defaultGroupSortComparator`).
* The `Column.cellClass` and `Column.headerClass` configs now accept functions to dynamically
  generate custom classes based on the Record and/or Column being rendered.
* The `Record` object now provides an additional getter `Record.allChildren` to return all children
  of the record, irrespective of the current filter in place on the record's store. This supplements
  the existing `Record.children` getter, which returns only the children meeting the filter.

### 💥 Breaking Changes

* The class `LocalStore` has been renamed `Store`, and is now the main implementation and base class
  for Store Data. The extraneous abstract superclass `BaseStore` has been removed.
* `Store.dataLastUpdated` had been renamed `Store.lastUpdated` on the new class and is now a simple
  timestamp (ms) rather than a Javascript Date object.
* The constructor argument `Store.processRawData` now expects a function that *returns* a modified
  object with the necessary edits. This allows implementations to safely *clone* the raw data rather
  than mutating it.
* The method `Store.removeRecord` has been replaced with the method `Store.removeRecords`. This will
  facilitate efficient bulk deletes.

### ⚙️ Technical

* `Grid` now performs an important performance workaround when loading a new dataset that would
  result in the removal of a significant amount of existing records/rows. The underlying ag-Grid
  component has a serious bottleneck here (acknowledged as AG-2879 in their bug tracker). The Hoist
  grid wrapper will now detect when this is likely and proactively clear all data using a different
  API call before loading the new dataset.
* The implementations `Store`, `RecordSet`, and `Record` have been updated to more efficiently
  re-use existing record references when loading, updating, or filtering data in a store. This keeps
  the Record objects within a store as stable as possible, and allows additional optimizations by
  ag-Grid and its `deltaRowDataMode`.
* When loading raw data into store `Record`s, Hoist will now perform additional conversions based on
  the declared `Field.type`. The unused `Field.nullable` has been removed.
* `LocalStorageService` now uses both the `appCode` and current username for its namespace key,
  ensuring that e.g. local prefs/grid state are not overwritten across multiple app users on one OS
  profile, or when admin impersonation is active. The service will automatically perform a one-time
  migration of existing local state from the old namespace to the new. #674
* `elem` no longer skips `null` children in its calls to `React.createElement()`. These children may
  play the role of placeholders when using conditional rendering, and skipping them was causing
  React to trigger extra re-renders. This change further simplifies Hoist's element factory and
  removes an unnecessary divergence with the behavior of JSX.


### 🐞 Bug Fixes

* `Grid` exports retain sorting, including support for absolute value sorting. #1068
* Ensure `FormField`s are keyed with their model ID, so that React can properly account for dynamic
  changes to fields within a form. #1031
* Prompt for app refresh in (rare) case of mismatch between client and server-side session user.
  (This can happen during impersonation and is defended against in server-side code.) #675

[Commit Log](https://github.com/exhi/hoist-react/compare/v21.0.2...v22.0.0)

## v21.0.2 - 2019-04-05

### 📚 Libraries

* Rollback ag-Grid to v20.0.0 after running into new performance issues with large datasets and
  `deltaRowDataMode`. Updates to tree filtering logic, also related to grid performance issues with
  filtered tree results returning much larger record counts.

## v21.0.0 - 2019-04-04

### 🎁 New Features

* `FetchService` fetch methods now accept a plain object as the `headers` argument. These headers
  will be merged with the default headers provided by FetchService.
* An app can also now specify default headers to be sent with every fetch request via
  `XH.fetchService.setDefaultHeaders()`. You can pass either a plain object, or a closure which
  returns one.
* `Grid` supports a new `onGridReady` prop, allowing apps to hook into the ag-Grid event callback
  without inadvertently short-circuiting the Grid's own internal handler.

### 💥 Breaking Changes

* The shortcut getter `FormModel.isNotValid` was deemed confusing and has been removed from the API.
  In most cases applications should use `!FormModel.isValid` instead; this expression will return
  `false` for the `Unknown` as well as the `NotValid` state. Applications that wish to explicitly
  test for the `NotValid` state should use the `validationState` getter.
* Multiple HoistInputs have changed their `onKeyPress` props to `onKeyDown`, including TextInput,
  NumberInput, TextArea & SearchInput. The `onKeyPress` event has been deprecated in general and has
  limitations on which keys will trigger the event to fire (i.e. it would not fire on an arrow
  keypress).
* FetchService's fetch methods no longer support `contentType` parameter. Instead, specify a custom
  content-type by setting a 'Content-Type' header using the `headers` parameter.
* FetchService's fetch methods no longer support `acceptJson` parameter. Instead, pass an {"Accept":
  "application/json"} header using the `headers` parameter.

### ✨ Style

* Black point + grid colors adjusted in dark theme to better blend with overall blue-gray tint.
* Mobile styles have been adjusted to increase the default font size and grid row height, in
  addition to a number of other smaller visual adjustments.

### 🐞 Bug Fixes

* Avoid throwing React error due to tab / routing interactions. Tab / routing / state support
  generally improved. (#1052)
* `GridModel.selectFirst()` improved to reliably select first visible record even when one or more
  groupBy levels active. (#1058)

### 📚 Libraries

* ag-Grid `~20.1 -> ~20.2` (fixes ag-grid sorting bug with treeMode)
* @blueprint/core `3.14 -> 3.15`
* @blueprint/datetime `3.7 -> 3.8`
* react-dropzone `10.0 -> 10.1`
* react-transition-group `2.6 -> 2.8`

[Commit Log](https://github.com/exhi/hoist-react/compare/v20.2.1...v21.0.0)

## v20.2.1 - 2019-03-28

* Minor tweaks to grid styles - CSS var for pinned column borders, drop left/right padding on
  center-aligned grid cells.

[Commit Log](https://github.com/exhi/hoist-react/compare/v20.2.0...v20.2.1)

## v20.2.0 - 2019-03-27

### 🎁 New Features

* `GridModel` exposes three new configs - `rowBorders`, `stripeRows`, and `showCellFocus` - to
  provide additional control over grid styling. The former `Grid` prop `showHover` has been
  converted to a `GridModel` config for symmetry with these other flags and more efficient
  re-rendering. Note that some grid-related CSS classes have also been modified to better conform to
  the BEM approach used elsewhere - this could be a breaking change for apps that keyed off of
  certain Hoist grid styles (not expected to be a common case).
* `Select` adds a `queryBuffer` prop to avoid over-eager calls to an async `queryFn`. This buffer is
  defaulted to 300ms to provide some out-of-the-box debouncing of keyboard input when an async query
  is provided. A longer value might be appropriate for slow / intensive queries to a remote API.

### 🐞 Bug Fixes

* A small `FormField.labelWidth` config value will now be respected, even if it is less than the
  default minWidth of 80px.
* Unnecessary re-renders of inactive tab panels now avoided.
* `Grid`'s filter will now be consistently applied to all tree grid records. Previously, the filter
  skipped deeply nested records under specific conditions.
* `Timer` no longer requires its `runFn` to be a promise, as it briefly (and unintentionally) did.
* Suppressed default browser resize handles on `textarea`.

[Commit Log](https://github.com/exhi/hoist-react/compare/v20.1.1...v20.2.0)

## v20.1.1 - 2019-03-27

### 🐞 Bug Fixes

* Fix form field reset so that it will call computeValidationAsync even if revalidation is not
  triggered because the field's value did not change when reset.

[Commit Log](https://github.com/exhi/hoist-react/compare/v20.1.0...v20.1.1)


## v20.1.0 - 2019-03-14

### 🎁 New Features

* Standard app options panel now includes a "Restore Defaults" button to clear all user preferences
  as well as any custom grid state, resetting the app to its default state for that user.

### 🐞 Bug Fixes

* Removed a delay from `HoistInput` blur handling, ensuring `noteBlurred()` is called as soon as the
  element loses focus. This should remove a class of bugs related to input values not flushing into
  their models quickly enough when `commitOnChange: false` and the user moves directly from an input
  to e.g. clicking a submit button. #1023
* Fix to Admin ConfigDiffer tool (missing decorator).

### ⚙️ Technical

* The `GridModel.store` config now accepts a plain object and will internally create a `LocalStore`.
  This store config can also be partially specified or even omitted entirely. GridModel will ensure
  that the store is auto-configured with all fields in configured grid columns, reducing the need
  for app code boilerplate (re)enumerating field names.
* `Timer` class reworked to allow its interval to be adjusted dynamically via `setInterval()`,
  without requiring the Timer to be re-created.

[Commit Log](https://github.com/exhi/hoist-react/compare/v20.0.1...v20.1.0)


## v20.0.1 - 2019-03-08

### 🐞 Bug Fixes

* Ensure `RestStore` processes records in a standard way following a save/add operation (#1010).

[Commit Log](https://github.com/exhi/hoist-react/compare/v20.0.0...v20.0.1)


## v20.0.0 - 2019-03-06

### 💥 Breaking Changes

* The `@LoadSupport` decorator has been substantially reworked and enhanced from its initial release
  in v19. It is no longer needed on the HoistComponent, but rather should be put directly on the
  owned HoistModel implementing the loading. IMPORTANT NOTE: all models should implement
  `doLoadAsync` rather than `loadAsync`. Please see `LoadSupport` for more information on this
  important change.
* `TabContainer` and `TabContainerModel` are now cross-platform. Apps should update their code to
  import both from `@xh/hoist/cmp/tab`.
* `TabContainer.switcherPosition` has been moved to `TabContainerModel`. Please note that changes to
  `switcherPosition` are not supported on mobile, where the switcher will always appear beneath the
  container.
* The `Label` component from `@xh/hoist/desktop/cmp/input` has been removed. Applications should
  consider using the basic html `label` element instead (or a `FormField` if applicable).
* The `LeftRightChooserModel` constructor no longer accepts a `leftSortBy` and `rightSortBy`
  property. The implementation of these properties was generally broken. Use `leftSorted` and
  `rightSorted` instead.

#### Mobile

* Mobile `Page` has changed - `Pages` are now wrappers around `Panels` that are designed to be used
  with a `NavigationModel` or `TabContainer`. `Page` accepts the same props as `Panel`, meaning uses
  of `loadModel` should be replaced with `mask`.
* The mobile `AppBar` title is static and defaults to the app name. If you want to display page
  titles, it is recommended to use the `title` prop on the `Page`.

### 🎁 New Features

* Enhancements to Model and Component data loading via `@LoadSupport` provides a stronger set of
  conventions and better support for distinguishing between initial loads / auto/background
  refreshes / user- driven refreshes. It also provides new patterns for ensuring application
  Services are refreshed as part of a reworked global refresh cycle.
* RestGridModel supports a new `cloneAction` to take an existing record and open the editor form in
  "add mode" with all editable fields pre-populated from the source record. The action calls
  `prepareCloneFn`, if defined on the RestGridModel, to perform any transform operations before
  rendering the form.
* Tabs in `TabContainerModel` now support an `icon` property on the desktop.
* Charts take a new optional `aspectRatio` prop.
* Added new `Column.headerTooltip` config.
* Added new method `markManaged` on `ManagedSupport`.
* Added new function decorator `debounced`.
* Added new function `applyMixin` providing support for structured creation of class decorators
  (mixins).

#### Mobile

* Column chooser support available for mobile Grids. Users can check/uncheck columns to add/remove
  them from a configurable grid and reorder the columns in the list via drag and drop. Pair
  `GridModel.enableColChooser` with a mobile `colChooserButton` to allow use.
* Added `DialogPage` to the mobile toolkit. These floating pages do not participate in navigation or
  routing, and are used for showing fullscreen views outside of the Navigator / TabContainer
  context.
* Added `Panel` to the mobile toolkit, which offers a header element with standardized styling,
  title, and icon, as well as support for top and bottom toolbars.
* The mobile `AppBar` has been updated to more closely match the desktop `AppBar`, adding `icon`,
  `leftItems`, `hideAppMenuButton` and `appMenuButtonProps` props.
* Added routing support to mobile.

### 🐞 Bug Fixes

* The HighCharts wrapper component properly resizes its chart.
* Mobile dimension chooser button properly handles overflow for longer labels.
* Sizing fixes for multi-line inputs such as textArea and jsonInput.
* NumberInput calls a `onKeyPress` prop if given.
* Layout fixes on several admin panels and detail popups.

### 📚 Libraries

* @blueprintjs/core `3.13 -> 3.14`
* @xh/hoist-dev-utils `3.5 -> 3.6`
* ag-Grid `~20.0 -> ~20.1`
* react-dropzone `~8.0 -> ~9.0`
* react-select `~2.3 -> ~2.4`
* router5 `~6.6 -> ~7.0`
* react `~16.7 -> ~16.8`

[Commit Log](https://github.com/exhi/hoist-react/compare/v19.0.1...v20.0.0)

## v19.0.1 - 2019-02-12

### 🐞 Bug Fixes

* Additional updates and simplifications to `FormField` sizing of child `HoistInput` elements, for
  more reliable sizing and spacing filling behavior.

[Commit Log](https://github.com/exhi/hoist-react/compare/v19.0.0...v19.0.1)


## v19.0.0 - 2019-02-08

### 🎁 New Features

* Added a new architecture for signaling the need to load / refresh new data across either the
  entire app or a section of the component hierarchy. This new system relies on React context to
  minimizes the need for explicit application wiring, and improves support for auto-refresh. See
  newly added decorator `@LoadSupport` and classes/components `RefreshContext`,
  `RefreshContextModel`, and `RefreshContextView` for more info.
* `TabContainerModel` and `TabModel` now support `refreshMode` and `renderMode` configs to allow
  better control over how inactive tabs are mounted/unmounted and how tabs handle refresh requests
  when hidden or (re)activated.
* Apps can implement `getAppOptions()` in their `AppModel` class to specify a set of app-wide
  options that should be editable via a new built-in Options dialog. This system includes built-in
  support for reading/writing options to preferences, or getting/setting their values via custom
  handlers. The toolkit handles the rendering of the dialog.
* Standard top-level app buttons - for actions such as launching the new Options dialog, switching
  themes, launching the admin client, and logging out - have been moved into a new menu accessible
  from the top-right corner of the app, leaving more space for app-specific controls in the AppBar.
* `RecordGridModel` now supports an enhanced `editors` configuration that exposes the full set of
  validation and display support from the Forms package.
* `HoistInput` sizing is now consistently implemented using `LayoutSupport`. All sizable
  `HoistInputs` now have default `width` to ensure a standard display out of the box. `JsonInput`
  and `TextArea` also have default `height`. These defaults can be overridden by declaring explicit
  `width` and `height` values, or unset by setting the prop to `null`.
* `HoistInputs` within `FormFields` will be automatically sized to fill the available space in the
  `FormField`. In these cases, it is advised to either give the `FormField` an explicit size or
  render it in a flex layout.

### 💥 Breaking Changes

* ag-Grid has been updated to v20.0.0. Most apps shouldn't require any changes - however, if you are
  using `agOptions` to set sorting, filtering or resizing properties, these may need to change:

  For the `Grid`, `agOptions.enableColResize`, `agOptions.enableSorting` and `agOptions.enableFilter`
  have been removed. You can replicate their effects by using `agOptions.defaultColDef`. For
  `Columns`, `suppressFilter` has been removed, an should be replaced with `filter: false`.

* `HoistAppModel.requestRefresh` and `TabContainerModel.requestRefresh` have been removed.
  Applications should use the new Refresh architecture described above instead.
* `tabRefreshMode` on TabContainer has been renamed `renderMode`.
* `TabModel.reloadOnShow` has been removed. Set the `refreshMode` property on TabContainerModel or
  TabModel to `TabRefreshMode.ON_SHOW_ALWAYS` instead.
* The mobile APIs for `TabContainerModel`, `TabModel`, and `RefreshButton` have been rewritten to
  more closely mirror the desktop API.
* The API for `RecordGridModel` editors has changed -- `type` is no longer supported. Use
  `fieldModel` and `formField` intead.
* `LocalStore.loadRawData` requires that all records presented to store have unique IDs specified.
  See `LocalStore.idSpec` for more information.

### 🐞 Bug Fixes

* SwitchInput and RadioInput now properly highlight validation errors in `minimal` mode.

### 📚 Libraries

* @blueprintjs/core `3.12 -> 3.13`
* ag-Grid `~19.1.4 -> ~20.0.0`

[Commit Log](https://github.com/exhi/hoist-react/compare/v18.1.2...v19.0.0)


## v18.1.2 - 2019-01-30

### 🐞 Bug Fixes

* Grid integrations relying on column visibility (namely export, storeFilterField) now correctly
  consult updated column state from GridModel. #935
* Ensure `FieldModel.initialValue` is observable to ensure that computed dirty state (and any other
  derivations) are updated if it changes. #934
* Fixes to ensure Admin console log viewer more cleanly handles exceptions (e.g. attempting to
  auto-refresh on a log file that has been deleted).

[Commit Log](https://github.com/exhi/hoist-react/compare/v18.1.1...v18.1.2)

## v18.1.1 - 2019-01-29

* Grid cell padding can be controlled via a new set of CSS vars and is reduced by default for grids
  in compact mode.
* The `addRecordAsync()` and `saveRecordAsync()` methods on `RestStore` return the updated record.

[Commit Log](https://github.com/exhi/hoist-react/compare/v18.1.0...v18.1.1)


## v18.1.0 - 2019-01-28

### 🎁 New Features

* New `@managed` class field decorator can be used to mark a property as fully created/owned by its
  containing class (provided that class has installed the matching `@ManagedSupport` decorator).
  * The framework will automatically pass any `@managed` class members to `XH.safeDestroy()` on
    destroy/unmount to ensure their own `destroy()` lifecycle methods are called and any related
    resources are disposed of properly, notably MobX observables and reactions.
  * In practice, this should be used to decorate any properties on `HoistModel`, `HoistService`, or
    `HoistComponent` classes that hold a reference to a `HoistModel` created by that class. All of
    those core artifacts support the new decorator, `HoistModel` already provides a built-in
    `destroy()` method, and calling that method when an app is done with a Model is an important
    best practice that can now happen more reliably / easily.
* `FormModel.getData()` accepts a new single parameter `dirtyOnly` - pass true to get back only
  fields which have been modified.
* The mobile `Select` component indicates the current value with a ✅ in the drop-down list.
* Excel exports from tree grids now include the matching expand/collapse tree controls baked into
  generated Excel file.

### 🐞 Bug Fixes

* The `JsonInput` component now properly respects / indicates disabled state.

### 📚 Libraries

* Hoist-dev-utils `3.4.1 -> 3.5.0` - updated webpack and other build tool dependencies, as well as
  an improved eslint configuration.
* @blueprintjs/core `3.10 -> 3.12`
* @blueprintjs/datetime `3.5 -> 3.7`
* fontawesome `5.6 -> 5.7`
* mobx `5.8 -> 5.9`
* react-select `2.2 -> 2.3`
* Other patch updates

[Commit Log](https://github.com/exhi/hoist-react/compare/v18.0.0...v18.1.0)

## v18.0.0 - 2019-01-15

### 🎁 New Features

* Form support has been substantially enhanced and restructured to provide both a cleaner API and
  new functionality:
  * `FormModel` and `FieldModel` are now concrete classes and provide the main entry point for
    specifying the contents of a form. The `Field` and `FieldSupport` decorators have been removed.
  * Fields and sub-forms may now be dynamically added to FormModel.
  * The validation state of a FormModel is now *immediately* available after construction and
    independent of the GUI. The triggering of the *display* of that state is now a separate process
    triggered by GUI actions such as blur.
  * `FormField` has been substantially reworked to support a read-only display and inherit common
    property settings from its containing `Form`.
  * `HoistInput` has been moved into the `input` package to clarify that these are lower level
    controls and independent of the Forms package.

* `RestGrid` now supports a `mask` prop. RestGrid loading is now masked by default.
* `Chart` component now supports a built-in zoom out gesture: click and drag from right-to-left on
  charts with x-axis zooming.
* `Select` now supports an `enableClear` prop to control the presence of an optional inline clear
  button.
* `Grid` components take `onCellClicked` and `onCellDoubleClicked` event handlers.
* A new desktop `FileChooser` wraps a preconfigured react-dropzone component to allow users to
  easily select files for upload or other client-side processing.

### 💥 Breaking Changes

* Major changes to Form (see above). `HoistInput` imports will also need to be adjusted to move from
  `form` to `input`.
* The name of the HoistInput `field` prop has been changed to `bind`. This change distinguishes the
  lower-level input package more clearly from the higher-level form package which uses it. It also
  more clearly relates the property to the associated `@bindable` annotation for models.
* A `Select` input with `enableMulti = true` will by default no longer show an inline x to clear the
  input value. Use the `enableClear` prop to re-enable.
* Column definitions are exported from the `grid` package. To ensure backwards compatibility,
  replace imports from `@xh/hoist/desktop/columns` with `@xh/hoist/desktop/cmp/grid`.

### 📚 Libraries

* React `~16.6.0 -> ~16.7.0`
* Patch version updates to multiple other dependencies.

[Commit Log](https://github.com/exhi/hoist-react/compare/v17.0.0...v18.0.0)

## v17.0.0 - 2018-12-21

### 💥 Breaking Changes

* The implementation of the `model` property on `HoistComponent` has been substantially enhanced:
  *  "Local" Models should now be specified on the Component class declaration by simply setting the
     `model` property, rather than the confusing `localModel` property.
  *  HoistComponent now supports a static `modelClass` class property. If set, this property will
     allow a HoistComponent to auto-create a model internally when presented with a plain javascript
     object as its `model` prop. This is especially useful in cases like `Panel` and `TabContainer`,
     where apps often need to specify a model but do not require a reference to the model. Those
     usages can now skip importing and instantiating an instance of the component's model class
     themselves.
  *  Hoist will now throw an Exception if an application attempts to changes the model on an
     existing HoistComponent instance or presents the wrong type of model to a HoistComponent where
     `modelClass` has been specified.

* `PanelSizingModel` has been renamed `PanelModel`. The class now also has the following new
  optional properties, all of which are `true` by default:
  * `showSplitter` - controls visibility of the splitter bar on the outside edge of the component.
  * `showSplitterCollapseButton` - controls visibility of the collapse button on the splitter bar.
  * `showHeaderCollapseButton` - controls visibility of a (new) collapse button in the header.

* The API methods for exporting grid data have changed and gained new features:
  * Grids must opt-in to export with the `GridModel.enableExport` config.
  * Exporting a `GridModel` is handled by the new `GridExportService`, which takes a collection of
    `exportOptions`. See `GridExportService.exportAsync` for available `exportOptions`.
  * All export entry points (`GridModel.exportAsync()`, `ExportButton` and the export context menu
    items) support `exportOptions`. Additionally, `GridModel` can be configured with default
    `exportOptions` in its config.

* The `buttonPosition` prop on `NumberInput` has been removed due to problems with the underlying
  implementation. Support for incrementing buttons on NumberInputs will be re-considered for future
  versions of Hoist.

### 🎁 New Features

* `TextInput` on desktop now supports an `enableClear` property to allow easy addition of a clear
  button at the right edge of the component.
* `TabContainer` enhancements:
  * An `omit` property can now be passed in the tab configs passed to the `TabContainerModel`
    constructor to conditionally exclude a tab from the container
  * Each `TabModel` can now be retrieved by id via the new `getTabById` method on
    `TabContainerModel`.
  * `TabModel.title` can now be changed at runtime.
  * `TabModel` now supports the following properties, which can be changed at runtime or set via the
    config:
    * `disabled` - applies a disabled style in the switcher and blocks navigation to the tab via
      user click, routing, or the API.
    * `excludeFromSwitcher` - removes the tab from the switcher, but the tab can still be navigated
      to programmatically or via routing.
* `MultiFieldRenderer` `multiFieldConfig` now supports a `delimiter` property to separate
  consecutive SubFields.
* `MultiFieldRenderer` SubFields now support a `position` property, to allow rendering in either the
  top or bottom row.
* `StoreCountLabel` now supports a new 'includeChildren' prop to control whether or not children
  records are included in the count. By default this is `false`.
* `Checkbox` now supports a `displayUnsetState` prop which may be used to display a visually
  distinct state for null values.
* `Select` now renders with a checkbox next to the selected item in its drowndown menu, instead of
  relying on highlighting. A new `hideSelectedOptionCheck` prop is available to disable.
* `RestGridModel` supports a `readonly` property.
* `DimensionChooser`, various `HoistInput` components, `Toolbar` and `ToolbarSeparator` have been
  added to the mobile component library.
* Additional environment enums for UAT and BCP, added to Hoist Core 5.4.0, are supported in the
  application footer.

### 🐞 Bug Fixes

* `NumberInput` will no longer immediately convert its shorthand value (e.g. "3m") into numeric form
  while the user remains focused on the input.
* Grid `actionCol` columns no longer render Button components for each action, relying instead on
  plain HTML / CSS markup for a significant performance improvement when there are many rows and/or
  actions per row.
* Grid exports more reliably include the appropriate file extension.
* `Select` will prevent an `<esc>` keypress from bubbling up to parent components only when its menu
  is open. (In that case, the component assumes escape was pressed to close its menu and captures
  the keypress, otherwise it should leave it alone and let it e.g. close a parent popover).

[Commit Log](https://github.com/exhi/hoist-react/compare/v16.0.1...v17.0.0)

## v16.0.1 - 2018-12-12

### 🐞 Bug Fixes

* Fix to FeedbackForm allowing attempted submission with an empty message.

[Commit Log](https://github.com/exhi/hoist-react/compare/v16.0.0...v16.0.1)


## v16.0.0

### 🎁 New Features

* Support for ComboBoxes and Dropdowns have been improved dramatically, via a new `Select` component
  based on react-select.
* The ag-Grid based `Grid` and `GridModel` are now available on both mobile and desktop. We have
  also added new support for multi-row/multi-field columns via the new `multiFieldRenderer` renderer
  function.
* The app initialization lifecycle has been restructured so that no App classes are constructed
  until Hoist is fully initialized.
* `Column` now supports an optional `rowHeight` property.
* `Button` now defaults to 'minimal' mode, providing a much lighter-weight visual look-and-feel to
  HoistApps. `Button` also implements `@LayoutSupport`.
* Grouping state is now saved by the grid state support on `GridModel`.
* The Hoist `DimChooser` component has been ported to hoist-react.
* `fetchService` now supports an `autoAbortKey` in its fetch methods. This can be used to
  automatically cancel obsolete requests that have been superceded by more recent variants.
* Support for new `clickableLabel` property on `FormField`.
* `RestForm` now supports a read-only view.
* Hoist now supports automatic tracking of app/page load times.

### 💥 Breaking Changes

* The new location for the cross-platform grid component is `@xh/hoist/cmp/grid`. The `columns`
  package has also moved under a new sub-package in this location.
* Hoist top-level App Structure has changed in order to improve consistency of the Model-View
  conventions, to improve the accessibility of services, and to support the improvements in app
  initialization mentioned above:
  - `XH.renderApp` now takes a new `AppSpec` configuration.
  - `XH.app` is now `XH.appModel`.
  - All services are installed directly on `XH`.
  - `@HoistApp` is now `@HoistAppModel`
* `RecordAction` has been substantially refactored and improved. These are now typically immutable
  and may be shared.
  - `prepareFn` has been replaced with a `displayFn`.
  - `actionFn` and `displayFn` now take a single object as their parameter.
* The `hide` property on `Column` has been changed to `hidden`.
* The `ColChooserButton` has been moved from the incorrect location `@xh/hoist/cmp/grid` to
  `@xh/hoist/desktop/cmp/button`. This is a desktop-only component. Apps will have to adjust these
  imports.
* `withDefaultTrue` and `withDefaultFalse` in `@xh/hoist/utils/js` have been removed. Use
  `withDefault` instead.
* `CheckBox` has been renamed `Checkbox`


### ⚙️ Technical

* ag-Grid has been upgraded to v19.1
* mobx has been upgraded to v5.6
* React has been upgraded to v16.6
* Allow browsers with proper support for Proxy (e.g Edge) to access Hoist Applications.


### 🐞 Bug Fixes

* Extensive. See full change list below.

[Commit Log](https://github.com/exhi/hoist-react/compare/v15.1.2...v16.0.0)


## v15.1.2

🛠 Hotfix release to MultiSelect to cap the maximum number of options rendered by the drop-down
list. Note, this component is being replaced in Hoist v16 by the react-select library.

[Commit Log](https://github.com/exhi/hoist-react/compare/v15.1.1...v15.1.2)

## v15.1.1

### 🐞 Bug Fixes

* Fix to minimal validation mode for FormField disrupting input focus.
* Fix to JsonInput disrupting input focus.

### ⚙️ Technical

* Support added for TLBR-style notation when specifying margin/padding via layoutSupport - e.g.
  box({margin: '10 20 5 5'}).
* Tweak to lockout panel message when the user has no roles.

[Commit Log](https://github.com/exhi/hoist-react/compare/v15.1.0...v15.1.1)


## v15.1.0

### 🎁 New Features

* The FormField component takes a new minimal prop to display validation errors with a tooltip only
  as opposed to an inline message string. This can be used to help reduce shifting / jumping form
  layouts as required.
* The admin-only user impersonation toolbar will now accept new/unknown users, to support certain
  SSO application implementations that can create users on the fly.

### ⚙️ Technical

* Error reporting to server w/ custom user messages is disabled if the user is not known to the
  client (edge case with errors early in app lifecycle, prior to successful authentication).

[Commit Log](https://github.com/exhi/hoist-react/compare/v15.0.0...v15.1.0)


## v15.0.0

### 💥 Breaking Changes

* This update does not require any application client code changes, but does require updating the
  Hoist Core Grails plugin to >= 5.0. Hoist Core changes to how application roles are loaded and
  users are authenticated required minor changes to how JS clients bootstrap themselves and load
  user data.
* The Hoist Core HoistImplController has also been renamed to XhController, again requiring Hoist
  React adjustments to call the updated /xh/ paths for these (implementation) endpoints. Again, no
  app updates required beyond taking the latest Hoist Core plugin.

[Commit Log](https://github.com/exhi/hoist-react/compare/v14.2.0...v15.0.0)


## v14.2.0

### 🎁 New Features

* Upgraded hoist-dev-utils to 3.0.3. Client builds now use the latest Webpack 4 and Babel 7 for
  noticeably faster builds and recompiles during CI and at development time.
* GridModel now has a top-level agColumnApi property to provide a direct handle on the ag-Grid
  Column API object.

### ⚙️ Technical

* Support for column groups strengthened with the addition of a dedicated ColumnGroup sibling class
  to Column. This includes additional internal refactoring to reduce unnecessary cloning of Column
  configurations and provide a more managed path for Column updates. Public APIs did not change.
  (#694)

### 📚 Libraries

* Blueprint Core `3.6.1 -> 3.7.0`
* Blueprint Datetime `3.2.0 -> 3.3.0`
* Fontawesome `5.3.x -> 5.4.x`
* MobX `5.1.2 -> 5.5.0`
* Router5 `6.5.0 -> 6.6.0`

[Commit Log](https://github.com/exhi/hoist-react/compare/v14.1.3...v14.2.0)


## v14.1.3

### 🐞 Bug Fixes

* Ensure JsonInput reacts properly to value changes.

### ⚙️ Technical

* Block user pinning/unpinning in Grid via drag-and-drop - pending further work via #687.
* Support "now" as special token for dateIs min/max validation rules.
* Tweak grouped grid row background color.

[Commit Log](https://github.com/exhi/hoist-react/compare/v14.1.1...v14.1.3)


## v14.1.1

### 🐞 Bug Fixes

* Fixes GridModel support for row-level grouping at same time as column grouping.

[Commit Log](https://github.com/exhi/hoist-react/compare/v14.1.0...v14.1.1)


## v14.1.0

### 🎁 New Features

* GridModel now supports multiple levels of row grouping. Pass the public setGroupBy() method an
  array of string column IDs, or a falsey value / empty array to ungroup. Note that the public and
  observable groupBy property on GridModel will now always be an array, even if the grid is not
  grouped or has only a single level of grouping.
* GridModel exposes public expandAll() and collapseAll() methods for grouped / tree grids, and
  StoreContextMenu supports a new "expandCollapseAll" string token to insert context menu items.
  These are added to the default menu, but auto-hide when the grid is not in a grouped state.
* The Grid component provides a new onKeyDown prop, which takes a callback and will fire on any
  keypress targeted within the Grid. Note such a handler is not provided directly by ag-Grid.
* The Column class supports pinned as a top-level config. Supports passing true to pin to the left.

### 🐞 Bug Fixes

* Updates to Grid column widths made via ag-Grid's "autosize to fit" API are properly persisted to
  grid state.

[Commit Log](https://github.com/exhi/hoist-react/compare/v14.0.0...v14.1.0)


## v14.0.0

* Along with numerous bug fixes, v14 brings with it a number of important enhancements for grids,
  including support for tree display, 'action' columns, and absolute value sorting. It also includes
  some new controls and improvement to focus display.

### 💥 Breaking Changes

* The signatures of the Column.elementRenderer and Column.renderer have been changed to be
  consistent with each other, and more extensible. Each takes two arguments -- the value to be
  rendered, and a single bundle of metadata.
* StoreContextMenuAction has been renamed to RecordAction. Its action property has been renamed to
  actionFn for consistency and clarity.
* LocalStore : The method LocalStore.processRawData no longer takes an array of all records, but
  instead takes just a single record. Applications that need to operate on all raw records in bulk
  should do so before presenting them to LocalStore. Also, LocalStores template methods for override
  have also changed substantially, and sub-classes that rely on these methods will need to be
  adjusted accordingly.

### 🎁 New Features

#### Grid

* The Store API now supports hierarchical datasets. Applications need to simply provide raw data for
  records with a "children" property containing the raw data for their children.
* Grid supports a 'TreeGrid' mode. To show a tree grid, bind the GridModel to a store containing
  hierarchical data (as above), set treeMode: true on the GridModel, and specify a column to display
  the tree controls (isTreeColumn: true)
* Grid supports absolute sorting for numerical columns. Specify absSort: true on your column config
  to enable. Clicking the grid header will now cycle through ASC > DESC > DESC (abs) sort modes.
* Grid supports an 'Actions' column for one-click record actions. See cmp/desktop/columns/actionCol.
* A new showHover prop on the desktop Grid component will highlight the hovered row with default
  styling. A new GridModel.rowClassFn callback was added to support per-row custom classes based on
  record data.
* A new ExportFormat.LONG_TEXT format has been added, along with a new Column.exportWidth config.
  This supports exporting columns that contain long text (e.g. notes) as multi-line cells within
  Excel.

#### Other Components

* RadioInput and ButtonGroupInputhave been added to the desktop/cmp/form package.
* DateInput now has support for entering and displaying time values.
* NumberInput displays its unformatted value when focused.
* Focused components are now better highlighted, with additional CSS vars provided to customize as
  needed.

### 🐞 Bug Fixes

* Calls to GridModel.setGroupBy() work properly not only on the first, but also all subsequent calls
  (#644).
* Background / style issues resolved on several input components in dark theme (#657).
* Grid context menus appear properly over other floating components.

### 📚 Libraries

* React `16.5.1 -> 16.5.2`
* router5 `6.4.2 -> 6.5.0`
* CodeMirror, Highcharts, and MobX patch updates

[Commit Log](https://github.com/exhi/hoist-react/compare/v13.0.0...v14.0.0)


## v13.0.0

🍀Lucky v13 brings with it a number of enhancements for forms and validation, grouped column
support in the core Grid API, a fully wrapped MultiSelect component, decorator syntax adjustments,
and a number of other fixes and enhancements.

It also includes contributions from new ExHI team members Arjun and Brendan. 🎉

### 💥 Breaking Changes

* The core `@HoistComponent`, `@HoistService`, and `@HoistModel` decorators are **no longer
  parameterized**, meaning that trailing `()` should be removed after each usage. (#586)
* The little-used `hoistComponentFactory()` method was also removed as a further simplification
  (#587).
* The `HoistField` superclass has been renamed to `HoistInput` and the various **desktop form
  control components have been renamed** to match (55afb8f). Apps using these components (which will
  likely be most apps) will need to adapt to the new names.
  * This was done to better distinguish between the input components and the upgraded Field concept
    on model classes (see below).

### 🎁 New Features

⭐️ **Forms and Fields** have been a major focus of attention, with support for structured data
fields added to Models via the `@FieldSupport` and `@field()` decorators.
* Models annotated with `@FieldSupport` can decorate member properties with `@field()`, making those
  properties observable and settable (with a generated `setXXX()` method).
* The `@field()` decorators themselves can be passed an optional display label string as well as
  zero or more *validation rules* to define required constraints on the value of the field.
* A set of predefined constraints is provided within the toolkit within the `/field/` package.
* Models using `FieldSupport` should be sure to call the `initFields()` method installed by the
  decorator within their constructor. This method can be called without arguments to generally
  initialize the field system, or it can be passed an object of field names to initial/default
  values, which will set those values on the model class properties and provide change/dirty
  detection and the ability to "reset" a form.
* A new `FormField` UI component can be used to wrap input components within a form. The `FormField`
  wrapper can accept the source model and field name, and will apply those to its child input. It
  leverages the Field model to automatically display a label, indicate required fields, and print
  validation error messages. This new component should be the building-block for most non-trivial
  forms within an application.

Other enhancements include:
* **Grid columns can be grouped**, with support for grouping added to the grid state management
  system, column chooser, and export manager (#565). To define a column group, nest column
  definitions passed to `GridModel.columns` within a wrapper object of the form `{headerName: 'My
  group', children: [...]}`.

(Note these release notes are incomplete for this version.)

[Commit Log](https://github.com/exhi/hoist-react/compare/v12.1.2...v13.0.0)


## v12.1.2

### 🐞 Bug Fixes

* Fix casing on functions generated by `@settable` decorator
  (35c7daa209a4205cb011583ebf8372319716deba).

[Commit Log](https://github.com/exhi/hoist-react/compare/v12.1.1...v12.1.2)


## v12.1.1

### 🐞 Bug Fixes

* Avoid passing unknown HoistField component props down to Blueprint select/checkbox controls.

### 📚 Libraries

* Rollback update of `@blueprintjs/select` package `3.1.0 -> 3.0.0` - this included breaking API
  changes and will be revisited in #558.

[Commit Log](https://github.com/exhi/hoist-react/compare/v12.1.0...v12.1.1)


## v12.1.0

### 🎁 New Features

* New `@bindable` and `@settable` decorators added for MobX support. Decorating a class member
  property with `@bindable` makes it a MobX `@observable` and auto-generates a setter method on the
  class wrapped in a MobX `@action`.
* A `fontAwesomeIcon` element factory is exported for use with other FA icons not enumerated by the
  `Icon` class.
* CSS variables added to control desktop Blueprint form control margins. These remain defaulted to
  zero, but now within CSS with support for variable overrides. A Blueprint library update also
  brought some changes to certain field-related alignment and style properties. Review any form
  controls within apps to ensure they remain aligned as desired
  (8275719e66b4677ec5c68a56ccc6aa3055283457 and df667b75d41d12dba96cbd206f5736886cb2ac20).

### 🐞 Bug Fixes

* Grid cells are fully refreshed on a data update, ensuring cell renderers that rely on data other
  than their primary display field are updated (#550).
* Grid auto-sizing is run after a data update, ensuring flex columns resize to adjust for possible
  scrollbar visibility changes (#553).
* Dropdown fields can be instantiated with fewer required properties set (#541).

### 📚 Libraries

* Blueprint `3.0.1 -> 3.4.0`
* FontAwesome `5.2.0 -> 5.3.0`
* CodeMirror `5.39.2 -> 5.40.0`
* MobX `5.0.3 -> 5.1.0`
* router5 `6.3.0 -> 6.4.2`
* React `16.4.1 -> 16.4.2`

[Commit Log](https://github.com/exhi/hoist-react/compare/v12.0.0...v12.1.0)


## v12.0.0

Hoist React v12 is a relatively large release, with multiple refactorings around grid columns,
`elemFactory` support, classNames, and a re-organization of classes and exports within `utils`.

### 💥 Breaking Changes

#### ⭐️ Grid Columns

**A new `Column` class describes a top-level API for columns and their supported options** and is
intended to be a cross-platform layer on top of ag-Grid and TBD mobile grid implementations.
* The desktop `GridModel` class now accepts a collection of `Column` configuration objects to define
  its available columns.
* Columns may be configured with `flex: true` to cause them to stretch all available horizontal
  space within a grid, sharing it equally with any other flex columns. However note that this should
  be used sparingly, as flex columns have some deliberate limitations to ensure stable and
  consistent behavior. Most noticeably, they cannot be resized directly by users. Often, a best
  practice will be to insert an `emptyFlexCol` configuration as the last column in a grid - this
  will avoid messy-looking gaps in the layout while not requiring a data-driven column be flexed.
* User customizations to column widths are now saved if the GridModel has been configured with a
  `stateModel` key or model instance - see `GridStateModel`.
* Columns accept a `renderer` config to format text or HTML-based output. This is a callback that is
  provided the value, the row-level record, and a metadata object with the column's `colId`. An
  `elementRenderer` config is also available for cells that should render a Component.
* An `agOptions` config key continues to provide a way to pass arbitrary options to the underlying
  ag-Grid instance (for desktop implementations). This is considered an "escape hatch" and should be
  used with care, but can provide a bridge to required ag-Grid features as the Hoist-level API
  continues to develop.
* The "factory pattern" for Column templates / defaults has been removed, replaced by a simpler
  approach that recommends exporting simple configuration partials and spreading them into
  instance-specific column configs.
  [See the Admin app for some examples](https://github.com/exhi/hoist-react/blob/a1b14ac6d41aa8f8108a518218ce889fe5596780/admin/tabs/activity/tracking/ActivityGridModel.js#L42)
  of this pattern.
* See 0798f6bb20092c59659cf888aeaf9ecb01db52a6 for primary commit.

#### ⭐️ Element Factory, LayoutSupport, BaseClassName

Hoist provides core support for creating components via a factory pattern, powered by the `elem()`
and `elemFactory()` methods. This approach remains the recommended way to instantiate component
elements, but was **simplified and streamlined**.
* The rarely used `itemSpec` argument was removed (this previously applied defaults to child items).
* Developers can now also use JSX to instantiate all Hoist-provided components while still taking
  advantage of auto-handling for layout-related properties provided by the `LayoutSupport` mixin.
  * HoistComponents should now spread **`...this.getLayoutProps()`** into their outermost rendered
    child to enable promotion of layout properties.
* All HoistComponents can now specify a **baseClassName** on their component class and should pass
  `className: this.getClassName()` down to their outermost rendered child. This allows components to
  cleanly layer on a base CSS class name with any instance-specific classes.
* See 8342d3870102ee9bda4d11774019c4928866f256 for primary commit.

#### ⭐️ Panel resizing / collapsing

**The `Panel` component now takes a `sizingModel` prop to control and encapsulate newly built-in
resizing and collapsing behavior** (#534).
* See the `PanelSizingModel` class for configurable details, including continued support for saving
  sizing / collapsed state as a user preference.
* **The standalone `Resizable` component was removed** in favor of the improved support built into
  Panel directly.

#### Other

* Two promise-related models have been combined into **a new, more powerful `PendingTaskModel`**,
  and the `LoadMask` component has been removed and consolidated into `Mask`
  (d00a5c6e8fc1e0e89c2ce3eef5f3e14cb842f3c8).
  * `Panel` now exposes a single `mask` prop that can take either a configured `mask` element or a
    simple boolean to display/remove a default mask.
* **Classes within the `utils` package have been re-organized** into more standardized and scalable
  namespaces. Imports of these classes will need to be adjusted.

### 🎁 New Features

* **The desktop Grid component now offers a `compact` mode** with configurable styling to display
  significantly more data with reduced padding and font sizes.
* The top-level `AppBar` refresh button now provides a default implementation, calling a new
  abstract `requestRefresh()` method on `HoistApp`.
* The grid column chooser can now be configured to display its column groups as initially collapsed,
  for especially large collections of columns.
* A new `XH.restoreDefaultsAsync()` method provides a centralized way to wipe out user-specific
  preferences or customizations (#508).
* Additional Blueprint `MultiSelect`, `Tag`, and `FormGroup` controls re-exported.

### 🐞 Bug Fixes

* Some components were unintentionally not exporting their Component class directly, blocking JSX
  usage. All components now export their class.
* Multiple fixes to `DayField` (#531).
* JsonField now responds properly when switching from light to dark theme (#507).
* Context menus properly filter out duplicated separators (#518).

[Commit Log](https://github.com/exhi/hoist-react/compare/v11.0.0...v12.0.0)


## v11.0.0

### 💥 Breaking Changes

* **Blueprint has been upgraded to the latest 3.x release.** The primary breaking change here is the
  renaming of all `pt-` CSS classes to use a new `bp3-` prefix. Any in-app usages of the BP
  selectors will need to be updated. See the
  [Blueprint "What's New" page](http://blueprintjs.com/docs/#blueprint/whats-new-3.0).
* **FontAwesome has been upgraded to the latest 5.2 release.** Only the icons enumerated in the
  Hoist `Icon` class are now registered via the FA `library.add()` method for inclusion in bundled
  code, resulting in a significant reduction in bundle size. Apps wishing to use other FA icons not
  included by Hoist must import and register them - see the
  [FA React Readme](https://github.com/FortAwesome/react-fontawesome/blob/master/README.md) for
  details.
* **The `mobx-decorators` dependency has been removed** due to lack of official support for the
  latest MobX update, as well as limited usage within the toolkit. This package was primarily
  providing the optional `@setter` decorator, which should now be replaced as needed by dedicated
  `@action` setter methods (19cbf86138499bda959303e602a6d58f6e95cb40).

### 🎁 Enhancements

* `HoistComponent` now provides a `getClassNames()` method that will merge any `baseCls` CSS class
  names specified on the component with any instance-specific classes passed in via props (#252).
  * Components that wish to declare and support a `baseCls` should use this method to generate and
    apply a combined list of classes to their outermost rendered elements (see `Grid`).
  * Base class names have been added for relevant Hoist-provided components - e.g. `.xh-panel` and
    `.xh-grid`. These will be appended to any instance class names specified within applications and
    be available as public CSS selectors.
* Relevant `HoistField` components support inline `leftIcon` and `rightElement` props. `DayField`
  adds support for `minDay / maxDay` props.
* Styling for the built-in ag-Grid loading overlay has been simplified and improved (#401).
* Grid column definitions can now specify an `excludeFromExport` config to drop them from
  server-generated Excel/CSV exports (#485).

### 🐞 Bug Fixes

* Grid data loading and selection reactions have been hardened and better coordinated to prevent
  throwing when attempting to set a selection before data has been loaded (#484).

### 📚 Libraries

* Blueprint `2.x -> 3.x`
* FontAwesome `5.0.x -> 5.2.x`
* CodeMirror `5.37.0 -> 5.39.2`
* router5 `6.2.4 -> 6.3.0`

[Commit Log](https://github.com/exhi/hoist-react/compare/v10.0.1...v11.0.0)


## v10.0.1

### 🐞 Bug Fixes

* Grid `export` context menu token now defaults to server-side 'exportExcel' export.
  * Specify the `exportLocal` token to return a menu item for local ag-Grid export.
* Columns with `field === null` skipped for server-side export (considered spacer / structural
  columns).

## v10.0.0

### 💥 Breaking Changes

* **Access to the router API has changed** with the `XH` global now exposing `router` and
  `routerState` properties and a `navigate()` method directly.
* `ToastManager` has been deprecated. Use `XH.toast` instead.
* `Message` is no longer a public class (and its API has changed). Use `XH.message/confirm/alert`
  instead.
*  Export API has changed. The Built-in grid export now uses more powerful server-side support. To
   continue to use local AG based export, call method `GridModel.localExport()`. Built-in export
   needs to be enabled with the new property on `GridModel.enableExport`. See `GridModel` for more
   details.

### 🎁 Enhancements

* New Mobile controls and `AppContainer` provided services (impersonation, about, and version bars).
* Full-featured server-side Excel export for grids.

### 🐞 Bug Fixes

* Prevent automatic zooming upon input focus on mobile devices (#476).
* Clear the selection when showing the context menu for a record which is not already selected
  (#469).
* Fix to make lockout script readable by Compatibility Mode down to IE5.

### 📚 Libraries

* MobX `4.2.x -> 5.0.x`

[Commit Log](https://github.com/exhi/hoist-react/compare/v9.0.0...v10.0.0)


## v9.0.0

### 💥 Breaking Changes

* **Hoist-provided mixins (decorators) have been refactored to be more granular and have been broken
  out of `HoistComponent`.**
  * New discrete mixins now exist for `LayoutSupport` and `ContextMenuSupport` - these should be
    added directly to components that require the functionality they add for auto-handling of
    layout-related props and support for showing right-click menus. The corresponding options on
    `HoistComponent` that used to enable them have been removed.
  * For consistency, we have also renamed `EventTarget -> EventSupport` and `Reactive ->
    ReactiveSupport` mixins. These both continue to be auto-applied to HoistModel and HoistService
    classes, and ReactiveSupport enabled by default in HoistComponent.
* **The Context menu API has changed.** The
  [`ContextMenuSupport` mixin](https://github.com/exhi/hoist-react/blob/develop/desktop/cmp/contextmenu/ContextMenuSupport.js)
  now specifies an abstract `getContextMenuItems()` method for component implementation (replacing
  the previous `renderContextMenu()` method). See the new
  [`ContextMenuItem` class](https://github.com/exhi/hoist-react/blob/develop/desktop/cmp/contextmenu/ContextMenuItem.js)
  for what these items support, as well as several static default items that can be used.
  * The top-level `AppContainer` no longer provides a default context menu, instead allowing the
    browser's own context menu to show unless an app / component author has implemented custom
    context-menu handling at any level of their component hierarchy.

### 🐞 Bug Fixes

* TabContainer active tab can become out of sync with the router state (#451)
  * ⚠️ Note this also involved a change to the `TabContainerModel` API - `activateTab()` is now the
    public method to set the active tab and ensure both the tab and the route land in the correct
    state.
* Remove unintended focused cell borders that came back with the prior ag-Grid upgrade.

[Commit Log](https://github.com/exhi/hoist-react/compare/v8.0.0...v9.0.0)


## v8.0.0

Hoist React v8 brings a big set of improvements and fixes, some API and package re-organizations,
and ag-Grid upgrade, and more. 🚀

### 💥 Breaking Changes

* **Component package directories have been re-organized** to provide better symmetry between
  pre-existing "desktop" components and a new set of mobile-first component. Current desktop
  applications should replace imports from `@xh/hoist/cmp/xxx` with `@xh/hoist/desktop/cmp/xxx`.
  * Important exceptions include several classes within `@xh/hoist/cmp/layout/`, which remain
    cross-platform.
  * `Panel` and `Resizable` components have moved to their own packages in
    `@xh/hoist/desktop/cmp/panel` and `@xh/hoist/desktop/cmp/resizable`.
* **Multiple changes and improvements made to tab-related APIs and components.**
  * The `TabContainerModel` constructor API has changed, notably `children` -> `tabs`, `useRoutes` ->
    `route` (to specify a starting route as a string) and `switcherPosition` has moved from a model
    config to a prop on the `TabContainer` component.
  * `TabPane` and `TabPaneModel` have been renamed `Tab` and `TabModel`, respectively, with several
    related renames.
* **Application entry-point classes decorated with `@HoistApp` must implement the new getter method
  `containerClass()`** to specify the platform specific component used to wrap the app's
  `componentClass`.
  * This will typically be `@xh/hoist/[desktop|mobile]/AppContainer` depending on platform.

### 🎁 New Features

* **Tab-related APIs re-worked and improved**, including streamlined support for routing, a new
  `tabRenderMode` config on `TabContainerModel`, and better naming throughout.
* **Ag-grid updated to latest v18.x** - now using native flex for overall grid layout and sizing
  controls, along with multiple other vendor improvements.
* Additional `XH` API methods exposed for control of / integration with Router5.
* The core `@HoistComponent` decorated now installs a new `isDisplayed` getter to report on
  component visibility, taking into account the visibility of its ancestors in the component tree.
* Mobile and Desktop app package / component structure made more symmetrical (#444).
* Initial versions of multiple new mobile components added to the toolkit.
* Support added for **`IdleService` - automatic app suspension on inactivity** (#427).
* Hoist wrapper added for the low-level Blueprint **button component** - provides future hooks into
  button customizations and avoids direct BP import (#406).
* Built-in support for collecting user feedback via a dedicated dialog, convenient XH methods and
  default appBar button (#379).
* New `XH.isDevelopmentMode` constant added, true when running in local Webpack dev-server mode.
* CSS variables have been added to customize and standardize the Blueprint "intent" based styling,
  with defaults adjusted to be less distracting (#420).

### 🐞 Bug Fixes

* Preference-related events have been standardized and bugs resolved related to pushAsync() and the
  `prefChange` event (ee93290).
* Admin log viewer auto-refreshes in tail-mode (#330).
* Distracting grid "loading" overlay removed (#401).
* Clipboard button ("click-to-copy" functionality) restored (#442).

[Commit Log](https://github.com/exhi/hoist-react/compare/v7.2.0...v8.0.0)

## v7.2.0

### 🎁 New Features

+ Admin console grids now outfitted with column choosers and grid state. #375
+ Additional components for Onsen UI mobile development.

### 🐞 Bug Fixes

+ Multiple improvements to the Admin console config differ. #380 #381 #392

[Commit Log](https://github.com/exhi/hoist-react/compare/v7.1.0...v7.2.0)

## v7.1.0

### 🎁 New Features

* Additional kit components added for Onsen UI mobile development.

### 🐞 Bug Fixes

* Dropdown fields no longer default to `commitOnChange: true` - avoiding unexpected commits of
  type-ahead query values for the comboboxes.
* Exceptions thrown from FetchService more accurately report the remote host when unreachable, along
  with some additional enhancements to fetch exception reporting for clarity.

[Commit Log](https://github.com/exhi/hoist-react/compare/v7.0.0...v7.1.0)

## v7.0.0

### 💥 Breaking Changes

* **Restructuring of core `App` concept** with change to new `@HoistApp` decorator and conventions
  around defining `App.js` and `AppComponent.js` files as core app entry points. `XH.app` now
  installed to provide access to singleton instance of primary app class. See #387.

### 🎁 New Features

* **Added `AppBar` component** to help further standardize a pattern for top-level application
  headers.
* **Added `SwitchField` and `SliderField`** form field components.
* **Kit package added for Onsen UI** - base component library for mobile development.
* **Preferences get a group field for better organization**, parity with AppConfigs. (Requires
  hoist-core 3.1.x.)

### 🐞 Bug Fixes

* Improvements to `Grid` component's interaction with underlying ag-Grid instance, avoiding extra
  renderings and unwanted loss of state. 03de0ae7

[Commit Log](https://github.com/exhi/hoist-react/compare/v6.0.0...v7.0.0)


## v6.0.0

### 💥 Breaking Changes

* API for `MessageModel` has changed as part of the feature addition noted below, with `alert()` and
  `confirm()` replaced by `show()` and new `XH` convenience methods making the need for direct calls
  rare.
* `TabContainerModel` no longer takes an `orientation` prop, replaced by the more flexible
  `switcherPosition` as noted below.

### 🎁 New Features

* **Initial version of grid state** now available, supporting easy persistence of user grid column
  selections and sorting. The `GridModel` constructor now takes a `stateModel` argument, which in
  its simplest form is a string `xhStateId` used to persist grid state to local storage. See the
  [`GridStateModel` class](https://github.com/exhi/hoist-react/blob/develop/cmp/grid/GridStateModel.js)
  for implementation details. #331
* The **Message API** has been improved and simplified, with new `XH.confirm()` and `XH.alert()`
  methods providing an easy way to show pop-up alerts without needing to manually construct or
  maintain a `MessageModel`. #349
* **`TabContainer` components can now be controlled with a remote `TabSwitcher`** that does not need
  to be directly docked to the container itself. Specify `switcherPosition:none` on the
  `TabContainerModel` to suppress showing the switching affordance on the tabs themselves and
  instantiate a `TabSwitcher` bound to the same model to control a tabset from elsewhere in the
  component hierarchy. In particular, this enabled top-level application tab navigation to move up
  into the top toolbar, saving vertical space in the layout. #368
* `DataViewModel` supports an `emptyText` config.

### 🐞 Bugfixes

* Dropdown fields no longer fire multiple commit messages, and no longer commit partial entries
  under some circumstances. #353 and #354
* Grids resizing fixed when shrinking the containing component. #357

[Commit Log](https://github.com/exhi/hoist-react/compare/v5.0.0...v6.0.0)


## v5.0.0

### 💥 Breaking Changes

* **Multi environment configs have been unwound** See these release notes/instructions for how to
  migrate: https://github.com/exhi/hoist-core/releases/tag/release-3.0.0
* **Breaking change to context menus in dataviews and grids not using the default context menu:**
  StoreContextMenu no longer takes an array of items as an argument to its constructor. Instead it
  takes a configuration object with an ‘items’ key that will point to any current implementation’s
  array of items. This object can also contain an optional gridModel argument which is intended to
  support StoreContextMenuItems that may now be specified as known ‘hoist tokens’, currently limited
  to a ‘colChooser’ token.

### 🎁 New Features

* Config differ presents inline view, easier to read diffs now.
* Print Icon added!

### 🐞 Bugfixes

* Update processFailedLoad to loadData into gridModel store, Fixes #337
* Fix regression to ErrorTracking. Make errorTrackingService safer/simpler to call at any point in
  life-cycle.
*  Fix broken LocalStore state.
* Tweak flex prop for charts. Side by side charts in a flexbox now auto-size themselves! Fixes #342
* Provide token parsing for storeContextMenus. Context menus are all grown up! Fixes #300

## v4.0.1

### 🐞 Bugfixes

* DataView now properly re-renders its items when properties on their records change (and the ID
  does not)


## v4.0.0

### 💥 Breaking Changes

* **The `GridModel` selection API has been reworked for clarity.** These models formerly exposed
  their selectionModel as `grid.selection` - now that getter returns the selected records. A new
  `selectedRecord` getter is also available to return a single selection, and new string shortcut
  options are available when configuring GridModel selection behavior.
* **Grid components can now take an `agOptions` prop** to pass directly to the underlying ag-grid
  component, as well as an `onRowDoubleClicked` handler function.
  16be2bfa10e5aab4ce8e7e2e20f8569979dd70d1

### 🎁 New Features

* Additional core components have been updated with built-in `layoutSupport`, allowing developers to
  set width/height/flex and other layout properties directly as top-level props for key comps such
  as Grid, DataView, and Chart. These special props are processed via `elemFactory` into a
  `layoutConfig` prop that is now passed down to the underlying wrapper div for these components.
  081fb1f3a2246a4ff624ab123c6df36c1474ed4b

### 🐞 Bugfixes

* Log viewer tail mode now working properly for long log files - #325


## v3.0.1

### 🐞 Bugfixes

* FetchService throws a dedicated exception when the server is unreachable, fixes a confusing
  failure case detailed in #315


## v3.0.0

### 💥 Breaking Changes

* **An application's `AppModel` class must now implement a new `checkAccess()` method.** This method
  is passed the current user, and the appModel should determine if that user should see the UI and
  return an object with a `hasAccess` boolean and an optional `message` string. For a return with
  `hasAccess: false`, the framework will render a lockout panel instead of the primary UI.
  974c1def99059f11528c476f04e0d8c8a0811804
  * Note that this is only a secondary level of "security" designed to avoid showing an unauthorized
    user a confusing / non-functional UI. The server or any other third-party data sources must
    always be the actual enforcer of access to data or other operations.
* **We updated the APIs for core MobX helper methods added to component/model/service classes.** In
  particular, `addReaction()` was updated to take a more declarative / clear config object.
  8169123a4a8be6940b747e816cba40bd10fa164e
  * See Reactive.js - the mixin that provides this functionality.

### 🎁 New Features

* Built-in client-side lockout support, as per above.

### 🐞 Bugfixes

* None<|MERGE_RESOLUTION|>--- conflicted
+++ resolved
@@ -4,13 +4,12 @@
 
 ### 🎁 New Features
 
-<<<<<<< HEAD
-* DateInput supports a new 'enabledTextInput' prop. When this property is set to false, DateInput 
-  will be entirely driven by the provided datepicker. Additionally, DateInput styles have been
-  improved for its various modes to more clearly convey its functionality.
-=======
 * `ExportButton` will auto-disable itself if bound to an empty `GridModel`. This helper button will
   now also throw a console warning (to alert the developer) if `gridModel.enableExport != true`.
+
+* 'DateInput' supports a new 'enabledTextInput' prop. When this property is set to false, 'DateInput' 
+  will be entirely driven by the provided date picker. Additionally, 'DateInput' styles have been
+  improved for its various modes to more clearly convey its functionality.
 
 
 ### ⚙️ Technical
@@ -19,7 +18,6 @@
   `loadAsync()` method if called with a parameter that's not a plain object (i.e. param is clearly
   not a `LoadSpec`). Note this might be a breaking change, in so far as it introduces additional
   validation around this pre-existing API requirement.
->>>>>>> e4bcd010
 
 ## v25.0.0 - 2019-07-16
 
