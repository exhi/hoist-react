# Changelog

## v41.0.0-SNAPSHOT - unreleased

### 🎁 New Features

<<<<<<< HEAD
* `Column` class now supports a `sortValue` property. SortValue can be a string to represent another
  field to sort by for the column, or a function that produces a value for each cell to use for sorting.
  The values produced by this property will also be passed to the custom comparator if it is defined.
=======
* `ErrorMessage` will read its 'error' directly from its context model, if not provided by the
dedicated `error` prop.
* `ExpandCollapseButton` now works for grouped grids in addition to tree grids.

>>>>>>> 646060dd

### ⚙️ Technical
* Improvements to exception serialization to better handle `LocalDate` and similar custom JS classes.

### 📚 Libraries
* @mobx `6.1.8 -> 6.3.0`



[Commit Log](https://github.com/xh/hoist-react/compare/v40.0.0...develop)

## v40.0.0 - 2021-04-22

⚠ Please ensure your `@xh/hoist-dev-utils` dependency is >= v5.7.0. This is required to support the
new changelog feature described below. Even if you are not yet using the feature, you must update
your dev-utils dependency for your project to build.

### 🎁 New Features

* Added support for displaying an in-app changelog (release notes) to the user. See the new
  `ChangelogService` for details and instructions on how to enable.
* Added `XH.showBanner()` to display a configurable banner across the top of viewport, as another
  non-modal alternative for attention-getting application alerts.
* New method `XH.showException()` uses Hoist's built-in exception display to show exceptions that
  have already been handled directly by application code. Use as an alternative to
  `XH.handleException()`.
* `XH.track()` supports a new `oncePerSession` option. This flag can be set by applications to avoid
  duplicate tracking messages for certain types of activity.
* Mobile `NavigatorModel` now supports a `track` flag to automatically track user page views,
  equivalent to the existing `track` flag on `TabContainerModel`. Both implementations now use the
  new `oncePerSession` flag to avoid duplicate messages as a user browses within a session.
* New `Spinner` component returns a simple img-based spinner as an animated PNG, available in two
  sizes. Used for the platform-specific `Mask` and `LoadingIndicator` components. Replaces previous
  SVG-based implementations to mitigate rendering performance issues over remote connections.

### 💥 Breaking Changes

* `Store` now creates a shared object to hold the default values for every `Field` and uses this
  object as the prototype for the `data` property of every `Record` instance.
  * Only non-default values are explicitly written to `Record.data`, making for a more efficient
    representation of default values and improving the performance of `Record` change detection.
  * Note this means that `Record.data` *no longer* contains keys for *all* fields as
    `own-enumerable` properties.
  * Applications requiring a full enumeration of all values should call the new `Record.getValues()`
    method, which returns a new and fully populated object suitable for spreading or cloning.
  * This behavior was previously available via `Store.experimental.shareDefaults` but is now always
    enabled.
* For API consistency with the new `showBanner()` util, the `actionFn` prop for the recently-added
  `ErrorMessage` component has been deprecated. Specify as an `onClick` handler within the
  component's `actionButtonProps` prop instead.
* The `GridModel.experimental.externalSort` flag has been promoted from an experiment to a
  fully-supported config. Default remains `false`, but apps that were using this flag must now pass
  it directly: `new GridModel({externalSort: true, ...})`.
* Hoist re-exports and wrappers for the Blueprint `Spinner` and Onsen `ProgressCircular` components
  have been removed, in favor of the new Hoist `Spinner` component mentioned above.
* Min version for `@xh/hoist-dev-utils` is now v5.7.0, as per above.

### 🐞 Bug Fixes

* Formatters in the `@xh/hoist/format` package no longer modify their options argument.
* `TileFrame` edge-case bug fixed where the appearance of an internal scrollbar could thrash layout
  calculations.
* XSS protection (dompurify processing) disabled on selected REST editor grids within the Hoist
  Admin console. Avoids content within configs and JSON blobs being unintentionally mangled.

### ⚙️ Technical

* Improvements to exception serialization, especially for any raw javascript `Error` thrown by
  client-side code.

### ✨ Style

* Buttons nested inline within desktop input components (e.g. clear buttons) tweaked to avoid
  odd-looking background highlight on hover.
* Background highlight color of minimal/outlined buttons tweaked for dark theme.
* `CodeInput` respects standard XH theme vars for its background-color and (monospace) font family.
  Its built-in toolbar has also been made compact and slightly re-organized.

### 📚 Libraries

* @blueprintjs/core `3.41 -> 3.44`
* @blueprintjs/datetime `3.21 -> 3.23`
* classnames `2.2 -> 2.3`
* codemirror `5.59 -> 5.60`
* core-js `3.9 -> 3.10`
* filesize `6.1 -> 6.2`
* qs `6.9 -> 6.10`
* react-beautiful-dnd `13.0 -> 13.1`
* react-select `4.2 -> 4.3`

[Commit Log](https://github.com/xh/hoist-react/compare/v39.0.1...v40.0.0)

## v39.0.1 - 2021-03-24

### 🐞 Bug Fixes

* Fixes regression preventing the loading of the Activity Tab in the Hoist Admin console.
* Fixes icon alignment in `DateInput`.

[Commit Log](https://github.com/xh/hoist-react/compare/v39.0.0...v39.0.1)


## v39.0.0 - 2021-03-23

### 🎁 New Features

#### Components + Props

* New `TileFrame` layout component renders a collection of child items using a layout that balances
  filling the available space against maintaining tile width / height ratio.
* Desktop `Toolbar` accepts new `compact` prop. Set to `true` to render the toolbar with reduced
  height and font-size.
* New `StoreFilterField` prop `autoApply` allows developers to more easily use `StoreFilterField` in
  conjunction with other filters or custom logic. Set to `false` and specify an `onFilterChange`
  callback to take full control of filter application.
* New `RestGrid` prop `formClassName` allows custom CSS class to be applied to its managed
  `RestForm` dialog.

#### Models + Configs

* New property `selectedRecordId` on `StoreSelectionModel`, `GridModel`, and `DataViewModel`. Observe
  this instead of `selectedRecord` when you wish to track only the `id` of the selected record and
  not changes to its data.
* `TreeMapModel.colorMode` config supports new value `wash`, which retains the positive and negative
  color while ignoring the intensity of the heat value.
* New method `ChartModel.updateHighchartsConfig()` provides a more convenient API for changing a
  chart's configuration post-construction.
* New `Column.omit` config supports conditionally excluding a column from its `GridModel`.

#### Services + Utils

* New method `FetchService.setDefaultTimeout()`.
* New convenience getter `LocalDate.isToday`.
* `HoistBase.addReaction()` now accepts convenient string values for its `equals` flag.


### 💥 Breaking Changes

* The method `HoistAppModel.preAuthInitAsync()` has been renamed to `preAuthAsync()` and should now
  be defined as `static` within apps that implement it to run custom pre-authentication routines.
  * This change allows Hoist to defer construction of the `AppModel` until Hoist itself has been
    initialized, and also better reflects the special status of this function and when it is called
    in the Hoist lifecycle.
* Hoist grids now require ag-Grid v25.1.0 or higher - update your ag-Grid dependency in your app's
  `package.json` file. See the [ag-Grid Changelog](https://www.ag-grid.com/ag-grid-changelog/) for
  details.

### ⚙️ Technical

* Improvements to behavior/performance of apps in hidden/inactive browser tabs. See the
  [page visibility API reference](https://developer.mozilla.org/en-US/docs/Web/API/Page_Visibility_API)
  for details. Now, when the browser tab is hidden:
  * Auto-refresh is suspended.
  * The `forEachAsync()` and `whileAsync()` utils run synchronously, without inserting waits that
    would be overly throttled by the browser.
* Updates to support compatibility with agGrid 25.1.0.
* Improved serialization of `LoadSpec` instances within error report stacktraces.

### 📚 Libraries

* @blueprintjs/core `3.39 -> 3.41`
* @blueprintjs/datetime `3.20 -> 3.21`
* @popperjs/core `2.8 -> 2.9`
* core-js `3.8 -> 3.9`
* react-select `4.1 -> 4.2`

[Commit Log](https://github.com/xh/hoist-react/compare/v38.3.0...v39.0.0)

## v38.3.0 - 2021-03-03

### 🎁 New Features

* New `Store.freezeData` and `Store.idEncodesTreePath` configs added as performance optimizations
  when loading very large data sets (50k+ rows).
* New `ColChooserModel.autosizeOnCommit` config triggers an autosize run whenever the chooser is
  closed. (Defaulted to true on mobile.)

[Commit Log](https://github.com/xh/hoist-react/compare/v38.2.0...v38.3.0)

## v38.2.0 - 2021-03-01

### 🐞 Bug Fixes

* Fix to edge-case where `Grid` would lose its selection if set on the model prior to the component
  mounting and ag-Grid full rendering.
* Fix to prevent unintended triggering of app auto-refresh immediately after init.

### ⚙️ Technical

* New config `Cube.fieldDefaults` - matches same config added to `Store` in prior release.
* App auto-refresh interval keys off of last *completed* refresh cycle if there is one. Avoids
  over-eager refresh when cycle is fast relative to the time it takes to do the refresh.
* New experimental property `Store.experimental.shareDefaults`. If true, `Record.data` will be
  created with default values for all fields stored on a prototype, with only non-default values
  stored on `data` directly. This can yield major performance improvements for stores with sparsely
  populated records (i.e. many records with default values). Note that when set, the `data` property
  on `Record` will no longer contain keys for *all* fields as `own-enumerable` properties. This may
  be a breaking change for some applications.

[Commit Log](https://github.com/xh/hoist-react/compare/v38.1.1...v38.2.0)

## v38.1.1 - 2021-02-26

### ⚙️ Technical

* New config `Store.fieldDefaults` supports defaulting config options for all `Field` instances
  created by a `Store`.

[Commit Log](https://github.com/xh/hoist-react/compare/v38.1.0...v38.1.1)

## v38.1.0 - 2021-02-24

⚠ Please ensure your `@xh/hoist-dev-utils` dependency is >= v5.6.0. This is required to successfully
resolve and bundle transitive dependencies of the upgraded `react-select` library.

### 🐞 Bug Fixes

* A collapsible `Panel` will now restore its user specified-size when re-opened. Previously the
  panel would be reset to the default size.
* `Store.lastLoaded` property now initialized to `null`. Previously this property had been set to
  the construction time of the Store.
* Tweak to `Grid` style rules to ensure sufficient specificity of rules related to indenting child
  rows within tree grids.
* Improvements to parsing of `Field`s of type 'int': we now correctly parse values presented in
  exponential notation and coerce `NaN` values to `null`.

### 🎁 New Features

* `GridModel` has new async variants of existing methods: `selectFirstAsync`, `selectAsync`, and
  `ensureSelectionVisibleAsync`. These methods build-in the necessary waiting for the underlying
  grid implementation to be ready and fully rendered to ensure reliable selection. In addition, the
  first two methods will internally call the third. The existing non-async counterparts for these
  methods have been deprecated.
* GridModel has a new convenience method `preSelectFirstAsync` for initializing the selection in
  grids, without disturbing any existing selection.
* Added new `Store.loadTreeData` config (default `true`) to enable or disable building of nested
  Records when the raw data elements being loaded have a `children` property.
* Cube `View` now detects and properly handles streaming updates to source data that include changes
  to row dimensions as well as measures.*
* `DataViewModel.itemHeight` can now be a function that returns a pixel height.
* The `LoadSpec` object passed to `doLoadAsync()` is now a defined class with additional properties
  `isStale`, `isObsolete` and `loadNumber`. Use these properties to abandon out-of-order
  asynchronous returns from the server.
  * 💥 NOTE that calls to `loadAsync()` no longer accept a plain object for their `loadSpec`
    parameter. Application code such as `fooModel.loadAsync({isRefresh: true})` should be updated to
    use the wrapper APIs provided by `LoadSupport` - e.g. `fooModel.refreshAsync()`. (This was
    already the best practice, but is now enforced.)
* New `autoHeight` property on grid `Column`. When set the grid will increase the row height
  dynamically to accommodate cell content in this column.

### 📚 Libraries

* @blueprintjs/core `3.38 -> 3.39`
* react-select `3.1 -> 4.1`
* react-windowed-select `2.0 -> 3.0`

[Commit Log](https://github.com/xh/hoist-react/compare/v38.0.0...v38.1.0)


## v38.0.0 - 2021-02-04

Hoist v38 includes major refactoring to streamline core classes, bring the toolkit into closer
alignment with the latest developments in Javascript, React, and MobX, and allow us to more easily
provide documentation and additional features. Most notably, we have removed the use of class based
decorators, in favor of a simpler inheritance-based approach to defining models and services.

* We are introducing a new root superclass `HoistBase` which provides many of the syntax
  enhancements and conventions used throughout Hoist for persistence, resource management, and
  reactivity.
* New base classes of `HoistModel` and `HoistService` replace the existing class decorators
  `@HoistModel` and `@HoistService`. Application models and services should now `extend` these base
  classes instead of applying the (now removed) decorators. For your application's `AppModel`,
  extend the new `HoistAppModel` superclass.
* We have also removed the need for the explicit `@LoadSupport` annotation on these classes. The
  presence of a defined `doLoadAsync()` method is now sufficient to allow classes extending
  `HoistModel` and `HoistService` to participate in the loading and refreshing lifecycle as before.
* We have deprecated support for class-based Components via the `@HoistComponent` class decorator.
  To continue to use this decorator, please import it from the `@xh\hoist\deprecated` package.
  Please note that we plan to remove `@HoistComponent` in a future version.
* Due to changes in MobX v6.0.1, all classes that host observable fields and actions will now also
  need to provide a constructor containing a call to `makeObservable(this)`. This change will
  require updates to most `HoistModel` and `HoistService` classes. See
  [this article from MobX](https://michel.codes/blogs/mobx6) for more on this change and the
  motivation behind it.

### 🎁 New Features

* New utility method `getOrCreate` for easy caching of properties on objects.
* The `Menu` system on mobile has been reworked to be more consistent with desktop. A new
  `MenuButton` component has been added to the mobile framework, which renders a `Menu` of
  `MenuItems` next to the `MenuButton`. This change also includes the removal of `AppMenuModel` (see
  Breaking Changes).
* Added `ExpandCollapseButton` to the mobile toolkit, to expand / collapse all rows in a tree grid.
* Added `Popover` to the mobile toolkit, a component to display floating content next to a target
  element. Its API is based on the Blueprint `Popover` component used on desktop.
* `StoreFilterField` now matches the rendered string values for `date` and `localDate` fields when
  linked to a properly configured `GridModel`.
* `GroupingChooser` gets several minor usability improvements + clearer support for an empty /
  ungrouped state, when so enabled.

### 💥 Breaking Changes

* All `HoistModel` and `HoistService` classes must be adjusted as described above.
* `@HoistComponent` has been deprecated and moved to `@xh\hoist\deprecated`
* Hoist grids now require ag-Grid v25.0.1 or higher - if your app uses ag-Grid, update your ag-Grid
  dependency in your app's `package.json` file.
* The `uses()` function (called within `hoistComponent()` factory configs for model context lookups)
  no longer accepts class names as strings. Pass the class itself (or superclass) of the model you
  wish to select for your component. `Uses` will throw if given any string other than "*", making
  the need for any updates clear.
* The `Ref` class, deprecated in v26, has now been removed. Use `createObservableRef` instead.
* `AppMenuModel` has been removed. The `AppMenuButton` is now configured via
  `AppBar.appMenuButtonProps`. As with desktop, menu items can be added with
  `AppBar.appMenuButtonProps.extraItems[]`

### ⚙️ Technical

* We have removed the experimental flags `useTransactions`, and `deltaSort` from `GridModel`. The
  former has been the default behavior for Hoist for several releases, and the latter is obsolete.

### 📚 Libraries

* @blueprintjs/core `3.36 -> 3.38`
* codemirror `5.58 -> 5.59`
* mobx `5.15 -> 6.1`
* mobx-react `6.3 -> 7.1`

[Commit Log](https://github.com/xh/hoist-react/compare/v37.2.0...v38.0.0)


## v37.2.0 - 2021-01-22

### 🎁 New Features

* New `ErrorMessage` component for standard "inline" rendering of Errors and Exceptions, with retry
  support.
* `Cube` now supports an `omitFn` to allow apps to remove unwanted, single-node children.

[Commit Log](https://github.com/xh/hoist-react/compare/v37.1.0...v37.2.0)

## v37.1.0 - 2021-01-20

### 🎁 New Features

* Columns in `ColChooser` can now be filtered by their `chooserGroup`.
* `Cube` now supports a `bucketSpecFn` config which allows dynamic bucketing and aggregation of
  rows.

### 🐞 Bug Fixes

* Fix issue where a `View` would create a root row even if there were no leaf rows.
* Fixed regression in `LeftRightChooser` not displaying description callout.

[Commit Log](https://github.com/xh/hoist-react/compare/v37.0.0...v37.1.0)

## v37.0.0 - 2020-12-15

### 🎁 New Features

* New `GroupingChooser` component provides a new interface for selecting a list of fields
  (dimensions) for grouping APIs, offering drag-and-drop reordering and persisted favorites.
  * This is intended as a complete replacement for the existing `DimensionChooser`. That component
    should be considered deprecated and will be removed in future releases.
* New props added to `TabSwitcher`:
  * `enableOverflow` shows tabs that would normally overflow their container in a drop down menu.
  * `tabWidth`, `tabMinWidth` & `tabMaxWidth` allow flexible configuration of tab sizes within the
    switcher.
* `TabModel` now supports a bindable `tooltip`, which can be used to render strings or elements
  while hovering over tabs.
* New `Placeholder` component provides a thin wrapper around `Box` with standardized, muted styling.
* New `StoreFilterField.matchMode` prop allows customizing match to `start`, `startWord`, or `any`.
* `Select` now implements enhanced typeahead filtering of options. The default filtering is now
  based on a case-insensitive match of word starts in the label. (Previously it was based on a match
  _anywhere_ in the label _or_ value.) To customize this behavior, applications should use the new
  `filterFn` prop.
* New Admin Console Monitor > Memory tab added to view snapshots of JVM memory usage. (Requires
  Hoist Core v8.7 or greater.)
* `FormModel` and `FieldModel` gain support for Focus Management.
* New `boundInput` getter on `FieldModel` to facilitate imperative access to controls, when needed.
  This getter will return the new `HoistInputModel` interface, which support basic DOM access as
  well as standard methods for `focus()`, `blur()`, and `select()`.
* New `GridModel` config `lockColumnGroups` to allow controlling whether child columns can be moved
  outside their parent group. Defaults to `true` to maintain existing behavior.

### 💥 Breaking Changes

* New `TabContainerModel` config `switcher` replaces `switcherPosition` to allow for more flexible
  configuration of the default `TabSwitcher`.
  * Use `switcher: true` to retain default behavior.
  * Use `switcher: false` to not include a TabSwitcher. (previously `switcherPosition: 'none'`)
  * Use `switcher: {...}` to provide customisation props for the `TabSwitcher`. See `TabSwitcher`
    documentation for more information.
* The `HoistInput` base class has been removed. This change marks the completion of our efforts to
  remove all internal uses of React class-based Components in Hoist. The following adjustments are
  required:
  * Application components extending `HoistInput` should use the `useHoistInputModel` hook instead.
  * Applications getting refs to `HoistInputs` should be aware that these refs now return a ref to a
    `HoistInputModel`. In order to get the DOM element associated with the component use the new
    `domEl` property of that model rather than the`HoistComponent.getDOMNode()` method.
* Hoist grids now require ag-Grid v24.1.0 or higher - update your ag-Grid dependency in your app's
  `package.json` file. ag-Grid v24.1.0
  [lists 5 breaking changes](https://www.ag-grid.com/ag-grid-changelog/), including the two called
  out below. *Note that these cautions apply only to direct use of the ag-Grid APIs* - if your app
  is using the Hoist `Grid` and `GridModel` exclusively, there should be no need to adjust code
  around columns or grid state, as the related Hoist classes have been updated to handle these
  changes.
  * AG-4291 - Reactive Columns - the state pattern for ag-grid wrapper has changed as a result of
    this change. If your app made heavy use of saving/loading grid state, please test carefully
    after upgrade.
  * AG-1959 - Aggregation - Add additional parameters to the Custom Aggregation methods. If your app
    implements custom aggregations, they might need to be updated.

### 🔒 Security

* The data package `Field` class now sanitizes all String values during parsing, using the DOMPurify
  library to defend against XSS attacks and other issues with malformed HTML or scripting content
  loaded into `Record`s and rendered by `Grid` or other data-driven components. Please contact XH if
  you find any reason to disable this protection, or observe any unintended side effects of this
  additional processing.

### 🐞 Bug Fixes

* Fix issue where grid row striping inadvertently disabled by default for non-tree grids.
* Fix issue where grid empty text cleared on autosize.

### ✨ Style

* Default `Chart` themes reworked in both light and dark modes to better match overall Hoist theme.

### ⚙️ Technical

* Note that the included Onsen fork has been replaced with the latest Onsen release. Apps should not
  need to make any changes.
* `Cube.info` is now directly observable.
* `@managed` and `markManaged` have been enhanced to allow for the cleanup of arrays of objects as
  well as objects. This matches the existing array support in `XH.safeDestroy()`.

### 📚 Libraries

* @xh/onsenui `~0.1.2` -> onsenui `~2.11.1`
* @xh/react-onsenui `~0.1.2` -> react-onsenui `~1.11.3`
* @blueprintjs/core `3.35 -> 3.36`
* @blueprintjs/datetime `3.19 -> 3.20`
* clipboard-copy `3.1 -> 4.0`
* core-js `3.6 -> 3.8`
* dompurify `added @ 2.2`
* react `16.13 -> 17.0`
* semver `added @ 7.3`

#### 📚 Required App Library Upgrades

* ag-Grid `23.x -> 24.1`

[Commit Log](https://github.com/xh/hoist-react/compare/v36.6.1...v37.0.0)

## v36.6.1 - 2020-11-06

### 🐞 Bug Fixes

* Fix issue where grid row striping would be turned off by default for non-tree grids

[Commit Log](https://github.com/xh/hoist-react/compare/v36.6.0...v36.6.1)

## v36.6.0 - 2020-10-28

### 🎁 New Features

* New `GridModel.treeStyle` config enables more distinctive styling of tree grids, with optional
  background highlighting and ledger-line style borders on group rows.
  * ⚠ By default, tree grids will now have highlighted group rows (but no group borders). Set
    `treeStyle: 'none'` on any `GridModel` instances where you do _not_ want the new default style.
* New `DashContainerModel.extraMenuItems` config supports custom app menu items in Dashboards
* An "About" item has been added to the default app menu.
* The default `TabSwitcher` now supports scrolling, and will show overflowing tabs in a drop down
  menu.

### 🐞 Bug Fixes

* Ensure that `Button`s with `active: true` set directly (outside of a `ButtonGroupInput`) get the
  correct active/pressed styling.
* Fixed regression in `Column.tooltip` function displaying escaped HTML characters.
* Fixed issue where the utility method `calcActionColWidth` was not correctly incorporating the
  padding in the returned value.

### ⚙️ Technical

* Includes technical updates to `JsonBlob` archiving. This change requires an update to `hoist-core`
  `v8.6.1` or later, and modifications to the `xh_json_blob` table. See the
  [hoist-core changelog](https://github.com/xh/hoist-core/blob/develop/CHANGELOG.md) for further
  details.

### 📚 Libraries

* @blueprintjs/core `3.33 -> 3.35`

[Commit Log](https://github.com/xh/hoist-react/compare/v36.5.0...v36.6.0)

## v36.5.0 - 2020-10-16

### 🐞 Bug Fixes

* Fix text and hover+active background colors for header tool buttons in light theme.

### ⚙️ Technical

* Install a default simple string renderer on all columns. This provides consistency in column
  rendering, and fixes some additional issues with alignment and rendering of Grid columns
  introduced by the change to flexbox-based styling in grid cells.
* Support (optional) logout action in SSO applications.

### 📚 Libraries

* @blueprintjs/core `3.31 -> 3.33`
* @blueprintjs/datetime `3.18 -> 3.19`
* @fortawesome/fontawesome-pro `5.14 -> 5.15`
* moment `2.24 -> 2.29`
* numbro `2.2 -> 2.3`

[Commit Log](https://github.com/xh/hoist-react/compare/v36.4.0...v36.5.0)

## v36.4.0 - 2020-10-09

### 🎁 New Features

* `TabContainerModel` supports dynamically adding and removing tabs via new public methods.
* `Select` supports a new `menuWidth` prop to control the width of the dropdown.

### 🐞 Bug Fixes

* Fixed v36.3.0 regression re. horizontal alignment of Grid columns.

[Commit Log](https://github.com/xh/hoist-react/compare/v36.3.0...v36.4.0)

## v36.3.0 - 2020-10-07

### 💥 Breaking Changes

* The following CSS variables are no longer in use:
  + `--xh-grid-line-height`
  + `--xh-grid-line-height-px`
  + `--xh-grid-large-line-height`
  + `--xh-grid-large-line-height-px`
  + `--xh-grid-compact-line-height`
  + `--xh-grid-compact-line-height-px`
  + `--xh-grid-tiny-line-height`
  + `--xh-grid-tiny-line-height-px`

### ⚙️ Technical

* We have improved and simplified the vertical centering of content within Grid cells using
  flexbox-based styling, rather than the CSS variables above.

### 🎁 New Features

* `Select` now supports `hideSelectedOptions` and `closeMenuOnSelect` props.
* `XH.message()` and its variants (`XH.prompt(), XH.confirm(), XH.alert()`) all support an optional
  new config `messageKey`. This key can be used by applications to prevent popping up the same
  dialog repeatedly. Hoist will only show the last message posted for any given key.
* Misc. Improvements to organization of admin client tabs.

### 🐞 Bug Fixes

* Fixed issue with sporadic failures reading grid state using `legacyStateKey`.
* Fixed regression to the display of `autoFocus` buttons; focus rectangle restored.

[Commit Log](https://github.com/xh/hoist-react/compare/v36.2.1...v36.3.0)

## v36.2.1 - 2020-10-01

### 🐞 Bug Fixes

* Fixed issue in `LocalDate.previousWeekday()` which did not correctly handle Sunday dates.
* Fixed regression in `Grid` column header rendering for non-string headerNames.

[Commit Log](https://github.com/xh/hoist-react/compare/v36.2.0...v36.2.1)

## v36.2.0 - 2020-09-25

### 💥 Breaking Changes

* New `GridModel` config `colChooserModel` replaces `enableColChooser` to allow for more flexible
  configuration of the grid `colChooser`
  * Use `colChooserModel: true` to retain default behavior.
  * See documentation on `GridModel.ColChooserModelConfig` for more information.
* The `Grid` `hideHeaders` prop has been converted to a field on `AgGridModel` and `GridModel`. All
  grid options of this type are now on the model hierarchy, allowing consistent application code and
  developer discovery.

### 🎁 New Features

* Provides new `CustomProvider` for applications that want to use the Persistence API, but need to
  provide their own storage implementation.
* Added `restoreDefaults` action to default context menu for `GridModel`.
* Added `restoreDefaultsWarning` config to `GridModel`.
* `FormModel` has a new convenience method `setValues` for putting data into one or more fields in
  the form.
* Admin Preference and Config panels now support bulk regrouping actions.

### 🐞 Bug Fixes

* Fixed an error in implementation of `@managed` preventing proper cleanup of resources.
* Fixed a regression introduced in v36.1.0 in `FilterChooser`: Restore support for `disabled` prop.

[Commit Log](https://github.com/xh/hoist-react/compare/v36.1.0...v36.2.0)

## v36.1.0 - 2020-09-22

⚠ NOTE - apps should update to `hoist-core >= 8.3.0` when taking this hoist-react update. This is
required to support both the new `JsonBlobService` and updates to the Admin Activity and Client
Error tracking tabs described below.

### 🎁 New Features

* Added new `JsonBlobService` for saving and updating named chunks of arbitrary JSON data.
* `GridModelPersistOptions` now supports a `legacyStateKey` property. This key will identify the
  pre-v35 location for grid state, and can be used by applications to provide a more flexible
  migration of user grid state after an upgrade to Hoist v35.0.0 or greater. The value of this
  property will continue to default to 'key', preserving the existing upgrade behavior of the
  initial v35 release.
* The Admin Config and Pref diff tools now support pasting in a config for comparison instead of
  loading one from a remote server (useful for deployments where the remote config cannot be
  accessed via an XHR call).
* The `ClipboardButton.getCopyText` prop now supports async functions.
* The `Select` input supports a new `leftIcon` prop.
* `RestGrid` now supports bulk delete when multiple rows are selected.
* `RestGrid`'s `actionWarning` messages may now be specified as functions.

### 🐞 Bug Fixes

* Fixed several cases where `selectOnFocus` prop on `Select` was not working.
* `FilterChooser` auto-suggest values sourced from the *unfiltered* records on `sourceStore`.
* `RestForm` editors will now source their default label from the corresponding `Field.displayName`
  property. Previously an undocumented `label` config could be provided with each editor object -
  this has been removed.
* Improved time zone handling in the Admin Console "Activity Tracking" and "Client Errors" tabs.
  * Users will now see consistent bucketing of activity into an "App Day" that corresponds to the
    LocalDate when the event occurred in the application's timezone.
  * This day will be reported consistently regardless of the time zones of the local browser or
    deployment server.
* Resetting Grid columns to their default state (e.g. via the Column Chooser) retains enhancements
  applied from matching Store fields.
* Desktop `DateInput` now handles out-of-bounds dates without throwing exception during rendering.
* Dragging a grid column with an element-based header no longer displays `[object Object]` in the
  draggable placeholder.

### 📚 Libraries

* codemirror `5.57 -> 5.58`

[Commit Log](https://github.com/xh/hoist-react/compare/v36.0.0...v36.1.0)

## v36.0.0 - 2020-09-04

### 🎁 New Features

#### Data Filtering

We have enhanced support for filtering data in Hoist Grids, Stores, and Cubes with an upgraded
`Filter` API and a new `FilterChooser` component. This bundle of enhancements includes:

* A new `@xh/hoist/data/filter` package to support the creation of composable filters, including the
  following new classes:
  * `FieldFilter` - filters by comparing the value of a given field to one or more given candidate
    values using one of several supported operators.
  * `FunctionFilter` - filters via a custom function specified by the developer.
  * `CompoundFilter` - combines multiple filters (including other nested CompoundFilters) via an AND
    or OR operator.
* A new `FilterChooser` UI component that integrates tightly with these data package classes to
  provide a user and developer friendly autocomplete-enabled UI for filtering data based on
  dimensions (e.g. trader = jdoe, assetClass != Equities), metrics (e.g. P&L > 1m), or any
  combination thereof.
* Updates to `Store`, `StoreFilterField`, and `cube/Query` to use the new Filter API.
* A new `setFilter()` convenience method to `Grid` and `DataView`.

To get the most out of the new Filtering capabilities, developers are encouraged to add or expand
the configs for any relevant `Store.fields` to include both their `type` and a `displayName`. Many
applications might not have Field configs specified at all for their Stores, instead relying on
Store's ability to infer its Fields from Grid Column definitions.

We are looking to gradually invert this relationship, so that core information about an app's
business objects and their properties is configured once at the `data/Field` level and then made
available to related APIs and components such as grids, filters, and forms. See note in New Features
below regarding related updates to `GridModel.columns` config processing.

#### Grid

* Added new `GridModel.setColumnVisible()` method, along with `showColumn()` and `hideColumn()`
  convenience methods. Can replace calls to `applyColumnStateChanges()` when all you need to do is
  show or hide a single column.
* Elided Grid column headers now show the full `headerName` value in a tooltip.
* Grid column definitions now accept a new `displayName` config as the recommended entry point for
  defining a friendly user-facing label for a Column.
  * If the GridModel's Store has configured a `displayName` for the linked data field, the column
    will default to use that (if not otherwise specified).
  * If specified or sourced from a Field, `displayName` will be used as the default value for the
    pre-existing `headerName` and `chooserName` configs.
* Grid columns backed by a Store Field of type `number` or `int` will be right-aligned by default.
* Added new `GridModel.showGroupRowCounts` config to allow easy hiding of group row member counts
  within each full-width group row. Default is `true`, maintaining current behavior of showing the
  counts for each group.

#### Other

* Added new `AppSpec.showBrowserContextMenu` config to control whether the browser's default context
  menu will be shown if no app-specific context menu (e.g. from a grid) would be triggered.
  * ⚠ Note this new config defaults to `false`, meaning the browser context menu will *not* be
    available. Developers should set to true for apps that expect/depend on the built-in menu.
* `LocalDate` has gained several new static factories: `tomorrow()`, `yesterday()`,
  `[start/end]OfMonth()`, and `[start/end]OfYear()`.
* A new `@computeOnce` decorator allows for lazy computation and caching of the results of decorated
  class methods or getters. Used in `LocalDate` and intended for similar immutable, long-lived
  objects that can benefit from such caching.
* `CodeInput` and `JsonInput` get new `enableSearch` and `showToolbar` props. Enabling search
  provides an simple inline find feature for searching the input's contents.
* The Admin console's Monitor Status tab displays more clearly when there are no active monitors.


### 💥 Breaking Changes

* Renamed the `data/Field.label` property to `displayName`.
* Changed the `DimensionChooserModel.dimensions` config to require objects of the form `{name,
  displayName, isLeafDimension}` when provided as an `Object[]`.
  * Previously these objects were expected to be of the form `{value, label, isLeaf}`.
  * Note however that this same config can now be passed the `dimensions` directly from a configured
    `Cube` instead, which is the recommended approach and should DRY up dimension definitions for
    typical use cases.
* Changes required due to the new filter API:
  * The classes `StoreFilter` and `ValueFilter` have been removed and replaced by `FunctionFilter`
    and `FieldFilter`, respectively. In most cases apps will need to make minimal or no changes.
  * The `filters/setFilters` property on `Query` has been changed to `filter/setFilter`. In most
    case apps should not need to change anything other than the name of this property - the new
    property will continue to support array representations of multiple filters.
  * `Store` has gained a new property `filterIncludesChildren` to replace the functionality
    previously provided by `StoreFilter.includesChildren`.
  * `StoreFilterField.filterOptions` has been removed. Set `filterIncludesChildren` directly on the
    store instead.

### ✨ Style

* CSS variables for "intents" - most commonly used on buttons - have been reworked to use HSL color
  values and support several standard variations of lightness and transparency.
  * Developers are encouraged to customize intents by setting the individual HSL vars provided for
    each intent (e.g. `--intent-primary-h` to adjust the primary hue) and/or the different levels of
    lightness (e.g. `--intent-primary-l3` to adjust the default lightness).
  * ⚠ Uses of the prior intent var overrides such as `--intent-primary` will no longer work. It is
    possible to set directly via `--xh-intent-primary`, but components such as buttons will still
    use the default intent shades for variations such as hover and pressed states. Again, review and
    customize the HSL vars if required.
* Desktop `Button` styles and classes have been rationalized and reworked to allow for more
  consistent and direct styling of buttons in all their many permutations (standard/minimal/outlined
  styles * default/hovered/pressed/disabled states * light/dark themes).
  * Customized intent colors will now also be applied to outlined and minimal buttons.
  * Dedicated classes are now applied to desktop buttons based on their style and state. Developers
    can key off of these classes directly if required.

### 🐞 Bug Fixes

* Fixed `Column.tooltipElement` so that it can work if a `headerTooltip` is also specified on the
  same column.
* Fixed issue where certain values (e.g. `%`) would break in `Column.tooltipElement`.
* Fixed issue where newly loaded records in `Store` were not being frozen as promised by the API.

### 📚 Libraries

* @blueprintjs/core `3.30 -> 3.31`
* codemirror `5.56 -> 5.57`
* http-status-codes `1.4 -> 2.1`
* mobx-react `6.2 -> 6.3`
* store2 `2.11 -> 2.12`

[Commit Log](https://github.com/xh/hoist-react/compare/v35.2.1...v36.0.0)


## v35.2.1 - 2020-07-31

### 🐞 Bug Fixes

* A Grid's docked summary row is now properly cleared when its bound Store is cleared.
* Additional SVG paths added to `requiredBlueprintIcons.js` to bring back calendar scroll icons on
  the DatePicker component.
* Colors specified via the `--xh-intent-` CSS vars have been removed from minimal / outlined desktop
  `Button` components because of incompatibility with `ButtonGroupInput` component. Fix to address
  issue forthcoming. (This reverts the change made in 35.2.0 below.)

[Commit Log](https://github.com/xh/hoist-react/compare/v35.2.0...v35.2.1)


## v35.2.0 - 2020-07-21

### 🎁 New Features

* `TabContainerModel` now supports a `persistWith` config to persist the active tab.
* `TabContainerModel` now supports a `emptyText` config to display when TabContainer gets rendered
  with no children.

### ⚙️ Technical

* Supports smaller bundle sizes via a greatly reduced set of BlueprintJS icons. (Requires apps to be
  built with `@xh/hoist-dev-utils` v5.2 or greater to take advantage of this optimization.)

### 🐞 Bug Fixes

* Colors specified via the `--xh-intent-` CSS vars are now applied to minimal / outlined desktop
  `Button` components. Previously they fell through to use default Blueprint colors in these modes.
* Code input correctly handles dynamically toggling readonly/disabled state.

### 📚 Libraries

* @fortawesome/fontawesome-pro `5.13 -> 5.14`
* codemirror `5.55 -> 5.56`

[Commit Log](https://github.com/xh/hoist-react/compare/v35.1.1...v35.2.0)


## v35.1.1 - 2020-07-17

### 📚 Libraries

* @blueprintjs/core `3.29 -> 3.30`

[Commit Log](https://github.com/xh/hoist-react/compare/v35.1.0...v35.1.1)


## v35.1.0 - 2020-07-16

### 🎁 New Features

* Extend existing environment diff tool to preferences. Now, both configs and preferences may be
  diffed across servers. This feature will require an update of hoist-core to a version 8.1.0 or
  greater.
* `ExportOptions.columns` provided to `GridModel` can now be specified as a function, allowing for
  full control of columns to export, including their sort order.

### 🐞 Bug Fixes

* `GridModel`s export feature was previously excluding summary rows. These are now included.
* Fixed problems with coloring and shading algorithm in `TreeMap`.
* Fixed problems with sort order of exports in `GridModel`.
* Ensure that preferences are written to server, even if set right before navigating away from page.
* Prevent situation where a spurious exception can be sent to server when application is unloaded
  while waiting on a fetch request.

[Commit Log](https://github.com/xh/hoist-react/compare/v35.0.1...v35.1.0)


## v35.0.1 - 2020-07-02

### 🐞 Bug Fixes

* Column headers no longer allocate space for a sort arrow icon when the column has an active
  `GridSorter` in the special state of `sort: null`.
* Grid auto-sizing better accounts for margins on sort arrow icons.

[Commit Log](https://github.com/xh/hoist-react/compare/v35.0.0...v35.0.1)


## v35.0.0 - 2020-06-29

### ⚖️ Licensing Change

As of this release, Hoist is [now licensed](LICENSE.md) under the popular and permissive
[Apache 2.0 open source license](https://www.apache.org/licenses/LICENSE-2.0). Previously, Hoist was
"source available" via our public GitHub repository but still covered by a proprietary license.

We are making this change to align Hoist's licensing with our ongoing commitment to openness,
transparency and ease-of-use, and to clarify and emphasize the suitability of Hoist for use within a
wide variety of enterprise software projects. For any questions regarding this change, please
[contact us](https://xh.io/contact/).

### 🎁 New Features

* Added a new Persistence API to provide a more flexible yet consistent approach to saving state for
  Components, Models, and Services to different persistent locations such as Hoist Preferences,
  browser local storage, and Hoist Dashboard views.
  * The primary entry points for this API are the new `@PersistSupport` and `@persist` annotations.
    `@persist` can be added to any observable property on a `@PersistSupport` to make it
    automatically synchronize with a `PersistenceProvider`. Both `HoistModel` and `HoistService` are
    decorated with `@PersistSupport`.
  * This is designed to replace any app-specific code previously added to synchronize fields and
    their values to Preferences via ad-hoc initializers and reactions.
  * This same API is now used to handle state persistence for `GridStateModel`, `PanelModel`,
    `DimensionChooserModel`, and `DashContainerModel` - configurable via the new `persistWith`
    option on those classes.
* `FetchService` now installs a default timeout of 30 seconds for all requests. This can be disabled
  by setting timeout to `null`. Fetch Timeout Exceptions have also been improved to include the same
  information as other standard exceptions thrown by this service.
  * 💥 Apps that were relying on the lack of a built-in timeout for long-running requests should
    ensure they configure such calls with a longer or null timeout.
* `Store` gets new `clearFilter()` and `recordIsFiltered()` helper functions.
* The Admin console's Activity Tracking tab has been significantly upgraded to allow admins to
  better analyze both built-in and custom tracking data generated by their application. Its sibling
  Client Errors tab has also been updated with a docked detail panel.
* `CodeInput` gets new `showCopyButton` prop - set to true to provide an inline action button to
  copy the editor contents to the clipboard.
* Hoist config `xhEnableMonitoring` can be used to enable/disable the Admin monitor tab and its
  associated server-side jobs

### 💥 Breaking Changes

* Applications should update to `hoist-core` v8.0.1 or above, required to support the upgraded Admin
  Activity Tracking tab. Contact XH for assistance with this update.
* The option `PanelModel.prefName` has been removed in favor of `persistWith`. Existing user state
  will be transferred to the new format, assuming a `PersistenceProvider` of type 'pref' referring
  to the same preference is used (e.g. `persistWith: {prefKey: 'my-panel-model-prefName'}`.
* The option `GridModel.stateModel` has been removed in favor of `persistWith`. Existing user state
  will be transferred to the new format, assuming a `PersistenceProvider` of type 'localStorage'
  referring to the same key is used (e.g. `persistWith: {localStorageKey: 'my-grid-state-id'}`.
  * Use the new `GridModel.persistOptions` config for finer control over what grid state is
    persisted (replacement for stateModel configs to disable persistence of column
    state/sorting/grouping).
* The options `DimensionChooserModel.preference` and `DimensionChooserModel.historyPreference` have
  been removed in favor of `persistWith`.
* `AppSpec.idleDetectionEnabled` has been removed. App-specific Idle detection is now enabled via
  the new `xhIdleConfig` config. The old `xhIdleTimeoutMins` has also been deprecated.
* `AppSpec.idleDialogClass` has been renamed `AppSpec.idlePanel`. If specified, it should be a
  full-screen component.
* `PinPad` and `PinPadModel` have been moved to `@xh/hoist/cmp/pinpad`, and is now available for use
  with both standard and mobile toolkits.
* Third-party dependencies updated to properly reflect application-level licensing requirements.
  Applications must now import and provide their licensed version of ag-Grid, and Highcharts to
  Hoist. See file `Bootstrap.js` in Toolbox for an example.

### 🐞 Bug Fixes

* Sorting special columns generated by custom ag-Grid configurations (e.g. auto-group columns) no
  longer throws with an error.
* The `deepFreeze()` util - used to freeze data in `Record` instances - now only attempts to freeze
  a whitelist of object types that are known to be safely freezable. Custom application classes and
  other potentially-problematic objects (such as `moment` instances) are no longer frozen when
  loaded into `Record` fields.

### 📚 Libraries

Note that certain licensed third-party dependencies have been removed as direct dependencies of this
project, as per note in Breaking Changes above.

* @xh/hoist-dev-utils `4.x -> 5.x` - apps should also update to the latest 5.x release of dev-utils.
  Although license and dependency changes triggered a new major version of this dev dependency, no
  application-level changes should be required.
* @blueprintjs/core `3.28 -> 3.29`
* codemirror `5.54 -> 5.55`
* react-select `3.0 -> 3.1`

### 📚 Optional Libraries

* ag-Grid `23.0.2` > `23.2.0` (See Toolbox app for example on this upgrade)
* Highcharts `8.0.4 -> 8.1.1`

[Commit Log](https://github.com/xh/hoist-react/compare/v34.0.0...v35.0.0)


## v34.0.0 - 2020-05-26

### 🎁 New Features

* Hoist's enhanced autosizing is now enabled on all grids by default. See `GridModel` and
  `GridAutosizeService` for more details.
* New flags `XH.isPhone`, `XH.isTablet`, and `XH.isDesktop` available for device-specific switching.
  Corresponding `.xh-phone`, `.xh-tablet`, and `.xh-desktop` CSS classes are added to the document
  `body`. These flags and classes are set based on the detected device, as per its user-agent.
  * One of the two higher-level CSS classes `.xh-standard` or `.xh-mobile` will also be applied
    based on an app's use of the primary (desktop-centric) components vs mobile components - as
    declared by its `AppSpec.isMobileApp` - regardless of the detected device.
  * These changes provide more natural support for use cases such as apps that are built with
    standard components yet target/support tablet users.
* New method `Record.get()` provides an alternative API for checked data access.
* The mobile `Select` component supports the `enableFilter` and `enableCreate` props.
* `DashContainerModel` supports new `layoutLocked`, `contentLocked` and `renameLocked` modes.
* `DimensionChooser` now has the ability to persist its value and history separately.
* Enhance Hoist Admin's Activity Tracking tab.
* Enhance Hoist Admin's Client Error tab.

### 💥 Breaking Changes

* `emptyFlexCol` has been removed from the Hoist API and should simply be removed from all client
  applications. Improvements to agGrid's default rendering of empty space have made it obsolete.
* `isMobile` property on `XH` and `AppSpec` has been renamed to `isMobileApp`. All apps will need to
  update their (required) use of this flag in the app specifications within their
  `/client-app/src/apps` directory.
* The `xh-desktop` class should no longer be used to indicate a non-mobile toolkit based app. For
  this purpose, use `xh-standard` instead.

### 🐞 Bug Fixes

* Fix to Average Aggregators when used with hierarchical data.
* Fixes to Context Menu handling on `Panel` to allow better handling of `[]` and `null`.

### 📚 Libraries

* @blueprintjs/core `3.26 -> 3.28`
* @blueprintjs/datetime `3.16 -> 3.18`
* codemirror `5.53 -> 5.54`
* react-transition-group `4.3 -> 4.4`

[Commit Log](https://github.com/xh/hoist-react/compare/v33.3.0...v34.0.0)


## v33.3.0 - 2020-05-08

### ⚙️ Technical

* Additional updates to experimental autosize feature: standardization of naming, better masking
  control, and API fixes. Added new property `autosizeOptions` on `GridModel` and main entry point
  is now named `GridModel.autosizeAsync()`.

### 🐞 Bug Fixes

* `Column.hideable` will now be respected by ag-grid column drag and drop
  [#1900](https://github.com/xh/hoist-react/issues/1900)
* Fixed an issue where dragging a column would cause it to be sorted unintentionally.

[Commit Log](https://github.com/xh/hoist-react/compare/v33.2.0...v33.3.0)


## v33.2.0 - 2020-05-07

### 🎁 New Features

* Virtual column rendering has been disabled by default, as it offered a minimal performance benefit
  for most grids while compromising autosizing. See new `GridModel.useVirtualColumns` config, which
  can be set to `true` to re-enable this behavior if required.
* Any `GridModel` can now be reset to its code-prescribed defaults via the column chooser reset
  button. Previously, resetting to defaults was only possible for grids that persisted their state
  with a `GridModel.stateModel` config.

### 🐞 Bug Fixes

* Fixed several issues with new grid auto-sizing feature.
* Fixed issues with and generally improved expand/collapse column alignment in tree grids.
  * 💥 Note that this improvement introduced a minor breaking change for apps that have customized
    tree indentation via the removed `--grid-tree-indent-px` CSS var. Use `--grid-tree-indent`
    instead. Note the new var is specified in em units to scale well across grid sizing modes.

### ⚙️ Technical

* Note that the included version of Onsen has been replaced with a fork that includes updates for
  react 16.13. Apps should not need to make any changes.

### 📚 Libraries

* react `~16.8 -> ~16.13`
* onsenui `~16.8` -> @xh/onsenui `~16.13`
* react-onsenui `~16.8` -> @xh/react-onsenui `~16.13`

[Commit Log](https://github.com/xh/hoist-react/compare/v33.1.0...33.2.0)


## v33.1.0 - 2020-05-05

### 🎁 New Features

* Added smart auto-resizing of columns in `GridModel` Unlike ag-Grid's native auto-resizing support,
  Hoist's auto-resizing will also take into account collapsed rows, off-screen cells that are not
  currently rendered in the DOM, and summary rows. See the new `GridAutosizeService` for details.
  * This feature is currently marked as 'experimental' and must be enabled by passing a special
    config to the `GridModel` constructor of the form `experimental: {useHoistAutosize: true}`. In
    future versions of Hoist, we expect to make it the default behavior.
* `GridModel.autoSizeColumns()` has been renamed `GridModel.autosizeColumns()`, with lowercase 's'.
  Similarly, the `autoSizeColumns` context menu token has been renamed `autosizeColumns`.

### 🐞 Bug Fixes

* Fixed a regression with `StoreFilterField` introduced in v33.0.1.

[Commit Log](https://github.com/xh/hoist-react/compare/v33.0.2...33.1.0)


## v33.0.2 - 2020-05-01

### 🎁 New Features

* Add Hoist Cube Aggregators: `AverageAggregator` and `AverageStrictAggregator`
* `ColAutosizeButton` has been added to desktop and mobile

### 🐞 Bug Fixes

* Fixed mobile menus to constrain to the bottom of the viewport, scrolling if necessary.
  [#1862](https://github.com/xh/hoist-react/issues/1862)
* Tightened up mobile tree grid, fixed issues in mobile column chooser.
* Fixed a bug with reloading hierarchical data in `Store`.
  [#1871](https://github.com/xh/hoist-react/issues/1871)

[Commit Log](https://github.com/xh/hoist-react/compare/v33.0.1...33.0.2)


## v33.0.1 - 2020-04-29

### 🎁 New Features

* `StoreFieldField` supports dot-separated field names in a bound `GridModel`, meaning it will now
  match on columns with fields such as `address.city`.

* `Toolbar.enableOverflowMenu` now defaults to `false`. This was determined safer and more
  appropriate due to issues with the underlying Blueprint implementation, and the need to configure
  it carefully.

### 🐞 Bug Fixes

* Fixed an important bug with state management in `StoreFilterField`. See
  https://github.com/xh/hoist-react/issues/1854

* Fixed the default sort order for grids. ABS DESC should be first when present.

### 📚 Libraries

* @blueprintjs/core `3.25 -> 3.26`
* codemirror `5.52 -> 5.53`

[Commit Log](https://github.com/xh/hoist-react/compare/v33.0.0...v33.0.1)

## v33.0.0 - 2020-04-22

### 🎁 New Features

* The object returned by the `data` property on `Record` now includes the record `id`. This will
  allow for convenient access of the id with the other field values on the record.
* The `Timer` class has been enhanced and further standardized with its Hoist Core counterpart:
  * Both the `interval` and `timeout` arguments may be specified as functions, or config keys
    allowing for dynamic lookup and reconfiguration.
  * Added `intervalUnits` and `timeoutUnits` arguments.
  * `delay` can now be specified as a boolean for greater convenience.

### 💥 Breaking Changes

* We have consolidated the import location for several packages, removing unintended nested index
  files and 'sub-packages'. In particular, the following locations now provide a single index file
  for import for all of their public contents: `@xh/hoist/core`, `@xh/hoist/data`,
  `@xh/hoist/cmp/grid`, and `@xh/hoist/desktop/cmp/grid`. Applications may need to update import
  statements that referred to index files nested within these directories.
* Removed the unnecessary and confusing `values` getter on `BaseFieldModel`. This getter was not
  intended for public use and was intended for the framework's internal implementation only.
* `ColumnGroup.align` has been renamed to `ColumnGroup.headerAlign`. This avoids confusion with the
  `Column` API, where `align` refers to the alignment of cell contents within the column.

### 🐞 Bug Fixes

* Exceptions will no longer overwrite the currently shown exception in the exception dialog if the
  currently shown exception requires reloading the application.
  [#1834](https://github.com/xh/hoist-react/issues/1834)

### ⚙️ Technical

* Note that the Mobx React bindings have been updated to 6.2, and we have enabled the recommended
  "observer batching" feature as per
  [the mobx-react docs](https://github.com/mobxjs/mobx-react-lite/#observer-batching).

### 📚 Libraries

* @blueprintjs/core `3.24 -> 3.25`
* @blueprintjs/datetime `3.15 -> 3.16`
* mobx-react `6.1 -> 6.2`

[Commit Log](https://github.com/xh/hoist-react/compare/v32.0.4...v33.0.0)

## v32.0.5 - 2020-07-14

### 🐞 Bug Fixes

* Fixes a regression in which grid exports were no longer sorting rows properly.

[Commit Log](https://github.com/xh/hoist-react/compare/v32.0.4...v32.0.5)

## v32.0.4 - 2020-04-09

### 🐞 Bug Fixes

* Fixes a regression with the alignment of `ColumnGroup` headers.
* Fixes a bug with 'Copy Cell' context menu item for certain columns displaying the Record ID.
* Quiets console logging of 'routine' exceptions to 'debug' instead of 'log'.

[Commit Log](https://github.com/xh/hoist-react/compare/v32.0.3...v32.0.4)

## v32.0.3 - 2020-04-06

### 🐞 Bug Fixes

* Suppresses a console warning from ag-Grid for `GridModel`s that do not specify an `emptyText`.

[Commit Log](https://github.com/xh/hoist-react/compare/v32.0.2...v32.0.3)

## v32.0.2 - 2020-04-03

⚠ Note that this release includes a *new major version of ag-Grid*. Please consult the
[ag-Grid Changelog](https://www.ag-grid.com/ag-grid-changelog/) for versions 22-23 to review
possible breaking changes to any direct/custom use of ag-Grid APIs and props within applications.

### 🎁 New Features

* GridModel `groupSortFn` now accepts `null` to turn off sorting of group rows.
* `DockViewModel` now supports optional `width`, `height` and `collapsedWidth` configs.
* The `appMenuButton.extraItems` prop now accepts `MenuItem` configs (as before) but also React
  elements and the special string token '-' (shortcut to render a `MenuDivider`).
* Grid column `flex` param will now accept numbers, with available space divided between flex
  columns in proportion to their `flex` value.
* `Column` now supports a `sortingOrder` config to allow control of the sorting options that will be
  cycled through when the user clicks on the header.
* `PanelModel` now supports setting a `refreshMode` to control how collapsed panels respond to
  refresh requests.

### 💥 Breaking Changes

* The internal DOM structure of desktop `Panel` has changed to always include an inner frame with
  class `.xh-panel__content`. You may need to update styling that targets the inner structure of
  `Panel` via `.xh-panel`.
* The hooks `useOnResize()` and `useOnVisibleChange()` no longer take a `ref` argument. Use
  `composeRefs` to combine the ref that they return with any ref you wish to compose them with.
* The callback for `useOnResize()` will now receive an object representing the locations and
  dimensions of the element's content box. (Previously it incorrectly received an array of
  `ResizeObserver` entries that had to be de-referenced)
* `PanelModel.collapsedRenderMode` has been renamed to `PanelModel.renderMode`, to be more
  consistent with other Hoist APIs such as `TabContainer`, `DashContainer`, and `DockContainer`.


### 🐞 Bug Fixes

* Checkboxes in grid rows in Tiny sizing mode have been styled to fit correctly within the row.
* `GridStateModel` no longer saves/restores the width of non-resizable columns.
  [#1718](https://github.com/xh/hoist-react/issues/1718)
* Fixed an issue with the hooks useOnResize and useOnVisibleChange. In certain conditions these
  hooks would not be called. [#1808](https://github.com/xh/hoist-react/issues/1808)
* Inputs that accept a rightElement prop will now properly display an Icon passed as that element.
  [#1803](https://github.com/xh/hoist-react/issues/1803)

### ⚙️ Technical

* Flex columns now use the built-in ag-Grid flex functionality.

### 📚 Libraries

* ag-grid-community `removed @ 21.2`
* ag-grid-enterprise `21.2` replaced with @ag-grid-enterprise/all-modules `23.0`
* ag-grid-react `21.2` replaced with @ag-grid-community/react `23.0`
* @fortawesome/* `5.12 -> 5.13`
* codemirror `5.51 -> 5.52`
* filesize `6.0 -> 6.1`
* numbro `2.1 -> 2.2`
* react-beautiful-dnd `12.0 -> 13.0`
* store2 `2.10 -> 2.11`
* compose-react-refs `NEW 1.0.4`

[Commit Log](https://github.com/xh/hoist-react/compare/v31.0.0...v32.0.2)

## v31.0.0 - 2020-03-16

### 🎁 New Features

* The mobile `Navigator` / `NavigatorModel` API has been improved and made consistent with other
  Hoist content container APIs such as `TabContainer`, `DashContainer`, and `DockContainer`.
  * `NavigatorModel` and `PageModel` now support setting a `RenderMode` and `RefreshMode` to control
    how inactive pages are mounted/unmounted and how they respond to refresh requests.
  * `Navigator` pages are no longer required to to return `Page` components - they can now return
    any suitable component.
* `DockContainerModel` and `DockViewModel` also now support `refreshMode` and `renderMode` configs.
* `Column` now auto-sizes when double-clicking / double-tapping its header.
* `Toolbar` will now collapse overflowing items into a drop down menu. (Supported for horizontal
  toolbars only at this time.)
* Added new `xhEnableLogViewer` config (default `true`) to enable or disable the Admin Log Viewer.

#### 🎨 Icons

* Added `Icon.icon()` factory method as a new common entry point for creating new FontAwesome based
  icons in Hoist. It should typically be used instead of using the `FontAwesomeIcon` component
  directly.
* Also added a new `Icon.fileIcon()` factory. This method take a filename and returns an appropriate
  icon based on its extension.
* All Icon factories can now accept an `asHtml` parameter, as an alternative to calling the helper
  function `convertIconToSVG()` on the element. Use this to render icons as raw html where needed
  (e.g. grid renderers).
* Icons rendered as html will now preserve their styling, tooltips, and size.

### 💥 Breaking Changes

* The application's primary `HoistApplicationModel` is now instantiated and installed as
  `XH.appModel` earlier within the application initialization sequence, with construction happening
  prior to the init of the XH identity, config, and preference services.
  * This allows for a new `preAuthInitAsync()` lifecycle method to be called on the model before
    auth has completed, but could be a breaking change for appModel code that relied on these
    services for field initialization or in its constructor.
  * Such code should be moved to the core `initAsync()` method instead, which continues to be called
    after all XH-level services are initialized and ready.
* Mobile apps may need to adjust to the following updates to `NavigatorModel` and related APIs:
  * `NavigatorModel`'s `routes` constructor parameter has been renamed `pages`.
  * `NavigatorModel`'s observable `pages[]` has been renamed `stack[]`.
  * `NavigatorPageModel` has been renamed `PageModel`. Apps do not usually create `PageModels`
    directly, so this change is unlikely to require code updates.
  * `Page` has been removed from the mobile toolkit. Components that previously returned a `Page`
    for inclusion in a `Navigator` or `TabContainer` can now return any component. It is recommended
    you replace `Page` with `Panel` where appropriate.
* Icon enhancements described above removed the following public methods:
  * The `fontAwesomeIcon()` factory function (used to render icons not already enumerated by Hoist)
    has been replaced by the improved `Icon.icon()` factory - e.g. `fontAwesomeIcon({icon: ['far',
    'alicorn']}) -> Icon.icon({iconName: 'alicorn'})`.
  * The `convertIconToSvg()` utility method has been replaced by the new `asHtml` parameter on icon
    factory functions. If you need to convert an existing icon element, use `convertIconToHtml()`.
* `Toolbar` items should be provided as direct children. Wrapping Toolbar items in container
  components can result in unexpected item overflow.

### 🐞 Bug Fixes

* The `fmtDate()` utility now properly accepts, parses, and formats a string value input as
  documented.
* Mobile `PinPad` input responsiveness improved on certain browsers to avoid lag.

### ⚙️ Technical

* New lifecycle methods `preAuthInitAsync()` and `logoutAsync()` added to the `HoistAppModel`
  decorator (aka the primary `XH.appModel`).

[Commit Log](https://github.com/xh/hoist-react/compare/v30.1.0...v31.0.0)

## v30.1.0 - 2020-03-04

### 🐞 Bug Fixes

* Ensure `WebSocketService.connected` remains false until `channelKey` assigned and received from
  server.
* When empty, `DashContainer` now displays a user-friendly prompt to add an initial view.

### ⚙️ Technical

* Form validation enhanced to improve handling of asynchronous validation. Individual rules and
  constraints are now re-evaluated in parallel, allowing for improved asynchronous validation.
* `Select` will now default to selecting contents on focus if in filter or creatable mode.

[Commit Log](https://github.com/xh/hoist-react/compare/v30.0.0...30.1.0)

## v30.0.0 - 2020-02-29

### 🎁 New Features

* `GridModel` and `DataViewModel` now support `groupRowHeight`, `groupRowRenderer` and
  `groupRowElementRenderer` configs. Grouping is new in general to `DataViewModel`, which now takes
  a `groupBy` config.
  * `DataViewModel` allows for settable and multiple groupings and sorters.
  * `DataViewModel` also now supports additional configs from the underlying `GridModel` that make
    sense in a `DataView` context, such as `showHover` and `rowBorders`.
* `TabContainerModel` now accepts a `track` property (default false) for easily tracking tab views
  via Hoist's built-in activity tracking.
* The browser document title is now set to match `AppSpec.clientAppName` - helpful for projects with
  multiple javascript client apps.
* `StoreFilterField` accepts all other config options from `TextInput` (e.g. `disabled`).
* Clicking on a summary row in `Grid` now clears its record selection.
* The `@LoadSupport` decorator now provides an additional observable property `lastException`. The
  decorator also now logs load execution times and failures to `console.debug` automatically.
* Support for mobile `Panel.scrollable` prop made more robust with re-implementation of inner
  content element. Note this change included a tweak to some CSS class names for mobile `Panel`
  internals that could require adjustments if directly targeted by app stylesheets.
* Added new `useOnVisibleChange` hook.
* Columns now support a `headerAlign` config to allow headers to be aligned differently from column
  contents.

### 💥 Breaking Changes

* `Toolbar` items must be provided as direct children. Wrapping Toolbar items in container
  components can result in unexpected item overflow.
* `DataView.rowCls` prop removed, replaced by new `DataViewModel.rowClassFn` config for more
  flexibility and better symmetry with `GridModel`.
* `DataViewModel.itemRenderer` renamed to `DataViewModel.elementRenderer`
* `DataView` styling has been updated to avoid applying several unwanted styles from `Grid`. Note
  that apps might rely on these styles (intentionally or not) for their `itemRenderer` components
  and appearance and will need to adjust.
* Several CSS variables related to buttons have been renamed for consistency, and button style rules
  have been adjusted to ensure they take effect reliably across desktop and mobile buttons
  ([#1568](https://github.com/xh/hoist-react/pull/1568)).
* The optional `TreeMapModel.highchartsConfig` object will now be recursively merged with the
  top-level config generated by the Hoist model and component, where previously it was spread onto
  the generated config. This could cause a change in behavior for apps using this config to
  customize map instances, but provides more flexibility for e.g. customizing the `series`.
* The signature of `useOnResize` hook has been modified slightly for API consistency and clarity.
  Options are now passed in a configuration object.

### 🐞 Bug Fixes

* Fixed an issue where charts that are rendered while invisible would have the incorrect size.
  [#1703](https://github.com/xh/hoist-react/issues/1703)
* Fixed an issue where zeroes entered by the user in `PinPad` would be displayed as blanks.
* Fixed `fontAwesomeIcon` elem factory component to always include the default 'fa-fw' className.
  Previously, it was overridden if a `className` prop was provided.
* Fixed an issue where ConfigDiffer would always warn about deletions, even when there weren't any.
  [#1652](https://github.com/xh/hoist-react/issues/1652)
* `TextInput` will now set its value to `null` when all text is deleted and the clear icon will
  automatically hide.
* Fixed an issue where multiple buttons in a `ButtonGroupInput` could be shown as active
  simultaneously. [#1592](https://github.com/xh/hoist-react/issues/1592)
* `StoreFilterField` will again match on `Record.id` if bound to a Store or a GridModel with the
  `id` column visible. [#1697](https://github.com/xh/hoist-react/issues/1697)
* A number of fixes have been applied to `RelativeTimeStamp` and `getRelativeTimestamp`, especially
  around its handling of 'equal' or 'epsilon equal' times. Remove unintended leading whitespace from
  `getRelativeTimestamp`.

### ⚙️ Technical

* The `addReaction` and `addAutorun` methods (added to Hoist models, components, and services by the
  `ReactiveSupport` mixin) now support a configurable `debounce` argument. In many cases, this is
  preferable to the built-in MobX `delay` argument, which only provides throttling and not true
  debouncing.
* New `ChartModel.highchart` property provides a reference to the underlying HighChart component.

### 📚 Libraries

* @blueprintjs/core `3.23 -> 3.24`
* react-dates `21.7 -> 21.8`
* react-beautiful-dnd `11.0 -> 12.2`

[Commit Log](https://github.com/xh/hoist-react/compare/v29.1.0...v30.0.0)

## v29.1.0 - 2020-02-07

### 🎁 New Features

#### Grid

* The `compact` config on `GridModel` has been deprecated in favor of the more powerful `sizingMode`
  which supports the values 'large', 'standard', 'compact', or 'tiny'.
  * Each new mode has its own set of CSS variables for applications to override as needed.
  * Header and row heights are configurable for each via the `HEADER_HEIGHTS` and `ROW_HEIGHTS`
    static properties of the `AgGrid` component. These objects can be modified on init by
    applications that wish to customize the default row heights globally.
  * 💥 Note that these height config objects were previously exported as constants from AgGrid.js.
    This would be a breaking change for any apps that imported the old objects directly (considered
    unlikely).
* `GridModel` now exposes an `autoSizeColumns` method, and the Grid context menu now contains an
  `Autosize Columns` option by default.
* `Column` and `ColumnGroup` now support React elements for `headerName`.

#### Data

* The `Store` constructor now accepts a `data` argument to load data at initialization.
* The `xh/hoist/data/cube` package has been modified substantially to better integrate with the core
  data package and support observable "Views". See documentation on `Cube` for more information.

#### Other

* Added a `PinPad` component for streamlined handling of PIN entry on mobile devices.
* `FormField` now takes `tooltipPosition` and `tooltipBoundary` props for customizing minimal
  validation tooltip.
* `RecordAction.actionFn` parameters now include a `buttonEl` property containing the button element
  when used in an action column.
* Mobile Navigator component now takes an `animation` prop which can be set to 'slide' (default),
  'lift', 'fade', or 'none'. These values are passed to the underlying onsenNavigator component.
  ([#1641](https://github.com/xh/hoist-react/pull/1641))
* `AppOption` configs now accept an `omit` property for conditionally excluding options.

### 🐞 Bug Fixes

* Unselectable grid rows are now skipped during up/down keyboard navigation.
* Fix local quick filtering in `LeftRightChooser` (v29 regression).
* Fix `SplitTreeMap` - the default filtering once again splits the map across positive and negative
  values as intended (v29 regression).

### ⚙️ Technical

* `FormFields` now check that they are contained in a Hoist `Form`.

### 📚 Libraries

* @blueprintjs/core `3.22 -> 3.23`
* codemirror `5.50 -> 5.51`
* react-dates `21.5 -> 21.7`

[Commit Log](https://github.com/xh/hoist-react/compare/v29.0.0...v29.1.0)

## v29.0.0 - 2020-01-24

### 🗄️ Data Package Changes

Several changes have been made to data package (`Store` and `Record`) APIs for loading, updating,
and modifying data. They include some breaking changes, but pave the way for upcoming enhancements
to fully support inline grid editing and other new features.

Store now tracks the "committed" state of its records, which represents the data as it was loaded
(typically from the server) via `loadData()` or `updateData()`. Records are now immutable and
frozen, so they cannot be changed directly, but Store offers a new `modifyRecords()` API to apply
local modifications to data in a tracked and managed way. (Store creates new records internally to
hold both this modified data and the original, "committed" data.) This additional state tracking
allows developers to query Stores for modified or added records (e.g. to flush back to the server
and persist) as well as call new methods to revert changes (e.g. to undo a block of changes that the
user wishes to discard).

Note the following more specific changes to these related classes:

#### Record

* 💥 Record data properties are now nested within a `data` object on Record instances and are no
  longer available as top-level properties on the Record itself.
  * Calls to access data such as `rec.quantity` must be modified to `rec.data.quantity`.
  * When accessing multiple properties, destructuring provides an efficient syntax - e.g. `const
    {quantity, price} = rec.data;`.
* 💥 Records are now immutable and cannot be modified by applications directly.
  * This is a breaking change, but should only affect apps with custom inline grid editing
    implementations or similar code that modifies individual record values.
  * Calls to change data such as `rec.quantity = 100` must now be made through the Record's Store,
    e.g. `store.modifyData({id: 41, quantity: 100})`
* Record gains new getters for inspecting its state, including: `isAdd`, `isModified`, and
  `isCommitted`.

#### Store

* 💥 `noteDataUpdated()` has been removed, as out-of-band modifications to Store Records are no
  longer possible.
* 💥 Store's `idSpec` function is now called with the raw record data - previously it was passed
  source data after it had been run through the store's optional `processRawData` function. (This is
  unlikely to have a practical impact on most apps, but is included here for completeness.)
* `Store.updateData()` now accepts a flat list of raw data to process into Record additions and
  updates. Previously developers needed to call this method with an object containing add, update,
  and/or remove keys mapped to arrays. Now Store will produce an object of this shape automatically.
* `Store.refreshFilter()` method has been added to allow applications to rebuild the filtered data
  set if some application state has changed (apart from the store's data itself) which would affect
  the store filter.
* Store gains new methods for manipulating its Records and data, including `addRecords()`,
  `removeRecords()`, `modifyRecords()`, `revertRecords()`, and `revert()`. New getters have been
  added for `addedRecords`, `removedRecords`, `modifiedRecords`, and `isModified`.

#### Column

* Columns have been enhanced for provide basic support for inline-editing of record data. Further
  inline editing support enhancements are planned for upcoming Hoist releases.
* `Column.getValueFn` config added to retrieve the cell value for a Record field. The default
  implementation pulls the value from the Record's new `data` property (see above). Apps that
  specify custom `valueGetter` callbacks via `Column.agOptions` should now implement their custom
  logic in this new config.
* `Column.setValueFn` config added to support modifying the Column field's value on the underlying
  Record. The default implementation calls the new `Store.modifyRecords()` API and should be
  sufficient for the majority of cases.
* `Column.editable` config added to indicate if a column/cell should be inline-editable.

### 🎁 New Features

* Added keyboard support to ag-Grid context menus.
* Added `GridModel.setEmptyText()` to allow updates to placeholder text after initial construction.
* Added `GridModel.ensureSelectionVisible()` to scroll the currently selected row into view.
* When a `TreeMap` is bound to a `GridModel`, the grid will now respond to map selection changes by
  scrolling to ensure the selected grid row is visible.
* Added a `Column.tooltipElement` config to support fully customizable tooltip components.
* Added a `useOnResize` hook, which runs a function when a component is resized.
* Exposed an `inputRef` prop on numberInput, textArea, and textInput
* `PanelModel` now accepts a `maxSize` config.
* `RelativeTimeStamp` now support a `relativeTo` option, allowing it to display the difference
  between a timestamp and another reference time other than now. Both the component and the
  `getRelativeTimestamp()` helper function now leverage moment.js for their underlying
  implementation.
* A new `Clock` component displays the time, either local to the browser or for a configurable
  timezone.
* `LeftRightChooser` gets a new `showCounts` option to print the number of items on each side.
* `Select` inputs support a new property `enableWindowed` (desktop platform only) to improve
  rendering performance with large lists of options.
* `Select` inputs support grouped options. To use, add an attribute `options` containing an array of
  sub-options.
* `FetchService` methods support a new `timeout` option. This config chains `Promise.timeout()` to
  the promises returned by the service.
* Added alpha version of `DashContainer` for building dynamic, draggable dashboard-style layouts.
  Please note: the API for this component is subject to change - use at your own risk!
* `Select` now allows the use of objects as values.
* Added a new `xhEnableImpersonation` config to enable or disable the ability of Hoist Admins to
  impersonate other users. Note that this defaults to `false`. Apps will need to set this config to
  continue using impersonation. (Note that an update to hoist-core 6.4+ is required for this config
  to be enforced on the server.)
* `FormField` now supports a `requiredIndicator` to customize how required fields are displayed.
* Application build tags are now included in version update checks, primarily to prompt dev/QA users
  to refresh when running SNAPSHOT versions. (Note that an update to hoist-core 6.4+ is required for
  the server to emit build tag for comparison.)
* `CodeInput` component added to provide general `HoistInput` support around the CodeMirror code
  editor. The pre-existing `JsonInput` has been converted to a wrapper around this class.
* `JsonInput` now supports an `autoFocus` prop.
* `Select` now supports a `hideDropdownIndicator` prop.
* `useOnResize` hook will now ignore visibility changes, i.e. a component resizing to a size of 0.
* `DimensionChooser` now supports a `popoverPosition` prop.
* `AppBar.appMenuButtonPosition` prop added to configure the App Menu on the left or the right, and
  `AppMenuButton` now accepts and applies any `Button` props to customize.
* New `--xh-grid-tree-indent-px` CSS variable added to allow control over the amount of indentation
  applied to tree grid child nodes.

### 💥 Breaking Changes

* `GridModel.contextMenuFn` config replaced with a `contextMenu` parameter. The new parameter will
  allow context menus to be specified with a simple array in addition to the function specification
  currently supported.
* `GridModel.defaultContextMenuTokens` config renamed to `defaultContextMenu`.
* `Chart` and `ChartModel` have been moved from `desktop/cmp/charts` to `cmp/charts`.
* `StoreFilterField` has been moved from `desktop/cmp/store` to `cmp/store`.
* The options `nowEpsilon` and `nowString` on `RelativeTimestamp` have been renamed to `epsilon` and
  `equalString`, respectively.
* `TabRenderMode` and `TabRefreshMode` have been renamed to `RenderMode` and `RefreshMode` and moved
  to the `core` package. These enumerations are now used in the APIs for `Panel`, `TabContainer`,
  and `DashContainer`.
* `DockViewModel` now requires a function, or a HoistComponent as its `content` param. It has always
  been documented this way, but a bug in the original implementation had it accepting an actual
  element rather than a function. As now implemented, the form of the `content` param is consistent
  across `TabModel`, `DockViewModel`, and `DashViewSpec`.
* `JsonInput.showActionButtons` prop replaced with more specific `showFormatButton` and
  `showFullscreenButton` props.
* The `DataView.itemHeight` prop has been moved to `DataViewModel` where it can now be changed
  dynamically by applications.
* Desktop `AppBar.appMenuButtonOptions` prop renamed to `appMenuButtonProps` for consistency.

### 🐞 Bug Fixes

* Fixed issue where JsonInput was not receiving its `model` from context
  ([#1456](https://github.com/xh/hoist-react/issues/1456))
* Fixed issue where TreeMap would not be initialized if the TreeMapModel was created after the
  GridModel data was loaded ([#1471](https://github.com/xh/hoist-react/issues/1471))
* Fixed issue where export would create malformed file with dynamic header names
* Fixed issue where exported tree grids would have incorrect aggregate data
  ([#1447](https://github.com/xh/hoist-react/issues/1447))
* Fixed issue where resizable Panels could grow larger than desired
  ([#1498](https://github.com/xh/hoist-react/issues/1498))
* Changed RestGrid to only display export button if export is enabled
  ([#1490](https://github.com/xh/hoist-react/issues/1490))
* Fixed errors when grouping rows in Grids with `groupUseEntireRow` turned off
  ([#1520](https://github.com/xh/hoist-react/issues/1520))
* Fixed problem where charts were resized when being hidden
  ([#1528](https://github.com/xh/hoist-react/issues/1528))
* Fixed problem where charts were needlessly re-rendered, hurting performance and losing some state
  ([#1505](https://github.com/xh/hoist-react/issues/1505))
* Removed padding from Select option wrapper elements which was making it difficult for custom
  option renderers to control the padding ([1571](https://github.com/xh/hoist-react/issues/1571))
* Fixed issues with inconsistent indentation for tree grid nodes under certain conditions
  ([#1546](https://github.com/xh/hoist-react/issues/1546))
* Fixed autoFocus on NumberInput.

### 📚 Libraries

* @blueprintjs/core `3.19 -> 3.22`
* @blueprintjs/datetime `3.14 -> 3.15`
* @fortawesome/fontawesome-pro `5.11 -> 5.12`
* codemirror `5.49 -> 5.50`
* core-js `3.3 -> 3.6`
* fast-deep-equal `2.0 -> 3.1`
* filesize `5.0 -> 6.0`
* highcharts 7.2 -> 8.0`
* mobx `5.14 -> 5.15`
* react-dates `21.3 -> 21.5`
* react-dropzone `10.1 -> 10.2`
* react-windowed-select `added @ 2.0.1`

[Commit Log](https://github.com/xh/hoist-react/compare/v28.2.0...v29.0.0)

## v28.2.0 - 2019-11-08

### 🎁 New Features

* Added a `DateInput` component to the mobile toolkit. Its API supports many of the same options as
  its desktop analog with the exception of `timePrecision`, which is not yet supported.
* Added `minSize` to panelModel. A resizable panel can now be prevented from resizing to a size
  smaller than minSize. ([#1431](https://github.com/xh/hoist-react/issues/1431))

### 🐞 Bug Fixes

* Made `itemHeight` a required prop for `DataView`. This avoids an issue where agGrid went into an
  infinite loop if this value was not set.
* Fixed a problem with `RestStore` behavior when `dataRoot` changed from its default value.

[Commit Log](https://github.com/xh/hoist-react/compare/v28.1.1...v28.2.0)

## v28.1.1 - 2019-10-23

### 🐞 Bug Fixes

* Fixes a bug with default model context being set incorrectly within context inside of `Panel`.

[Commit Log](https://github.com/xh/hoist-react/compare/v28.1.0...v28.1.1)

## v28.1.0 - 2019-10-18

### 🎁 New Features

* `DateInput` supports a new `strictInputParsing` prop to enforce strict parsing of keyed-in entries
  by the underlying moment library. The default value is false, maintained the existing behavior
  where [moment will do its best](https://momentjs.com/guides/#/parsing/) to parse an entered date
  string that doesn't exactly match the specified format
* Any `DateInput` values entered that exceed any specified max/minDate will now be reset to null,
  instead of being set to the boundary date (which was surprising and potentially much less obvious
  to a user that their input had been adjusted automatically).
* `Column` and `ColumnGroup` now accept a function for `headerName`. The header will be
  automatically re-rendered when any observable properties referenced by the `headerName` function
  are modified.
* `ColumnGroup` now accepts an `align` config for setting the header text alignment
* The flag `toContext` for `uses` and `creates` has been replaced with a new flag `publishMode` that
  provides more granular control over how models are published and looked up via context. Components
  can specify `ModelPublishMode.LIMITED` to make their model available for contained components
  without it becoming the default model or exposing its sub-models.

### 🐞 Bug Fixes

* Tree columns can now specify `renderer` or `elementRenderer` configs without breaking the standard
  ag-Grid group cell renderer auto-applied to tree columns (#1397).
* Use of a custom `Column.comparator` function will no longer break agGrid-provided column header
  filter menus (#1400).
* The MS Edge browser does not return a standard Promise from `async` functions, so the the return
  of those functions did not previously have the required Hoist extensions installed on its
  prototype. Edge "native" Promises are now also polyfilled / extended as required. (#1411).
* Async `Select` combobox queries are now properly debounced as per the `queryBuffer` prop (#1416).

### ⚙️ Technical

* Grid column group headers now use a custom React component instead of the default ag-Grid column
  header, resulting in a different DOM structure and CSS classes. Existing CSS overrides of the
  ag-Grid column group headers may need to be updated to work with the new structure/classes.
* We have configured `stylelint` to enforce greater consistency in our stylesheets within this
  project. The initial linting run resulted in a large number of updates to our SASS files, almost
  exclusively whitespace changes. No functional changes are intended/expected. We have also enabled
  hooks to run both JS and style linting on pre-commit. Neither of these updates directly affects
  applications, but the same tools could be configured for apps if desired.

### 📚 Libraries

* core-js `3.2 -> 3.3`
* filesize `4.2 -> 5.0`
* http-status-codes `added @ 1.3`

[Commit Log](https://github.com/xh/hoist-react/compare/v28.0.0...v28.1.0)

## v28.0.0 - 2019-10-07

_"The one with the hooks."_

**Hoist now fully supports React functional components and hooks.** The new `hoistComponent`
function is now the recommended method for defining new components and their corresponding element
factories. See that (within HoistComponentFunctional.js) and the new `useLocalModel()` and
`useContextModel()` hooks (within [core/hooks](core/hooks)) for more information.

Along with the performance benefits and the ability to use React hooks, Hoist functional components
are designed to read and write their models via context. This allows a much less verbose
specification of component element trees.

Note that **Class-based Components remain fully supported** (by both Hoist and React) using the
familiar `@HoistComponent` decorator, but transitioning to functional components within Hoist apps
is now strongly encouraged. In particular note that Class-based Components will *not* be able to
leverage the context for model support discussed above.

### 🎁 New Features

* Resizable panels now default to not redrawing their content when resized until the resize bar is
  dropped. This offers an improved user experience for most situations, especially when layouts are
  complex. To re-enable the previous dynamic behavior, set `PanelModel.resizeWhileDragging: true`.
* The default text input shown by `XH.prompt()` now has `selectOnFocus: true` and will confirm the
  user's entry on an `<enter>` keypress (same as clicking 'OK').
* `stringExcludes` function added to form validation constraints. This allows an input value to
  block specific characters or strings, e.g. no slash "/" in a textInput for a filename.
* `constrainAll` function added to form validation constraints. This takes another constraint as its
  only argument, and applies that constraint to an array of values, rather than just to one value.
  This is useful for applying a constraint to inputs that produce arrays, such as tag pickers.
* `DateInput` now accepts LocalDates as `value`, `minDate` and `maxDate` props.
* `RelativeTimestamp` now accepts a `bind` prop to specify a model field name from which it can pull
  its timestamp. The model itself can either be passed as a prop or (better) sourced automatically
  from the parent context. Developers are encouraged to take this change to minimize re-renders of
  parent components (which often contain grids and other intensive layouts).
* `Record` now has properties and methods for accessing and iterating over children, descendants,
  and ancestors
* `Store` now has methods for retrieving the descendants and ancestors of a given Record

### 💥 Breaking Changes

* **Apps must update their dev dependencies** to the latest `@xh/hoist-dev-utils` package: v4.0+.
  This updates the versions of Babel / Webpack used in builds to their latest / current versions and
  swaps to the updated Babel recommendation of `core-js` for polyfills.
* The `allSettled` function in `@xh/promise` has been removed. Applications using this method should
  use the ECMA standard (stage-2) `Promise.allSettled` instead. This method is now fully available
  in Hoist via bundled polyfills. Note that the standard method returns an array of objects of the
  form `{status: [rejected|fulfilled], ...}`, rather than `{state: [rejected|fulfilled], ...}`.
* The `containerRef` argument for `XH.toast()` should now be a DOM element. Component instances are
  no longer supported types for this value. This is required to support functional Components
  throughout the toolkit.
* Apps that need to prevent a `StoreFilterField` from binding to a `GridModel` in context, need to
  set the `store` or `gridModel` property explicitly to null.
* The Blueprint non-standard decorators `ContextMenuTarget` and `HotkeysTarget` are no longer
  supported. Use the new hooks `useContextMenu()` and `useHotkeys()` instead. For convenience, this
  functionality has also been made available directly on `Panel` via the `contextMenu` and `hotkeys`
  props.
* `DataView` and `DataViewModel` have been moved from `/desktop/cmp/dataview` to the cross-platform
  package `/cmp/dataview`.
* `isReactElement` has been removed. Applications should use the native React API method
  `React.isValidElement` instead.

### ⚙️ Technical

* `createObservableRef()` is now available in `@xh/hoist/utils/react` package. Use this function for
  creating refs that are functionally equivalent to refs created with `React.createRef()`, yet fully
  observable. With this change the `Ref` class in the same package is now obsolete.
* Hoist now establishes a proper react "error boundary" around all application code. This means that
  errors throw when rendering will be caught and displayed in the standard Hoist exception dialog,
  and stack traces for rendering errors should be significantly less verbose.
* Not a Hoist feature, exactly, but the latest version of `@xh/hoist-dev-utils` (see below) enables
  support for the `optional chaining` (aka null safe) and `nullish coalescing` operators via their
  Babel proposal plugins. Developers are encouraged to make good use of the new syntax below:
  * conditional-chaining: `let foo = bar?.baz?.qux;`
  * nullish coalescing: `let foo = bar ?? 'someDefaultValue';`

### 🐞 Bug Fixes

* Date picker month and year controls will now work properly in `localDate` mode. (Previously would
  reset to underlying value.)
* Individual `Buttons` within a `ButtonGroupInput` will accept a disabled prop while continuing to
  respect the overall `ButtonGroupInput`'s disabled prop.
* Raised z-index level of AG-Grid tooltip to ensure tooltips for AG-Grid context menu items appear
  above the context menu.

### 📚 Libraries

* @blueprintjs/core `3.18 -> 3.19`
* @blueprintjs/datetime `3.12 -> 3.14`
* @fortawesome/fontawesome-pro `5.10 -> 5.11`
* @xh/hoist-dev-utils `3.8 -> 4.3` (multiple transitive updates to build tooling)
* ag-grid `21.1 -> 21.2`
* highcharts `7.1 -> 7.2`
* mobx `5.13 -> 5.14`
* react-transition-group `4.2 -> 4.3`
* rsvp (removed)
* store2 `2.9 -> 2.10`

[Commit Log](https://github.com/xh/hoist-react/compare/v27.1.0...v28.0.0)

## v27.1.0 - 2019-09-05

### 🎁 New Features

* `Column.exportFormat` can now be a function, which supports setting Excel formats on a per-cell
  (vs. entire column) basis by returning a conditional `exportFormat` based upon the value and / or
  record.
  * ⚠️ Note that per-cell formatting _requires_ that apps update their server to use hoist-core
    v6.3.0+ to work, although earlier versions of hoist-core _are_ backwards compatible with the
    pre-existing, column-level export formatting.
* `DataViewModel` now supports a `sortBy` config. Accepts the same inputs as `GridModel.sortBy`,
  with the caveat that only a single-level sort is supported at this time.

[Commit Log](https://github.com/xh/hoist-react/compare/v27.0.1...v27.1.0)

## v27.0.1 - 2019-08-26

### 🐞 Bug Fixes

* Fix to `Store.clear()` and `GridModel.clear()`, which delegates to the same (#1324).

[Commit Log](https://github.com/xh/hoist-react/compare/v27.0.0...v27.0.1)

## v27.0.0 - 2019-08-23

### 🎁 New Features

* A new `LocalDate` class has been added to the toolkit. This class provides client-side support for
  "business" or "calendar" days that do not have a time component. It is an immutable class that
  supports '==', '<' and '>', as well as a number of convenient manipulation functions. Support for
  the `LocalDate` class has also been added throughout the toolkit, including:
  * `Field.type` now supports an additional `localDate` option for automatic conversion of server
    data to this type when loading into a `Store`.
  * `fetchService` is aware of this class and will automatically serialize all instances of it for
    posting to the server. ⚠ NOTE that along with this change, `fetchService` and its methods such
    as `XH.fetchJson()` will now serialize regular JS Date objects as ms timestamps when provided in
    params. Previously Dates were serialized in their default `toString()` format. This would be a
    breaking change for an app that relied on that default Date serialization, but it was made for
    increased symmetry with how Hoist JSON-serializes Dates and LocalDates on the server-side.
  * `DateInput` can now be used to seamlessly bind to a `LocalDate` as well as a `Date`. See its new
    prop of `valueType` which can be set to `localDate` or `date` (default).
  * A new `localDateCol` config has been added to the `@xh/hoist/grid/columns` package with
    standardized rendering and formatting.
* New `TreeMap` and `SplitTreeMap` components added, to render hierarchical data in a configurable
  TreeMap visualization based on the Highcharts library. Supports optional binding to a GridModel,
  which syncs selection and expand / collapse state.
* `Column` gets a new `highlightOnChange` config. If true, the grid will highlight the cell on each
  change by flashing its background. (Currently this is a simple on/off config - future iterations
  could support a function variant or other options to customize the flash effect based on the
  old/new values.) A new CSS var `--xh-grid-cell-change-bg-highlight` can be used to customize the
  color used, app-wide or scoped to a particular grid selector. Note that columns must *not* specify
  `rendererIsComplex` (see below) if they wish to enable the new highlight flag.

### 💥 Breaking Changes

* The updating of `Store` data has been reworked to provide a simpler and more powerful API that
  allows for the applications of additions, deletions, and updates in a single transaction:
  * The signature of `Store.updateData()` has been substantially changed, and is now the main entry
    point for all updates.
  * `Store.removeRecords()` has been removed. Use `Store.updateData()` instead.
  * `Store.addData()` has been removed. Use `Store.updateData()` instead.
* `Column` takes an additional property `rendererIsComplex`. Application must set this flag to
  `true` to indicate if a column renderer uses values other than its own bound field. This change
  provides an efficiency boost by allowing ag-Grid to use its default change detection instead of
  forcing a cell refresh on any change.

### ⚙️ Technical

* `Grid` will now update the underlying ag-Grid using ag-Grid transactions rather than relying on
  agGrid `deltaRowMode`. This is intended to provide the best possible grid performance and
  generally streamline the use of the ag-Grid Api.

### 🐞 Bug Fixes

* Panel resize events are now properly throttled, avoiding extreme lagginess when resizing panels
  that contain complex components such as big grids.
* Workaround for issues with the mobile Onsen toolkit throwing errors while resetting page stack.
* Dialogs call `doCancel()` handler if cancelled via `<esc>` keypress.

### 📚 Libraries

* @xh/hoist-dev-utils `3.7 -> 3.8`
* qs `6.7 -> 6.8`
* store2 `2.8 -> 2.9`

[Commit Log](https://github.com/xh/hoist-react/compare/v26.0.1...v27.0.0)

## v26.0.1 - 2019-08-07

### 🎁 New Features

* **WebSocket support** has been added in the form of `XH.webSocketService` to establish and
  maintain a managed websocket connection with the Hoist UI server. This is implemented on the
  client via the native `WebSocket` object supported by modern browsers and relies on the
  corresponding service and management endpoints added to Hoist Core v6.1.
  * Apps must declare `webSocketsEnabled: true` in their `AppSpec` configuration to enable this
    overall functionality on the client.
  * Apps can then subscribe via the new service to updates on a requested topic and will receive any
    inbound messages for that topic via a callback.
  * The service will monitor the socket connection with a regular heartbeat and attempt to
    re-establish if dropped.
  * A new admin console snap-in provides an overview of connected websocket clients.
* The `XH.message()` and related methods such as `XH.alert()` now support more flexible
  `confirmProps` and `cancelProps` configs, each of which will be passed to their respective button
  and merged with suitable defaults. Allows use of the new `autoFocus` prop with these preconfigured
  dialogs.
  * By default, `XH.alert()` and `XH.confirm()` will auto focus the confirm button for user
    convenience.
  * The previous text/intent configs have been deprecated and the message methods will log a console
    warning if they are used (although it will continue to respect them to aid transitioning to the
    new configs).
* `GridModel` now supports a `copyCell` context menu action. See `StoreContextMenu` for more
  details.
* New `GridCountLabel` component provides an alternative to existing `StoreCountLabel`, outputting
  both overall record count and current selection count in a configurable way.
* The `Button` component accepts an `autoFocus` prop to attempt to focus on render.
* The `Checkbox` component accepts an `autoFocus` prop to attempt to focus on render.

### 💥 Breaking Changes

* `StoreCountLabel` has been moved from `/desktop/cmp/store` to the cross-platform package
  `/cmp/store`. Its `gridModel` prop has also been removed - usages with grids should likely switch
  to the new `GridCountLabel` component, noted above and imported from `/cmp/grid`.
* The API for `ClipboardButton` and `ClipboardMenuItem` has been simplified, and made implementation
  independent. Specify a single `getCopyText` function rather than the `clipboardSpec`.
  (`clipboardSpec` is an artifact from the removed `clipboard` library).
* The `XH.prompt()` and `XH.message()` input config has been updated to work as documented, with any
  initial/default value for the input sourced from `input.initialValue`. Was previously sourced from
  `input.value` (#1298).
* ChartModel `config` has been deprecated. Please use `highchartsConfig` instead.

### 🐞 Bug Fixes

* The `Select.selectOnFocus` prop is now respected when used in tandem with `enableCreate` and/or
  `queryFn` props.
* `DateInput` popup _will_ now close when input is blurred but will _not_ immediately close when
  `enableTextInput` is `false` and a month or year is clicked (#1293).
* Buttons within a grid `actionCol` now render properly in compact mode, without clipping/overflow.

### ⚙️ Technical

* `AgGridModel` will now throw an exception if any of its methods which depend on ag-Grid state are
  called before the grid has been fully initialized (ag-Grid onGridReady event has fired).
  Applications can check the new `isReady` property on `AgGridModel` before calling such methods to️️
  verify the grid is fully initialized.

### 📚 Libraries

* @blueprintjs/core `3.17 -> 3.18`
* @blueprintjs/datetime `3.11 -> 3.12`
* @fortawesome/fontawesome `5.9 -> 5.10`
* ag-grid `21.0.1 -> 21.1.1`
* store2 `2.7 -> 2.8`
* The `clipboard` library has been replaced with the simpler `clipboard-copy` library.

[Commit Log](https://github.com/xh/hoist-react/compare/v25.2.0...v26.0.1)

## v25.2.0 - 2019-07-25

### 🎁 New Features

* `RecordAction` supports a new `secondaryText` property. When used for a Grid context menu item,
  this text appears on the right side of the menu item, usually used for displaying the shortcut key
  associated with an action.

### 🐞 Bug Fixes

* Fixed issue with loopy behavior when using `Select.selectOnFocus` and changing focus
  simultaneously with keyboard and mouse.

[Commit Log](https://github.com/xh/hoist-react/compare/v25.1.0...v25.2.0)

## v25.1.0 - 2019-07-23

### 🎁 New Features

* `JsonInput` includes buttons for toggling showing in a full-screen dialog window. Also added a
  convenience button to auto-format `JsonInput's` content.
* `DateInput` supports a new `enableTextInput` prop. When this property is set to false, `DateInput`
  will be entirely driven by the provided date picker. Additionally, `DateInput` styles have been
  improved for its various modes to more clearly convey its functionality.
* `ExportButton` will auto-disable itself if bound to an empty `GridModel`. This helper button will
  now also throw a console warning (to alert the developer) if `gridModel.enableExport != true`.

### ⚙️ Technical

* Classes decorated with `@LoadSupport` will now throw an exception out of their provided
  `loadAsync()` method if called with a parameter that's not a plain object (i.e. param is clearly
  not a `LoadSpec`). Note this might be a breaking change, in so far as it introduces additional
  validation around this pre-existing API requirement.
* Requirements for the `colorSpec` option passed to Hoist number formatters have been relaxed to
  allow partial definitions such that, for example, only negative values may receive the CSS class
  specified, without having to account for positive value styling.

### 🐞 Bug Fixes

* `RestFormModel` now submits dirty fields only when editing a record, as intended (#1245).
* `FormField` will no longer override the disabled prop of its child input if true (#1262).

### 📚 Libraries

* mobx `5.11 -> 5.13`
* Misc. patch-level updates

[Commit Log](https://github.com/xh/hoist-react/compare/v25.0.0...v25.1.0)

## v25.0.0 - 2019-07-16

### 🎁 New Features

* `Column` accepts a new `comparator` callback to customize how column cell values are sorted by the
  grid.
* Added `XH.prompt()` to show a simple message popup with a built-in, configurable HoistInput. When
  submitted by the user, its callback or resolved promise will include the input's value.
* `Select` accepts a new `selectOnFocus` prop. The behaviour is analogous to the `selectOnFocus`
  prop already in `TextInput`, `TextArea` and `NumberInput`.

### 💥 Breaking Changes

* The `fmtPercent` and `percentRenderer` methods will now multiply provided value by 100. This is
  consistent with the behavior of Excel's percentage formatting and matches the expectations of
  `ExportFormat.PCT`. Columns that were previously using `exportValue: v => v/100` as a workaround
  to the previous renderer behavior should remove this line of code.
* `DimensionChooserModel`'s `historyPreference` config has been renamed `preference`. It now
  supports saving both value and history to the same preference (existing history preferences will
  be handled).

[Commit Log](https://github.com/xh/hoist-react/compare/v24.2.0...v25.0.0)

## v24.2.0 - 2019-07-08

### 🎁 New Features

* `GridModel` accepts a new `colDefaults` configuration. Defaults provided via this object will be
  merged (deeply) into all column configs as they are instantiated.
* New `Panel.compactHeader` and `DockContainer.compactHeaders` props added to enable more compact
  and space efficient styling for headers in these components.
  * ⚠️ Note that as part of this change, internal panel header CSS class names changed slightly -
    apps that were targeting these internal selectors would need to adjust. See
    desktop/cmp/panel/impl/PanelHeader.scss for the relevant updates.
* A new `exportOptions.columns` option on `GridModel` replaces `exportOptions.includeHiddenCols`.
  The updated and more flexible config supports special strings 'VISIBLE' (default), 'ALL', and/or a
  list of specific colIds to include in an export.
  * To avoid immediate breaking changes, GridModel will log a warning on any remaining usages of
    `includeHiddenCols` but auto-set to `columns: 'ALL'` to maintain the same behavior.
* Added new preference `xhShowVersionBar` to allow more fine-grained control of when the Hoist
  version bar is showing. It defaults to `auto`, preserving the current behavior of always showing
  the footer to Hoist Admins while including it for non-admins *only* in non-production
  environments. The pref can alternatively be set to 'always' or 'never' on a per-user basis.

### 📚 Libraries

* @blueprintjs/core `3.16 -> 3.17`
* @blueprintjs/datetime `3.10 -> 3.11`
* mobx `5.10 -> 5.11`
* react-transition-group `2.8 -> 4.2`

[Commit Log](https://github.com/xh/hoist-react/compare/v24.1.1...v24.2.0)

## v24.1.1 - 2019-07-01

### 🐞 Bug Fixes

* Mobile column chooser internal layout/sizing fixed when used in certain secure mobile browsers.

[Commit Log](https://github.com/xh/hoist-react/compare/v24.1.0...v24.1.1)

## v24.1.0 - 2019-07-01

### 🎁 New Features

* `DateInput.enableClear` prop added to support built-in button to null-out a date input's value.

### 🐞 Bug Fixes

* The `Select` component now properly shows all options when the pick-list is re-shown after a
  change without first blurring the control. (Previously this interaction edge case would only show
  the option matching the current input value.) #1198
* Mobile mask component `onClick` callback prop restored - required to dismiss mobile menus when not
  tapping a menu option.
* When checking for a possible expired session within `XH.handleException()`, prompt for app login
  only for Ajax requests made to relative URLs (not e.g. remote APIs accessed via CORS). #1189

### ✨ Style

* Panel splitter collapse button more visible in dark theme. CSS vars to customize further fixed.
* The mobile app menu button has been moved to the right side of the top appBar, consistent with its
  placement in desktop apps.

### 📚 Libraries

* @blueprintjs/core `3.15 -> 3.16`
* @blueprintjs/datetime `3.9 -> 3.10`
* codemirror `5.47 -> 5.48`
* mobx `6.0 -> 6.1`

[Commit Log](https://github.com/xh/hoist-react/compare/v24.0.0...v24.1.0)

## v24.0.0 - 2019-06-24

### 🎁 New Features

#### Data

* A `StoreFilter` object has been introduced to the data API. This allows `Store` and
  `StoreFilterField` to support the ability to conditionally include all children when filtering
  hierarchical data stores, and could support additional filtering customizations in the future.
* `Store` now provides a `summaryRecord` property which can be used to expose aggregated data for
  the data it contains. The raw data for this record can be provided to `loadData()` and
  `updateData()` either via an explicit argument to these methods, or as the root node of the raw
  data provided (see `Store.loadRootAsSummary`).
* The `StoreFilterField` component accepts new optional `model` and `bind` props to allow control of
  its text value from an external model's observable.
* `pwd` is now a new supported type of `Field` in the `@xh/hoist/core/data` package.

#### Grid

* `GridModel` now supports a `showSummary` config which can be used to display its store's
  summaryRecord (see above) as either a pinned top or bottom row.
* `GridModel` also adds a `enableColumnPinning` config to enable/disable user-driven pinning. On
  desktop, if enabled, users can pin columns by dragging them to the left or right edges of the grid
  (the default ag-Grid gesture). Column pinned state is now also captured and maintained by the
  overall grid state system.
* The desktop column chooser now options in a non-modal popover when triggered from the standard
  `ColChooserButton` component. This offers a quicker and less disruptive alternative to the modal
  dialog (which is still used when launched from the grid context menu). In this popover mode,
  updates to columns are immediately reflected in the underlying grid.
* The mobile `ColChooser` has been improved significantly. It now renders displayed and available
  columns as two lists, allowing drag and drop between to update the visibility and ordering. It
  also provides an easy option to toggle pinning the first column.
* `DimensionChooser` now supports an optional empty / ungrouped configuration with a value of `[]`.
  See `DimensionChooserModel.enableClear` and `DimensionChooser.emptyText`.

#### Other Features

* Core `AutoRefreshService` added to trigger an app-wide data refresh on a configurable interval, if
  so enabled via a combination of soft-config and user preference. Auto-refresh relies on the use of
  the root `RefreshContextModel` and model-level `LoadSupport`.
* A new `LoadingIndicator` component is available as a more minimal / unobtrusive alternative to a
  modal mask. Typically configured via a new `Panel.loadingIndicator` prop, the indicator can be
  bound to a `PendingTaskModel` and will automatically show/hide a spinner and/or custom message in
  an overlay docked to the corner of the parent Panel.
* `DateInput` adds support for new `enablePicker` and `showPickerOnFocus` props, offering greater
  control over when the calendar picker is shown. The new default behaviour is to not show the
  picker on focus, instead showing it via a built-in button.
* Transitions have been disabled by default on desktop Dialog and Popover components (both are from
  the Blueprint library) and on the Hoist Mask component. This should result in a snappier user
  experience, especially when working on remote / virtual workstations. Any in-app customizations to
  disable or remove transitions can now be removed in favor of this toolkit-wide change.
* Added new `@bindable.ref` variant of the `@bindable` decorator.

### 💥 Breaking Changes

* Apps that defined and initialized their own `AutoRefreshService` service or functionality should
  leverage the new Hoist service if possible. Apps with a pre-existing custom service of the same
  name must either remove in favor of the new service or - if they have special requirements not
  covered by the Hoist implementation - rename their own service to avoid a naming conflict.
* The `StoreFilterField.onFilterChange` callback will now be passed a `StoreFilter`, rather than a
  function.
* `DateInput` now has a calendar button on the right side of the input which is 22 pixels square.
  Applications explicitly setting width or height on this component should ensure that they are
  providing enough space for it to display its contents without clipping.

### 🐞 Bug Fixes

* Performance for bulk grid selections has been greatly improved (#1157)
* Toolbars now specify a minimum height (or width when vertical) to avoid shrinking unexpectedly
  when they contain only labels or are entirely empty (but still desired to e.g. align UIs across
  multiple panels). Customize if needed via the new `--xh-tbar-min-size` CSS var.
* All Hoist Components that accept a `model` prop now have that properly documented in their
  prop-types.
* Admin Log Viewer no longer reverses its lines when not in tail mode.

### ⚙️ Technical

* The `AppSpec` config passed to `XH.renderApp()` now supports a `clientAppCode` value to compliment
  the existing `clientAppName`. Both values are now optional and defaulted from the project-wide
  `appCode` and `appName` values set via the project's Webpack config. (Note that `clientAppCode` is
  referenced by the new `AutoRefreshService` to support configurable auto-refresh intervals on a
  per-app basis.)

### 📚 Libraries

* ag-grid `20.0 -> 21.0`
* react-select `2.4 -> 3.0`
* mobx-react `5.4 -> 6.0.3`
* font-awesome `5.8 -> 5.9`
* react-beautiful-dnd `10.1.1 -> 11.0.4`

[Commit Log](https://github.com/xh/hoist-react/compare/v23.0.0...v24.0.0)

## v23.0.0 - 2019-05-30

### 🎁 New Features

* `GridModel` now accepts a config of `cellBorders`, similar to `rowBorders`
* `Panel.tbar` and `Panel.bbar` props now accept an array of Elements and will auto-generate a
  `Toolbar` to contain them, avoiding the need for the extra import of `toolbar()`.
* New functions `withDebug` and `withShortDebug` have been added to provide a terse syntax for
  adding debug messages that track the execution of specific blocks of code.
* `XH.toast()` now supports an optional `containerRef` argument that can be used for anchoring a
  toast within another component (desktop only). Can be used to display more targeted toasts within
  the relevant section of an application UI, as opposed to the edge of the screen.
* `ButtonGroupInput` accepts a new `enableClear` prop that allows the active / depressed button to
  be unselected by pressing it again - this sets the value of the input as a whole to `null`.
* Hoist Admins now always see the VersionBar in the footer.
* `Promise.track` now accepts an optional `omit` config that indicates when no tracking will be
  performed.
* `fmtNumber` now accepts an optional `prefix` config that prepends immediately before the number,
  but after the sign (`+`, `-`).
* New utility methods `forEachAsync()` and `whileAsync()` have been added to allow non-blocking
  execution of time-consuming loops.

### 💥 Breaking Changes

* The `AppOption.refreshRequired` config has been renamed to `reloadRequired` to better match the
  `XH.reloadApp()` method called to reload the entire app in the browser. Any options defined by an
  app that require it to be fully reloaded should have this renamed config set to `true`.
* The options dialog will now automatically trigger an app-wide data _refresh_ via
  `XH.refreshAppAsync()` if options have changed that don't require a _reload_.
* The `EventSupport` mixin has been removed. There are no known uses of it and it is in conflict
  with the overall reactive structure of the hoist-react API. If your app listens to the
  `appStateChanged`, `prefChange` or `prefsPushed` events you will need to adjust accordingly.

### 🐞 Bug Fixes

* `Select` will now let the user edit existing text in conditions where it is expected to be
  editable. #880
* The Admin "Config Differ" tool has been updated to reflect changes to `Record` made in v22. It is
  once again able to apply remote config values.
* A `Panel` with configs `resizable: true, collapsible: false` now renders with a splitter.
* A `Panel` with no `icon`, `title`, or `headerItems` will not render a blank header.
* `FileChooser.enableMulti` now behaves as one might expect -- true to allow multiple files in a
  single upload. Previous behavior (the ability to add multiple files to dropzone) is now controlled
  by `enableAddMulti`.

[Commit Log](https://github.com/xh/hoist-react/compare/v22.0.0...v23.0.0)


## v22.0.0 - 2019-04-29

### 🎁 New Features

* A new `DockContainer` component provides a user-friendly way to render multiple child components
  "docked" to its bottom edge. Each child view is rendered with a configurable header and controls
  to allow the user to expand it, collapse it, or optionally "pop it out" into a modal dialog.
* A new `AgGrid` component provides a much lighter Hoist wrapper around ag-Grid while maintaining
  consistent styling and layout support. This allows apps to use any features supported by ag-Grid
  without conflicting with functionality added by the core Hoist `Grid`.
  * Note that this lighter wrapper lacks a number of core Hoist features and integrations, including
    store support, grid state, enhanced column and renderer APIs, absolute value sorting, and more.
  * An associated `AgGridModel` provides access to to the ag-Grid APIs, minimal styling configs, and
    several utility methods for managing Grid state.
* Added `GridModel.groupSortFn` config to support custom group sorting (replaces any use of
  `agOptions.defaultGroupSortComparator`).
* The `Column.cellClass` and `Column.headerClass` configs now accept functions to dynamically
  generate custom classes based on the Record and/or Column being rendered.
* The `Record` object now provides an additional getter `Record.allChildren` to return all children
  of the record, irrespective of the current filter in place on the record's store. This supplements
  the existing `Record.children` getter, which returns only the children meeting the filter.

### 💥 Breaking Changes

* The class `LocalStore` has been renamed `Store`, and is now the main implementation and base class
  for Store Data. The extraneous abstract superclass `BaseStore` has been removed.
* `Store.dataLastUpdated` had been renamed `Store.lastUpdated` on the new class and is now a simple
  timestamp (ms) rather than a Javascript Date object.
* The constructor argument `Store.processRawData` now expects a function that *returns* a modified
  object with the necessary edits. This allows implementations to safely *clone* the raw data rather
  than mutating it.
* The method `Store.removeRecord` has been replaced with the method `Store.removeRecords`. This will
  facilitate efficient bulk deletes.

### ⚙️ Technical

* `Grid` now performs an important performance workaround when loading a new dataset that would
  result in the removal of a significant amount of existing records/rows. The underlying ag-Grid
  component has a serious bottleneck here (acknowledged as AG-2879 in their bug tracker). The Hoist
  grid wrapper will now detect when this is likely and proactively clear all data using a different
  API call before loading the new dataset.
* The implementations `Store`, `RecordSet`, and `Record` have been updated to more efficiently
  re-use existing record references when loading, updating, or filtering data in a store. This keeps
  the Record objects within a store as stable as possible, and allows additional optimizations by
  ag-Grid and its `deltaRowDataMode`.
* When loading raw data into store `Record`s, Hoist will now perform additional conversions based on
  the declared `Field.type`. The unused `Field.nullable` has been removed.
* `LocalStorageService` now uses both the `appCode` and current username for its namespace key,
  ensuring that e.g. local prefs/grid state are not overwritten across multiple app users on one OS
  profile, or when admin impersonation is active. The service will automatically perform a one-time
  migration of existing local state from the old namespace to the new. #674
* `elem` no longer skips `null` children in its calls to `React.createElement()`. These children may
  play the role of placeholders when using conditional rendering, and skipping them was causing
  React to trigger extra re-renders. This change further simplifies Hoist's element factory and
  removes an unnecessary divergence with the behavior of JSX.


### 🐞 Bug Fixes

* `Grid` exports retain sorting, including support for absolute value sorting. #1068
* Ensure `FormField`s are keyed with their model ID, so that React can properly account for dynamic
  changes to fields within a form. #1031
* Prompt for app refresh in (rare) case of mismatch between client and server-side session user.
  (This can happen during impersonation and is defended against in server-side code.) #675

[Commit Log](https://github.com/xh/hoist-react/compare/v21.0.2...v22.0.0)

## v21.0.2 - 2019-04-05

### 📚 Libraries

* Rollback ag-Grid to v20.0.0 after running into new performance issues with large datasets and
  `deltaRowDataMode`. Updates to tree filtering logic, also related to grid performance issues with
  filtered tree results returning much larger record counts.

## v21.0.0 - 2019-04-04

### 🎁 New Features

* `FetchService` fetch methods now accept a plain object as the `headers` argument. These headers
  will be merged with the default headers provided by FetchService.
* An app can also now specify default headers to be sent with every fetch request via
  `XH.fetchService.setDefaultHeaders()`. You can pass either a plain object, or a closure which
  returns one.
* `Grid` supports a new `onGridReady` prop, allowing apps to hook into the ag-Grid event callback
  without inadvertently short-circuiting the Grid's own internal handler.

### 💥 Breaking Changes

* The shortcut getter `FormModel.isNotValid` was deemed confusing and has been removed from the API.
  In most cases applications should use `!FormModel.isValid` instead; this expression will return
  `false` for the `Unknown` as well as the `NotValid` state. Applications that wish to explicitly
  test for the `NotValid` state should use the `validationState` getter.
* Multiple HoistInputs have changed their `onKeyPress` props to `onKeyDown`, including TextInput,
  NumberInput, TextArea & SearchInput. The `onKeyPress` event has been deprecated in general and has
  limitations on which keys will trigger the event to fire (i.e. it would not fire on an arrow
  keypress).
* FetchService's fetch methods no longer support `contentType` parameter. Instead, specify a custom
  content-type by setting a 'Content-Type' header using the `headers` parameter.
* FetchService's fetch methods no longer support `acceptJson` parameter. Instead, pass an {"Accept":
  "application/json"} header using the `headers` parameter.

### ✨ Style

* Black point + grid colors adjusted in dark theme to better blend with overall blue-gray tint.
* Mobile styles have been adjusted to increase the default font size and grid row height, in
  addition to a number of other smaller visual adjustments.

### 🐞 Bug Fixes

* Avoid throwing React error due to tab / routing interactions. Tab / routing / state support
  generally improved. (#1052)
* `GridModel.selectFirst()` improved to reliably select first visible record even when one or more
  groupBy levels active. (#1058)

### 📚 Libraries

* ag-Grid `~20.1 -> ~20.2` (fixes ag-grid sorting bug with treeMode)
* @blueprint/core `3.14 -> 3.15`
* @blueprint/datetime `3.7 -> 3.8`
* react-dropzone `10.0 -> 10.1`
* react-transition-group `2.6 -> 2.8`

[Commit Log](https://github.com/xh/hoist-react/compare/v20.2.1...v21.0.0)

## v20.2.1 - 2019-03-28

* Minor tweaks to grid styles - CSS var for pinned column borders, drop left/right padding on
  center-aligned grid cells.

[Commit Log](https://github.com/xh/hoist-react/compare/v20.2.0...v20.2.1)

## v20.2.0 - 2019-03-27

### 🎁 New Features

* `GridModel` exposes three new configs - `rowBorders`, `stripeRows`, and `showCellFocus` - to
  provide additional control over grid styling. The former `Grid` prop `showHover` has been
  converted to a `GridModel` config for symmetry with these other flags and more efficient
  re-rendering. Note that some grid-related CSS classes have also been modified to better conform to
  the BEM approach used elsewhere - this could be a breaking change for apps that keyed off of
  certain Hoist grid styles (not expected to be a common case).
* `Select` adds a `queryBuffer` prop to avoid over-eager calls to an async `queryFn`. This buffer is
  defaulted to 300ms to provide some out-of-the-box debouncing of keyboard input when an async query
  is provided. A longer value might be appropriate for slow / intensive queries to a remote API.

### 🐞 Bug Fixes

* A small `FormField.labelWidth` config value will now be respected, even if it is less than the
  default minWidth of 80px.
* Unnecessary re-renders of inactive tab panels now avoided.
* `Grid`'s filter will now be consistently applied to all tree grid records. Previously, the filter
  skipped deeply nested records under specific conditions.
* `Timer` no longer requires its `runFn` to be a promise, as it briefly (and unintentionally) did.
* Suppressed default browser resize handles on `textarea`.

[Commit Log](https://github.com/xh/hoist-react/compare/v20.1.1...v20.2.0)

## v20.1.1 - 2019-03-27

### 🐞 Bug Fixes

* Fix form field reset so that it will call computeValidationAsync even if revalidation is not
  triggered because the field's value did not change when reset.

[Commit Log](https://github.com/xh/hoist-react/compare/v20.1.0...v20.1.1)


## v20.1.0 - 2019-03-14

### 🎁 New Features

* Standard app options panel now includes a "Restore Defaults" button to clear all user preferences
  as well as any custom grid state, resetting the app to its default state for that user.

### 🐞 Bug Fixes

* Removed a delay from `HoistInput` blur handling, ensuring `noteBlurred()` is called as soon as the
  element loses focus. This should remove a class of bugs related to input values not flushing into
  their models quickly enough when `commitOnChange: false` and the user moves directly from an input
  to e.g. clicking a submit button. #1023
* Fix to Admin ConfigDiffer tool (missing decorator).

### ⚙️ Technical

* The `GridModel.store` config now accepts a plain object and will internally create a `LocalStore`.
  This store config can also be partially specified or even omitted entirely. GridModel will ensure
  that the store is auto-configured with all fields in configured grid columns, reducing the need
  for app code boilerplate (re)enumerating field names.
* `Timer` class reworked to allow its interval to be adjusted dynamically via `setInterval()`,
  without requiring the Timer to be re-created.

[Commit Log](https://github.com/xh/hoist-react/compare/v20.0.1...v20.1.0)


## v20.0.1 - 2019-03-08

### 🐞 Bug Fixes

* Ensure `RestStore` processes records in a standard way following a save/add operation (#1010).

[Commit Log](https://github.com/xh/hoist-react/compare/v20.0.0...v20.0.1)


## v20.0.0 - 2019-03-06

### 💥 Breaking Changes

* The `@LoadSupport` decorator has been substantially reworked and enhanced from its initial release
  in v19. It is no longer needed on the HoistComponent, but rather should be put directly on the
  owned HoistModel implementing the loading. IMPORTANT NOTE: all models should implement
  `doLoadAsync` rather than `loadAsync`. Please see `LoadSupport` for more information on this
  important change.
* `TabContainer` and `TabContainerModel` are now cross-platform. Apps should update their code to
  import both from `@xh/hoist/cmp/tab`.
* `TabContainer.switcherPosition` has been moved to `TabContainerModel`. Please note that changes to
  `switcherPosition` are not supported on mobile, where the switcher will always appear beneath the
  container.
* The `Label` component from `@xh/hoist/desktop/cmp/input` has been removed. Applications should
  consider using the basic html `label` element instead (or a `FormField` if applicable).
* The `LeftRightChooserModel` constructor no longer accepts a `leftSortBy` and `rightSortBy`
  property. The implementation of these properties was generally broken. Use `leftSorted` and
  `rightSorted` instead.

#### Mobile

* Mobile `Page` has changed - `Pages` are now wrappers around `Panels` that are designed to be used
  with a `NavigationModel` or `TabContainer`. `Page` accepts the same props as `Panel`, meaning uses
  of `loadModel` should be replaced with `mask`.
* The mobile `AppBar` title is static and defaults to the app name. If you want to display page
  titles, it is recommended to use the `title` prop on the `Page`.

### 🎁 New Features

* Enhancements to Model and Component data loading via `@LoadSupport` provides a stronger set of
  conventions and better support for distinguishing between initial loads / auto/background
  refreshes / user- driven refreshes. It also provides new patterns for ensuring application
  Services are refreshed as part of a reworked global refresh cycle.
* RestGridModel supports a new `cloneAction` to take an existing record and open the editor form in
  "add mode" with all editable fields pre-populated from the source record. The action calls
  `prepareCloneFn`, if defined on the RestGridModel, to perform any transform operations before
  rendering the form.
* Tabs in `TabContainerModel` now support an `icon` property on the desktop.
* Charts take a new optional `aspectRatio` prop.
* Added new `Column.headerTooltip` config.
* Added new method `markManaged` on `ManagedSupport`.
* Added new function decorator `debounced`.
* Added new function `applyMixin` providing support for structured creation of class decorators
  (mixins).

#### Mobile

* Column chooser support available for mobile Grids. Users can check/uncheck columns to add/remove
  them from a configurable grid and reorder the columns in the list via drag and drop. Pair
  `GridModel.enableColChooser` with a mobile `colChooserButton` to allow use.
* Added `DialogPage` to the mobile toolkit. These floating pages do not participate in navigation or
  routing, and are used for showing fullscreen views outside of the Navigator / TabContainer
  context.
* Added `Panel` to the mobile toolkit, which offers a header element with standardized styling,
  title, and icon, as well as support for top and bottom toolbars.
* The mobile `AppBar` has been updated to more closely match the desktop `AppBar`, adding `icon`,
  `leftItems`, `hideAppMenuButton` and `appMenuButtonProps` props.
* Added routing support to mobile.

### 🐞 Bug Fixes

* The HighCharts wrapper component properly resizes its chart.
* Mobile dimension chooser button properly handles overflow for longer labels.
* Sizing fixes for multi-line inputs such as textArea and jsonInput.
* NumberInput calls a `onKeyPress` prop if given.
* Layout fixes on several admin panels and detail popups.

### 📚 Libraries

* @blueprintjs/core `3.13 -> 3.14`
* @xh/hoist-dev-utils `3.5 -> 3.6`
* ag-Grid `~20.0 -> ~20.1`
* react-dropzone `~8.0 -> ~9.0`
* react-select `~2.3 -> ~2.4`
* router5 `~6.6 -> ~7.0`
* react `~16.7 -> ~16.8`

[Commit Log](https://github.com/xh/hoist-react/compare/v19.0.1...v20.0.0)

## v19.0.1 - 2019-02-12

### 🐞 Bug Fixes

* Additional updates and simplifications to `FormField` sizing of child `HoistInput` elements, for
  more reliable sizing and spacing filling behavior.

[Commit Log](https://github.com/xh/hoist-react/compare/v19.0.0...v19.0.1)


## v19.0.0 - 2019-02-08

### 🎁 New Features

* Added a new architecture for signaling the need to load / refresh new data across either the
  entire app or a section of the component hierarchy. This new system relies on React context to
  minimizes the need for explicit application wiring, and improves support for auto-refresh. See
  newly added decorator `@LoadSupport` and classes/components `RefreshContext`,
  `RefreshContextModel`, and `RefreshContextView` for more info.
* `TabContainerModel` and `TabModel` now support `refreshMode` and `renderMode` configs to allow
  better control over how inactive tabs are mounted/unmounted and how tabs handle refresh requests
  when hidden or (re)activated.
* Apps can implement `getAppOptions()` in their `AppModel` class to specify a set of app-wide
  options that should be editable via a new built-in Options dialog. This system includes built-in
  support for reading/writing options to preferences, or getting/setting their values via custom
  handlers. The toolkit handles the rendering of the dialog.
* Standard top-level app buttons - for actions such as launching the new Options dialog, switching
  themes, launching the admin client, and logging out - have been moved into a new menu accessible
  from the top-right corner of the app, leaving more space for app-specific controls in the AppBar.
* `RecordGridModel` now supports an enhanced `editors` configuration that exposes the full set of
  validation and display support from the Forms package.
* `HoistInput` sizing is now consistently implemented using `LayoutSupport`. All sizable
  `HoistInputs` now have default `width` to ensure a standard display out of the box. `JsonInput`
  and `TextArea` also have default `height`. These defaults can be overridden by declaring explicit
  `width` and `height` values, or unset by setting the prop to `null`.
* `HoistInputs` within `FormFields` will be automatically sized to fill the available space in the
  `FormField`. In these cases, it is advised to either give the `FormField` an explicit size or
  render it in a flex layout.

### 💥 Breaking Changes

* ag-Grid has been updated to v20.0.0. Most apps shouldn't require any changes - however, if you are
  using `agOptions` to set sorting, filtering or resizing properties, these may need to change:

  For the `Grid`, `agOptions.enableColResize`, `agOptions.enableSorting` and `agOptions.enableFilter`
  have been removed. You can replicate their effects by using `agOptions.defaultColDef`. For
  `Columns`, `suppressFilter` has been removed, an should be replaced with `filter: false`.

* `HoistAppModel.requestRefresh` and `TabContainerModel.requestRefresh` have been removed.
  Applications should use the new Refresh architecture described above instead.
* `tabRefreshMode` on TabContainer has been renamed `renderMode`.
* `TabModel.reloadOnShow` has been removed. Set the `refreshMode` property on TabContainerModel or
  TabModel to `TabRefreshMode.ON_SHOW_ALWAYS` instead.
* The mobile APIs for `TabContainerModel`, `TabModel`, and `RefreshButton` have been rewritten to
  more closely mirror the desktop API.
* The API for `RecordGridModel` editors has changed -- `type` is no longer supported. Use
  `fieldModel` and `formField` instead.
* `LocalStore.loadRawData` requires that all records presented to store have unique IDs specified.
  See `LocalStore.idSpec` for more information.

### 🐞 Bug Fixes

* SwitchInput and RadioInput now properly highlight validation errors in `minimal` mode.

### 📚 Libraries

* @blueprintjs/core `3.12 -> 3.13`
* ag-Grid `~19.1.4 -> ~20.0.0`

[Commit Log](https://github.com/xh/hoist-react/compare/v18.1.2...v19.0.0)


## v18.1.2 - 2019-01-30

### 🐞 Bug Fixes

* Grid integrations relying on column visibility (namely export, storeFilterField) now correctly
  consult updated column state from GridModel. #935
* Ensure `FieldModel.initialValue` is observable to ensure that computed dirty state (and any other
  derivations) are updated if it changes. #934
* Fixes to ensure Admin console log viewer more cleanly handles exceptions (e.g. attempting to
  auto-refresh on a log file that has been deleted).

[Commit Log](https://github.com/xh/hoist-react/compare/v18.1.1...v18.1.2)

## v18.1.1 - 2019-01-29

* Grid cell padding can be controlled via a new set of CSS vars and is reduced by default for grids
  in compact mode.
* The `addRecordAsync()` and `saveRecordAsync()` methods on `RestStore` return the updated record.

[Commit Log](https://github.com/xh/hoist-react/compare/v18.1.0...v18.1.1)


## v18.1.0 - 2019-01-28

### 🎁 New Features

* New `@managed` class field decorator can be used to mark a property as fully created/owned by its
  containing class (provided that class has installed the matching `@ManagedSupport` decorator).
  * The framework will automatically pass any `@managed` class members to `XH.safeDestroy()` on
    destroy/unmount to ensure their own `destroy()` lifecycle methods are called and any related
    resources are disposed of properly, notably MobX observables and reactions.
  * In practice, this should be used to decorate any properties on `HoistModel`, `HoistService`, or
    `HoistComponent` classes that hold a reference to a `HoistModel` created by that class. All of
    those core artifacts support the new decorator, `HoistModel` already provides a built-in
    `destroy()` method, and calling that method when an app is done with a Model is an important
    best practice that can now happen more reliably / easily.
* `FormModel.getData()` accepts a new single parameter `dirtyOnly` - pass true to get back only
  fields which have been modified.
* The mobile `Select` component indicates the current value with a ✅ in the drop-down list.
* Excel exports from tree grids now include the matching expand/collapse tree controls baked into
  generated Excel file.

### 🐞 Bug Fixes

* The `JsonInput` component now properly respects / indicates disabled state.

### 📚 Libraries

* Hoist-dev-utils `3.4.1 -> 3.5.0` - updated webpack and other build tool dependencies, as well as
  an improved eslint configuration.
* @blueprintjs/core `3.10 -> 3.12`
* @blueprintjs/datetime `3.5 -> 3.7`
* fontawesome `5.6 -> 5.7`
* mobx `5.8 -> 5.9`
* react-select `2.2 -> 2.3`
* Other patch updates

[Commit Log](https://github.com/xh/hoist-react/compare/v18.0.0...v18.1.0)

## v18.0.0 - 2019-01-15

### 🎁 New Features

* Form support has been substantially enhanced and restructured to provide both a cleaner API and
  new functionality:
  * `FormModel` and `FieldModel` are now concrete classes and provide the main entry point for
    specifying the contents of a form. The `Field` and `FieldSupport` decorators have been removed.
  * Fields and sub-forms may now be dynamically added to FormModel.
  * The validation state of a FormModel is now *immediately* available after construction and
    independent of the GUI. The triggering of the *display* of that state is now a separate process
    triggered by GUI actions such as blur.
  * `FormField` has been substantially reworked to support a read-only display and inherit common
    property settings from its containing `Form`.
  * `HoistInput` has been moved into the `input` package to clarify that these are lower level
    controls and independent of the Forms package.

* `RestGrid` now supports a `mask` prop. RestGrid loading is now masked by default.
* `Chart` component now supports a built-in zoom out gesture: click and drag from right-to-left on
  charts with x-axis zooming.
* `Select` now supports an `enableClear` prop to control the presence of an optional inline clear
  button.
* `Grid` components take `onCellClicked` and `onCellDoubleClicked` event handlers.
* A new desktop `FileChooser` wraps a preconfigured react-dropzone component to allow users to
  easily select files for upload or other client-side processing.

### 💥 Breaking Changes

* Major changes to Form (see above). `HoistInput` imports will also need to be adjusted to move from
  `form` to `input`.
* The name of the HoistInput `field` prop has been changed to `bind`. This change distinguishes the
  lower-level input package more clearly from the higher-level form package which uses it. It also
  more clearly relates the property to the associated `@bindable` annotation for models.
* A `Select` input with `enableMulti = true` will by default no longer show an inline x to clear the
  input value. Use the `enableClear` prop to re-enable.
* Column definitions are exported from the `grid` package. To ensure backwards compatibility,
  replace imports from `@xh/hoist/desktop/columns` with `@xh/hoist/desktop/cmp/grid`.

### 📚 Libraries

* React `~16.6.0 -> ~16.7.0`
* Patch version updates to multiple other dependencies.

[Commit Log](https://github.com/xh/hoist-react/compare/v17.0.0...v18.0.0)

## v17.0.0 - 2018-12-21

### 💥 Breaking Changes

* The implementation of the `model` property on `HoistComponent` has been substantially enhanced:
  * "Local" Models should now be specified on the Component class declaration by simply setting the
    `model` property, rather than the confusing `localModel` property.
  * HoistComponent now supports a static `modelClass` class property. If set, this property will
    allow a HoistComponent to auto-create a model internally when presented with a plain javascript
    object as its `model` prop. This is especially useful in cases like `Panel` and `TabContainer`,
    where apps often need to specify a model but do not require a reference to the model. Those
    usages can now skip importing and instantiating an instance of the component's model class
    themselves.
  * Hoist will now throw an Exception if an application attempts to changes the model on an existing
    HoistComponent instance or presents the wrong type of model to a HoistComponent where
    `modelClass` has been specified.

* `PanelSizingModel` has been renamed `PanelModel`. The class now also has the following new
  optional properties, all of which are `true` by default:
  * `showSplitter` - controls visibility of the splitter bar on the outside edge of the component.
  * `showSplitterCollapseButton` - controls visibility of the collapse button on the splitter bar.
  * `showHeaderCollapseButton` - controls visibility of a (new) collapse button in the header.

* The API methods for exporting grid data have changed and gained new features:
  * Grids must opt-in to export with the `GridModel.enableExport` config.
  * Exporting a `GridModel` is handled by the new `GridExportService`, which takes a collection of
    `exportOptions`. See `GridExportService.exportAsync` for available `exportOptions`.
  * All export entry points (`GridModel.exportAsync()`, `ExportButton` and the export context menu
    items) support `exportOptions`. Additionally, `GridModel` can be configured with default
    `exportOptions` in its config.

* The `buttonPosition` prop on `NumberInput` has been removed due to problems with the underlying
  implementation. Support for incrementing buttons on NumberInputs will be re-considered for future
  versions of Hoist.

### 🎁 New Features

* `TextInput` on desktop now supports an `enableClear` property to allow easy addition of a clear
  button at the right edge of the component.
* `TabContainer` enhancements:
  * An `omit` property can now be passed in the tab configs passed to the `TabContainerModel`
    constructor to conditionally exclude a tab from the container
  * Each `TabModel` can now be retrieved by id via the new `getTabById` method on
    `TabContainerModel`.
  * `TabModel.title` can now be changed at runtime.
  * `TabModel` now supports the following properties, which can be changed at runtime or set via the
    config:
    * `disabled` - applies a disabled style in the switcher and blocks navigation to the tab via
      user click, routing, or the API.
    * `excludeFromSwitcher` - removes the tab from the switcher, but the tab can still be navigated
      to programmatically or via routing.
* `MultiFieldRenderer` `multiFieldConfig` now supports a `delimiter` property to separate
  consecutive SubFields.
* `MultiFieldRenderer` SubFields now support a `position` property, to allow rendering in either the
  top or bottom row.
* `StoreCountLabel` now supports a new 'includeChildren' prop to control whether or not children
  records are included in the count. By default this is `false`.
* `Checkbox` now supports a `displayUnsetState` prop which may be used to display a visually
  distinct state for null values.
* `Select` now renders with a checkbox next to the selected item in its dropdown menu, instead of
  relying on highlighting. A new `hideSelectedOptionCheck` prop is available to disable.
* `RestGridModel` supports a `readonly` property.
* `DimensionChooser`, various `HoistInput` components, `Toolbar` and `ToolbarSeparator` have been
  added to the mobile component library.
* Additional environment enums for UAT and BCP, added to Hoist Core 5.4.0, are supported in the
  application footer.

### 🐞 Bug Fixes

* `NumberInput` will no longer immediately convert its shorthand value (e.g. "3m") into numeric form
  while the user remains focused on the input.
* Grid `actionCol` columns no longer render Button components for each action, relying instead on
  plain HTML / CSS markup for a significant performance improvement when there are many rows and/or
  actions per row.
* Grid exports more reliably include the appropriate file extension.
* `Select` will prevent an `<esc>` keypress from bubbling up to parent components only when its menu
  is open. (In that case, the component assumes escape was pressed to close its menu and captures
  the keypress, otherwise it should leave it alone and let it e.g. close a parent popover).

[Commit Log](https://github.com/xh/hoist-react/compare/v16.0.1...v17.0.0)

## v16.0.1 - 2018-12-12

### 🐞 Bug Fixes

* Fix to FeedbackForm allowing attempted submission with an empty message.

[Commit Log](https://github.com/xh/hoist-react/compare/v16.0.0...v16.0.1)


## v16.0.0

### 🎁 New Features

* Support for ComboBoxes and Dropdowns have been improved dramatically, via a new `Select` component
  based on react-select.
* The ag-Grid based `Grid` and `GridModel` are now available on both mobile and desktop. We have
  also added new support for multi-row/multi-field columns via the new `multiFieldRenderer` renderer
  function.
* The app initialization lifecycle has been restructured so that no App classes are constructed
  until Hoist is fully initialized.
* `Column` now supports an optional `rowHeight` property.
* `Button` now defaults to 'minimal' mode, providing a much lighter-weight visual look-and-feel to
  HoistApps. `Button` also implements `@LayoutSupport`.
* Grouping state is now saved by the grid state support on `GridModel`.
* The Hoist `DimChooser` component has been ported to hoist-react.
* `fetchService` now supports an `autoAbortKey` in its fetch methods. This can be used to
  automatically cancel obsolete requests that have been superseded by more recent variants.
* Support for new `clickableLabel` property on `FormField`.
* `RestForm` now supports a read-only view.
* Hoist now supports automatic tracking of app/page load times.

### 💥 Breaking Changes

* The new location for the cross-platform grid component is `@xh/hoist/cmp/grid`. The `columns`
  package has also moved under a new sub-package in this location.
* Hoist top-level App Structure has changed in order to improve consistency of the Model-View
  conventions, to improve the accessibility of services, and to support the improvements in app
  initialization mentioned above:
  - `XH.renderApp` now takes a new `AppSpec` configuration.
  - `XH.app` is now `XH.appModel`.
  - All services are installed directly on `XH`.
  - `@HoistApp` is now `@HoistAppModel`
* `RecordAction` has been substantially refactored and improved. These are now typically immutable
  and may be shared.
  - `prepareFn` has been replaced with a `displayFn`.
  - `actionFn` and `displayFn` now take a single object as their parameter.
* The `hide` property on `Column` has been changed to `hidden`.
* The `ColChooserButton` has been moved from the incorrect location `@xh/hoist/cmp/grid` to
  `@xh/hoist/desktop/cmp/button`. This is a desktop-only component. Apps will have to adjust these
  imports.
* `withDefaultTrue` and `withDefaultFalse` in `@xh/hoist/utils/js` have been removed. Use
  `withDefault` instead.
* `CheckBox` has been renamed `Checkbox`


### ⚙️ Technical

* ag-Grid has been upgraded to v19.1
* mobx has been upgraded to v5.6
* React has been upgraded to v16.6
* Allow browsers with proper support for Proxy (e.g Edge) to access Hoist Applications.


### 🐞 Bug Fixes

* Extensive. See full change list below.

[Commit Log](https://github.com/xh/hoist-react/compare/v15.1.2...v16.0.0)


## v15.1.2

🛠 Hotfix release to MultiSelect to cap the maximum number of options rendered by the drop-down
list. Note, this component is being replaced in Hoist v16 by the react-select library.

[Commit Log](https://github.com/xh/hoist-react/compare/v15.1.1...v15.1.2)

## v15.1.1

### 🐞 Bug Fixes

* Fix to minimal validation mode for FormField disrupting input focus.
* Fix to JsonInput disrupting input focus.

### ⚙️ Technical

* Support added for TLBR-style notation when specifying margin/padding via layoutSupport - e.g.
  box({margin: '10 20 5 5'}).
* Tweak to lockout panel message when the user has no roles.

[Commit Log](https://github.com/xh/hoist-react/compare/v15.1.0...v15.1.1)


## v15.1.0

### 🎁 New Features

* The FormField component takes a new minimal prop to display validation errors with a tooltip only
  as opposed to an inline message string. This can be used to help reduce shifting / jumping form
  layouts as required.
* The admin-only user impersonation toolbar will now accept new/unknown users, to support certain
  SSO application implementations that can create users on the fly.

### ⚙️ Technical

* Error reporting to server w/ custom user messages is disabled if the user is not known to the
  client (edge case with errors early in app lifecycle, prior to successful authentication).

[Commit Log](https://github.com/xh/hoist-react/compare/v15.0.0...v15.1.0)


## v15.0.0

### 💥 Breaking Changes

* This update does not require any application client code changes, but does require updating the
  Hoist Core Grails plugin to >= 5.0. Hoist Core changes to how application roles are loaded and
  users are authenticated required minor changes to how JS clients bootstrap themselves and load
  user data.
* The Hoist Core HoistImplController has also been renamed to XhController, again requiring Hoist
  React adjustments to call the updated /xh/ paths for these (implementation) endpoints. Again, no
  app updates required beyond taking the latest Hoist Core plugin.

[Commit Log](https://github.com/xh/hoist-react/compare/v14.2.0...v15.0.0)


## v14.2.0

### 🎁 New Features

* Upgraded hoist-dev-utils to 3.0.3. Client builds now use the latest Webpack 4 and Babel 7 for
  noticeably faster builds and recompiles during CI and at development time.
* GridModel now has a top-level agColumnApi property to provide a direct handle on the ag-Grid
  Column API object.

### ⚙️ Technical

* Support for column groups strengthened with the addition of a dedicated ColumnGroup sibling class
  to Column. This includes additional internal refactoring to reduce unnecessary cloning of Column
  configurations and provide a more managed path for Column updates. Public APIs did not change.
  (#694)

### 📚 Libraries

* Blueprint Core `3.6.1 -> 3.7.0`
* Blueprint Datetime `3.2.0 -> 3.3.0`
* Fontawesome `5.3.x -> 5.4.x`
* MobX `5.1.2 -> 5.5.0`
* Router5 `6.5.0 -> 6.6.0`

[Commit Log](https://github.com/xh/hoist-react/compare/v14.1.3...v14.2.0)


## v14.1.3

### 🐞 Bug Fixes

* Ensure JsonInput reacts properly to value changes.

### ⚙️ Technical

* Block user pinning/unpinning in Grid via drag-and-drop - pending further work via #687.
* Support "now" as special token for dateIs min/max validation rules.
* Tweak grouped grid row background color.

[Commit Log](https://github.com/xh/hoist-react/compare/v14.1.1...v14.1.3)


## v14.1.1

### 🐞 Bug Fixes

* Fixes GridModel support for row-level grouping at same time as column grouping.

[Commit Log](https://github.com/xh/hoist-react/compare/v14.1.0...v14.1.1)


## v14.1.0

### 🎁 New Features

* GridModel now supports multiple levels of row grouping. Pass the public setGroupBy() method an
  array of string column IDs, or a falsey value / empty array to ungroup. Note that the public and
  observable groupBy property on GridModel will now always be an array, even if the grid is not
  grouped or has only a single level of grouping.
* GridModel exposes public expandAll() and collapseAll() methods for grouped / tree grids, and
  StoreContextMenu supports a new "expandCollapseAll" string token to insert context menu items.
  These are added to the default menu, but auto-hide when the grid is not in a grouped state.
* The Grid component provides a new onKeyDown prop, which takes a callback and will fire on any
  keypress targeted within the Grid. Note such a handler is not provided directly by ag-Grid.
* The Column class supports pinned as a top-level config. Supports passing true to pin to the left.

### 🐞 Bug Fixes

* Updates to Grid column widths made via ag-Grid's "autosize to fit" API are properly persisted to
  grid state.

[Commit Log](https://github.com/xh/hoist-react/compare/v14.0.0...v14.1.0)


## v14.0.0

* Along with numerous bug fixes, v14 brings with it a number of important enhancements for grids,
  including support for tree display, 'action' columns, and absolute value sorting. It also includes
  some new controls and improvement to focus display.

### 💥 Breaking Changes

* The signatures of the Column.elementRenderer and Column.renderer have been changed to be
  consistent with each other, and more extensible. Each takes two arguments -- the value to be
  rendered, and a single bundle of metadata.
* StoreContextMenuAction has been renamed to RecordAction. Its action property has been renamed to
  actionFn for consistency and clarity.
* LocalStore : The method LocalStore.processRawData no longer takes an array of all records, but
  instead takes just a single record. Applications that need to operate on all raw records in bulk
  should do so before presenting them to LocalStore. Also, LocalStores template methods for override
  have also changed substantially, and sub-classes that rely on these methods will need to be
  adjusted accordingly.

### 🎁 New Features

#### Grid

* The Store API now supports hierarchical datasets. Applications need to simply provide raw data for
  records with a "children" property containing the raw data for their children.
* Grid supports a 'TreeGrid' mode. To show a tree grid, bind the GridModel to a store containing
  hierarchical data (as above), set treeMode: true on the GridModel, and specify a column to display
  the tree controls (isTreeColumn: true)
* Grid supports absolute sorting for numerical columns. Specify absSort: true on your column config
  to enable. Clicking the grid header will now cycle through ASC > DESC > DESC (abs) sort modes.
* Grid supports an 'Actions' column for one-click record actions. See cmp/desktop/columns/actionCol.
* A new showHover prop on the desktop Grid component will highlight the hovered row with default
  styling. A new GridModel.rowClassFn callback was added to support per-row custom classes based on
  record data.
* A new ExportFormat.LONG_TEXT format has been added, along with a new Column.exportWidth config.
  This supports exporting columns that contain long text (e.g. notes) as multi-line cells within
  Excel.

#### Other Components

* RadioInput and ButtonGroupInput have been added to the desktop/cmp/form package.
* DateInput now has support for entering and displaying time values.
* NumberInput displays its unformatted value when focused.
* Focused components are now better highlighted, with additional CSS vars provided to customize as
  needed.

### 🐞 Bug Fixes

* Calls to GridModel.setGroupBy() work properly not only on the first, but also all subsequent calls
  (#644).
* Background / style issues resolved on several input components in dark theme (#657).
* Grid context menus appear properly over other floating components.

### 📚 Libraries

* React `16.5.1 -> 16.5.2`
* router5 `6.4.2 -> 6.5.0`
* CodeMirror, Highcharts, and MobX patch updates

[Commit Log](https://github.com/xh/hoist-react/compare/v13.0.0...v14.0.0)


## v13.0.0

🍀Lucky v13 brings with it a number of enhancements for forms and validation, grouped column support
in the core Grid API, a fully wrapped MultiSelect component, decorator syntax adjustments, and a
number of other fixes and enhancements.

It also includes contributions from new ExHI team members Arjun and Brendan. 🎉

### 💥 Breaking Changes

* The core `@HoistComponent`, `@HoistService`, and `@HoistModel` decorators are **no longer
  parameterized**, meaning that trailing `()` should be removed after each usage. (#586)
* The little-used `hoistComponentFactory()` method was also removed as a further simplification
  (#587).
* The `HoistField` superclass has been renamed to `HoistInput` and the various **desktop form
  control components have been renamed** to match (55afb8f). Apps using these components (which will
  likely be most apps) will need to adapt to the new names.
  * This was done to better distinguish between the input components and the upgraded Field concept
    on model classes (see below).

### 🎁 New Features

⭐️ **Forms and Fields** have been a major focus of attention, with support for structured data
fields added to Models via the `@FieldSupport` and `@field()` decorators.
* Models annotated with `@FieldSupport` can decorate member properties with `@field()`, making those
  properties observable and settable (with a generated `setXXX()` method).
* The `@field()` decorators themselves can be passed an optional display label string as well as
  zero or more *validation rules* to define required constraints on the value of the field.
* A set of predefined constraints is provided within the toolkit within the `/field/` package.
* Models using `FieldSupport` should be sure to call the `initFields()` method installed by the
  decorator within their constructor. This method can be called without arguments to generally
  initialize the field system, or it can be passed an object of field names to initial/default
  values, which will set those values on the model class properties and provide change/dirty
  detection and the ability to "reset" a form.
* A new `FormField` UI component can be used to wrap input components within a form. The `FormField`
  wrapper can accept the source model and field name, and will apply those to its child input. It
  leverages the Field model to automatically display a label, indicate required fields, and print
  validation error messages. This new component should be the building-block for most non-trivial
  forms within an application.

Other enhancements include:
* **Grid columns can be grouped**, with support for grouping added to the grid state management
  system, column chooser, and export manager (#565). To define a column group, nest column
  definitions passed to `GridModel.columns` within a wrapper object of the form `{headerName: 'My
  group', children: [...]}`.

(Note these release notes are incomplete for this version.)

[Commit Log](https://github.com/xh/hoist-react/compare/v12.1.2...v13.0.0)


## v12.1.2

### 🐞 Bug Fixes

* Fix casing on functions generated by `@settable` decorator
  (35c7daa209a4205cb011583ebf8372319716deba).

[Commit Log](https://github.com/xh/hoist-react/compare/v12.1.1...v12.1.2)


## v12.1.1

### 🐞 Bug Fixes

* Avoid passing unknown HoistField component props down to Blueprint select/checkbox controls.

### 📚 Libraries

* Rollback update of `@blueprintjs/select` package `3.1.0 -> 3.0.0` - this included breaking API
  changes and will be revisited in #558.

[Commit Log](https://github.com/xh/hoist-react/compare/v12.1.0...v12.1.1)


## v12.1.0

### 🎁 New Features

* New `@bindable` and `@settable` decorators added for MobX support. Decorating a class member
  property with `@bindable` makes it a MobX `@observable` and auto-generates a setter method on the
  class wrapped in a MobX `@action`.
* A `fontAwesomeIcon` element factory is exported for use with other FA icons not enumerated by the
  `Icon` class.
* CSS variables added to control desktop Blueprint form control margins. These remain defaulted to
  zero, but now within CSS with support for variable overrides. A Blueprint library update also
  brought some changes to certain field-related alignment and style properties. Review any form
  controls within apps to ensure they remain aligned as desired
  (8275719e66b4677ec5c68a56ccc6aa3055283457 and df667b75d41d12dba96cbd206f5736886cb2ac20).

### 🐞 Bug Fixes

* Grid cells are fully refreshed on a data update, ensuring cell renderers that rely on data other
  than their primary display field are updated (#550).
* Grid auto-sizing is run after a data update, ensuring flex columns resize to adjust for possible
  scrollbar visibility changes (#553).
* Dropdown fields can be instantiated with fewer required properties set (#541).

### 📚 Libraries

* Blueprint `3.0.1 -> 3.4.0`
* FontAwesome `5.2.0 -> 5.3.0`
* CodeMirror `5.39.2 -> 5.40.0`
* MobX `5.0.3 -> 5.1.0`
* router5 `6.3.0 -> 6.4.2`
* React `16.4.1 -> 16.4.2`

[Commit Log](https://github.com/xh/hoist-react/compare/v12.0.0...v12.1.0)


## v12.0.0

Hoist React v12 is a relatively large release, with multiple refactorings around grid columns,
`elemFactory` support, classNames, and a re-organization of classes and exports within `utils`.

### 💥 Breaking Changes

#### ⭐️ Grid Columns

**A new `Column` class describes a top-level API for columns and their supported options** and is
intended to be a cross-platform layer on top of ag-Grid and TBD mobile grid implementations.
* The desktop `GridModel` class now accepts a collection of `Column` configuration objects to define
  its available columns.
* Columns may be configured with `flex: true` to cause them to stretch all available horizontal
  space within a grid, sharing it equally with any other flex columns. However note that this should
  be used sparingly, as flex columns have some deliberate limitations to ensure stable and
  consistent behavior. Most noticeably, they cannot be resized directly by users. Often, a best
  practice will be to insert an `emptyFlexCol` configuration as the last column in a grid - this
  will avoid messy-looking gaps in the layout while not requiring a data-driven column be flexed.
* User customizations to column widths are now saved if the GridModel has been configured with a
  `stateModel` key or model instance - see `GridStateModel`.
* Columns accept a `renderer` config to format text or HTML-based output. This is a callback that is
  provided the value, the row-level record, and a metadata object with the column's `colId`. An
  `elementRenderer` config is also available for cells that should render a Component.
* An `agOptions` config key continues to provide a way to pass arbitrary options to the underlying
  ag-Grid instance (for desktop implementations). This is considered an "escape hatch" and should be
  used with care, but can provide a bridge to required ag-Grid features as the Hoist-level API
  continues to develop.
* The "factory pattern" for Column templates / defaults has been removed, replaced by a simpler
  approach that recommends exporting simple configuration partials and spreading them into
  instance-specific column configs.
* See 0798f6bb20092c59659cf888aeaf9ecb01db52a6 for primary commit.

#### ⭐️ Element Factory, LayoutSupport, BaseClassName

Hoist provides core support for creating components via a factory pattern, powered by the `elem()`
and `elemFactory()` methods. This approach remains the recommended way to instantiate component
elements, but was **simplified and streamlined**.
* The rarely used `itemSpec` argument was removed (this previously applied defaults to child items).
* Developers can now also use JSX to instantiate all Hoist-provided components while still taking
  advantage of auto-handling for layout-related properties provided by the `LayoutSupport` mixin.
  * HoistComponents should now spread **`...this.getLayoutProps()`** into their outermost rendered
    child to enable promotion of layout properties.
* All HoistComponents can now specify a **baseClassName** on their component class and should pass
  `className: this.getClassName()` down to their outermost rendered child. This allows components to
  cleanly layer on a base CSS class name with any instance-specific classes.
* See 8342d3870102ee9bda4d11774019c4928866f256 for primary commit.

#### ⭐️ Panel resizing / collapsing

**The `Panel` component now takes a `sizingModel` prop to control and encapsulate newly built-in
resizing and collapsing behavior** (#534).
* See the `PanelSizingModel` class for configurable details, including continued support for saving
  sizing / collapsed state as a user preference.
* **The standalone `Resizable` component was removed** in favor of the improved support built into
  Panel directly.

#### Other

* Two promise-related models have been combined into **a new, more powerful `PendingTaskModel`**,
  and the `LoadMask` component has been removed and consolidated into `Mask`
  (d00a5c6e8fc1e0e89c2ce3eef5f3e14cb842f3c8).
  * `Panel` now exposes a single `mask` prop that can take either a configured `mask` element or a
    simple boolean to display/remove a default mask.
* **Classes within the `utils` package have been re-organized** into more standardized and scalable
  namespaces. Imports of these classes will need to be adjusted.

### 🎁 New Features

* **The desktop Grid component now offers a `compact` mode** with configurable styling to display
  significantly more data with reduced padding and font sizes.
* The top-level `AppBar` refresh button now provides a default implementation, calling a new
  abstract `requestRefresh()` method on `HoistApp`.
* The grid column chooser can now be configured to display its column groups as initially collapsed,
  for especially large collections of columns.
* A new `XH.restoreDefaultsAsync()` method provides a centralized way to wipe out user-specific
  preferences or customizations (#508).
* Additional Blueprint `MultiSelect`, `Tag`, and `FormGroup` controls re-exported.

### 🐞 Bug Fixes

* Some components were unintentionally not exporting their Component class directly, blocking JSX
  usage. All components now export their class.
* Multiple fixes to `DayField` (#531).
* JsonField now responds properly when switching from light to dark theme (#507).
* Context menus properly filter out duplicated separators (#518).

[Commit Log](https://github.com/xh/hoist-react/compare/v11.0.0...v12.0.0)


## v11.0.0

### 💥 Breaking Changes

* **Blueprint has been upgraded to the latest 3.x release.** The primary breaking change here is the
  renaming of all `pt-` CSS classes to use a new `bp3-` prefix. Any in-app usages of the BP
  selectors will need to be updated. See the
  [Blueprint "What's New" page](http://blueprintjs.com/docs/#blueprint/whats-new-3.0).
* **FontAwesome has been upgraded to the latest 5.2 release.** Only the icons enumerated in the
  Hoist `Icon` class are now registered via the FA `library.add()` method for inclusion in bundled
  code, resulting in a significant reduction in bundle size. Apps wishing to use other FA icons not
  included by Hoist must import and register them - see the
  [FA React Readme](https://github.com/FortAwesome/react-fontawesome/blob/master/README.md) for
  details.
* **The `mobx-decorators` dependency has been removed** due to lack of official support for the
  latest MobX update, as well as limited usage within the toolkit. This package was primarily
  providing the optional `@setter` decorator, which should now be replaced as needed by dedicated
  `@action` setter methods (19cbf86138499bda959303e602a6d58f6e95cb40).

### 🎁 Enhancements

* `HoistComponent` now provides a `getClassNames()` method that will merge any `baseCls` CSS class
  names specified on the component with any instance-specific classes passed in via props (#252).
  * Components that wish to declare and support a `baseCls` should use this method to generate and
    apply a combined list of classes to their outermost rendered elements (see `Grid`).
  * Base class names have been added for relevant Hoist-provided components - e.g. `.xh-panel` and
    `.xh-grid`. These will be appended to any instance class names specified within applications and
    be available as public CSS selectors.
* Relevant `HoistField` components support inline `leftIcon` and `rightElement` props. `DayField`
  adds support for `minDay / maxDay` props.
* Styling for the built-in ag-Grid loading overlay has been simplified and improved (#401).
* Grid column definitions can now specify an `excludeFromExport` config to drop them from
  server-generated Excel/CSV exports (#485).

### 🐞 Bug Fixes

* Grid data loading and selection reactions have been hardened and better coordinated to prevent
  throwing when attempting to set a selection before data has been loaded (#484).

### 📚 Libraries

* Blueprint `2.x -> 3.x`
* FontAwesome `5.0.x -> 5.2.x`
* CodeMirror `5.37.0 -> 5.39.2`
* router5 `6.2.4 -> 6.3.0`

[Commit Log](https://github.com/xh/hoist-react/compare/v10.0.1...v11.0.0)


## v10.0.1

### 🐞 Bug Fixes

* Grid `export` context menu token now defaults to server-side 'exportExcel' export.
  * Specify the `exportLocal` token to return a menu item for local ag-Grid export.
* Columns with `field === null` skipped for server-side export (considered spacer / structural
  columns).

## v10.0.0

### 💥 Breaking Changes

* **Access to the router API has changed** with the `XH` global now exposing `router` and
  `routerState` properties and a `navigate()` method directly.
* `ToastManager` has been deprecated. Use `XH.toast` instead.
* `Message` is no longer a public class (and its API has changed). Use `XH.message/confirm/alert`
  instead.
* Export API has changed. The Built-in grid export now uses more powerful server-side support. To
  continue to use local AG based export, call method `GridModel.localExport()`. Built-in export
  needs to be enabled with the new property on `GridModel.enableExport`. See `GridModel` for more
  details.

### 🎁 Enhancements

* New Mobile controls and `AppContainer` provided services (impersonation, about, and version bars).
* Full-featured server-side Excel export for grids.

### 🐞 Bug Fixes

* Prevent automatic zooming upon input focus on mobile devices (#476).
* Clear the selection when showing the context menu for a record which is not already selected
  (#469).
* Fix to make lockout script readable by Compatibility Mode down to IE5.

### 📚 Libraries

* MobX `4.2.x -> 5.0.x`

[Commit Log](https://github.com/xh/hoist-react/compare/v9.0.0...v10.0.0)


## v9.0.0

### 💥 Breaking Changes

* **Hoist-provided mixins (decorators) have been refactored to be more granular and have been broken
  out of `HoistComponent`.**
  * New discrete mixins now exist for `LayoutSupport` and `ContextMenuSupport` - these should be
    added directly to components that require the functionality they add for auto-handling of
    layout-related props and support for showing right-click menus. The corresponding options on
    `HoistComponent` that used to enable them have been removed.
  * For consistency, we have also renamed `EventTarget -> EventSupport` and `Reactive ->
    ReactiveSupport` mixins. These both continue to be auto-applied to HoistModel and HoistService
    classes, and ReactiveSupport enabled by default in HoistComponent.
* **The Context menu API has changed.** The `ContextMenuSupport` mixin now specifies an abstract
  `getContextMenuItems()` method for component implementation (replacing the previous
  `renderContextMenu()` method). See the new [`ContextMenuItem` class for what these items support,
  as well as several static default items that can be used.
  * The top-level `AppContainer` no longer provides a default context menu, instead allowing the
    browser's own context menu to show unless an app / component author has implemented custom
    context-menu handling at any level of their component hierarchy.

### 🐞 Bug Fixes

* TabContainer active tab can become out of sync with the router state (#451)
  * ⚠️ Note this also involved a change to the `TabContainerModel` API - `activateTab()` is now the
    public method to set the active tab and ensure both the tab and the route land in the correct
    state.
* Remove unintended focused cell borders that came back with the prior ag-Grid upgrade.

[Commit Log](https://github.com/xh/hoist-react/compare/v8.0.0...v9.0.0)


## v8.0.0

Hoist React v8 brings a big set of improvements and fixes, some API and package re-organizations,
and ag-Grid upgrade, and more. 🚀

### 💥 Breaking Changes

* **Component package directories have been re-organized** to provide better symmetry between
  pre-existing "desktop" components and a new set of mobile-first component. Current desktop
  applications should replace imports from `@xh/hoist/cmp/xxx` with `@xh/hoist/desktop/cmp/xxx`.
  * Important exceptions include several classes within `@xh/hoist/cmp/layout/`, which remain
    cross-platform.
  * `Panel` and `Resizable` components have moved to their own packages in
    `@xh/hoist/desktop/cmp/panel` and `@xh/hoist/desktop/cmp/resizable`.
* **Multiple changes and improvements made to tab-related APIs and components.**
  * The `TabContainerModel` constructor API has changed, notably `children` -> `tabs`, `useRoutes` ->
    `route` (to specify a starting route as a string) and `switcherPosition` has moved from a model
    config to a prop on the `TabContainer` component.
  * `TabPane` and `TabPaneModel` have been renamed `Tab` and `TabModel`, respectively, with several
    related renames.
* **Application entry-point classes decorated with `@HoistApp` must implement the new getter method
  `containerClass()`** to specify the platform specific component used to wrap the app's
  `componentClass`.
  * This will typically be `@xh/hoist/[desktop|mobile]/AppContainer` depending on platform.

### 🎁 New Features

* **Tab-related APIs re-worked and improved**, including streamlined support for routing, a new
  `tabRenderMode` config on `TabContainerModel`, and better naming throughout.
* **Ag-grid updated to latest v18.x** - now using native flex for overall grid layout and sizing
  controls, along with multiple other vendor improvements.
* Additional `XH` API methods exposed for control of / integration with Router5.
* The core `@HoistComponent` decorated now installs a new `isDisplayed` getter to report on
  component visibility, taking into account the visibility of its ancestors in the component tree.
* Mobile and Desktop app package / component structure made more symmetrical (#444).
* Initial versions of multiple new mobile components added to the toolkit.
* Support added for **`IdleService` - automatic app suspension on inactivity** (#427).
* Hoist wrapper added for the low-level Blueprint **button component** - provides future hooks into
  button customizations and avoids direct BP import (#406).
* Built-in support for collecting user feedback via a dedicated dialog, convenient XH methods and
  default appBar button (#379).
* New `XH.isDevelopmentMode` constant added, true when running in local Webpack dev-server mode.
* CSS variables have been added to customize and standardize the Blueprint "intent" based styling,
  with defaults adjusted to be less distracting (#420).

### 🐞 Bug Fixes

* Preference-related events have been standardized and bugs resolved related to pushAsync() and the
  `prefChange` event (ee93290).
* Admin log viewer auto-refreshes in tail-mode (#330).
* Distracting grid "loading" overlay removed (#401).
* Clipboard button ("click-to-copy" functionality) restored (#442).

[Commit Log](https://github.com/xh/hoist-react/compare/v7.2.0...v8.0.0)

## v7.2.0

### 🎁 New Features

+ Admin console grids now outfitted with column choosers and grid state. #375
+ Additional components for Onsen UI mobile development.

### 🐞 Bug Fixes

+ Multiple improvements to the Admin console config differ. #380 #381 #392

[Commit Log](https://github.com/xh/hoist-react/compare/v7.1.0...v7.2.0)

## v7.1.0

### 🎁 New Features

* Additional kit components added for Onsen UI mobile development.

### 🐞 Bug Fixes

* Dropdown fields no longer default to `commitOnChange: true` - avoiding unexpected commits of
  type-ahead query values for the comboboxes.
* Exceptions thrown from FetchService more accurately report the remote host when unreachable, along
  with some additional enhancements to fetch exception reporting for clarity.

[Commit Log](https://github.com/xh/hoist-react/compare/v7.0.0...v7.1.0)

## v7.0.0

### 💥 Breaking Changes

* **Restructuring of core `App` concept** with change to new `@HoistApp` decorator and conventions
  around defining `App.js` and `AppComponent.js` files as core app entry points. `XH.app` now
  installed to provide access to singleton instance of primary app class. See #387.

### 🎁 New Features

* **Added `AppBar` component** to help further standardize a pattern for top-level application
  headers.
* **Added `SwitchField` and `SliderField`** form field components.
* **Kit package added for Onsen UI** - base component library for mobile development.
* **Preferences get a group field for better organization**, parity with AppConfigs. (Requires
  hoist-core 3.1.x.)

### 🐞 Bug Fixes

* Improvements to `Grid` component's interaction with underlying ag-Grid instance, avoiding extra
  renderings and unwanted loss of state. 03de0ae7

[Commit Log](https://github.com/xh/hoist-react/compare/v6.0.0...v7.0.0)


## v6.0.0

### 💥 Breaking Changes

* API for `MessageModel` has changed as part of the feature addition noted below, with `alert()` and
  `confirm()` replaced by `show()` and new `XH` convenience methods making the need for direct calls
  rare.
* `TabContainerModel` no longer takes an `orientation` prop, replaced by the more flexible
  `switcherPosition` as noted below.

### 🎁 New Features

* **Initial version of grid state** now available, supporting easy persistence of user grid column
  selections and sorting. The `GridModel` constructor now takes a `stateModel` argument, which in
  its simplest form is a string `xhStateId` used to persist grid state to local storage. See the
  `GridStateModel` class for implementation details. #331
* The **Message API** has been improved and simplified, with new `XH.confirm()` and `XH.alert()`
  methods providing an easy way to show pop-up alerts without needing to manually construct or
  maintain a `MessageModel`. #349
* **`TabContainer` components can now be controlled with a remote `TabSwitcher`** that does not need
  to be directly docked to the container itself. Specify `switcherPosition:none` on the
  `TabContainerModel` to suppress showing the switching affordance on the tabs themselves and
  instantiate a `TabSwitcher` bound to the same model to control a tabset from elsewhere in the
  component hierarchy. In particular, this enabled top-level application tab navigation to move up
  into the top toolbar, saving vertical space in the layout. #368
* `DataViewModel` supports an `emptyText` config.

### 🐞 Bugfixes

* Dropdown fields no longer fire multiple commit messages, and no longer commit partial entries
  under some circumstances. #353 and #354
* Grids resizing fixed when shrinking the containing component. #357

[Commit Log](https://github.com/xh/hoist-react/compare/v5.0.0...v6.0.0)


## v5.0.0

### 💥 Breaking Changes

* **Multi environment configs have been unwound** See these release notes/instructions for how to
  migrate: https://github.com/xh/hoist-core/releases/tag/release-3.0.0
* **Breaking change to context menus in dataviews and grids not using the default context menu:**
  StoreContextMenu no longer takes an array of items as an argument to its constructor. Instead it
  takes a configuration object with an ‘items’ key that will point to any current implementation’s
  array of items. This object can also contain an optional gridModel argument which is intended to
  support StoreContextMenuItems that may now be specified as known ‘hoist tokens’, currently limited
  to a ‘colChooser’ token.

### 🎁 New Features

* Config differ presents inline view, easier to read diffs now.
* Print Icon added!

### 🐞 Bugfixes

* Update processFailedLoad to loadData into gridModel store, Fixes #337
* Fix regression to ErrorTracking. Make errorTrackingService safer/simpler to call at any point in
  life-cycle.
* Fix broken LocalStore state.
* Tweak flex prop for charts. Side by side charts in a flexbox now auto-size themselves! Fixes #342
* Provide token parsing for storeContextMenus. Context menus are all grown up! Fixes #300

## v4.0.1

### 🐞 Bugfixes

* DataView now properly re-renders its items when properties on their records change (and the ID
  does not)


## v4.0.0

### 💥 Breaking Changes

* **The `GridModel` selection API has been reworked for clarity.** These models formerly exposed
  their selectionModel as `grid.selection` - now that getter returns the selected records. A new
  `selectedRecord` getter is also available to return a single selection, and new string shortcut
  options are available when configuring GridModel selection behavior.
* **Grid components can now take an `agOptions` prop** to pass directly to the underlying ag-grid
  component, as well as an `onRowDoubleClicked` handler function.
  16be2bfa10e5aab4ce8e7e2e20f8569979dd70d1

### 🎁 New Features

* Additional core components have been updated with built-in `layoutSupport`, allowing developers to
  set width/height/flex and other layout properties directly as top-level props for key comps such
  as Grid, DataView, and Chart. These special props are processed via `elemFactory` into a
  `layoutConfig` prop that is now passed down to the underlying wrapper div for these components.
  081fb1f3a2246a4ff624ab123c6df36c1474ed4b

### 🐞 Bugfixes

* Log viewer tail mode now working properly for long log files - #325


## v3.0.1

### 🐞 Bugfixes

* FetchService throws a dedicated exception when the server is unreachable, fixes a confusing
  failure case detailed in #315


## v3.0.0

### 💥 Breaking Changes

* **An application's `AppModel` class must now implement a new `checkAccess()` method.** This method
  is passed the current user, and the appModel should determine if that user should see the UI and
  return an object with a `hasAccess` boolean and an optional `message` string. For a return with
  `hasAccess: false`, the framework will render a lockout panel instead of the primary UI.
  974c1def99059f11528c476f04e0d8c8a0811804
  * Note that this is only a secondary level of "security" designed to avoid showing an unauthorized
    user a confusing / non-functional UI. The server or any other third-party data sources must
    always be the actual enforcer of access to data or other operations.
* **We updated the APIs for core MobX helper methods added to component/model/service classes.** In
  particular, `addReaction()` was updated to take a more declarative / clear config object.
  8169123a4a8be6940b747e816cba40bd10fa164e
  * See Reactive.js - the mixin that provides this functionality.

### 🎁 New Features

* Built-in client-side lockout support, as per above.

### 🐞 Bugfixes

* None

------------------------------------------

Copyright © 2021 Extremely Heavy Industries Inc. - all rights reserved

------------------------------------------

📫☎️🌎 info@xh.io | https://xh.io/contact<|MERGE_RESOLUTION|>--- conflicted
+++ resolved
@@ -4,16 +4,12 @@
 
 ### 🎁 New Features
 
-<<<<<<< HEAD
+* `ErrorMessage` will read its 'error' directly from its context model, if not provided by the
+dedicated `error` prop.
+* `ExpandCollapseButton` now works for grouped grids in addition to tree grids.
 * `Column` class now supports a `sortValue` property. SortValue can be a string to represent another
   field to sort by for the column, or a function that produces a value for each cell to use for sorting.
   The values produced by this property will also be passed to the custom comparator if it is defined.
-=======
-* `ErrorMessage` will read its 'error' directly from its context model, if not provided by the
-dedicated `error` prop.
-* `ExpandCollapseButton` now works for grouped grids in addition to tree grids.
-
->>>>>>> 646060dd
 
 ### ⚙️ Technical
 * Improvements to exception serialization to better handle `LocalDate` and similar custom JS classes.
