# Changelog

## v35.0.0-SNAPSHOT - unreleased

### ⚖️ Licensing Change

As of this release, Hoist is [now licensed](LICENSE.md) under the popular and permissive
[Apache 2.0 open source license](https://www.apache.org/licenses/LICENSE-2.0). Previously, Hoist was
"source available" via our public GitHub repository but still covered by a proprietary license.

We are making this change to align Hoist's licensing with our ongoing commitment to openness,
transparency and ease-of-use, and to clarify and emphasize the suitability of Hoist for use within a
wide variety of enterprise software projects. For any questions regarding this change, please
[contact us](https://xh.io/contact/).

### 🎁 New Features

* `Store` gets new `clearFilter()` and `recordIsFiltered()` helper functions.

### 💥 Breaking Changes

* `PinPad` and `PinPadModel` have been moved to `@xh/hoist/cmp/pinpad`, and is now available for use
  with both standard and mobile toolkits.

[Commit Log](https://github.com/xh/hoist-react/compare/v34.0.0...develop)


## v34.0.0 - 2020-05-26

### 🎁 New Features

* Hoist's enhanced autosizing is now enabled on all grids by default. See `GridModel` and
  `GridAutosizeService` for more details.
* New flags `XH.isPhone`, `XH.isTablet`, and `XH.isDesktop` available for device-specific switching.
  Corresponding `.xh-phone`, `.xh-tablet`, and `.xh-desktop` CSS classes are added to the document
  `body`. These flags and classes are set based on the detected device, as per its user-agent.
  * One of the two higher-level CSS classes `.xh-standard` or `.xh-mobile` will also be applied
    based on an app's use of the primary (desktop-centric) components vs mobile components - as
    declared by its `AppSpec.isMobileApp` - regardless of the detected device.
  * These changes provide more natural support for use cases such as apps that are built with
    standard components yet target/support tablet users.
* New method `Record.get()` provides an alternative API for checked data access.
* The mobile `Select` component supports the `enableFilter` and `enableCreate` props.
* `DashContainerModel` supports new `layoutLocked`, `contentLocked` and `renameLocked` modes.
* `DimensionChooser` now has the ability to persist its value and history separately.
<<<<<<< HEAD
* Mobile `select` now supports `enableFilter` and `enableCreate`.
* `DashContainerModel` now supports `layoutLocked`, `contentLocked` and `renameLocked` modes.
* New method `get()` on `Record` provides an alternative option for checked data access.
* Added `XH.isPhone`, `XH.isTablet`, and `XH.isDesktop`, to aid device specific handling. Also added
  corresponding `xh-phone`, `xh-tablet`, and `xh-desktop` CSS classes to `body` to enable device
  specific styling.
* Add Hoist Cube Aggregators: `LeafCountAggregator`, `ChildCount` and `RangeAggregator`
* Enhance Hoist Admin's Activity Tracking tab.
* Enhance Hoist Admin's Client Error tab.
=======
>>>>>>> 511def5a

### 💥 Breaking Changes

* `emptyFlexCol` has been removed from the Hoist API and should simply be removed from all client
  applications. Improvements to agGrid's default rendering of empty space have made it obsolete.
* `isMobile` property on `XH` and `AppSpec` has been renamed to `isMobileApp`. All apps will need to
  update their (required) use of this flag in the app specifications within their
  `/client-app/src/apps` directory.
* The `xh-desktop` class should no longer be used to indicate a non-mobile toolkit based app. For
  this purpose, use `xh-standard` instead.

### 🐞 Bug Fixes

* Fix to Average Aggregators when used with hierarchical data.
* Fixes to Context Menu handling on `Panel` to allow better handling of `[]` and `null`.

### 📚 Libraries

* @blueprintjs/core `3.26 -> 3.28`
* @blueprintjs/datetime `3.16 -> 3.18`
* codemirror `5.53 -> 5.54`
* react-transition-group `4.3 -> 4.4`
* Highcharts `8.0.4 -> 8.1.0`

[Commit Log](https://github.com/xh/hoist-react/compare/v33.3.0...v34.0.0)


## v33.3.0 - 2020-05-08

### ⚙️ Technical

* Additional updates to experimental autosize feature: standardization of naming, better masking
  control, and API fixes. Added new property `autosizeOptions` on `GridModel` and main entry point
  is now named `GridModel.autosizeAsync()`.

### 🐞 Bug Fixes

* `Column.hideable` will now be respected by ag-grid column drag and drop
  [#1900](https://github.com/xh/hoist-react/issues/1900)
* Fixed an issue where dragging a column would cause it to be sorted unintentionally.

[Commit Log](https://github.com/xh/hoist-react/compare/v33.2.0...v33.3.0)


## v33.2.0 - 2020-05-07

### 🎁 New Features

* Virtual column rendering has been disabled by default, as it offered a minimal performance benefit
  for most grids while compromising autosizing. See new `GridModel.useVirtualColumns` config, which
  can be set to `true` to re-enable this behavior if required.
* Any `GridModel` can now be reset to its code-prescribed defaults via the column chooser reset
  button. Previously, resetting to defaults was only possible for grids that persisted their state
  with a `GridModel.stateModel` config.

### 🐞 Bug Fixes

* Fixed several issues with new grid auto-sizing feature.
* Fixed issues with and generally improved expand/collapse column alignment in tree grids.
  * 💥 Note that this improvement introduced a minor breaking change for apps that have customized
    tree indentation via the removed `--grid-tree-indent-px` CSS var. Use `--grid-tree-indent`
    instead. Note the new var is specified in em units to scale well across grid sizing modes.

### ⚙️ Technical

* Note that the included version of Onsen has been replaced with a fork that includes updates for
  react 16.13. Apps should not need to make any changes.

### 📚 Libraries

* react `~16.8 -> ~16.13`
* onsenui `~16.8` -> @xh/onsenui `~16.13`
* react-onsenui `~16.8` -> @xh/react-onsenui `~16.13`

[Commit Log](https://github.com/xh/hoist-react/compare/v33.1.0...33.2.0)


## v33.1.0 - 2020-05-05

### 🎁 New Features

* Added smart auto-resizing of columns in `GridModel` Unlike ag-Grid's native auto-resizing support,
  Hoist's auto-resizing will also take into account collapsed rows, off-screen cells that are not
  currently rendered in the DOM, and summary rows. See the new `GridAutosizeService` for details.
  * This feature is currently marked as 'experimental' and must be enabled by passing a special
    config to the `GridModel` constructor of the form `experimental: {useHoistAutosize: true}`. In
    future versions of Hoist, we expect to make it the default behavior.
* `GridModel.autoSizeColumns()` has been renamed `GridModel.autosizeColumns()`, with lowercase 's'.
  Similarly, the `autoSizeColumns` context menu token has been renamed `autosizeColumns`.

### 🐞 Bug Fixes

* Fixed a regression with `StoreFilterField` introduced in v33.0.1.

[Commit Log](https://github.com/xh/hoist-react/compare/v33.0.2...33.1.0)


## v33.0.2 - 2020-05-01

### 🎁 New Features

* Add Hoist Cube Aggregators: `AverageAggregator` and `AverageStrictAggregator`
* `ColAutosizeButton` has been added to desktop and mobile

### 🐞 Bug Fixes

* Fixed mobile menus to constrain to the bottom of the viewport, scrolling if necessary.
  [#1862](https://github.com/xh/hoist-react/issues/1862)
* Tightened up mobile tree grid, fixed issues in mobile column chooser.
* Fixed a bug with reloading hierarchical data in `Store`.
  [#1871](https://github.com/xh/hoist-react/issues/1871)

[Commit Log](https://github.com/xh/hoist-react/compare/v33.0.1...33.0.2)


## v33.0.1 - 2020-04-29

### 🎁 New Features

* `StoreFieldField` supports dot-separated field names in a bound `GridModel`, meaning it will now
  match on columns with fields such as `address.city`.

* `Toolbar.enableOverflowMenu` now defaults to `false`. This was determined safer and more
  appropriate due to issues with the underlying Blueprint implementation, and the need to configure
  it carefully.

### 🐞 Bug Fixes

* Fixed an important bug with state management in `StoreFilterField`. See
  https://github.com/xh/hoist-react/issues/1854

* Fixed the default sort order for grids. ABS DESC should be first when present.

### 📚 Libraries

* @blueprintjs/core `3.25 -> 3.26`
* codemirror `5.52 -> 5.53`

[Commit Log](https://github.com/xh/hoist-react/compare/v33.0.0...v33.0.1)

## v33.0.0 - 2020-04-22

### 🎁 New Features

* The object returned by the `data` property on `Record` now includes the record `id`. This will
  allow for convenient access of the id with the other field values on the record.
* The `Timer` class has been enhanced and further standardized with its Hoist Core counterpart:
  * Both the `interval` and `timeout` arguments may be specified as functions, or config keys
    allowing for dynamic lookup and reconfiguration.
  * Added `intervalUnits` and `timeoutUnits` arguments.
  * `delay` can now be specified as a boolean for greater convenience.

### 💥 Breaking Changes

* We have consolidated the import location for several packages, removing unintended nested index
  files and 'sub-packages'. In particular, the following locations now provide a single index file
  for import for all of their public contents: `@xh/hoist/core`, `@xh/hoist/data`,
  `@xh/hoist/cmp/grid`, and `@xh/hoist/desktop/cmp/grid`. Applications may need to update import
  statements that referred to index files nested within these directories.
* Removed the unnecessary and confusing `values` getter on `BaseFieldModel`. This getter was not
  intended for public use and was intended for the framework's internal implementation only.
* `ColumnGroup.align` has been renamed to `ColumnGroup.headerAlign`. This avoids confusion with the
  `Column` API, where `align` refers to the alignment of cell contents within the column.

### 🐞 Bug Fixes

* Exceptions will no longer overwrite the currently shown exception in the exception dialog if the
  currently shown exception requires reloading the application.
  [#1834](https://github.com/xh/hoist-react/issues/1834)

### ⚙️ Technical

* Note that the Mobx React bindings have been updated to 6.2, and we have enabled the recommended
  "observer batching" feature as per
  [the mobx-react docs](https://github.com/mobxjs/mobx-react-lite/#observer-batching).

### 📚 Libraries

* @blueprintjs/core `3.24 -> 3.25`
* @blueprintjs/datetime `3.15 -> 3.16`
* mobx-react `6.1 -> 6.2`

[Commit Log](https://github.com/xh/hoist-react/compare/v32.0.4...v33.0.0)

## v32.0.4 - 2020-04-09

### 🐞 Bug Fixes

* Fixes a regression with the alignment of `ColumnGroup` headers.
* Fixes a bug with 'Copy Cell' context menu item for certain columns displaying the Record ID.
* Quiets console logging of 'routine' exceptions to 'debug' instead of 'log'.

[Commit Log](https://github.com/xh/hoist-react/compare/v32.0.3...v32.0.4)

## v32.0.3 - 2020-04-06

### 🐞 Bug Fixes

* Suppresses a console warning from ag-Grid for `GridModel`s that do not specify an `emptyText`.

[Commit Log](https://github.com/xh/hoist-react/compare/v32.0.2...v32.0.3)

## v32.0.2 - 2020-04-03

⚠ Note that this release includes a *new major version of ag-Grid*. Please consult the
[ag-Grid Changelog](https://www.ag-grid.com/ag-grid-changelog/) for versions 22-23 to review
possible breaking changes to any direct/custom use of ag-Grid APIs and props within applications.

### 🎁 New Features

* GridModel `groupSortFn` now accepts `null` to turn off sorting of group rows.
* `DockViewModel` now supports optional `width`, `height` and `collapsedWidth` configs.
* The `appMenuButton.extraItems` prop now accepts `MenuItem` configs (as before) but also React
  elements and the special string token '-' (shortcut to render a `MenuDivider`).
* Grid column `flex` param will now accept numbers, with available space divided between flex
  columns in proportion to their `flex` value.
* `Column` now supports a `sortingOrder` config to allow control of the sorting options that will be
  cycled through when the user clicks on the header.
* `PanelModel` now supports setting a `refreshMode` to control how collapsed panels respond to
  refresh requests.

### 💥 Breaking Changes

* The internal DOM structure of desktop `Panel` has changed to always include an inner frame with
  class `.xh-panel__content`. You may need to update styling that targets the inner structure of
  `Panel` via `.xh-panel`.
* The hooks `useOnResize()` and `useOnVisibleChange()` no longer take a `ref` argument. Use
  `composeRefs` to combine the ref that they return with any ref you wish to compose them with.
* The callback for `useOnResize()` will now receive an object representing the locations and
  dimensions of the element's content box. (Previously it incorrectly received an array of
  `ResizeObserver` entries that had to be de-referenced)
* `PanelModel.collapsedRenderMode` has been renamed to `PanelModel.renderMode`, to be more
  consistent with other Hoist APIs such as `TabContainer`, `DashContainer`, and `DockContainer`.


### 🐞 Bug Fixes

* Checkboxes in grid rows in Tiny sizing mode have been styled to fit correctly within the row.
* `GridStateModel` no longer saves/restores the width of non-resizable columns.
  [#1718](https://github.com/xh/hoist-react/issues/1718)
* Fixed an issue with the hooks useOnResize and useOnVisibleChange. In certain conditions these
  hooks would not be called. [#1808](https://github.com/xh/hoist-react/issues/1808)
* Inputs that accept a rightElement prop will now properly display an Icon passed as that element.
  [#1803](https://github.com/xh/hoist-react/issues/1803)

### ⚙️ Technical

* Flex columns now use the built-in ag-Grid flex functionality.

### 📚 Libraries

* ag-grid-community `removed @ 21.2`
* ag-grid-enterprise `21.2` replaced with @ag-grid-enterprise/all-modules `23.0`
* ag-grid-react `21.2` replaced with @ag-grid-community/react `23.0`
* @fortawesome/* `5.12 -> 5.13`
* codemirror `5.51 -> 5.52`
* filesize `6.0 -> 6.1`
* numbro `2.1 -> 2.2`
* react-beautiful-dnd `12.0 -> 13.0`
* store2 `2.10 -> 2.11`
* compose-react-refs `NEW 1.0.4`

[Commit Log](https://github.com/xh/hoist-react/compare/v31.0.0...v32.0.2)

## v31.0.0 - 2020-03-16

### 🎁 New Features

* The mobile `Navigator` / `NavigatorModel` API has been improved and made consistent with other
  Hoist content container APIs such as `TabContainer`, `DashContainer`, and `DockContainer`.
  * `NavigatorModel` and `PageModel` now support setting a `RenderMode` and `RefreshMode` to control
    how inactive pages are mounted/unmounted and how they respond to refresh requests.
  * `Navigator` pages are no longer required to to return `Page` components - they can now return
    any suitable component.
* `DockContainerModel` and `DockViewModel` also now support `refreshMode` and `renderMode` configs.
* `Column` now auto-sizes when double-clicking / double-tapping its header.
* `Toolbar` will now collapse overflowing items into a drop down menu. (Supported for horizontal
  toolbars only at this time.)
* Added new `xhEnableLogViewer` config (default `true`) to enable or disable the Admin Log Viewer.

#### 🎨 Icons

* Added `Icon.icon()` factory method as a new common entry point for creating new FontAwesome based
  icons in Hoist. It should typically be used instead of using the `FontAwesomeIcon` component
  directly.
* Also added a new `Icon.fileIcon()` factory. This method take a filename and returns an appropriate
  icon based on its extension.
* All Icon factories can now accept an `asHtml` parameter, as an alternative to calling the helper
  function `convertIconToSVG()` on the element. Use this to render icons as raw html where needed
  (e.g. grid renderers).
* Icons rendered as html will now preserve their styling, tooltips, and size.

### 💥 Breaking Changes

* The application's primary `HoistApplicationModel` is now instantiated and installed as
  `XH.appModel` earlier within the application initialization sequence, with construction happening
  prior to the init of the XH identity, config, and preference services.
  * This allows for a new `preAuthInitAsync()` lifecycle method to be called on the model before
    auth has completed, but could be a breaking change for appModel code that relied on these
    services for field initialization or in its constructor.
  * Such code should be moved to the core `initAsync()` method instead, which continues to be called
    after all XH-level services are initialized and ready.
* Mobile apps may need to adjust to the following updates to `NavigatorModel` and related APIs:
  * `NavigatorModel`'s `routes` constructor parameter has been renamed `pages`.
  * `NavigatorModel`'s observable `pages[]` has been renamed `stack[]`.
  * `NavigatorPageModel` has been renamed `PageModel`. Apps do not usually create `PageModels`
    directly, so this change is unlikely to require code updates.
  * `Page` has been removed from the mobile toolkit. Components that previously returned a `Page`
    for inclusion in a `Navigator` or `TabContainer` can now return any component. It is recommended
    you replace `Page` with `Panel` where appropriate.
* Icon enhancements described above removed the following public methods:
  * The `fontAwesomeIcon()` factory function (used to render icons not already enumerated by Hoist)
    has been replaced by the improved `Icon.icon()` factory - e.g. `fontAwesomeIcon({icon: ['far',
    'alicorn']}) -> Icon.icon({iconName: 'alicorn'})`.
  * The `convertIconToSvg()` utility method has been replaced by the new `asHtml` parameter on icon
    factory functions. If you need to convert an existing icon element, use `convertIconToHtml()`.
* `Toolbar` items should be provided as direct children. Wrapping Toolbar items in container
  components can result in unexpected item overflow.

### 🐞 Bug Fixes

* The `fmtDate()` utility now properly accepts, parses, and formats a string value input as
  documented.
* Mobile `PinPad` input responsiveness improved on certain browsers to avoid lag.

### ⚙️ Technical

* New lifecycle methods `preAuthInitAsync()` and `logoutAsync()` added to the `HoistAppModel`
  decorator (aka the primary `XH.appModel`).

[Commit Log](https://github.com/xh/hoist-react/compare/v30.1.0...v31.0.0)

## v30.1.0 - 2020-03-04

### 🐞 Bug Fixes

* Ensure `WebSocketService.connected` remains false until `channelKey` assigned and received from
  server.
* When empty, `DashContainer` now displays a user-friendly prompt to add an initial view.

### ⚙️ Technical

* Form validation enhanced to improve handling of asynchronous validation. Individual rules and
  constraints are now re-evaluated in parallel, allowing for improved asynchronous validation.
* `Select` will now default to selecting contents on focus if in filter or creatable mode.

[Commit Log](https://github.com/xh/hoist-react/compare/v30.0.0...30.1.0)

## v30.0.0 - 2020-02-29

### 🎁 New Features

* `GridModel` and `DataViewModel` now support `groupRowHeight`, `groupRowRenderer` and
  `groupRowElementRenderer` configs. Grouping is new in general to `DataViewModel`, which now takes
  a `groupBy` config.
  * `DataViewModel` allows for settable and multiple groupings and sorters.
  * `DataViewModel` also now supports additional configs from the underlying `GridModel` that make
    sense in a `DataView` context, such as `showHover` and `rowBorders`.
* `TabContainerModel` now accepts a `track` property (default false) for easily tracking tab views
  via Hoist's built-in activity tracking.
* The browser document title is now set to match `AppSpec.clientAppName` - helpful for projects with
  multiple javascript client apps.
* `StoreFilterField` accepts all other config options from `TextInput` (e.g. `disabled`).
* Clicking on a summary row in `Grid` now clears its record selection.
* The `@LoadSupport` decorator now provides an additional observable property `lastException`. The
  decorator also now logs load execution times and failures to `console.debug` automatically.
* Support for mobile `Panel.scrollable` prop made more robust with re-implementation of inner
  content element. Note this change included a tweak to some CSS class names for mobile `Panel`
  internals that could require adjustments if directly targeted by app stylesheets.
* Added new `useOnVisibleChange` hook.
* Columns now support a `headerAlign` config to allow headers to be aligned differently from column
  contents.

### 💥 Breaking Changes

* `Toolbar` items must be provided as direct children. Wrapping Toolbar items in container
  components can result in unexpected item overflow.
* `DataView.rowCls` prop removed, replaced by new `DataViewModel.rowClassFn` config for more
  flexibility and better symmetry with `GridModel`.
* `DataViewModel.itemRenderer` renamed to `DataViewModel.elementRenderer`
* `DataView` styling has been updated to avoid applying several unwanted styles from `Grid`. Note
  that apps might rely on these styles (intentionally or not) for their `itemRenderer` components
  and appearance and will need to adjust.
* Several CSS variables related to buttons have been renamed for consistency, and button style rules
  have been adjusted to ensure they take effect reliably across desktop and mobile buttons
  ([#1568](https://github.com/xh/hoist-react/pull/1568)).
* The optional `TreeMapModel.highchartsConfig` object will now be recursively merged with the
  top-level config generated by the Hoist model and component, where previously it was spread onto
  the generated config. This could cause a change in behavior for apps using this config to
  customize map instances, but provides more flexibility for e.g. customizing the `series`.
* The signature of `useOnResize` hook has been modified slightly for API consistency and clarity.
  Options are now passed in a configuration object.

### 🐞 Bug Fixes

* Fixed an issue where charts that are rendered while invisible would have the incorrect size.
  [#1703](https://github.com/xh/hoist-react/issues/1703)
* Fixed an issue where zeroes entered by the user in `PinPad` would be displayed as blanks.
* Fixed `fontAwesomeIcon` elem factory component to always include the default 'fa-fw' className.
  Previously, it was overridden if a `className` prop was provided.
* Fixed an issue where ConfigDiffer would always warn about deletions, even when there weren't any.
  [#1652](https://github.com/xh/hoist-react/issues/1652)
* `TextInput` will now set its value to `null` when all text is deleted and the clear icon will
  automatically hide.
* Fixed an issue where multiple buttons in a `ButtonGroupInput` could be shown as active
  simultaneously. [#1592](https://github.com/xh/hoist-react/issues/1592)
* `StoreFilterField` will again match on `Record.id` if bound to a Store or a GridModel with the
  `id` column visible. [#1697](https://github.com/xh/hoist-react/issues/1697)
* A number of fixes have been applied to `RelativeTimeStamp` and `getRelativeTimestamp`, especially
  around its handling of 'equal' or 'epsilon equal' times. Remove unintended leading whitespace from
  `getRelativeTimestamp`.

### ⚙️ Technical

* The `addReaction` and `addAutorun` methods (added to Hoist models, components, and services by the
  `ReactiveSupport` mixin) now support a configurable `debounce` argument. In many cases, this is
  preferable to the built-in MobX `delay` argument, which only provides throttling and not true
  debouncing.
* New `ChartModel.highchart` property provides a reference to the underlying HighChart component.

### 📚 Libraries

* @blueprintjs/core `3.23 -> 3.24`
* react-dates `21.7 -> 21.8`
* react-beautiful-dnd `11.0 -> 12.2`

[Commit Log](https://github.com/xh/hoist-react/compare/v29.1.0...v30.0.0)

## v29.1.0 - 2020-02-07

### 🎁 New Features

#### Grid

* The `compact` config on `GridModel` has been deprecated in favor of the more powerful `sizingMode`
  which supports the values 'large', 'standard', 'compact', or 'tiny'.
  * Each new mode has its own set of CSS variables for applications to override as needed.
  * Header and row heights are configurable for each via the `HEADER_HEIGHTS` and `ROW_HEIGHTS`
    static properties of the `AgGrid` component. These objects can be modified on init by
    applications that wish to customize the default row heights globally.
  * 💥 Note that these height config objects were previously exported as constants from AgGrid.js.
    This would be a breaking change for any apps that imported the old objects directly (considered
    unlikely).
* `GridModel` now exposes an `autoSizeColumns` method, and the Grid context menu now contains an
  `Autosize Columns` option by default.
* `Column` and `ColumnGroup` now support React elements for `headerName`.

#### Data

* The `Store` constructor now accepts a `data` argument to load data at initialization.
* The `xh/hoist/data/cube` package has been modified substantially to better integrate with the core
  data package and support observable "Views". See documentation on `Cube` for more information.

#### Other

* Added a `PinPad` component for streamlined handling of PIN entry on mobile devices.
* `FormField` now takes `tooltipPosition` and `tooltipBoundary` props for customizing minimal
  validation tooltip.
* `RecordAction.actionFn` parameters now include a `buttonEl` property containing the button element
  when used in an action column.
* Mobile Navigator component now takes an `animation` prop which can be set to 'slide' (default),
  'lift', 'fade', or 'none'. These values are passed to the underlying onsenNavigator component.
  ([#1641](https://github.com/xh/hoist-react/pull/1641))
* `AppOption` configs now accept an `omit` property for conditionally excluding options.

### 🐞 Bug Fixes

* Unselectable grid rows are now skipped during up/down keyboard navigation.
* Fix local quick filtering in `LeftRightChooser` (v29 regression).
* Fix `SplitTreeMap` - the default filtering once again splits the map across positive and negative
  values as intended (v29 regression).

### ⚙️ Technical

* `FormFields` now check that they are contained in a Hoist `Form`.

### 📚 Libraries

* @blueprintjs/core `3.22 -> 3.23`
* codemirror `5.50 -> 5.51`
* react-dates `21.5 -> 21.7`

[Commit Log](https://github.com/xh/hoist-react/compare/v29.0.0...v29.1.0)

## v29.0.0 - 2020-01-24

### 🗄️ Data Package Changes

Several changes have been made to data package (`Store` and `Record`) APIs for loading, updating,
and modifying data. They include some breaking changes, but pave the way for upcoming enhancements
to fully support inline grid editing and other new features.

Store now tracks the "committed" state of its records, which represents the data as it was loaded
(typically from the server) via `loadData()` or `updateData()`. Records are now immutable and
frozen, so they cannot be changed directly, but Store offers a new `modifyRecords()` API to apply
local modifications to data in a tracked and managed way. (Store creates new records internally to
hold both this modified data and the original, "committed" data.) This additional state tracking
allows developers to query Stores for modified or added records (e.g. to flush back to the server
and persist) as well as call new methods to revert changes (e.g. to undo a block of changes that the
user wishes to discard).

Note the following more specific changes to these related classes:

#### Record

* 💥 Record data properties are now nested within a `data` object on Record instances and are no
  longer available as top-level properties on the Record itself.
  * Calls to access data such as `rec.quantity` must be modified to `rec.data.quantity`.
  * When accessing multiple properties, destructuring provides an efficient syntax - e.g. `const
    {quantity, price} = rec.data;`.
* 💥 Records are now immutable and cannot be modified by applications directly.
  * This is a breaking change, but should only affect apps with custom inline grid editing
    implementations or similar code that modifies individual record values.
  * Calls to change data such as `rec.quantity = 100` must now be made through the Record's Store,
    e.g. `store.modifyData({id: 41, quantity: 100})`
* Record gains new getters for inspecting its state, including: `isAdd`, `isModified`, and
  `isCommitted`.

#### Store

* 💥 `noteDataUpdated()` has been removed, as out-of-band modifications to Store Records are no
  longer possible.
* 💥 Store's `idSpec` function is now called with the raw record data - previously it was passed
  source data after it had been run through the store's optional `processRawData` function. (This is
  unlikely to have a practical impact on most apps, but is included here for completeness.)
* `Store.updateData()` now accepts a flat list of raw data to process into Record additions and
  updates. Previously developers needed to call this method with an object containing add, update,
  and/or remove keys mapped to arrays. Now Store will produce an object of this shape automatically.
* `Store.refreshFilter()` method has been added to allow applications to rebuild the filtered data
  set if some application state has changed (apart from the store's data itself) which would affect
  the store filter.
* Store gains new methods for manipulating its Records and data, including `addRecords()`,
  `removeRecords()`, `modifyRecords()`, `revertRecords()`, and `revert()`. New getters have been
  added for `addedRecords`, `removedRecords`, `modifiedRecords`, and `isModified`.

#### Column

* Columns have been enhanced for provide basic support for inline-editing of record data. Further
  inline editing support enhancements are planned for upcoming Hoist releases.
* `Column.getValueFn` config added to retrieve the cell value for a Record field. The default
  implementation pulls the value from the Record's new `data` property (see above). Apps that
  specify custom `valueGetter` callbacks via `Column.agOptions` should now implement their custom
  logic in this new config.
* `Column.setValueFn` config added to support modifying the Column field's value on the underlying
  Record. The default implementation calls the new `Store.modifyRecords()` API and should be
  sufficient for the majority of cases.
* `Column.editable` config added to indicate if a column/cell should be inline-editable.

### 🎁 New Features

* Added keyboard support to ag-Grid context menus.
* Added `GridModel.setEmptyText()` to allow updates to placeholder text after initial construction.
* Added `GridModel.ensureSelectionVisible()` to scroll the currently selected row into view.
* When a `TreeMap` is bound to a `GridModel`, the grid will now respond to map selection changes by
  scrolling to ensure the selected grid row is visible.
* Added a `Column.tooltipElement` config to support fully customizable tooltip components.
* Added a `useOnResize` hook, which runs a function when a component is resized.
* Exposed an `inputRef` prop on numberInput, textArea, and textInput
* `PanelModel` now accepts a `maxSize` config.
* `RelativeTimeStamp` now support a `relativeTo` option, allowing it to display the difference
  between a timestamp and another reference time other than now. Both the component and the
  `getRelativeTimestamp()` helper function now leverage moment.js for their underlying
  implementation.
* A new `Clock` component displays the time, either local to the browser or for a configurable
  timezone.
* `LeftRightChooser` gets a new `showCounts` option to print the number of items on each side.
* `Select` inputs support a new property `enableWindowed` (desktop platform only) to improve
  rendering performance with large lists of options.
* `Select` inputs support grouped options. To use, add an attribute `options` containing an array of
  sub-options.
* `FetchService` methods support a new `timeout` option. This config chains `Promise.timeout()` to
  the promises returned by the service.
* Added alpha version of `DashContainer` for building dynamic, draggable dashboard-style layouts.
  Please note: the API for this component is subject to change - use at your own risk!
* `Select` now allows the use of objects as values.
* Added a new `xhEnableImpersonation` config to enable or disable the ability of Hoist Admins to
  impersonate other users. Note that this defaults to `false`. Apps will need to set this config to
  continue using impersonation. (Note that an update to hoist-core 6.4+ is required for this config
  to be enforced on the server.)
* `FormField` now supports a `requiredIndicator` to customize how required fields are displayed.
* Application build tags are now included in version update checks, primarily to prompt dev/QA users
  to refresh when running SNAPSHOT versions. (Note that an update to hoist-core 6.4+ is required for
  the server to emit build tag for comparison.)
* `CodeInput` component added to provide general `HoistInput` support around the CodeMirror code
  editor. The pre-existing `JsonInput` has been converted to a wrapper around this class.
* `JsonInput` now supports an `autoFocus` prop.
* `Select` now supports a `hideDropdownIndicator` prop.
* `useOnResize` hook will now ignore visibility changes, i.e. a component resizing to a size of 0.
* `DimensionChooser` now supports a `popoverPosition` prop.
* `AppBar.appMenuButtonPosition` prop added to configure the App Menu on the left or the right, and
  `AppMenuButton` now accepts and applies any `Button` props to customize.
* New `--xh-grid-tree-indent-px` CSS variable added to allow control over the amount of indentation
  applied to tree grid child nodes.

### 💥 Breaking Changes

* `GridModel.contextMenuFn` config replaced with a `contextMenu` parameter. The new parameter will
  allow context menus to be specified with a simple array in addition to the function specification
  currently supported.
* `GridModel.defaultContextMenuTokens` config renamed to `defaultContextMenu`.
* `Chart` and `ChartModel` have been moved from `desktop/cmp/charts` to `cmp/charts`.
* `StoreFilterField` has been moved from `desktop/cmp/store` to `cmp/store`.
* The options `nowEpsilon` and `nowString` on `RelativeTimestamp` have been renamed to `epsilon` and
  `equalString`, respectively.
* `TabRenderMode` and `TabRefreshMode` have been renamed to `RenderMode` and `RefreshMode` and moved
  to the `core` package. These enumerations are now used in the APIs for `Panel`, `TabContainer`,
  and `DashContainer`.
* `DockViewModel` now requires a function, or a HoistComponent as its `content` param. It has always
  been documented this way, but a bug in the original implementation had it accepting an actual
  element rather than a function. As now implemented, the form of the `content` param is consistent
  across `TabModel`, `DockViewModel`, and `DashViewSpec`.
* `JsonInput.showActionButtons` prop replaced with more specific `showFormatButton` and
  `showFullscreenButton` props.
* The `DataView.itemHeight` prop has been moved to `DataViewModel` where it can now be changed
  dynamically by applications.
* Desktop `AppBar.appMenuButtonOptions` prop renamed to `appMenuButtonProps` for consistency.

### 🐞 Bug Fixes

* Fixed issue where JsonInput was not receiving its `model` from context
  ([#1456](https://github.com/xh/hoist-react/issues/1456))
* Fixed issue where TreeMap would not be initialized if the TreeMapModel was created after the
  GridModel data was loaded ([#1471](https://github.com/xh/hoist-react/issues/1471))
* Fixed issue where export would create malformed file with dynamic header names
* Fixed issue where exported tree grids would have incorrect aggregate data
  ([#1447](https://github.com/xh/hoist-react/issues/1447))
* Fixed issue where resizable Panels could grow larger than desired
  ([#1498](https://github.com/xh/hoist-react/issues/1498))
* Changed RestGrid to only display export button if export is enabled
  ([#1490](https://github.com/xh/hoist-react/issues/1490))
* Fixed errors when grouping rows in Grids with `groupUseEntireRow` turned off
  ([#1520](https://github.com/xh/hoist-react/issues/1520))
* Fixed problem where charts were resized when being hidden
  ([#1528](https://github.com/xh/hoist-react/issues/1528))
* Fixed problem where charts were needlessly re-rendered, hurting performance and losing some state
  ([#1505](https://github.com/xh/hoist-react/issues/1505))
* Removed padding from Select option wrapper elements which was making it difficult for custom
  option renderers to control the padding ([1571](https://github.com/xh/hoist-react/issues/1571))
* Fixed issues with inconsistent indentation for tree grid nodes under certain conditions
  ([#1546](https://github.com/xh/hoist-react/issues/1546))
* Fixed autoFocus on NumberInput.

### 📚 Libraries

* @blueprintjs/core `3.19 -> 3.22`
* @blueprintjs/datetime `3.14 -> 3.15`
* @fortawesome/fontawesome-pro `5.11 -> 5.12`
* codemirror `5.49 -> 5.50`
* core-js `3.3 -> 3.6`
* fast-deep-equal `2.0 -> 3.1`
* filesize `5.0 -> 6.0`
* highcharts 7.2 -> 8.0`
* mobx `5.14 -> 5.15`
* react-dates `21.3 -> 21.5`
* react-dropzone `10.1 -> 10.2`
* react-windowed-select `added @ 2.0.1`

[Commit Log](https://github.com/xh/hoist-react/compare/v28.2.0...v29.0.0)

## v28.2.0 - 2019-11-08

### 🎁 New Features

* Added a `DateInput` component to the mobile toolkit. Its API supports many of the same options as
  its desktop analog with the exception of `timePrecision`, which is not yet supported.
* Added `minSize` to panelModel. A resizable panel can now be prevented from resizing to a size
  smaller than minSize. ([#1431](https://github.com/xh/hoist-react/issues/1431))

### 🐞 Bug Fixes

* Made `itemHeight` a required prop for `DataView`. This avoids an issue where agGrid went into an
  infinite loop if this value was not set.
* Fixed a problem with `RestStore` behavior when `dataRoot` changed from its default value.

[Commit Log](https://github.com/xh/hoist-react/compare/v28.1.1...v28.2.0)

## v28.1.1 - 2019-10-23

### 🐞 Bug Fixes

* Fixes a bug with default model context being set incorrectly within context inside of `Panel`.

[Commit Log](https://github.com/xh/hoist-react/compare/v28.1.0...v28.1.1)

## v28.1.0 - 2019-10-18

### 🎁 New Features

* `DateInput` supports a new `strictInputParsing` prop to enforce strict parsing of keyed-in entries
  by the underlying moment library. The default value is false, maintained the existing behavior
  where [moment will do its best](https://momentjs.com/guides/#/parsing/) to parse an entered date
  string that doesn't exactly match the specified format
* Any `DateInput` values entered that exceed any specified max/minDate will now be reset to null,
  instead of being set to the boundary date (which was surprising and potentially much less obvious
  to a user that their input had been adjusted automatically).
* `Column` and `ColumnGroup` now accept a function for `headerName`. The header will be
  automatically re-rendered when any observable properties referenced by the `headerName` function
  are modified.
* `ColumnGroup` now accepts an `align` config for setting the header text alignment
* The flag `toContext` for `uses` and `creates` has been replaced with a new flag `publishMode` that
  provides more granular control over how models are published and looked up via context. Components
  can specify `ModelPublishMode.LIMITED` to make their model available for contained components
  without it becoming the default model or exposing its sub-models.

### 🐞 Bug Fixes

* Tree columns can now specify `renderer` or `elementRenderer` configs without breaking the standard
  ag-Grid group cell renderer auto-applied to tree columns (#1397).
* Use of a custom `Column.comparator` function will no longer break agGrid-provided column header
  filter menus (#1400).
* The MS Edge browser does not return a standard Promise from `async` functions, so the the return
  of those functions did not previously have the required Hoist extensions installed on its
  prototype. Edge "native" Promises are now also polyfilled / extended as required. (#1411).
* Async `Select` combobox queries are now properly debounced as per the `queryBuffer` prop (#1416).

### ⚙️ Technical

* Grid column group headers now use a custom React component instead of the default ag-Grid column
  header, resulting in a different DOM structure and CSS classes. Existing CSS overrides of the
  ag-Grid column group headers may need to be updated to work with the new structure/classes.
* We have configured `stylelint` to enforce greater consistency in our stylesheets within this
  project. The initial linting run resulted in a large number of updates to our SASS files, almost
  exclusively whitespace changes. No functional changes are intended/expected. We have also enabled
  hooks to run both JS and style linting on pre-commit. Neither of these updates directly affects
  applications, but the same tools could be configured for apps if desired.

### 📚 Libraries

* core-js `3.2 -> 3.3`
* filesize `4.2 -> 5.0`
* http-status-codes `added @ 1.3`

[Commit Log](https://github.com/xh/hoist-react/compare/v28.0.0...v28.1.0)

## v28.0.0 - 2019-10-07

_"The one with the hooks."_

**Hoist now fully supports React functional components and hooks.** The new `hoistComponent`
function is now the recommended method for defining new components and their corresponding element
factories. See that (within [HoistComponentFunctional.js](core/HoistComponentFunctional.js)) and the
new `useLocalModel()` and `useContextModel()` hooks (within [core/hooks](core/hooks)) for more
information.

Along with the performance benefits and the ability to use React hooks, Hoist functional components
are designed to read and write their models via context. This allows a much less verbose
specification of component element trees.

Note that **Class-based Components remain fully supported** (by both Hoist and React) using the
familiar `@HoistComponent` decorator, but transitioning to functional components within Hoist apps
is now strongly encouraged. In particular note that Class-based Components will *not* be able to
leverage the context for model support discussed above.

### 🎁 New Features

* Resizable panels now default to not redrawing their content when resized until the resize bar is
  dropped. This offers an improved user experience for most situations, especially when layouts are
  complex. To re-enable the previous dynamic behavior, set `PanelModel.resizeWhileDragging: true`.
* The default text input shown by `XH.prompt()` now has `selectOnFocus: true` and will confirm the
  user's entry on an `<enter>` keypress (same as clicking 'OK').
* `stringExcludes` function added to form validation constraints. This allows an input value to
  block specific characters or strings, e.g. no slash "/" in a textInput for a filename.
* `constrainAll` function added to form validation constraints. This takes another constraint as its
  only argument, and applies that constraint to an array of values, rather than just to one value.
  This is useful for applying a constraint to inputs that produce arrays, such as tag pickers.
* `DateInput` now accepts LocalDates as `value`, `minDate` and `maxDate` props.
* `RelativeTimestamp` now accepts a `bind` prop to specify a model field name from which it can pull
  its timestamp. The model itself can either be passed as a prop or (better) sourced automatically
  from the parent context. Developers are encouraged to take this change to minimize re-renders of
  parent components (which often contain grids and other intensive layouts).
* `Record` now has properties and methods for accessing and iterating over children, descendants,
  and ancestors
* `Store` now has methods for retrieving the descendants and ancestors of a given Record

### 💥 Breaking Changes

* **Apps must update their dev dependencies** to the latest `@xh/hoist-dev-utils` package: v4.0+.
  This updates the versions of Babel / Webpack used in builds to their latest / current versions and
  swaps to the updated Babel recommendation of `core-js` for polyfills.
* The `allSettled` function in `@xh/promise` has been removed. Applications using this method should
  use the ECMA standard (stage-2) `Promise.allSettled` instead. This method is now fully available
  in Hoist via bundled polyfills. Note that the standard method returns an array of objects of the
  form `{status: [rejected|fulfilled], ...}`, rather than `{state: [rejected|fulfilled], ...}`.
* The `containerRef` argument for `XH.toast()` should now be a DOM element. Component instances are
  no longer supported types for this value. This is required to support functional Components
  throughout the toolkit.
* Apps that need to prevent a `StoreFilterField` from binding to a `GridModel` in context, need to
  set the `store` or `gridModel` property explicitly to null.
* The Blueprint non-standard decorators `ContextMenuTarget` and `HotkeysTarget` are no longer
  supported. Use the new hooks `useContextMenu()` and `useHotkeys()` instead. For convenience, this
  functionality has also been made available directly on `Panel` via the `contextMenu` and `hotkeys`
  props.
* `DataView` and `DataViewModel` have been moved from `/desktop/cmp/dataview` to the cross-platform
  package `/cmp/dataview`.
* `isReactElement` has been removed. Applications should use the native React API method
  `React.isValidElement` instead.

### ⚙️ Technical

* `createObservableRef()` is now available in `@xh/hoist/utils/react` package. Use this function for
  creating refs that are functionally equivalent to refs created with `React.createRef()`, yet fully
  observable. With this change the `Ref` class in the same package is now obsolete.
* Hoist now establishes a proper react "error boundary" around all application code. This means that
  errors throw when rendering will be caught and displayed in the standard Hoist exception dialog,
  and stack traces for rendering errors should be significantly less verbose.
* Not a Hoist feature, exactly, but the latest version of `@xh/hoist-dev-utils` (see below) enables
  support for the `optional chaining` (aka null safe) and `nullish coalescing` operators via their
  Babel proposal plugins. Developers are encouraged to make good use of the new syntax below:
  * conditional-chaining: `let foo = bar?.baz?.qux;`
  * nullish coalescing: `let foo = bar ?? 'someDefaultValue';`

### 🐞 Bug Fixes

* Date picker month and year controls will now work properly in `localDate` mode. (Previously would
  reset to underlying value.)
* Individual `Buttons` within a `ButtonGroupInput` will accept a disabled prop while continuing to
  respect the overall `ButtonGroupInput`'s disabled prop.
* Raised z-index level of AG-Grid tooltip to ensure tooltips for AG-Grid context menu items appear
  above the context menu.

### 📚 Libraries

* @blueprintjs/core `3.18 -> 3.19`
* @blueprintjs/datetime `3.12 -> 3.14`
* @fortawesome/fontawesome-pro `5.10 -> 5.11`
* @xh/hoist-dev-utils `3.8 -> 4.3` (multiple transitive updates to build tooling)
* ag-grid `21.1 -> 21.2`
* highcharts `7.1 -> 7.2`
* mobx `5.13 -> 5.14`
* react-transition-group `4.2 -> 4.3`
* rsvp (removed)
* store2 `2.9 -> 2.10`

[Commit Log](https://github.com/xh/hoist-react/compare/v27.1.0...v28.0.0)

## v27.1.0 - 2019-09-05

### 🎁 New Features

* `Column.exportFormat` can now be a function, which supports setting Excel formats on a per-cell
  (vs. entire column) basis by returning a conditional `exportFormat` based upon the value and / or
  record.
  * ⚠️ Note that per-cell formatting _requires_ that apps update their server to use hoist-core
    v6.3.0+ to work, although earlier versions of hoist-core _are_ backwards compatible with the
    pre-existing, column-level export formatting.
* `DataViewModel` now supports a `sortBy` config. Accepts the same inputs as `GridModel.sortBy`,
  with the caveat that only a single-level sort is supported at this time.

[Commit Log](https://github.com/xh/hoist-react/compare/v27.0.1...v27.1.0)

## v27.0.1 - 2019-08-26

### 🐞 Bug Fixes

* Fix to `Store.clear()` and `GridModel.clear()`, which delegates to the same (#1324).

[Commit Log](https://github.com/xh/hoist-react/compare/v27.0.0...v27.0.1)

## v27.0.0 - 2019-08-23

### 🎁 New Features

* A new `LocalDate` class has been added to the toolkit. This class provides client-side support for
  "business" or "calendar" days that do not have a time component. It is an immutable class that
  supports '==', '<' and '>', as well as a number of convenient manipulation functions. Support for
  the `LocalDate` class has also been added throughout the toolkit, including:
  * `Field.type` now supports an additional `localDate` option for automatic conversion of server
    data to this type when loading into a `Store`.
  * `fetchService` is aware of this class and will automatically serialize all instances of it for
    posting to the server. ⚠ NOTE that along with this change, `fetchService` and its methods such
    as `XH.fetchJson()` will now serialize regular JS Date objects as ms timestamps when provided in
    params. Previously Dates were serialized in their default `toString()` format. This would be a
    breaking change for an app that relied on that default Date serialization, but it was made for
    increased symmetry with how Hoist JSON-serializes Dates and LocalDates on the server-side.
  * `DateInput` can now be used to seamlessly bind to a `LocalDate` as well as a `Date`. See its new
    prop of `valueType` which can be set to `localDate` or `date` (default).
  * A new `localDateCol` config has been added to the `@xh/hoist/grid/columns` package with
    standardized rendering and formatting.
* New `TreeMap` and `SplitTreeMap` components added, to render hierarchical data in a configurable
  TreeMap visualization based on the Highcharts library. Supports optional binding to a GridModel,
  which syncs selection and expand / collapse state.
* `Column` gets a new `highlightOnChange` config. If true, the grid will highlight the cell on each
  change by flashing its background. (Currently this is a simple on/off config - future iterations
  could support a function variant or other options to customize the flash effect based on the
  old/new values.) A new CSS var `--xh-grid-cell-change-bg-highlight` can be used to customize the
  color used, app-wide or scoped to a particular grid selector. Note that columns must *not* specify
  `rendererIsComplex` (see below) if they wish to enable the new highlight flag.

### 💥 Breaking Changes

* The updating of `Store` data has been reworked to provide a simpler and more powerful API that
  allows for the applications of additions, deletions, and updates in a single transaction:
  * The signature of `Store.updateData()` has been substantially changed, and is now the main entry
    point for all updates.
  * `Store.removeRecords()` has been removed. Use `Store.updateData()` instead.
  * `Store.addData()` has been removed. Use `Store.updateData()` instead.
* `Column` takes an additional property `rendererIsComplex`. Application must set this flag to
  `true` to indicate if a column renderer uses values other than its own bound field. This change
  provides an efficiency boost by allowing ag-Grid to use its default change detection instead of
  forcing a cell refresh on any change.

### ⚙️ Technical

* `Grid` will now update the underlying ag-Grid using ag-Grid transactions rather than relying on
  agGrid `deltaRowMode`. This is intended to provide the best possible grid performance and
  generally streamline the use of the ag-Grid Api.

### 🐞 Bug Fixes

* Panel resize events are now properly throttled, avoiding extreme lagginess when resizing panels
  that contain complex components such as big grids.
* Workaround for issues with the mobile Onsen toolkit throwing errors while resetting page stack.
* Dialogs call `doCancel()` handler if cancelled via `<esc>` keypress.

### 📚 Libraries

* @xh/hoist-dev-utils `3.7 -> 3.8`
* qs `6.7 -> 6.8`
* store2 `2.8 -> 2.9`

[Commit Log](https://github.com/xh/hoist-react/compare/v26.0.1...v27.0.0)

## v26.0.1 - 2019-08-07

### 🎁 New Features

* **WebSocket support** has been added in the form of `XH.webSocketService` to establish and
  maintain a managed websocket connection with the Hoist UI server. This is implemented on the
  client via the native `WebSocket` object supported by modern browsers and relies on the
  corresponding service and management endpoints added to Hoist Core v6.1.
  * Apps must declare `webSocketsEnabled: true` in their `AppSpec` configuration to enable this
    overall functionality on the client.
  * Apps can then subscribe via the new service to updates on a requested topic and will receive any
    inbound messages for that topic via a callback.
  * The service will monitor the socket connection with a regular heartbeat and attempt to
    re-establish if dropped.
  * A new admin console snap-in provides an overview of connected websocket clients.
* The `XH.message()` and related methods such as `XH.alert()` now support more flexible
  `confirmProps` and `cancelProps` configs, each of which will be passed to their respective button
  and merged with suitable defaults. Allows use of the new `autoFocus` prop with these preconfigured
  dialogs.
  * By default, `XH.alert()` and `XH.confirm()` will auto focus the confirm button for user
    convenience.
  * The previous text/intent configs have been deprecated and the message methods will log a console
    warning if they are used (although it will continue to respect them to aid transitioning to the
    new configs).
* `GridModel` now supports a `copyCell` context menu action. See `StoreContextMenu` for more
  details.
* New `GridCountLabel` component provides an alternative to existing `StoreCountLabel`, outputting
  both overall record count and current selection count in a configurable way.
* The `Button` component accepts an `autoFocus` prop to attempt to focus on render.
* The `Checkbox` component accepts an `autoFocus` prop to attempt to focus on render.

### 💥 Breaking Changes

* `StoreCountLabel` has been moved from `/desktop/cmp/store` to the cross-platform package
  `/cmp/store`. Its `gridModel` prop has also been removed - usages with grids should likely switch
  to the new `GridCountLabel` component, noted above and imported from `/cmp/grid`.
* The API for `ClipboardButton` and `ClipboardMenuItem` has been simplified, and made implementation
  independent. Specify a single `getCopyText` function rather than the `clipboardSpec`.
  (`clipboardSpec` is an artifact from the removed `clipboard` library).
* The `XH.prompt()` and `XH.message()` input config has been updated to work as documented, with any
  initial/default value for the input sourced from `input.initialValue`. Was previously sourced from
  `input.value` (#1298).
* ChartModel `config` has been deprecated. Please use `highchartsConfig` instead.

### 🐞 Bug Fixes

* The `Select.selectOnFocus` prop is now respected when used in tandem with `enableCreate` and/or
  `queryFn` props.
* `DateInput` popup _will_ now close when input is blurred but will _not_ immediately close when
  `enableTextInput` is `false` and a month or year is clicked (#1293).
* Buttons within a grid `actionCol` now render properly in compact mode, without clipping/overflow.

### ⚙️ Technical

* `AgGridModel` will now throw an exception if any of its methods which depend on ag-Grid state are
  called before the grid has been fully initialized (ag-Grid onGridReady event has fired).
  Applications can check the new `isReady` property on `AgGridModel` before calling such methods to️️
  verify the grid is fully initialized.

### 📚 Libraries

* @blueprintjs/core `3.17 -> 3.18`
* @blueprintjs/datetime `3.11 -> 3.12`
* @fortawesome/fontawesome `5.9 -> 5.10`
* ag-grid `21.0.1 -> 21.1.1`
* store2 `2.7 -> 2.8`
* The `clipboard` library has been replaced with the simpler `clipboard-copy` library.

[Commit Log](https://github.com/xh/hoist-react/compare/v25.2.0...v26.0.1)

## v25.2.0 - 2019-07-25

### 🎁 New Features

* `RecordAction` supports a new `secondaryText` property. When used for a Grid context menu item,
  this text appears on the right side of the menu item, usually used for displaying the shortcut key
  associated with an action.

### 🐞 Bug Fixes

* Fixed issue with loopy behavior when using `Select.selectOnFocus` and changing focus
  simultaneously with keyboard and mouse.

[Commit Log](https://github.com/xh/hoist-react/compare/v25.1.0...v25.2.0)

## v25.1.0 - 2019-07-23

### 🎁 New Features

* `JsonInput` includes buttons for toggling showing in a full-screen dialog window. Also added a
  convenience button to auto-format `JsonInput's` content.
* `DateInput` supports a new `enableTextInput` prop. When this property is set to false, `DateInput`
  will be entirely driven by the provided date picker. Additionally, `DateInput` styles have been
  improved for its various modes to more clearly convey its functionality.
* `ExportButton` will auto-disable itself if bound to an empty `GridModel`. This helper button will
  now also throw a console warning (to alert the developer) if `gridModel.enableExport != true`.

### ⚙️ Technical

* Classes decorated with `@LoadSupport` will now throw an exception out of their provided
  `loadAsync()` method if called with a parameter that's not a plain object (i.e. param is clearly
  not a `LoadSpec`). Note this might be a breaking change, in so far as it introduces additional
  validation around this pre-existing API requirement.
* Requirements for the `colorSpec` option passed to Hoist number formatters have been relaxed to
  allow partial definitions such that, for example, only negative values may receive the CSS class
  specified, without having to account for positive value styling.

### 🐞 Bug Fixes

* `RestFormModel` now submits dirty fields only when editing a record, as intended (#1245).
* `FormField` will no longer override the disabled prop of its child input if true (#1262).

### 📚 Libraries

* mobx `5.11 -> 5.13`
* Misc. patch-level updates

[Commit Log](https://github.com/xh/hoist-react/compare/v25.0.0...v25.1.0)

## v25.0.0 - 2019-07-16

### 🎁 New Features

* `Column` accepts a new `comparator` callback to customize how column cell values are sorted by the
  grid.
* Added `XH.prompt()` to show a simple message popup with a built-in, configurable HoistInput. When
  submitted by the user, its callback or resolved promise will include the input's value.
* `Select` accepts a new `selectOnFocus` prop. The behaviour is analogous to the `selectOnFocus`
  prop already in `TextInput`, `TextArea` and `NumberInput`.

### 💥 Breaking Changes

* The `fmtPercent` and `percentRenderer` methods will now multiply provided value by 100. This is
  consistent with the behavior of Excel's percentage formatting and matches the expectations of
  `ExportFormat.PCT`. Columns that were previously using `exportValue: v => v/100` as a workaround
  to the previous renderer behavior should remove this line of code.
* `DimensionChooserModel`'s `historyPreference` config has been renamed `preference`. It now
  supports saving both value and history to the same preference (existing history preferences will
  be handled).

[Commit Log](https://github.com/xh/hoist-react/compare/v24.2.0...v25.0.0)

## v24.2.0 - 2019-07-08

### 🎁 New Features

* `GridModel` accepts a new `colDefaults` configuration. Defaults provided via this object will be
  merged (deeply) into all column configs as they are instantiated.
* New `Panel.compactHeader` and `DockContainer.compactHeaders` props added to enable more compact
  and space efficient styling for headers in these components.
  * ⚠️ Note that as part of this change, internal panel header CSS class names changed slightly -
    apps that were targeting these internal selectors would need to adjust. See
    desktop/cmp/panel/impl/PanelHeader.scss for the relevant updates.
* A new `exportOptions.columns` option on `GridModel` replaces `exportOptions.includeHiddenCols`.
  The updated and more flexible config supports special strings 'VISIBLE' (default), 'ALL', and/or a
  list of specific colIds to include in an export.
  * To avoid immediate breaking changes, GridModel will log a warning on any remaining usages of
    `includeHiddenCols` but auto-set to `columns: 'ALL'` to maintain the same behavior.
* Added new preference `xhShowVersionBar` to allow more fine-grained control of when the Hoist
  version bar is showing. It defaults to `auto`, preserving the current behavior of always showing
  the footer to Hoist Admins while including it for non-admins *only* in non-production
  environments. The pref can alternatively be set to 'always' or 'never' on a per-user basis.

### 📚 Libraries

* @blueprintjs/core `3.16 -> 3.17`
* @blueprintjs/datetime `3.10 -> 3.11`
* mobx `5.10 -> 5.11`
* react-transition-group `2.8 -> 4.2`

[Commit Log](https://github.com/xh/hoist-react/compare/v24.1.1...v24.2.0)

## v24.1.1 - 2019-07-01

### 🐞 Bug Fixes

* Mobile column chooser internal layout/sizing fixed when used in certain secure mobile browsers.

[Commit Log](https://github.com/xh/hoist-react/compare/v24.1.0...v24.1.1)

## v24.1.0 - 2019-07-01

### 🎁 New Features

* `DateInput.enableClear` prop added to support built-in button to null-out a date input's value.

### 🐞 Bug Fixes

* The `Select` component now properly shows all options when the pick-list is re-shown after a
  change without first blurring the control. (Previously this interaction edge case would only show
  the option matching the current input value.) #1198
* Mobile mask component `onClick` callback prop restored - required to dismiss mobile menus when not
  tapping a menu option.
* When checking for a possible expired session within `XH.handleException()`, prompt for app login
  only for Ajax requests made to relative URLs (not e.g. remote APIs accessed via CORS). #1189

### ✨ Style

* Panel splitter collapse button more visible in dark theme. CSS vars to customize further fixed.
* The mobile app menu button has been moved to the right side of the top appBar, consistent with its
  placement in desktop apps.

### 📚 Libraries

* @blueprintjs/core `3.15 -> 3.16`
* @blueprintjs/datetime `3.9 -> 3.10`
* codemirror `5.47 -> 5.48`
* mobx `6.0 -> 6.1`

[Commit Log](https://github.com/xh/hoist-react/compare/v24.0.0...v24.1.0)

## v24.0.0 - 2019-06-24

### 🎁 New Features

#### Data

* A `StoreFilter` object has been introduced to the data API. This allows `Store` and
  `StoreFilterField` to support the ability to conditionally include all children when filtering
  hierarchical data stores, and could support additional filtering customizations in the future.
* `Store` now provides a `summaryRecord` property which can be used to expose aggregated data for
  the data it contains. The raw data for this record can be provided to `loadData()` and
  `updateData()` either via an explicit argument to these methods, or as the root node of the raw
  data provided (see `Store.loadRootAsSummary`).
* The `StoreFilterField` component accepts new optional `model` and `bind` props to allow control of
  its text value from an external model's observable.
* `pwd` is now a new supported type of `Field` in the `@xh/hoist/core/data` package.

#### Grid

* `GridModel` now supports a `showSummary` config which can be used to display its store's
  summaryRecord (see above) as either a pinned top or bottom row.
* `GridModel` also adds a `enableColumnPinning` config to enable/disable user-driven pinning. On
  desktop, if enabled, users can pin columns by dragging them to the left or right edges of the grid
  (the default ag-Grid gesture). Column pinned state is now also captured and maintained by the
  overall grid state system.
* The desktop column chooser now options in a non-modal popover when triggered from the standard
  `ColChooserButton` component. This offers a quicker and less disruptive alternative to the modal
  dialog (which is still used when launched from the grid context menu). In this popover mode,
  updates to columns are immediately reflected in the underlying grid.
* The mobile `ColChooser` has been improved significantly. It now renders displayed and available
  columns as two lists, allowing drag and drop between to update the visibility and ordering. It
  also provides an easy option to toggle pinning the first column.
* `DimensionChooser` now supports an optional empty / ungrouped configuration with a value of `[]`.
  See `DimensionChooserModel.enableClear` and `DimensionChooser.emptyText`.

#### Other Features

* Core `AutoRefreshService` added to trigger an app-wide data refresh on a configurable interval, if
  so enabled via a combination of soft-config and user preference. Auto-refresh relies on the use of
  the root `RefreshContextModel` and model-level `LoadSupport`.
* A new `LoadingIndicator` component is available as a more minimal / unobtrusive alternative to a
  modal mask. Typically configured via a new `Panel.loadingIndicator` prop, the indicator can be
  bound to a `PendingTaskModel` and will automatically show/hide a spinner and/or custom message in
  an overlay docked to the corner of the parent Panel.
* `DateInput` adds support for new `enablePicker` and `showPickerOnFocus` props, offering greater
  control over when the calendar picker is shown. The new default behaviour is to not show the
  picker on focus, instead showing it via a built-in button.
* Transitions have been disabled by default on desktop Dialog and Popover components (both are from
  the Blueprint library) and on the Hoist Mask component. This should result in a snappier user
  experience, especially when working on remote / virtual workstations. Any in-app customizations to
  disable or remove transitions can now be removed in favor of this toolkit-wide change.
* Added new `@bindable.ref` variant of the `@bindable` decorator.

### 💥 Breaking Changes

* Apps that defined and initialized their own `AutoRefreshService` service or functionality should
  leverage the new Hoist service if possible. Apps with a pre-existing custom service of the same
  name must either remove in favor of the new service or - if they have special requirements not
  covered by the Hoist implementation - rename their own service to avoid a naming conflict.
* The `StoreFilterField.onFilterChange` callback will now be passed a `StoreFilter`, rather than a
  function.
* `DateInput` now has a calendar button on the right side of the input which is 22 pixels square.
  Applications explicitly setting width or height on this component should ensure that they are
  providing enough space for it to display its contents without clipping.

### 🐞 Bug Fixes

* Performance for bulk grid selections has been greatly improved (#1157)
* Toolbars now specify a minimum height (or width when vertical) to avoid shrinking unexpectedly
  when they contain only labels or are entirely empty (but still desired to e.g. align UIs across
  multiple panels). Customize if needed via the new `--xh-tbar-min-size` CSS var.
* All Hoist Components that accept a `model` prop now have that properly documented in their
  prop-types.
* Admin Log Viewer no longer reverses its lines when not in tail mode.

### ⚙️ Technical

* The `AppSpec` config passed to `XH.renderApp()` now supports a `clientAppCode` value to compliment
  the existing `clientAppName`. Both values are now optional and defaulted from the project-wide
  `appCode` and `appName` values set via the project's Webpack config. (Note that `clientAppCode` is
  referenced by the new `AutoRefreshService` to support configurable auto-refresh intervals on a
  per-app basis.)

### 📚 Libraries

* ag-grid `20.0 -> 21.0`
* react-select `2.4 -> 3.0`
* mobx-react `5.4 -> 6.0.3`
* font-awesome `5.8 -> 5.9`
* react-beautiful-dnd `10.1.1 -> 11.0.4`

[Commit Log](https://github.com/xh/hoist-react/compare/v23.0.0...v24.0.0)

## v23.0.0 - 2019-05-30

### 🎁 New Features

* `GridModel` now accepts a config of `cellBorders`, similar to `rowBorders`
* `Panel.tbar` and `Panel.bbar` props now accept an array of Elements and will auto-generate a
  `Toolbar` to contain them, avoiding the need for the extra import of `toolbar()`.
* New functions `withDebug` and `withShortDebug` have been added to provide a terse syntax for
  adding debug messages that track the execution of specific blocks of code.
* `XH.toast()` now supports an optional `containerRef` argument that can be used for anchoring a
  toast within another component (desktop only). Can be used to display more targeted toasts within
  the relevant section of an application UI, as opposed to the edge of the screen.
* `ButtonGroupInput` accepts a new `enableClear` prop that allows the active / depressed button to
  be unselected by pressing it again - this sets the value of the input as a whole to `null`.
* Hoist Admins now always see the VersionBar in the footer.
* `Promise.track` now accepts an optional `omit` config that indicates when no tracking will be
  performed.
* `fmtNumber` now accepts an optional `prefix` config that prepends immediately before the number,
  but after the sign (`+`, `-`).
* New utility methods `forEachAsync()` and `whileAsync()` have been added to allow non-blocking
  execution of time-consuming loops.

### 💥 Breaking Changes

* The `AppOption.refreshRequired` config has been renamed to `reloadRequired` to better match the
  `XH.reloadApp()` method called to reload the entire app in the browser. Any options defined by an
  app that require it to be fully reloaded should have this renamed config set to `true`.
* The options dialog will now automatically trigger an app-wide data _refresh_ via
  `XH.refreshAppAsync()` if options have changed that don't require a _reload_.
* The `EventSupport` mixin has been removed. There are no known uses of it and it is in conflict
  with the overall reactive structure of the hoist-react API. If your app listens to the
  `appStateChanged`, `prefChange` or `prefsPushed` events you will need to adjust accordingly.

### 🐞 Bug Fixes

* `Select` will now let the user edit existing text in conditions where it is expected to be
  editable. #880
* The Admin "Config Differ" tool has been updated to reflect changes to `Record` made in v22. It is
  once again able to apply remote config values.
* A `Panel` with configs `resizable: true, collapsible: false` now renders with a splitter.
* A `Panel` with no `icon`, `title`, or `headerItems` will not render a blank header.
* `FileChooser.enableMulti` now behaves as one might expect -- true to allow multiple files in a
  single upload. Previous behavior (the ability to add multiple files to dropzone) is now controlled
  by `enableAddMulti`.

[Commit Log](https://github.com/xh/hoist-react/compare/v22.0.0...v23.0.0)


## v22.0.0 - 2019-04-29

### 🎁 New Features

* A new `DockContainer` component provides a user-friendly way to render multiple child components
  "docked" to its bottom edge. Each child view is rendered with a configurable header and controls
  to allow the user to expand it, collapse it, or optionally "pop it out" into a modal dialog.
* A new `AgGrid` component provides a much lighter Hoist wrapper around ag-Grid while maintaining
  consistent styling and layout support. This allows apps to use any features supported by ag-Grid
  without conflicting with functionality added by the core Hoist `Grid`.
  * Note that this lighter wrapper lacks a number of core Hoist features and integrations, including
    store support, grid state, enhanced column and renderer APIs, absolute value sorting, and more.
  * An associated `AgGridModel` provides access to to the ag-Grid APIs, minimal styling configs, and
    several utility methods for managing Grid state.
* Added `GridModel.groupSortFn` config to support custom group sorting (replaces any use of
  `agOptions.defaultGroupSortComparator`).
* The `Column.cellClass` and `Column.headerClass` configs now accept functions to dynamically
  generate custom classes based on the Record and/or Column being rendered.
* The `Record` object now provides an additional getter `Record.allChildren` to return all children
  of the record, irrespective of the current filter in place on the record's store. This supplements
  the existing `Record.children` getter, which returns only the children meeting the filter.

### 💥 Breaking Changes

* The class `LocalStore` has been renamed `Store`, and is now the main implementation and base class
  for Store Data. The extraneous abstract superclass `BaseStore` has been removed.
* `Store.dataLastUpdated` had been renamed `Store.lastUpdated` on the new class and is now a simple
  timestamp (ms) rather than a Javascript Date object.
* The constructor argument `Store.processRawData` now expects a function that *returns* a modified
  object with the necessary edits. This allows implementations to safely *clone* the raw data rather
  than mutating it.
* The method `Store.removeRecord` has been replaced with the method `Store.removeRecords`. This will
  facilitate efficient bulk deletes.

### ⚙️ Technical

* `Grid` now performs an important performance workaround when loading a new dataset that would
  result in the removal of a significant amount of existing records/rows. The underlying ag-Grid
  component has a serious bottleneck here (acknowledged as AG-2879 in their bug tracker). The Hoist
  grid wrapper will now detect when this is likely and proactively clear all data using a different
  API call before loading the new dataset.
* The implementations `Store`, `RecordSet`, and `Record` have been updated to more efficiently
  re-use existing record references when loading, updating, or filtering data in a store. This keeps
  the Record objects within a store as stable as possible, and allows additional optimizations by
  ag-Grid and its `deltaRowDataMode`.
* When loading raw data into store `Record`s, Hoist will now perform additional conversions based on
  the declared `Field.type`. The unused `Field.nullable` has been removed.
* `LocalStorageService` now uses both the `appCode` and current username for its namespace key,
  ensuring that e.g. local prefs/grid state are not overwritten across multiple app users on one OS
  profile, or when admin impersonation is active. The service will automatically perform a one-time
  migration of existing local state from the old namespace to the new. #674
* `elem` no longer skips `null` children in its calls to `React.createElement()`. These children may
  play the role of placeholders when using conditional rendering, and skipping them was causing
  React to trigger extra re-renders. This change further simplifies Hoist's element factory and
  removes an unnecessary divergence with the behavior of JSX.


### 🐞 Bug Fixes

* `Grid` exports retain sorting, including support for absolute value sorting. #1068
* Ensure `FormField`s are keyed with their model ID, so that React can properly account for dynamic
  changes to fields within a form. #1031
* Prompt for app refresh in (rare) case of mismatch between client and server-side session user.
  (This can happen during impersonation and is defended against in server-side code.) #675

[Commit Log](https://github.com/xh/hoist-react/compare/v21.0.2...v22.0.0)

## v21.0.2 - 2019-04-05

### 📚 Libraries

* Rollback ag-Grid to v20.0.0 after running into new performance issues with large datasets and
  `deltaRowDataMode`. Updates to tree filtering logic, also related to grid performance issues with
  filtered tree results returning much larger record counts.

## v21.0.0 - 2019-04-04

### 🎁 New Features

* `FetchService` fetch methods now accept a plain object as the `headers` argument. These headers
  will be merged with the default headers provided by FetchService.
* An app can also now specify default headers to be sent with every fetch request via
  `XH.fetchService.setDefaultHeaders()`. You can pass either a plain object, or a closure which
  returns one.
* `Grid` supports a new `onGridReady` prop, allowing apps to hook into the ag-Grid event callback
  without inadvertently short-circuiting the Grid's own internal handler.

### 💥 Breaking Changes

* The shortcut getter `FormModel.isNotValid` was deemed confusing and has been removed from the API.
  In most cases applications should use `!FormModel.isValid` instead; this expression will return
  `false` for the `Unknown` as well as the `NotValid` state. Applications that wish to explicitly
  test for the `NotValid` state should use the `validationState` getter.
* Multiple HoistInputs have changed their `onKeyPress` props to `onKeyDown`, including TextInput,
  NumberInput, TextArea & SearchInput. The `onKeyPress` event has been deprecated in general and has
  limitations on which keys will trigger the event to fire (i.e. it would not fire on an arrow
  keypress).
* FetchService's fetch methods no longer support `contentType` parameter. Instead, specify a custom
  content-type by setting a 'Content-Type' header using the `headers` parameter.
* FetchService's fetch methods no longer support `acceptJson` parameter. Instead, pass an {"Accept":
  "application/json"} header using the `headers` parameter.

### ✨ Style

* Black point + grid colors adjusted in dark theme to better blend with overall blue-gray tint.
* Mobile styles have been adjusted to increase the default font size and grid row height, in
  addition to a number of other smaller visual adjustments.

### 🐞 Bug Fixes

* Avoid throwing React error due to tab / routing interactions. Tab / routing / state support
  generally improved. (#1052)
* `GridModel.selectFirst()` improved to reliably select first visible record even when one or more
  groupBy levels active. (#1058)

### 📚 Libraries

* ag-Grid `~20.1 -> ~20.2` (fixes ag-grid sorting bug with treeMode)
* @blueprint/core `3.14 -> 3.15`
* @blueprint/datetime `3.7 -> 3.8`
* react-dropzone `10.0 -> 10.1`
* react-transition-group `2.6 -> 2.8`

[Commit Log](https://github.com/xh/hoist-react/compare/v20.2.1...v21.0.0)

## v20.2.1 - 2019-03-28

* Minor tweaks to grid styles - CSS var for pinned column borders, drop left/right padding on
  center-aligned grid cells.

[Commit Log](https://github.com/xh/hoist-react/compare/v20.2.0...v20.2.1)

## v20.2.0 - 2019-03-27

### 🎁 New Features

* `GridModel` exposes three new configs - `rowBorders`, `stripeRows`, and `showCellFocus` - to
  provide additional control over grid styling. The former `Grid` prop `showHover` has been
  converted to a `GridModel` config for symmetry with these other flags and more efficient
  re-rendering. Note that some grid-related CSS classes have also been modified to better conform to
  the BEM approach used elsewhere - this could be a breaking change for apps that keyed off of
  certain Hoist grid styles (not expected to be a common case).
* `Select` adds a `queryBuffer` prop to avoid over-eager calls to an async `queryFn`. This buffer is
  defaulted to 300ms to provide some out-of-the-box debouncing of keyboard input when an async query
  is provided. A longer value might be appropriate for slow / intensive queries to a remote API.

### 🐞 Bug Fixes

* A small `FormField.labelWidth` config value will now be respected, even if it is less than the
  default minWidth of 80px.
* Unnecessary re-renders of inactive tab panels now avoided.
* `Grid`'s filter will now be consistently applied to all tree grid records. Previously, the filter
  skipped deeply nested records under specific conditions.
* `Timer` no longer requires its `runFn` to be a promise, as it briefly (and unintentionally) did.
* Suppressed default browser resize handles on `textarea`.

[Commit Log](https://github.com/xh/hoist-react/compare/v20.1.1...v20.2.0)

## v20.1.1 - 2019-03-27

### 🐞 Bug Fixes

* Fix form field reset so that it will call computeValidationAsync even if revalidation is not
  triggered because the field's value did not change when reset.

[Commit Log](https://github.com/xh/hoist-react/compare/v20.1.0...v20.1.1)


## v20.1.0 - 2019-03-14

### 🎁 New Features

* Standard app options panel now includes a "Restore Defaults" button to clear all user preferences
  as well as any custom grid state, resetting the app to its default state for that user.

### 🐞 Bug Fixes

* Removed a delay from `HoistInput` blur handling, ensuring `noteBlurred()` is called as soon as the
  element loses focus. This should remove a class of bugs related to input values not flushing into
  their models quickly enough when `commitOnChange: false` and the user moves directly from an input
  to e.g. clicking a submit button. #1023
* Fix to Admin ConfigDiffer tool (missing decorator).

### ⚙️ Technical

* The `GridModel.store` config now accepts a plain object and will internally create a `LocalStore`.
  This store config can also be partially specified or even omitted entirely. GridModel will ensure
  that the store is auto-configured with all fields in configured grid columns, reducing the need
  for app code boilerplate (re)enumerating field names.
* `Timer` class reworked to allow its interval to be adjusted dynamically via `setInterval()`,
  without requiring the Timer to be re-created.

[Commit Log](https://github.com/xh/hoist-react/compare/v20.0.1...v20.1.0)


## v20.0.1 - 2019-03-08

### 🐞 Bug Fixes

* Ensure `RestStore` processes records in a standard way following a save/add operation (#1010).

[Commit Log](https://github.com/xh/hoist-react/compare/v20.0.0...v20.0.1)


## v20.0.0 - 2019-03-06

### 💥 Breaking Changes

* The `@LoadSupport` decorator has been substantially reworked and enhanced from its initial release
  in v19. It is no longer needed on the HoistComponent, but rather should be put directly on the
  owned HoistModel implementing the loading. IMPORTANT NOTE: all models should implement
  `doLoadAsync` rather than `loadAsync`. Please see `LoadSupport` for more information on this
  important change.
* `TabContainer` and `TabContainerModel` are now cross-platform. Apps should update their code to
  import both from `@xh/hoist/cmp/tab`.
* `TabContainer.switcherPosition` has been moved to `TabContainerModel`. Please note that changes to
  `switcherPosition` are not supported on mobile, where the switcher will always appear beneath the
  container.
* The `Label` component from `@xh/hoist/desktop/cmp/input` has been removed. Applications should
  consider using the basic html `label` element instead (or a `FormField` if applicable).
* The `LeftRightChooserModel` constructor no longer accepts a `leftSortBy` and `rightSortBy`
  property. The implementation of these properties was generally broken. Use `leftSorted` and
  `rightSorted` instead.

#### Mobile

* Mobile `Page` has changed - `Pages` are now wrappers around `Panels` that are designed to be used
  with a `NavigationModel` or `TabContainer`. `Page` accepts the same props as `Panel`, meaning uses
  of `loadModel` should be replaced with `mask`.
* The mobile `AppBar` title is static and defaults to the app name. If you want to display page
  titles, it is recommended to use the `title` prop on the `Page`.

### 🎁 New Features

* Enhancements to Model and Component data loading via `@LoadSupport` provides a stronger set of
  conventions and better support for distinguishing between initial loads / auto/background
  refreshes / user- driven refreshes. It also provides new patterns for ensuring application
  Services are refreshed as part of a reworked global refresh cycle.
* RestGridModel supports a new `cloneAction` to take an existing record and open the editor form in
  "add mode" with all editable fields pre-populated from the source record. The action calls
  `prepareCloneFn`, if defined on the RestGridModel, to perform any transform operations before
  rendering the form.
* Tabs in `TabContainerModel` now support an `icon` property on the desktop.
* Charts take a new optional `aspectRatio` prop.
* Added new `Column.headerTooltip` config.
* Added new method `markManaged` on `ManagedSupport`.
* Added new function decorator `debounced`.
* Added new function `applyMixin` providing support for structured creation of class decorators
  (mixins).

#### Mobile

* Column chooser support available for mobile Grids. Users can check/uncheck columns to add/remove
  them from a configurable grid and reorder the columns in the list via drag and drop. Pair
  `GridModel.enableColChooser` with a mobile `colChooserButton` to allow use.
* Added `DialogPage` to the mobile toolkit. These floating pages do not participate in navigation or
  routing, and are used for showing fullscreen views outside of the Navigator / TabContainer
  context.
* Added `Panel` to the mobile toolkit, which offers a header element with standardized styling,
  title, and icon, as well as support for top and bottom toolbars.
* The mobile `AppBar` has been updated to more closely match the desktop `AppBar`, adding `icon`,
  `leftItems`, `hideAppMenuButton` and `appMenuButtonProps` props.
* Added routing support to mobile.

### 🐞 Bug Fixes

* The HighCharts wrapper component properly resizes its chart.
* Mobile dimension chooser button properly handles overflow for longer labels.
* Sizing fixes for multi-line inputs such as textArea and jsonInput.
* NumberInput calls a `onKeyPress` prop if given.
* Layout fixes on several admin panels and detail popups.

### 📚 Libraries

* @blueprintjs/core `3.13 -> 3.14`
* @xh/hoist-dev-utils `3.5 -> 3.6`
* ag-Grid `~20.0 -> ~20.1`
* react-dropzone `~8.0 -> ~9.0`
* react-select `~2.3 -> ~2.4`
* router5 `~6.6 -> ~7.0`
* react `~16.7 -> ~16.8`

[Commit Log](https://github.com/xh/hoist-react/compare/v19.0.1...v20.0.0)

## v19.0.1 - 2019-02-12

### 🐞 Bug Fixes

* Additional updates and simplifications to `FormField` sizing of child `HoistInput` elements, for
  more reliable sizing and spacing filling behavior.

[Commit Log](https://github.com/xh/hoist-react/compare/v19.0.0...v19.0.1)


## v19.0.0 - 2019-02-08

### 🎁 New Features

* Added a new architecture for signaling the need to load / refresh new data across either the
  entire app or a section of the component hierarchy. This new system relies on React context to
  minimizes the need for explicit application wiring, and improves support for auto-refresh. See
  newly added decorator `@LoadSupport` and classes/components `RefreshContext`,
  `RefreshContextModel`, and `RefreshContextView` for more info.
* `TabContainerModel` and `TabModel` now support `refreshMode` and `renderMode` configs to allow
  better control over how inactive tabs are mounted/unmounted and how tabs handle refresh requests
  when hidden or (re)activated.
* Apps can implement `getAppOptions()` in their `AppModel` class to specify a set of app-wide
  options that should be editable via a new built-in Options dialog. This system includes built-in
  support for reading/writing options to preferences, or getting/setting their values via custom
  handlers. The toolkit handles the rendering of the dialog.
* Standard top-level app buttons - for actions such as launching the new Options dialog, switching
  themes, launching the admin client, and logging out - have been moved into a new menu accessible
  from the top-right corner of the app, leaving more space for app-specific controls in the AppBar.
* `RecordGridModel` now supports an enhanced `editors` configuration that exposes the full set of
  validation and display support from the Forms package.
* `HoistInput` sizing is now consistently implemented using `LayoutSupport`. All sizable
  `HoistInputs` now have default `width` to ensure a standard display out of the box. `JsonInput`
  and `TextArea` also have default `height`. These defaults can be overridden by declaring explicit
  `width` and `height` values, or unset by setting the prop to `null`.
* `HoistInputs` within `FormFields` will be automatically sized to fill the available space in the
  `FormField`. In these cases, it is advised to either give the `FormField` an explicit size or
  render it in a flex layout.

### 💥 Breaking Changes

* ag-Grid has been updated to v20.0.0. Most apps shouldn't require any changes - however, if you are
  using `agOptions` to set sorting, filtering or resizing properties, these may need to change:

  For the `Grid`, `agOptions.enableColResize`, `agOptions.enableSorting` and
  `agOptions.enableFilter` have been removed. You can replicate their effects by using
  `agOptions.defaultColDef`. For `Columns`, `suppressFilter` has been removed, an should be replaced
  with `filter: false`.

* `HoistAppModel.requestRefresh` and `TabContainerModel.requestRefresh` have been removed.
  Applications should use the new Refresh architecture described above instead.
* `tabRefreshMode` on TabContainer has been renamed `renderMode`.
* `TabModel.reloadOnShow` has been removed. Set the `refreshMode` property on TabContainerModel or
  TabModel to `TabRefreshMode.ON_SHOW_ALWAYS` instead.
* The mobile APIs for `TabContainerModel`, `TabModel`, and `RefreshButton` have been rewritten to
  more closely mirror the desktop API.
* The API for `RecordGridModel` editors has changed -- `type` is no longer supported. Use
  `fieldModel` and `formField` intead.
* `LocalStore.loadRawData` requires that all records presented to store have unique IDs specified.
  See `LocalStore.idSpec` for more information.

### 🐞 Bug Fixes

* SwitchInput and RadioInput now properly highlight validation errors in `minimal` mode.

### 📚 Libraries

* @blueprintjs/core `3.12 -> 3.13`
* ag-Grid `~19.1.4 -> ~20.0.0`

[Commit Log](https://github.com/xh/hoist-react/compare/v18.1.2...v19.0.0)


## v18.1.2 - 2019-01-30

### 🐞 Bug Fixes

* Grid integrations relying on column visibility (namely export, storeFilterField) now correctly
  consult updated column state from GridModel. #935
* Ensure `FieldModel.initialValue` is observable to ensure that computed dirty state (and any other
  derivations) are updated if it changes. #934
* Fixes to ensure Admin console log viewer more cleanly handles exceptions (e.g. attempting to
  auto-refresh on a log file that has been deleted).

[Commit Log](https://github.com/xh/hoist-react/compare/v18.1.1...v18.1.2)

## v18.1.1 - 2019-01-29

* Grid cell padding can be controlled via a new set of CSS vars and is reduced by default for grids
  in compact mode.
* The `addRecordAsync()` and `saveRecordAsync()` methods on `RestStore` return the updated record.

[Commit Log](https://github.com/xh/hoist-react/compare/v18.1.0...v18.1.1)


## v18.1.0 - 2019-01-28

### 🎁 New Features

* New `@managed` class field decorator can be used to mark a property as fully created/owned by its
  containing class (provided that class has installed the matching `@ManagedSupport` decorator).
  * The framework will automatically pass any `@managed` class members to `XH.safeDestroy()` on
    destroy/unmount to ensure their own `destroy()` lifecycle methods are called and any related
    resources are disposed of properly, notably MobX observables and reactions.
  * In practice, this should be used to decorate any properties on `HoistModel`, `HoistService`, or
    `HoistComponent` classes that hold a reference to a `HoistModel` created by that class. All of
    those core artifacts support the new decorator, `HoistModel` already provides a built-in
    `destroy()` method, and calling that method when an app is done with a Model is an important
    best practice that can now happen more reliably / easily.
* `FormModel.getData()` accepts a new single parameter `dirtyOnly` - pass true to get back only
  fields which have been modified.
* The mobile `Select` component indicates the current value with a ✅ in the drop-down list.
* Excel exports from tree grids now include the matching expand/collapse tree controls baked into
  generated Excel file.

### 🐞 Bug Fixes

* The `JsonInput` component now properly respects / indicates disabled state.

### 📚 Libraries

* Hoist-dev-utils `3.4.1 -> 3.5.0` - updated webpack and other build tool dependencies, as well as
  an improved eslint configuration.
* @blueprintjs/core `3.10 -> 3.12`
* @blueprintjs/datetime `3.5 -> 3.7`
* fontawesome `5.6 -> 5.7`
* mobx `5.8 -> 5.9`
* react-select `2.2 -> 2.3`
* Other patch updates

[Commit Log](https://github.com/xh/hoist-react/compare/v18.0.0...v18.1.0)

## v18.0.0 - 2019-01-15

### 🎁 New Features

* Form support has been substantially enhanced and restructured to provide both a cleaner API and
  new functionality:
  * `FormModel` and `FieldModel` are now concrete classes and provide the main entry point for
    specifying the contents of a form. The `Field` and `FieldSupport` decorators have been removed.
  * Fields and sub-forms may now be dynamically added to FormModel.
  * The validation state of a FormModel is now *immediately* available after construction and
    independent of the GUI. The triggering of the *display* of that state is now a separate process
    triggered by GUI actions such as blur.
  * `FormField` has been substantially reworked to support a read-only display and inherit common
    property settings from its containing `Form`.
  * `HoistInput` has been moved into the `input` package to clarify that these are lower level
    controls and independent of the Forms package.

* `RestGrid` now supports a `mask` prop. RestGrid loading is now masked by default.
* `Chart` component now supports a built-in zoom out gesture: click and drag from right-to-left on
  charts with x-axis zooming.
* `Select` now supports an `enableClear` prop to control the presence of an optional inline clear
  button.
* `Grid` components take `onCellClicked` and `onCellDoubleClicked` event handlers.
* A new desktop `FileChooser` wraps a preconfigured react-dropzone component to allow users to
  easily select files for upload or other client-side processing.

### 💥 Breaking Changes

* Major changes to Form (see above). `HoistInput` imports will also need to be adjusted to move from
  `form` to `input`.
* The name of the HoistInput `field` prop has been changed to `bind`. This change distinguishes the
  lower-level input package more clearly from the higher-level form package which uses it. It also
  more clearly relates the property to the associated `@bindable` annotation for models.
* A `Select` input with `enableMulti = true` will by default no longer show an inline x to clear the
  input value. Use the `enableClear` prop to re-enable.
* Column definitions are exported from the `grid` package. To ensure backwards compatibility,
  replace imports from `@xh/hoist/desktop/columns` with `@xh/hoist/desktop/cmp/grid`.

### 📚 Libraries

* React `~16.6.0 -> ~16.7.0`
* Patch version updates to multiple other dependencies.

[Commit Log](https://github.com/xh/hoist-react/compare/v17.0.0...v18.0.0)

## v17.0.0 - 2018-12-21

### 💥 Breaking Changes

* The implementation of the `model` property on `HoistComponent` has been substantially enhanced:
  * "Local" Models should now be specified on the Component class declaration by simply setting the
    `model` property, rather than the confusing `localModel` property.
  * HoistComponent now supports a static `modelClass` class property. If set, this property will
    allow a HoistComponent to auto-create a model internally when presented with a plain javascript
    object as its `model` prop. This is especially useful in cases like `Panel` and `TabContainer`,
    where apps often need to specify a model but do not require a reference to the model. Those
    usages can now skip importing and instantiating an instance of the component's model class
    themselves.
  * Hoist will now throw an Exception if an application attempts to changes the model on an existing
    HoistComponent instance or presents the wrong type of model to a HoistComponent where
    `modelClass` has been specified.

* `PanelSizingModel` has been renamed `PanelModel`. The class now also has the following new
  optional properties, all of which are `true` by default:
  * `showSplitter` - controls visibility of the splitter bar on the outside edge of the component.
  * `showSplitterCollapseButton` - controls visibility of the collapse button on the splitter bar.
  * `showHeaderCollapseButton` - controls visibility of a (new) collapse button in the header.

* The API methods for exporting grid data have changed and gained new features:
  * Grids must opt-in to export with the `GridModel.enableExport` config.
  * Exporting a `GridModel` is handled by the new `GridExportService`, which takes a collection of
    `exportOptions`. See `GridExportService.exportAsync` for available `exportOptions`.
  * All export entry points (`GridModel.exportAsync()`, `ExportButton` and the export context menu
    items) support `exportOptions`. Additionally, `GridModel` can be configured with default
    `exportOptions` in its config.

* The `buttonPosition` prop on `NumberInput` has been removed due to problems with the underlying
  implementation. Support for incrementing buttons on NumberInputs will be re-considered for future
  versions of Hoist.

### 🎁 New Features

* `TextInput` on desktop now supports an `enableClear` property to allow easy addition of a clear
  button at the right edge of the component.
* `TabContainer` enhancements:
  * An `omit` property can now be passed in the tab configs passed to the `TabContainerModel`
    constructor to conditionally exclude a tab from the container
  * Each `TabModel` can now be retrieved by id via the new `getTabById` method on
    `TabContainerModel`.
  * `TabModel.title` can now be changed at runtime.
  * `TabModel` now supports the following properties, which can be changed at runtime or set via the
    config:
    * `disabled` - applies a disabled style in the switcher and blocks navigation to the tab via
      user click, routing, or the API.
    * `excludeFromSwitcher` - removes the tab from the switcher, but the tab can still be navigated
      to programmatically or via routing.
* `MultiFieldRenderer` `multiFieldConfig` now supports a `delimiter` property to separate
  consecutive SubFields.
* `MultiFieldRenderer` SubFields now support a `position` property, to allow rendering in either the
  top or bottom row.
* `StoreCountLabel` now supports a new 'includeChildren' prop to control whether or not children
  records are included in the count. By default this is `false`.
* `Checkbox` now supports a `displayUnsetState` prop which may be used to display a visually
  distinct state for null values.
* `Select` now renders with a checkbox next to the selected item in its drowndown menu, instead of
  relying on highlighting. A new `hideSelectedOptionCheck` prop is available to disable.
* `RestGridModel` supports a `readonly` property.
* `DimensionChooser`, various `HoistInput` components, `Toolbar` and `ToolbarSeparator` have been
  added to the mobile component library.
* Additional environment enums for UAT and BCP, added to Hoist Core 5.4.0, are supported in the
  application footer.

### 🐞 Bug Fixes

* `NumberInput` will no longer immediately convert its shorthand value (e.g. "3m") into numeric form
  while the user remains focused on the input.
* Grid `actionCol` columns no longer render Button components for each action, relying instead on
  plain HTML / CSS markup for a significant performance improvement when there are many rows and/or
  actions per row.
* Grid exports more reliably include the appropriate file extension.
* `Select` will prevent an `<esc>` keypress from bubbling up to parent components only when its menu
  is open. (In that case, the component assumes escape was pressed to close its menu and captures
  the keypress, otherwise it should leave it alone and let it e.g. close a parent popover).

[Commit Log](https://github.com/xh/hoist-react/compare/v16.0.1...v17.0.0)

## v16.0.1 - 2018-12-12

### 🐞 Bug Fixes

* Fix to FeedbackForm allowing attempted submission with an empty message.

[Commit Log](https://github.com/xh/hoist-react/compare/v16.0.0...v16.0.1)


## v16.0.0

### 🎁 New Features

* Support for ComboBoxes and Dropdowns have been improved dramatically, via a new `Select` component
  based on react-select.
* The ag-Grid based `Grid` and `GridModel` are now available on both mobile and desktop. We have
  also added new support for multi-row/multi-field columns via the new `multiFieldRenderer` renderer
  function.
* The app initialization lifecycle has been restructured so that no App classes are constructed
  until Hoist is fully initialized.
* `Column` now supports an optional `rowHeight` property.
* `Button` now defaults to 'minimal' mode, providing a much lighter-weight visual look-and-feel to
  HoistApps. `Button` also implements `@LayoutSupport`.
* Grouping state is now saved by the grid state support on `GridModel`.
* The Hoist `DimChooser` component has been ported to hoist-react.
* `fetchService` now supports an `autoAbortKey` in its fetch methods. This can be used to
  automatically cancel obsolete requests that have been superceded by more recent variants.
* Support for new `clickableLabel` property on `FormField`.
* `RestForm` now supports a read-only view.
* Hoist now supports automatic tracking of app/page load times.

### 💥 Breaking Changes

* The new location for the cross-platform grid component is `@xh/hoist/cmp/grid`. The `columns`
  package has also moved under a new sub-package in this location.
* Hoist top-level App Structure has changed in order to improve consistency of the Model-View
  conventions, to improve the accessibility of services, and to support the improvements in app
  initialization mentioned above:
  - `XH.renderApp` now takes a new `AppSpec` configuration.
  - `XH.app` is now `XH.appModel`.
  - All services are installed directly on `XH`.
  - `@HoistApp` is now `@HoistAppModel`
* `RecordAction` has been substantially refactored and improved. These are now typically immutable
  and may be shared.
  - `prepareFn` has been replaced with a `displayFn`.
  - `actionFn` and `displayFn` now take a single object as their parameter.
* The `hide` property on `Column` has been changed to `hidden`.
* The `ColChooserButton` has been moved from the incorrect location `@xh/hoist/cmp/grid` to
  `@xh/hoist/desktop/cmp/button`. This is a desktop-only component. Apps will have to adjust these
  imports.
* `withDefaultTrue` and `withDefaultFalse` in `@xh/hoist/utils/js` have been removed. Use
  `withDefault` instead.
* `CheckBox` has been renamed `Checkbox`


### ⚙️ Technical

* ag-Grid has been upgraded to v19.1
* mobx has been upgraded to v5.6
* React has been upgraded to v16.6
* Allow browsers with proper support for Proxy (e.g Edge) to access Hoist Applications.


### 🐞 Bug Fixes

* Extensive. See full change list below.

[Commit Log](https://github.com/xh/hoist-react/compare/v15.1.2...v16.0.0)


## v15.1.2

🛠 Hotfix release to MultiSelect to cap the maximum number of options rendered by the drop-down
list. Note, this component is being replaced in Hoist v16 by the react-select library.

[Commit Log](https://github.com/xh/hoist-react/compare/v15.1.1...v15.1.2)

## v15.1.1

### 🐞 Bug Fixes

* Fix to minimal validation mode for FormField disrupting input focus.
* Fix to JsonInput disrupting input focus.

### ⚙️ Technical

* Support added for TLBR-style notation when specifying margin/padding via layoutSupport - e.g.
  box({margin: '10 20 5 5'}).
* Tweak to lockout panel message when the user has no roles.

[Commit Log](https://github.com/xh/hoist-react/compare/v15.1.0...v15.1.1)


## v15.1.0

### 🎁 New Features

* The FormField component takes a new minimal prop to display validation errors with a tooltip only
  as opposed to an inline message string. This can be used to help reduce shifting / jumping form
  layouts as required.
* The admin-only user impersonation toolbar will now accept new/unknown users, to support certain
  SSO application implementations that can create users on the fly.

### ⚙️ Technical

* Error reporting to server w/ custom user messages is disabled if the user is not known to the
  client (edge case with errors early in app lifecycle, prior to successful authentication).

[Commit Log](https://github.com/xh/hoist-react/compare/v15.0.0...v15.1.0)


## v15.0.0

### 💥 Breaking Changes

* This update does not require any application client code changes, but does require updating the
  Hoist Core Grails plugin to >= 5.0. Hoist Core changes to how application roles are loaded and
  users are authenticated required minor changes to how JS clients bootstrap themselves and load
  user data.
* The Hoist Core HoistImplController has also been renamed to XhController, again requiring Hoist
  React adjustments to call the updated /xh/ paths for these (implementation) endpoints. Again, no
  app updates required beyond taking the latest Hoist Core plugin.

[Commit Log](https://github.com/xh/hoist-react/compare/v14.2.0...v15.0.0)


## v14.2.0

### 🎁 New Features

* Upgraded hoist-dev-utils to 3.0.3. Client builds now use the latest Webpack 4 and Babel 7 for
  noticeably faster builds and recompiles during CI and at development time.
* GridModel now has a top-level agColumnApi property to provide a direct handle on the ag-Grid
  Column API object.

### ⚙️ Technical

* Support for column groups strengthened with the addition of a dedicated ColumnGroup sibling class
  to Column. This includes additional internal refactoring to reduce unnecessary cloning of Column
  configurations and provide a more managed path for Column updates. Public APIs did not change.
  (#694)

### 📚 Libraries

* Blueprint Core `3.6.1 -> 3.7.0`
* Blueprint Datetime `3.2.0 -> 3.3.0`
* Fontawesome `5.3.x -> 5.4.x`
* MobX `5.1.2 -> 5.5.0`
* Router5 `6.5.0 -> 6.6.0`

[Commit Log](https://github.com/xh/hoist-react/compare/v14.1.3...v14.2.0)


## v14.1.3

### 🐞 Bug Fixes

* Ensure JsonInput reacts properly to value changes.

### ⚙️ Technical

* Block user pinning/unpinning in Grid via drag-and-drop - pending further work via #687.
* Support "now" as special token for dateIs min/max validation rules.
* Tweak grouped grid row background color.

[Commit Log](https://github.com/xh/hoist-react/compare/v14.1.1...v14.1.3)


## v14.1.1

### 🐞 Bug Fixes

* Fixes GridModel support for row-level grouping at same time as column grouping.

[Commit Log](https://github.com/xh/hoist-react/compare/v14.1.0...v14.1.1)


## v14.1.0

### 🎁 New Features

* GridModel now supports multiple levels of row grouping. Pass the public setGroupBy() method an
  array of string column IDs, or a falsey value / empty array to ungroup. Note that the public and
  observable groupBy property on GridModel will now always be an array, even if the grid is not
  grouped or has only a single level of grouping.
* GridModel exposes public expandAll() and collapseAll() methods for grouped / tree grids, and
  StoreContextMenu supports a new "expandCollapseAll" string token to insert context menu items.
  These are added to the default menu, but auto-hide when the grid is not in a grouped state.
* The Grid component provides a new onKeyDown prop, which takes a callback and will fire on any
  keypress targeted within the Grid. Note such a handler is not provided directly by ag-Grid.
* The Column class supports pinned as a top-level config. Supports passing true to pin to the left.

### 🐞 Bug Fixes

* Updates to Grid column widths made via ag-Grid's "autosize to fit" API are properly persisted to
  grid state.

[Commit Log](https://github.com/xh/hoist-react/compare/v14.0.0...v14.1.0)


## v14.0.0

* Along with numerous bug fixes, v14 brings with it a number of important enhancements for grids,
  including support for tree display, 'action' columns, and absolute value sorting. It also includes
  some new controls and improvement to focus display.

### 💥 Breaking Changes

* The signatures of the Column.elementRenderer and Column.renderer have been changed to be
  consistent with each other, and more extensible. Each takes two arguments -- the value to be
  rendered, and a single bundle of metadata.
* StoreContextMenuAction has been renamed to RecordAction. Its action property has been renamed to
  actionFn for consistency and clarity.
* LocalStore : The method LocalStore.processRawData no longer takes an array of all records, but
  instead takes just a single record. Applications that need to operate on all raw records in bulk
  should do so before presenting them to LocalStore. Also, LocalStores template methods for override
  have also changed substantially, and sub-classes that rely on these methods will need to be
  adjusted accordingly.

### 🎁 New Features

#### Grid

* The Store API now supports hierarchical datasets. Applications need to simply provide raw data for
  records with a "children" property containing the raw data for their children.
* Grid supports a 'TreeGrid' mode. To show a tree grid, bind the GridModel to a store containing
  hierarchical data (as above), set treeMode: true on the GridModel, and specify a column to display
  the tree controls (isTreeColumn: true)
* Grid supports absolute sorting for numerical columns. Specify absSort: true on your column config
  to enable. Clicking the grid header will now cycle through ASC > DESC > DESC (abs) sort modes.
* Grid supports an 'Actions' column for one-click record actions. See cmp/desktop/columns/actionCol.
* A new showHover prop on the desktop Grid component will highlight the hovered row with default
  styling. A new GridModel.rowClassFn callback was added to support per-row custom classes based on
  record data.
* A new ExportFormat.LONG_TEXT format has been added, along with a new Column.exportWidth config.
  This supports exporting columns that contain long text (e.g. notes) as multi-line cells within
  Excel.

#### Other Components

* RadioInput and ButtonGroupInputhave been added to the desktop/cmp/form package.
* DateInput now has support for entering and displaying time values.
* NumberInput displays its unformatted value when focused.
* Focused components are now better highlighted, with additional CSS vars provided to customize as
  needed.

### 🐞 Bug Fixes

* Calls to GridModel.setGroupBy() work properly not only on the first, but also all subsequent calls
  (#644).
* Background / style issues resolved on several input components in dark theme (#657).
* Grid context menus appear properly over other floating components.

### 📚 Libraries

* React `16.5.1 -> 16.5.2`
* router5 `6.4.2 -> 6.5.0`
* CodeMirror, Highcharts, and MobX patch updates

[Commit Log](https://github.com/xh/hoist-react/compare/v13.0.0...v14.0.0)


## v13.0.0

🍀Lucky v13 brings with it a number of enhancements for forms and validation, grouped column
support in the core Grid API, a fully wrapped MultiSelect component, decorator syntax adjustments,
and a number of other fixes and enhancements.

It also includes contributions from new ExHI team members Arjun and Brendan. 🎉

### 💥 Breaking Changes

* The core `@HoistComponent`, `@HoistService`, and `@HoistModel` decorators are **no longer
  parameterized**, meaning that trailing `()` should be removed after each usage. (#586)
* The little-used `hoistComponentFactory()` method was also removed as a further simplification
  (#587).
* The `HoistField` superclass has been renamed to `HoistInput` and the various **desktop form
  control components have been renamed** to match (55afb8f). Apps using these components (which will
  likely be most apps) will need to adapt to the new names.
  * This was done to better distinguish between the input components and the upgraded Field concept
    on model classes (see below).

### 🎁 New Features

⭐️ **Forms and Fields** have been a major focus of attention, with support for structured data
fields added to Models via the `@FieldSupport` and `@field()` decorators.
* Models annotated with `@FieldSupport` can decorate member properties with `@field()`, making those
  properties observable and settable (with a generated `setXXX()` method).
* The `@field()` decorators themselves can be passed an optional display label string as well as
  zero or more *validation rules* to define required constraints on the value of the field.
* A set of predefined constraints is provided within the toolkit within the `/field/` package.
* Models using `FieldSupport` should be sure to call the `initFields()` method installed by the
  decorator within their constructor. This method can be called without arguments to generally
  initialize the field system, or it can be passed an object of field names to initial/default
  values, which will set those values on the model class properties and provide change/dirty
  detection and the ability to "reset" a form.
* A new `FormField` UI component can be used to wrap input components within a form. The `FormField`
  wrapper can accept the source model and field name, and will apply those to its child input. It
  leverages the Field model to automatically display a label, indicate required fields, and print
  validation error messages. This new component should be the building-block for most non-trivial
  forms within an application.

Other enhancements include:
* **Grid columns can be grouped**, with support for grouping added to the grid state management
  system, column chooser, and export manager (#565). To define a column group, nest column
  definitions passed to `GridModel.columns` within a wrapper object of the form `{headerName: 'My
  group', children: [...]}`.

(Note these release notes are incomplete for this version.)

[Commit Log](https://github.com/xh/hoist-react/compare/v12.1.2...v13.0.0)


## v12.1.2

### 🐞 Bug Fixes

* Fix casing on functions generated by `@settable` decorator
  (35c7daa209a4205cb011583ebf8372319716deba).

[Commit Log](https://github.com/xh/hoist-react/compare/v12.1.1...v12.1.2)


## v12.1.1

### 🐞 Bug Fixes

* Avoid passing unknown HoistField component props down to Blueprint select/checkbox controls.

### 📚 Libraries

* Rollback update of `@blueprintjs/select` package `3.1.0 -> 3.0.0` - this included breaking API
  changes and will be revisited in #558.

[Commit Log](https://github.com/xh/hoist-react/compare/v12.1.0...v12.1.1)


## v12.1.0

### 🎁 New Features

* New `@bindable` and `@settable` decorators added for MobX support. Decorating a class member
  property with `@bindable` makes it a MobX `@observable` and auto-generates a setter method on the
  class wrapped in a MobX `@action`.
* A `fontAwesomeIcon` element factory is exported for use with other FA icons not enumerated by the
  `Icon` class.
* CSS variables added to control desktop Blueprint form control margins. These remain defaulted to
  zero, but now within CSS with support for variable overrides. A Blueprint library update also
  brought some changes to certain field-related alignment and style properties. Review any form
  controls within apps to ensure they remain aligned as desired
  (8275719e66b4677ec5c68a56ccc6aa3055283457 and df667b75d41d12dba96cbd206f5736886cb2ac20).

### 🐞 Bug Fixes

* Grid cells are fully refreshed on a data update, ensuring cell renderers that rely on data other
  than their primary display field are updated (#550).
* Grid auto-sizing is run after a data update, ensuring flex columns resize to adjust for possible
  scrollbar visibility changes (#553).
* Dropdown fields can be instantiated with fewer required properties set (#541).

### 📚 Libraries

* Blueprint `3.0.1 -> 3.4.0`
* FontAwesome `5.2.0 -> 5.3.0`
* CodeMirror `5.39.2 -> 5.40.0`
* MobX `5.0.3 -> 5.1.0`
* router5 `6.3.0 -> 6.4.2`
* React `16.4.1 -> 16.4.2`

[Commit Log](https://github.com/xh/hoist-react/compare/v12.0.0...v12.1.0)


## v12.0.0

Hoist React v12 is a relatively large release, with multiple refactorings around grid columns,
`elemFactory` support, classNames, and a re-organization of classes and exports within `utils`.

### 💥 Breaking Changes

#### ⭐️ Grid Columns

**A new `Column` class describes a top-level API for columns and their supported options** and is
intended to be a cross-platform layer on top of ag-Grid and TBD mobile grid implementations.
* The desktop `GridModel` class now accepts a collection of `Column` configuration objects to define
  its available columns.
* Columns may be configured with `flex: true` to cause them to stretch all available horizontal
  space within a grid, sharing it equally with any other flex columns. However note that this should
  be used sparingly, as flex columns have some deliberate limitations to ensure stable and
  consistent behavior. Most noticeably, they cannot be resized directly by users. Often, a best
  practice will be to insert an `emptyFlexCol` configuration as the last column in a grid - this
  will avoid messy-looking gaps in the layout while not requiring a data-driven column be flexed.
* User customizations to column widths are now saved if the GridModel has been configured with a
  `stateModel` key or model instance - see `GridStateModel`.
* Columns accept a `renderer` config to format text or HTML-based output. This is a callback that is
  provided the value, the row-level record, and a metadata object with the column's `colId`. An
  `elementRenderer` config is also available for cells that should render a Component.
* An `agOptions` config key continues to provide a way to pass arbitrary options to the underlying
  ag-Grid instance (for desktop implementations). This is considered an "escape hatch" and should be
  used with care, but can provide a bridge to required ag-Grid features as the Hoist-level API
  continues to develop.
* The "factory pattern" for Column templates / defaults has been removed, replaced by a simpler
  approach that recommends exporting simple configuration partials and spreading them into
  instance-specific column configs.
  [See the Admin app for some examples](https://github.com/xh/hoist-react/blob/a1b14ac6d41aa8f8108a518218ce889fe5596780/admin/tabs/activity/tracking/ActivityGridModel.js#L42)
  of this pattern.
* See 0798f6bb20092c59659cf888aeaf9ecb01db52a6 for primary commit.

#### ⭐️ Element Factory, LayoutSupport, BaseClassName

Hoist provides core support for creating components via a factory pattern, powered by the `elem()`
and `elemFactory()` methods. This approach remains the recommended way to instantiate component
elements, but was **simplified and streamlined**.
* The rarely used `itemSpec` argument was removed (this previously applied defaults to child items).
* Developers can now also use JSX to instantiate all Hoist-provided components while still taking
  advantage of auto-handling for layout-related properties provided by the `LayoutSupport` mixin.
  * HoistComponents should now spread **`...this.getLayoutProps()`** into their outermost rendered
    child to enable promotion of layout properties.
* All HoistComponents can now specify a **baseClassName** on their component class and should pass
  `className: this.getClassName()` down to their outermost rendered child. This allows components to
  cleanly layer on a base CSS class name with any instance-specific classes.
* See 8342d3870102ee9bda4d11774019c4928866f256 for primary commit.

#### ⭐️ Panel resizing / collapsing

**The `Panel` component now takes a `sizingModel` prop to control and encapsulate newly built-in
resizing and collapsing behavior** (#534).
* See the `PanelSizingModel` class for configurable details, including continued support for saving
  sizing / collapsed state as a user preference.
* **The standalone `Resizable` component was removed** in favor of the improved support built into
  Panel directly.

#### Other

* Two promise-related models have been combined into **a new, more powerful `PendingTaskModel`**,
  and the `LoadMask` component has been removed and consolidated into `Mask`
  (d00a5c6e8fc1e0e89c2ce3eef5f3e14cb842f3c8).
  * `Panel` now exposes a single `mask` prop that can take either a configured `mask` element or a
    simple boolean to display/remove a default mask.
* **Classes within the `utils` package have been re-organized** into more standardized and scalable
  namespaces. Imports of these classes will need to be adjusted.

### 🎁 New Features

* **The desktop Grid component now offers a `compact` mode** with configurable styling to display
  significantly more data with reduced padding and font sizes.
* The top-level `AppBar` refresh button now provides a default implementation, calling a new
  abstract `requestRefresh()` method on `HoistApp`.
* The grid column chooser can now be configured to display its column groups as initially collapsed,
  for especially large collections of columns.
* A new `XH.restoreDefaultsAsync()` method provides a centralized way to wipe out user-specific
  preferences or customizations (#508).
* Additional Blueprint `MultiSelect`, `Tag`, and `FormGroup` controls re-exported.

### 🐞 Bug Fixes

* Some components were unintentionally not exporting their Component class directly, blocking JSX
  usage. All components now export their class.
* Multiple fixes to `DayField` (#531).
* JsonField now responds properly when switching from light to dark theme (#507).
* Context menus properly filter out duplicated separators (#518).

[Commit Log](https://github.com/xh/hoist-react/compare/v11.0.0...v12.0.0)


## v11.0.0

### 💥 Breaking Changes

* **Blueprint has been upgraded to the latest 3.x release.** The primary breaking change here is the
  renaming of all `pt-` CSS classes to use a new `bp3-` prefix. Any in-app usages of the BP
  selectors will need to be updated. See the
  [Blueprint "What's New" page](http://blueprintjs.com/docs/#blueprint/whats-new-3.0).
* **FontAwesome has been upgraded to the latest 5.2 release.** Only the icons enumerated in the
  Hoist `Icon` class are now registered via the FA `library.add()` method for inclusion in bundled
  code, resulting in a significant reduction in bundle size. Apps wishing to use other FA icons not
  included by Hoist must import and register them - see the
  [FA React Readme](https://github.com/FortAwesome/react-fontawesome/blob/master/README.md) for
  details.
* **The `mobx-decorators` dependency has been removed** due to lack of official support for the
  latest MobX update, as well as limited usage within the toolkit. This package was primarily
  providing the optional `@setter` decorator, which should now be replaced as needed by dedicated
  `@action` setter methods (19cbf86138499bda959303e602a6d58f6e95cb40).

### 🎁 Enhancements

* `HoistComponent` now provides a `getClassNames()` method that will merge any `baseCls` CSS class
  names specified on the component with any instance-specific classes passed in via props (#252).
  * Components that wish to declare and support a `baseCls` should use this method to generate and
    apply a combined list of classes to their outermost rendered elements (see `Grid`).
  * Base class names have been added for relevant Hoist-provided components - e.g. `.xh-panel` and
    `.xh-grid`. These will be appended to any instance class names specified within applications and
    be available as public CSS selectors.
* Relevant `HoistField` components support inline `leftIcon` and `rightElement` props. `DayField`
  adds support for `minDay / maxDay` props.
* Styling for the built-in ag-Grid loading overlay has been simplified and improved (#401).
* Grid column definitions can now specify an `excludeFromExport` config to drop them from
  server-generated Excel/CSV exports (#485).

### 🐞 Bug Fixes

* Grid data loading and selection reactions have been hardened and better coordinated to prevent
  throwing when attempting to set a selection before data has been loaded (#484).

### 📚 Libraries

* Blueprint `2.x -> 3.x`
* FontAwesome `5.0.x -> 5.2.x`
* CodeMirror `5.37.0 -> 5.39.2`
* router5 `6.2.4 -> 6.3.0`

[Commit Log](https://github.com/xh/hoist-react/compare/v10.0.1...v11.0.0)


## v10.0.1

### 🐞 Bug Fixes

* Grid `export` context menu token now defaults to server-side 'exportExcel' export.
  * Specify the `exportLocal` token to return a menu item for local ag-Grid export.
* Columns with `field === null` skipped for server-side export (considered spacer / structural
  columns).

## v10.0.0

### 💥 Breaking Changes

* **Access to the router API has changed** with the `XH` global now exposing `router` and
  `routerState` properties and a `navigate()` method directly.
* `ToastManager` has been deprecated. Use `XH.toast` instead.
* `Message` is no longer a public class (and its API has changed). Use `XH.message/confirm/alert`
  instead.
* Export API has changed. The Built-in grid export now uses more powerful server-side support. To
  continue to use local AG based export, call method `GridModel.localExport()`. Built-in export
  needs to be enabled with the new property on `GridModel.enableExport`. See `GridModel` for more
  details.

### 🎁 Enhancements

* New Mobile controls and `AppContainer` provided services (impersonation, about, and version bars).
* Full-featured server-side Excel export for grids.

### 🐞 Bug Fixes

* Prevent automatic zooming upon input focus on mobile devices (#476).
* Clear the selection when showing the context menu for a record which is not already selected
  (#469).
* Fix to make lockout script readable by Compatibility Mode down to IE5.

### 📚 Libraries

* MobX `4.2.x -> 5.0.x`

[Commit Log](https://github.com/xh/hoist-react/compare/v9.0.0...v10.0.0)


## v9.0.0

### 💥 Breaking Changes

* **Hoist-provided mixins (decorators) have been refactored to be more granular and have been broken
  out of `HoistComponent`.**
  * New discrete mixins now exist for `LayoutSupport` and `ContextMenuSupport` - these should be
    added directly to components that require the functionality they add for auto-handling of
    layout-related props and support for showing right-click menus. The corresponding options on
    `HoistComponent` that used to enable them have been removed.
  * For consistency, we have also renamed `EventTarget -> EventSupport` and `Reactive ->
    ReactiveSupport` mixins. These both continue to be auto-applied to HoistModel and HoistService
    classes, and ReactiveSupport enabled by default in HoistComponent.
* **The Context menu API has changed.** The `ContextMenuSupport` mixin now specifies an abstract
  `getContextMenuItems()` method for component implementation (replacing the previous
  `renderContextMenu()` method). See the new [`ContextMenuItem` class for what these items support,
  as well as several static default items that can be used.
  * The top-level `AppContainer` no longer provides a default context menu, instead allowing the
    browser's own context menu to show unless an app / component author has implemented custom
    context-menu handling at any level of their component hierarchy.

### 🐞 Bug Fixes

* TabContainer active tab can become out of sync with the router state (#451)
  * ⚠️ Note this also involved a change to the `TabContainerModel` API - `activateTab()` is now the
    public method to set the active tab and ensure both the tab and the route land in the correct
    state.
* Remove unintended focused cell borders that came back with the prior ag-Grid upgrade.

[Commit Log](https://github.com/xh/hoist-react/compare/v8.0.0...v9.0.0)


## v8.0.0

Hoist React v8 brings a big set of improvements and fixes, some API and package re-organizations,
and ag-Grid upgrade, and more. 🚀

### 💥 Breaking Changes

* **Component package directories have been re-organized** to provide better symmetry between
  pre-existing "desktop" components and a new set of mobile-first component. Current desktop
  applications should replace imports from `@xh/hoist/cmp/xxx` with `@xh/hoist/desktop/cmp/xxx`.
  * Important exceptions include several classes within `@xh/hoist/cmp/layout/`, which remain
    cross-platform.
  * `Panel` and `Resizable` components have moved to their own packages in
    `@xh/hoist/desktop/cmp/panel` and `@xh/hoist/desktop/cmp/resizable`.
* **Multiple changes and improvements made to tab-related APIs and components.**
  * The `TabContainerModel` constructor API has changed, notably `children` -> `tabs`, `useRoutes`
    -> `route` (to specify a starting route as a string) and `switcherPosition` has moved from a
    model config to a prop on the `TabContainer` component.
  * `TabPane` and `TabPaneModel` have been renamed `Tab` and `TabModel`, respectively, with several
    related renames.
* **Application entry-point classes decorated with `@HoistApp` must implement the new getter method
  `containerClass()`** to specify the platform specific component used to wrap the app's
  `componentClass`.
  * This will typically be `@xh/hoist/[desktop|mobile]/AppContainer` depending on platform.

### 🎁 New Features

* **Tab-related APIs re-worked and improved**, including streamlined support for routing, a new
  `tabRenderMode` config on `TabContainerModel`, and better naming throughout.
* **Ag-grid updated to latest v18.x** - now using native flex for overall grid layout and sizing
  controls, along with multiple other vendor improvements.
* Additional `XH` API methods exposed for control of / integration with Router5.
* The core `@HoistComponent` decorated now installs a new `isDisplayed` getter to report on
  component visibility, taking into account the visibility of its ancestors in the component tree.
* Mobile and Desktop app package / component structure made more symmetrical (#444).
* Initial versions of multiple new mobile components added to the toolkit.
* Support added for **`IdleService` - automatic app suspension on inactivity** (#427).
* Hoist wrapper added for the low-level Blueprint **button component** - provides future hooks into
  button customizations and avoids direct BP import (#406).
* Built-in support for collecting user feedback via a dedicated dialog, convenient XH methods and
  default appBar button (#379).
* New `XH.isDevelopmentMode` constant added, true when running in local Webpack dev-server mode.
* CSS variables have been added to customize and standardize the Blueprint "intent" based styling,
  with defaults adjusted to be less distracting (#420).

### 🐞 Bug Fixes

* Preference-related events have been standardized and bugs resolved related to pushAsync() and the
  `prefChange` event (ee93290).
* Admin log viewer auto-refreshes in tail-mode (#330).
* Distracting grid "loading" overlay removed (#401).
* Clipboard button ("click-to-copy" functionality) restored (#442).

[Commit Log](https://github.com/xh/hoist-react/compare/v7.2.0...v8.0.0)

## v7.2.0

### 🎁 New Features

+ Admin console grids now outfitted with column choosers and grid state. #375
+ Additional components for Onsen UI mobile development.

### 🐞 Bug Fixes

+ Multiple improvements to the Admin console config differ. #380 #381 #392

[Commit Log](https://github.com/xh/hoist-react/compare/v7.1.0...v7.2.0)

## v7.1.0

### 🎁 New Features

* Additional kit components added for Onsen UI mobile development.

### 🐞 Bug Fixes

* Dropdown fields no longer default to `commitOnChange: true` - avoiding unexpected commits of
  type-ahead query values for the comboboxes.
* Exceptions thrown from FetchService more accurately report the remote host when unreachable, along
  with some additional enhancements to fetch exception reporting for clarity.

[Commit Log](https://github.com/xh/hoist-react/compare/v7.0.0...v7.1.0)

## v7.0.0

### 💥 Breaking Changes

* **Restructuring of core `App` concept** with change to new `@HoistApp` decorator and conventions
  around defining `App.js` and `AppComponent.js` files as core app entry points. `XH.app` now
  installed to provide access to singleton instance of primary app class. See #387.

### 🎁 New Features

* **Added `AppBar` component** to help further standardize a pattern for top-level application
  headers.
* **Added `SwitchField` and `SliderField`** form field components.
* **Kit package added for Onsen UI** - base component library for mobile development.
* **Preferences get a group field for better organization**, parity with AppConfigs. (Requires
  hoist-core 3.1.x.)

### 🐞 Bug Fixes

* Improvements to `Grid` component's interaction with underlying ag-Grid instance, avoiding extra
  renderings and unwanted loss of state. 03de0ae7

[Commit Log](https://github.com/xh/hoist-react/compare/v6.0.0...v7.0.0)


## v6.0.0

### 💥 Breaking Changes

* API for `MessageModel` has changed as part of the feature addition noted below, with `alert()` and
  `confirm()` replaced by `show()` and new `XH` convenience methods making the need for direct calls
  rare.
* `TabContainerModel` no longer takes an `orientation` prop, replaced by the more flexible
  `switcherPosition` as noted below.

### 🎁 New Features

* **Initial version of grid state** now available, supporting easy persistence of user grid column
  selections and sorting. The `GridModel` constructor now takes a `stateModel` argument, which in
  its simplest form is a string `xhStateId` used to persist grid state to local storage. See the
  [`GridStateModel` class](https://github.com/xh/hoist-react/blob/develop/cmp/grid/GridStateModel.js)
  for implementation details. #331
* The **Message API** has been improved and simplified, with new `XH.confirm()` and `XH.alert()`
  methods providing an easy way to show pop-up alerts without needing to manually construct or
  maintain a `MessageModel`. #349
* **`TabContainer` components can now be controlled with a remote `TabSwitcher`** that does not need
  to be directly docked to the container itself. Specify `switcherPosition:none` on the
  `TabContainerModel` to suppress showing the switching affordance on the tabs themselves and
  instantiate a `TabSwitcher` bound to the same model to control a tabset from elsewhere in the
  component hierarchy. In particular, this enabled top-level application tab navigation to move up
  into the top toolbar, saving vertical space in the layout. #368
* `DataViewModel` supports an `emptyText` config.

### 🐞 Bugfixes

* Dropdown fields no longer fire multiple commit messages, and no longer commit partial entries
  under some circumstances. #353 and #354
* Grids resizing fixed when shrinking the containing component. #357

[Commit Log](https://github.com/xh/hoist-react/compare/v5.0.0...v6.0.0)


## v5.0.0

### 💥 Breaking Changes

* **Multi environment configs have been unwound** See these release notes/instructions for how to
  migrate: https://github.com/xh/hoist-core/releases/tag/release-3.0.0
* **Breaking change to context menus in dataviews and grids not using the default context menu:**
  StoreContextMenu no longer takes an array of items as an argument to its constructor. Instead it
  takes a configuration object with an ‘items’ key that will point to any current implementation’s
  array of items. This object can also contain an optional gridModel argument which is intended to
  support StoreContextMenuItems that may now be specified as known ‘hoist tokens’, currently limited
  to a ‘colChooser’ token.

### 🎁 New Features

* Config differ presents inline view, easier to read diffs now.
* Print Icon added!

### 🐞 Bugfixes

* Update processFailedLoad to loadData into gridModel store, Fixes #337
* Fix regression to ErrorTracking. Make errorTrackingService safer/simpler to call at any point in
  life-cycle.
* Fix broken LocalStore state.
* Tweak flex prop for charts. Side by side charts in a flexbox now auto-size themselves! Fixes #342
* Provide token parsing for storeContextMenus. Context menus are all grown up! Fixes #300

## v4.0.1

### 🐞 Bugfixes

* DataView now properly re-renders its items when properties on their records change (and the ID
  does not)


## v4.0.0

### 💥 Breaking Changes

* **The `GridModel` selection API has been reworked for clarity.** These models formerly exposed
  their selectionModel as `grid.selection` - now that getter returns the selected records. A new
  `selectedRecord` getter is also available to return a single selection, and new string shortcut
  options are available when configuring GridModel selection behavior.
* **Grid components can now take an `agOptions` prop** to pass directly to the underlying ag-grid
  component, as well as an `onRowDoubleClicked` handler function.
  16be2bfa10e5aab4ce8e7e2e20f8569979dd70d1

### 🎁 New Features

* Additional core components have been updated with built-in `layoutSupport`, allowing developers to
  set width/height/flex and other layout properties directly as top-level props for key comps such
  as Grid, DataView, and Chart. These special props are processed via `elemFactory` into a
  `layoutConfig` prop that is now passed down to the underlying wrapper div for these components.
  081fb1f3a2246a4ff624ab123c6df36c1474ed4b

### 🐞 Bugfixes

* Log viewer tail mode now working properly for long log files - #325


## v3.0.1

### 🐞 Bugfixes

* FetchService throws a dedicated exception when the server is unreachable, fixes a confusing
  failure case detailed in #315


## v3.0.0

### 💥 Breaking Changes

* **An application's `AppModel` class must now implement a new `checkAccess()` method.** This method
  is passed the current user, and the appModel should determine if that user should see the UI and
  return an object with a `hasAccess` boolean and an optional `message` string. For a return with
  `hasAccess: false`, the framework will render a lockout panel instead of the primary UI.
  974c1def99059f11528c476f04e0d8c8a0811804
  * Note that this is only a secondary level of "security" designed to avoid showing an unauthorized
    user a confusing / non-functional UI. The server or any other third-party data sources must
    always be the actual enforcer of access to data or other operations.
* **We updated the APIs for core MobX helper methods added to component/model/service classes.** In
  particular, `addReaction()` was updated to take a more declarative / clear config object.
  8169123a4a8be6940b747e816cba40bd10fa164e
  * See Reactive.js - the mixin that provides this functionality.

### 🎁 New Features

* Built-in client-side lockout support, as per above.

### 🐞 Bugfixes

* None

------------------------------------------

Copyright © 2020 Extremely Heavy Industries Inc. - all rights reserved

------------------------------------------

📫☎️🌎 info@xh.io | https://xh.io/contact<|MERGE_RESOLUTION|>--- conflicted
+++ resolved
@@ -43,18 +43,14 @@
 * The mobile `Select` component supports the `enableFilter` and `enableCreate` props.
 * `DashContainerModel` supports new `layoutLocked`, `contentLocked` and `renameLocked` modes.
 * `DimensionChooser` now has the ability to persist its value and history separately.
-<<<<<<< HEAD
 * Mobile `select` now supports `enableFilter` and `enableCreate`.
 * `DashContainerModel` now supports `layoutLocked`, `contentLocked` and `renameLocked` modes.
 * New method `get()` on `Record` provides an alternative option for checked data access.
 * Added `XH.isPhone`, `XH.isTablet`, and `XH.isDesktop`, to aid device specific handling. Also added
   corresponding `xh-phone`, `xh-tablet`, and `xh-desktop` CSS classes to `body` to enable device
   specific styling.
-* Add Hoist Cube Aggregators: `LeafCountAggregator`, `ChildCount` and `RangeAggregator`
 * Enhance Hoist Admin's Activity Tracking tab.
 * Enhance Hoist Admin's Client Error tab.
-=======
->>>>>>> 511def5a
 
 ### 💥 Breaking Changes
 
