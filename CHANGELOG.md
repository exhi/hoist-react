--- conflicted
+++ resolved
@@ -22,11 +22,6 @@
   class `.xh-panel__content`. You may need to update styling that targets the inner structure of
   `Panel` via `.xh-panel`.
 
-<<<<<<< HEAD
-* The hooks `useOnResize()` and `useOnVisibleChange()` no longer take a ref argument.  Use
-`composeRefs` to combine the ref that they return with any ref you wish to compose them with.
-
-=======
 * The hooks `useOnResize()` and `useOnVisibleChange()` no longer take a `ref` argument.  Use
 `composeRefs` to combine the ref that they return with any ref you wish to compose them with.
 
@@ -34,7 +29,6 @@
 dimensions of the element's content box. (Previously it incorrectly received an array of
 `ResizeObserver` entries that had to be de-referenced)
 
->>>>>>> dc4ad9a7
 ### 🐞 Bug Fixes
 
 * `GridStateModel` no longer saves/restores the width of non-resizable columns.
