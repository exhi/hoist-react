# Changelog

## v29.0.0-SNAPSHOT - under development

### 🗄️ Data Package Changes

Several changes have been made to data package (`Store` and `Record`) APIs for loading, updating,
and modifying data. They include some breaking changes, but pave the way for upcoming enhancements
to fully support inline grid editing and other new features.

Store now tracks the "committed" state of its records, which represents the data as it was loaded
(typically from the server) via `loadData()` or `updateData()`. Records are now immutable and
frozen, so they cannot be changed directly, but Store offers a new `modifyRecords()` API to apply
local modifications to data in a tracked and managed way. (Store creates new records internally to
hold both this modified data and the original, "committed" data.) This additional state tracking
allows developers to query Stores for modified or added records (e.g. to flush back to the server
and persist) as well as call new methods to revert changes (e.g. to undo a block of changes that the
user wishes to discard).

Note the following more specific changes to these related classes:

#### Record

* 💥 Record data properties are now nested within a `data` object on Record instances and are no
  longer available as top-level properties on the Record itself.
  * Calls to access data such as `rec.quantity` must be modified to `rec.data.quantity`.
  * When accessing multiple properties, destructuring provides an efficient syntax - e.g. `const
    {quantity, price} = rec.data;`.
* 💥 Records are now immutable and cannot be modified by applications directly.
  * This is a breaking change, but should only affect apps with custom inline grid editing
    implementations or similar code that modifies individual record values.
  * Calls to change data such as `rec.quantity = 100` must now be made through the Record's Store,
    e.g. `store.modifyData({id: 41, quantity: 100})`
* Record gains new getters for inspecting its state, including: `isAdd`, `isModified`, and
  `isCommitted`.

#### Store

* 💥 `noteDataUpdated()` has been removed, as out-of-band modifications to Store Records are no
  longer possible.
* 💥 Store's `idSpec` function is now called with the raw record data - previously it was passed
  source data after it had been run through the store's optional `processRawData` function. (This is
  unlikely to have a practical impact on most apps, but is included here for completeness.)
* `Store.updateData()` now accepts a flat list of raw data to process into Record additions and
  updates. Previously developers needed to call this method with an object containing add, update,
  and/or remove keys mapped to arrays. Now Store will produce an object of this shape automatically.
* `Store.refreshFilter()` method has been added to allow applications to rebuild the filtered data
  set if some application state has changed (apart from the store's data itself) which would affect
  the store filter.
* Store gains new methods for manipulating its Records and data, including `addRecords()`,
  `removeRecords()`, `modifyRecords()`, `revertRecords()`, and `revert()`. New getters have been
  added for `addedRecords`, `removedRecords`, `modifiedRecords`, and `isModified`.

#### Column

* Columns have been enhanced for provide basic support for inline-editing of record data. Further
  inline editing support enhancements are planned for upcoming Hoist releases.
* `Column.getValueFn` config added to retrieve the cell value for a Record field. The default
  implementation pulls the value from the Record's new `data` property (see above). Apps that
  specify custom `valueGetter` callbacks via `Column.agOptions` should now implement their custom
  logic in this new config.
* `Column.setValueFn` config added to support modifying the Column field's value on the underlying
  Record. The default implementation calls the new `Store.modifyRecords()` API and should be
  sufficient for the majority of cases.
* `Column.editable` config added to indicate if a column/cell should be inline-editable.

### 🎁 New Features

* Added keyboard support to ag-Grid context menus.
* Added `GridModel.setEmptyText()` to allow updates to placeholder text after initial construction.
* Added `GridModel.ensureSelectionVisible()` to scroll the currently selected row into view.
* When a `TreeMap` is bound to a `GridModel`, the grid will now respond to map selection changes by
  scrolling to ensure the selected grid row is visible.
* Added a `Column.tooltipElement` config to support fully customizable tooltip components.
* Added a `useOnResize` hook, which runs a function when a component is resized.
* Exposed an `inputRef` prop on numberInput, textArea, and textInput
* `PanelModel` now accepts a `maxSize` config.
* `RelativeTimeStamp` now support a `relativeTo` option, allowing it to display the difference
  between a timestamp and another reference time other than now. Both the component and the
  `getRelativeTimestamp()` helper function now leverage moment.js for their underlying
  implementation.
* A new `Clock` component displays the time, either local to the browser or for a configurable
  timezone.
* `LeftRightChooser` gets a new `showCounts` option to print the number of items on each side.
* `Select` inputs support a new property `enableWindowed` (desktop platform only) to improve
  rendering performance with large lists of options.
* `Select` inputs support grouped options. To use, add an attribute `options` containing an array of
  sub-options.
* `FetchService` methods support a new `timeout` option. This config chains `Promise.timeout()` to
  the promises returned by the service.
* Added alpha version of `DashContainer` for building dynamic, draggable dashboard-style layouts.
  Please note: the API for this component is subject to change - use at your own risk!
* `Select` now allows the use of objects as values.
* Added a new `xhEnableImpersonation` config to enable or disable the ability of Hoist Admins to
  impersonate other users. Note that this defaults to `false`. Apps will need to set this config to
  continue using impersonation. (Note that an update to hoist-core 6.4+ is required for this config
  to be enforced on the server.)
* `FormField` now supports a `requiredIndicator` to customize how required fields are displayed.
* Application build tags are now included in version update checks, primarily to prompt dev/QA users
  to refresh when running SNAPSHOT versions. (Note that an update to hoist-core 6.4+ is required for
  the server to emit build tag for comparison.)
* `CodeInput` component added to provide general `HoistInput` support around the CodeMirror code
  editor. The pre-existing `JsonInput` has been converted to a wrapper around this class.
* `JsonInput` now supports an `autoFocus` prop.
* `Select` now supports a `hideDropdownIndicator` prop.
* `useOnResize` hook will now ignore visibility changes, i.e. a component resizing to a size of 0.
* `DimensionChooser` now supports a `popoverPosition` prop.
* `AppBar.appMenuButtonPosition` prop added to configure the App Menu on the left or the right, and
  `AppMenuButton` now accepts and applies any `Button` props to customize.
<<<<<<< HEAD
* `RelativeTimstamp` now supports the use of Elements for `equalResult` and `emptyResult, rather
  than only strings.
  
=======
* New `--xh-grid-tree-indent-px` CSS variable added to allow control over the amount of indentation
  applied to tree grid child nodes.

>>>>>>> 258966ea
### 💥 Breaking Changes

* `GridModel.contextMenuFn` config replaced with a `contextMenu` parameter. The new parameter will
  allow context menus to be specified with a simple array in addition to the function specification
  currently supported.
* `GridModel.defaultContextMenuTokens` config renamed to `defaultContextMenu`.
* `Chart` and `ChartModel` have been moved from `desktop/cmp/charts` to `cmp/charts`.
* `StoreFilterField` has been moved from `desktop/cmp/store` to `cmp/store`.
* The options `nowEpsilon` and `nowString` on `RelativeTimestamp` have been renamed to `epsilon` and
  `equalResult`, respectively.
* `TabRenderMode` and `TabRefreshMode` have been renamed to `RenderMode` and `RefreshMode` and moved
  to the `core` package. These enumerations are now used in the APIs for `Panel`, `TabContainer`,
  and `DashContainer`.
* `DockViewModel` now requires a function, or a HoistComponent as its `content` param. It has always
  been documented this way, but a bug in the original implementation had it accepting an actual
  element rather than a function. As now implemented, the form of the `content` param is consistent
  across `TabModel`, `DockViewModel`, and `DashViewSpec`.
* `JsonInput.showActionButtons` prop replaced with more specific `showFormatButton` and
  `showFullscreenButton` props.
* The `DataView.itemHeight` prop has been moved to `DataViewModel` where it can now be changed
  dynamically by applications.
* Desktop `AppBar.appMenuButtonOptions` prop renamed to `appMenuButtonProps` for consistency.

### 🐞 Bug Fixes

* Fixed issue where JsonInput was not receiving its `model` from context
  ([#1456](https://github.com/xh/hoist-react/issues/1456))
* Fixed issue where TreeMap would not be initialized if the TreeMapModel was created after the
  GridModel data was loaded ([#1471](https://github.com/xh/hoist-react/issues/1471))
* Fixed issue where export would create malformed file with dynamic header names
* Fixed issue where exported tree grids would have incorrect aggregate data
  ([#1447](https://github.com/xh/hoist-react/issues/1447))
* Fixed issue where resizable Panels could grow larger than desired
  ([#1498](https://github.com/xh/hoist-react/issues/1498))
* Changed RestGrid to only display export button if export is enabled
  ([#1490](https://github.com/xh/hoist-react/issues/1490))
* Fixed errors when grouping rows in Grids with `groupUseEntireRow` turned off
  ([#1520](https://github.com/xh/hoist-react/issues/1520))
* Fixed problem where charts were resized when being hidden
  ([#1528](https://github.com/xh/hoist-react/issues/1528))
* Fixed problem where charts were needlessly re-rendered, hurting performance and losing some state
  ([#1505](https://github.com/xh/hoist-react/issues/1505))
* Removed padding from Select option wrapper elements which was making it difficult for custom
  option renderers to control the padding ([1571](https://github.com/xh/hoist-react/issues/1571))
* Fixed issues with inconsistent indentation for tree grid nodes under certain conditions
  ([#1546](https://github.com/xh/hoist-react/issues/1546))
* Fixed autoFocus on NumberInput.

### 📚 Libraries

* @blueprintjs/core `3.19 -> 3.22`
* @blueprintjs/datetime `3.14 -> 3.15`
* @fortawesome/fontawesome-pro `5.11 -> 5.12`
* codemirror `5.49 -> 5.50`
* core-js `3.3 -> 3.6`
* fast-deep-equal `2.0 -> 3.1`
* filesize `5.0 -> 6.0`
* highcharts 7.2 -> 8.0`
* mobx `5.14 -> 5.15`
* react-dates `21.3 -> 21.5`
* react-dropzone `10.1 -> 10.2`
* react-windowed-select `added @ 2.0.1`

[Commit Log](https://github.com/xh/hoist-react/compare/v28.2.0...develop)

## v28.2.0 - 2019-11-08

### 🎁 New Features

* Added a `DateInput` component to the mobile toolkit. Its API supports many of the same options as
  its desktop analog with the exception of `timePrecision`, which is not yet supported.
* Added `minSize` to panelModel. A resizable panel can now be prevented from resizing to a size
  smaller than minSize. ([#1431](https://github.com/xh/hoist-react/issues/1431))

### 🐞 Bug Fixes

* Made `itemHeight` a required prop for `DataView`. This avoids an issue where agGrid went into an
  infinite loop if this value was not set.
* Fixed a problem with `RestStore` behavior when `dataRoot` changed from its default value.

[Commit Log](https://github.com/xh/hoist-react/compare/v28.1.1...v28.2.0)

## v28.1.1 - 2019-10-23

### 🐞 Bug Fixes

* Fixes a bug with default model context being set incorrectly within context inside of `Panel`.

[Commit Log](https://github.com/xh/hoist-react/compare/v28.1.0...v28.1.1)

## v28.1.0 - 2019-10-18

### 🎁 New Features

* `DateInput` supports a new `strictInputParsing` prop to enforce strict parsing of keyed-in entries
  by the underlying moment library. The default value is false, maintained the existing behavior
  where [moment will do its best](https://momentjs.com/guides/#/parsing/) to parse an entered date
  string that doesn't exactly match the specified format
* Any `DateInput` values entered that exceed any specified max/minDate will now be reset to null,
  instead of being set to the boundary date (which was surprising and potentially much less obvious
  to a user that their input had been adjusted automatically).
* `Column` and `ColumnGroup` now accept a function for `headerName`. The header will be
  automatically re-rendered when any observable properties referenced by the `headerName` function
  are modified.
* `ColumnGroup` now accepts an `align` config for setting the header text alignment
* The flag `toContext` for `uses` and `creates` has been replaced with a new flag `publishMode` that
  provides more granular control over how models are published and looked up via context. Components
  can specify `ModelPublishMode.LIMITED` to make their model available for contained components
  without it becoming the default model or exposing its sub-models.

### 🐞 Bug Fixes

* Tree columns can now specify `renderer` or `elementRenderer` configs without breaking the standard
  ag-Grid group cell renderer auto-applied to tree columns (#1397).
* Use of a custom `Column.comparator` function will no longer break agGrid-provided column header
  filter menus (#1400).
* The MS Edge browser does not return a standard Promise from `async` functions, so the the return
  of those functions did not previously have the required Hoist extensions installed on its
  prototype. Edge "native" Promises are now also polyfilled / extended as required. (#1411).
* Async `Select` combobox queries are now properly debounced as per the `queryBuffer` prop (#1416).

### ⚙️ Technical

* Grid column group headers now use a custom React component instead of the default ag-Grid column
  header, resulting in a different DOM structure and CSS classes. Existing CSS overrides of the
  ag-Grid column group headers may need to be updated to work with the new structure/classes.
* We have configured `stylelint` to enforce greater consistency in our stylesheets within this
  project. The initial linting run resulted in a large number of updates to our SASS files, almost
  exclusively whitespace changes. No functional changes are intended/expected. We have also enabled
  hooks to run both JS and style linting on pre-commit. Neither of these updates directly affects
  applications, but the same tools could be configured for apps if desired.

### 📚 Libraries

* core-js `3.2 -> 3.3`
* filesize `4.2 -> 5.0`
* http-status-codes `added @ 1.3`

[Commit Log](https://github.com/xh/hoist-react/compare/v28.0.0...v28.1.0)

## v28.0.0 - 2019-10-07

_"The one with the hooks."_

**Hoist now fully supports React functional components and hooks.** The new `hoistComponent`
function is now the recommended method for defining new components and their corresponding element
factories. See that (within [HoistComponentFunctional.js](core/HoistComponentFunctional.js)) and the
new `useLocalModel()` and `useContextModel()` hooks (within [core/hooks](core/hooks)) for more
information.

Along with the performance benefits and the ability to use React hooks, Hoist functional components
are designed to read and write their models via context. This allows a much less verbose
specification of component element trees.

Note that **Class-based Components remain fully supported** (by both Hoist and React) using the
familiar `@HoistComponent` decorator, but transitioning to functional components within Hoist apps
is now strongly encouraged. In particular note that Class-based Components will *not* be able to
leverage the context for model support discussed above.

### 🎁 New Features

* Resizable panels now default to not redrawing their content when resized until the resize bar is
  dropped. This offers an improved user experience for most situations, especially when layouts are
  complex. To re-enable the previous dynamic behavior, set `PanelModel.resizeWhileDragging: true`.
* The default text input shown by `XH.prompt()` now has `selectOnFocus: true` and will confirm the
  user's entry on an `<enter>` keypress (same as clicking 'OK').
* `stringExcludes` function added to form validation constraints. This allows an input value to
  block specific characters or strings, e.g. no slash "/" in a textInput for a filename.
* `constrainAll` function added to form validation constraints. This takes another constraint as its
  only argument, and applies that constraint to an array of values, rather than just to one value.
  This is useful for applying a constraint to inputs that produce arrays, such as tag pickers.
* `DateInput` now accepts LocalDates as `value`, `minDate` and `maxDate` props.
* `RelativeTimestamp` now accepts a `bind` prop to specify a model field name from which it can pull
  its timestamp. The model itself can either be passed as a prop or (better) sourced automatically
  from the parent context. Developers are encouraged to take this change to minimize re-renders of
  parent components (which often contain grids and other intensive layouts).
* `Record` now has properties and methods for accessing and iterating over children, descendants,
  and ancestors
* `Store` now has methods for retrieving the descendants and ancestors of a given Record

### 💥 Breaking Changes

* **Apps must update their dev dependencies** to the latest `@xh/hoist-dev-utils` package: v4.0+.
  This updates the versions of Babel / Webpack used in builds to their latest / current versions and
  swaps to the updated Babel recommendation of `core-js` for polyfills.
* The `allSettled` function in `@xh/promise` has been removed. Applications using this method should
  use the ECMA standard (stage-2) `Promise.allSettled` instead. This method is now fully available
  in Hoist via bundled polyfills. Note that the standard method returns an array of objects of the
  form `{status: [rejected|fulfilled], ...}`, rather than `{state: [rejected|fulfilled], ...}`.
* The `containerRef` argument for `XH.toast()` should now be a DOM element. Component instances are
  no longer supported types for this value. This is required to support functional Components
  throughout the toolkit.
* Apps that need to prevent a `StoreFilterField` from binding to a `GridModel` in context, need to
  set the `store` or `gridModel` property explicitly to null.
* The Blueprint non-standard decorators `ContextMenuTarget` and `HotkeysTarget` are no longer
  supported. Use the new hooks `useContextMenu()` and `useHotkeys()` instead. For convenience, this
  functionality has also been made available directly on `Panel` via the `contextMenu` and `hotkeys`
  props.
* `DataView` and `DataViewModel` have been moved from `/desktop/cmp/dataview` to the cross-platform
  package `/cmp/dataview`.
* `isReactElement` has been removed. Applications should use the native React API method
  `React.isValidElement` instead.

### ⚙️ Technical

* `createObservableRef()` is now available in `@xh/hoist/utils/react` package. Use this function for
  creating refs that are functionally equivalent to refs created with `React.createRef()`, yet fully
  observable. With this change the `Ref` class in the same package is now obsolete.
* Hoist now establishes a proper react "error boundary" around all application code. This means that
  errors throw when rendering will be caught and displayed in the standard Hoist exception dialog,
  and stack traces for rendering errors should be significantly less verbose.
* Not a Hoist feature, exactly, but the latest version of `@xh/hoist-dev-utils` (see below) enables
  support for the `optional chaining` (aka null safe) and `nullish coalescing` operators via their
  Babel proposal plugins. Developers are encouraged to make good use of the new syntax below:
  *  conditional-chaining: `let foo = bar?.baz?.qux;`
  *  nullish coalescing: `let foo = bar ?? 'someDefaultValue';`

### 🐞 Bug Fixes

* Date picker month and year controls will now work properly in `localDate` mode. (Previously would
  reset to underlying value.)
* Individual `Buttons` within a `ButtonGroupInput` will accept a disabled prop while continuing to
  respect the overall `ButtonGroupInput`'s disabled prop.
* Raised z-index level of AG-Grid tooltip to ensure tooltips for AG-Grid context menu items appear
  above the context menu.

### 📚 Libraries

* @blueprintjs/core `3.18 -> 3.19`
* @blueprintjs/datetime `3.12 -> 3.14`
* @fortawesome/fontawesome-pro `5.10 -> 5.11`
* @xh/hoist-dev-utils `3.8 -> 4.3` (multiple transitive updates to build tooling)
* ag-grid `21.1 -> 21.2`
* highcharts `7.1 -> 7.2`
* mobx `5.13 -> 5.14`
* react-transition-group `4.2 -> 4.3`
* rsvp (removed)
* store2 `2.9 -> 2.10`

[Commit Log](https://github.com/xh/hoist-react/compare/v27.1.0...v28.0.0)

## v27.1.0 - 2019-09-05

### 🎁 New Features

* `Column.exportFormat` can now be a function, which supports setting Excel formats on a per-cell
  (vs. entire column) basis by returning a conditional `exportFormat` based upon the value and / or
  record.
  * ⚠️ Note that per-cell formatting _requires_ that apps update their server to use hoist-core
    v6.3.0+ to work, although earlier versions of hoist-core _are_ backwards compatible with the
    pre-existing, column-level export formatting.
* `DataViewModel` now supports a `sortBy` config. Accepts the same inputs as `GridModel.sortBy`,
  with the caveat that only a single-level sort is supported at this time.

[Commit Log](https://github.com/xh/hoist-react/compare/v27.0.1...v27.1.0)

## v27.0.1 - 2019-08-26

### 🐞 Bug Fixes

* Fix to `Store.clear()` and `GridModel.clear()`, which delegates to the same (#1324).

[Commit Log](https://github.com/xh/hoist-react/compare/v27.0.0...v27.0.1)

## v27.0.0 - 2019-08-23

### 🎁 New Features

* A new `LocalDate` class has been added to the toolkit. This class provides client-side support for
  "business" or "calendar" days that do not have a time component. It is an immutable class that
  supports '==', '<' and '>', as well as a number of convenient manipulation functions. Support for
  the `LocalDate` class has also been added throughout the toolkit, including:
  * `Field.type` now supports an additional `localDate` option for automatic conversion of server
    data to this type when loading into a `Store`.
  * `fetchService` is aware of this class and will automatically serialize all instances of it for
    posting to the server. ⚠ NOTE that along with this change, `fetchService` and its methods such
    as `XH.fetchJson()` will now serialize regular JS Date objects as ms timestamps when provided in
    params. Previously Dates were serialized in their default `toString()` format. This would be a
    breaking change for an app that relied on that default Date serialization, but it was made for
    increased symmetry with how Hoist JSON-serializes Dates and LocalDates on the server-side.
  * `DateInput` can now be used to seamlessly bind to a `LocalDate` as well as a `Date`. See its new
    prop of `valueType` which can be set to `localDate` or `date` (default).
  * A new `localDateCol` config has been added to the `@xh/hoist/grid/columns` package with
    standardized rendering and formatting.
* New `TreeMap` and `SplitTreeMap` components added, to render hierarchical data in a configurable
  TreeMap visualization based on the Highcharts library. Supports optional binding to a GridModel,
  which syncs selection and expand / collapse state.
* `Column` gets a new `highlightOnChange` config. If true, the grid will highlight the cell on each
  change by flashing its background. (Currently this is a simple on/off config - future iterations
  could support a function variant or other options to customize the flash effect based on the
  old/new values.) A new CSS var `--xh-grid-cell-change-bg-highlight` can be used to customize the
  color used, app-wide or scoped to a particular grid selector. Note that columns must *not* specify
  `rendererIsComplex` (see below) if they wish to enable the new highlight flag.

### 💥 Breaking Changes

* The updating of `Store` data has been reworked to provide a simpler and more powerful API that
  allows for the applications of additions, deletions, and updates in a single transaction:
  * The signature of `Store.updateData()` has been substantially changed, and is now the main entry
    point for all updates.
  * `Store.removeRecords()` has been removed. Use `Store.updateData()` instead.
  * `Store.addData()` has been removed. Use `Store.updateData()` instead.
* `Column` takes an additional property `rendererIsComplex`. Application must set this flag to
  `true` to indicate if a column renderer uses values other than its own bound field. This change
  provides an efficiency boost by allowing ag-Grid to use its default change detection instead of
  forcing a cell refresh on any change.

### ⚙️ Technical

* `Grid` will now update the underlying ag-Grid using ag-Grid transactions rather than relying on
  agGrid `deltaRowMode`. This is intended to provide the best possible grid performance and
  generally streamline the use of the ag-Grid Api.

### 🐞 Bug Fixes

* Panel resize events are now properly throttled, avoiding extreme lagginess when resizing panels
  that contain complex components such as big grids.
* Workaround for issues with the mobile Onsen toolkit throwing errors while resetting page stack.
* Dialogs call `doCancel()` handler if cancelled via `<esc>` keypress.

### 📚 Libraries

* @xh/hoist-dev-utils `3.7 -> 3.8`
* qs `6.7 -> 6.8`
* store2 `2.8 -> 2.9`

[Commit Log](https://github.com/xh/hoist-react/compare/v26.0.1...v27.0.0)

## v26.0.1 - 2019-08-07

### 🎁 New Features

* **WebSocket support** has been added in the form of `XH.webSocketService` to establish and
  maintain a managed websocket connection with the Hoist UI server. This is implemented on the
  client via the native `WebSocket` object supported by modern browsers and relies on the
  corresponding service and management endpoints added to Hoist Core v6.1.
  * Apps must declare `webSocketsEnabled: true` in their `AppSpec` configuration to enable this
    overall functionality on the client.
  * Apps can then subscribe via the new service to updates on a requested topic and will receive any
    inbound messages for that topic via a callback.
  * The service will monitor the socket connection with a regular heartbeat and attempt to
    re-establish if dropped.
  * A new admin console snap-in provides an overview of connected websocket clients.
* The `XH.message()` and related methods such as `XH.alert()` now support more flexible
  `confirmProps` and `cancelProps` configs, each of which will be passed to their respective button
  and merged with suitable defaults. Allows use of the new `autoFocus` prop with these preconfigured
  dialogs.
  * By default, `XH.alert()` and `XH.confirm()` will auto focus the confirm button for user
    convenience.
  * The previous text/intent configs have been deprecated and the message methods will log a console
    warning if they are used (although it will continue to respect them to aid transitioning to the
    new configs).
* `GridModel` now supports a `copyCell` context menu action. See `StoreContextMenu` for more
  details.
* New `GridCountLabel` component provides an alternative to existing `StoreCountLabel`, outputting
  both overall record count and current selection count in a configurable way.
* The `Button` component accepts an `autoFocus` prop to attempt to focus on render.
* The `Checkbox` component accepts an `autoFocus` prop to attempt to focus on render.

### 💥 Breaking Changes

* `StoreCountLabel` has been moved from `/desktop/cmp/store` to the cross-platform package
  `/cmp/store`. Its `gridModel` prop has also been removed - usages with grids should likely switch
  to the new `GridCountLabel` component, noted above and imported from `/cmp/grid`.
* The API for `ClipboardButton` and `ClipboardMenuItem` has been simplified, and made implementation
  independent. Specify a single `getCopyText` function rather than the `clipboardSpec`.
  (`clipboardSpec` is an artifact from the removed `clipboard` library).
* The `XH.prompt()` and `XH.message()` input config has been updated to work as documented, with any
  initial/default value for the input sourced from `input.initialValue`. Was previously sourced from
  `input.value` (#1298).
* ChartModel `config` has been deprecated. Please use `highchartsConfig` instead.

### 🐞 Bug Fixes

* The `Select.selectOnFocus` prop is now respected when used in tandem with `enableCreate` and/or
  `queryFn` props.
* `DateInput` popup _will_ now close when input is blurred but will _not_ immediately close when
  `enableTextInput` is `false` and a month or year is clicked (#1293).
* Buttons within a grid `actionCol` now render properly in compact mode, without clipping/overflow.

### ⚙️ Technical

* `AgGridModel` will now throw an exception if any of its methods which depend on ag-Grid state are
  called before the grid has been fully initialized (ag-Grid onGridReady event has fired).
  Applications can check the new `isReady` property on `AgGridModel` before calling such methods to️️
  verify the grid is fully initialized.

### 📚 Libraries

* @blueprintjs/core `3.17 -> 3.18`
* @blueprintjs/datetime `3.11 -> 3.12`
* @fortawesome/fontawesome `5.9 -> 5.10`
* ag-grid `21.0.1 -> 21.1.1`
* store2 `2.7 -> 2.8`
* The `clipboard` library has been replaced with the simpler `clipboard-copy` library.

[Commit Log](https://github.com/xh/hoist-react/compare/v25.2.0...v26.0.1)

## v25.2.0 - 2019-07-25

### 🎁 New Features

* `RecordAction` supports a new `secondaryText` property. When used for a Grid context menu item,
  this text appears on the right side of the menu item, usually used for displaying the shortcut key
  associated with an action.

### 🐞 Bug Fixes

* Fixed issue with loopy behavior when using `Select.selectOnFocus` and changing focus
  simultaneously with keyboard and mouse.

[Commit Log](https://github.com/xh/hoist-react/compare/v25.1.0...v25.2.0)

## v25.1.0 - 2019-07-23

### 🎁 New Features

* `JsonInput` includes buttons for toggling showing in a full-screen dialog window. Also added a
  convenience button to auto-format `JsonInput's` content.
* `DateInput` supports a new `enableTextInput` prop. When this property is set to false, `DateInput`
  will be entirely driven by the provided date picker. Additionally, `DateInput` styles have been
  improved for its various modes to more clearly convey its functionality.
* `ExportButton` will auto-disable itself if bound to an empty `GridModel`. This helper button will
  now also throw a console warning (to alert the developer) if `gridModel.enableExport != true`.

### ⚙️ Technical

* Classes decorated with `@LoadSupport` will now throw an exception out of their provided
  `loadAsync()` method if called with a parameter that's not a plain object (i.e. param is clearly
  not a `LoadSpec`). Note this might be a breaking change, in so far as it introduces additional
  validation around this pre-existing API requirement.
* Requirements for the `colorSpec` option passed to Hoist number formatters have been relaxed to
  allow partial definitions such that, for example, only negative values may receive the CSS class
  specified, without having to account for positive value styling.

### 🐞 Bug Fixes

* `RestFormModel` now submits dirty fields only when editing a record, as intended (#1245).
* `FormField` will no longer override the disabled prop of its child input if true (#1262).

### 📚 Libraries

* mobx `5.11 -> 5.13`
* Misc. patch-level updates

[Commit Log](https://github.com/xh/hoist-react/compare/v25.0.0...v25.1.0)

## v25.0.0 - 2019-07-16

### 🎁 New Features

* `Column` accepts a new `comparator` callback to customize how column cell values are sorted by the
  grid.
* Added `XH.prompt()` to show a simple message popup with a built-in, configurable HoistInput. When
  submitted by the user, its callback or resolved promise will include the input's value.
* `Select` accepts a new `selectOnFocus` prop. The behaviour is analogous to the `selectOnFocus`
  prop already in `TextInput`, `TextArea` and `NumberInput`.

### 💥 Breaking Changes

* The `fmtPercent` and `percentRenderer` methods will now multiply provided value by 100. This is
  consistent with the behavior of Excel's percentage formatting and matches the expectations of
  `ExportFormat.PCT`. Columns that were previously using `exportValue: v => v/100` as a workaround
  to the previous renderer behavior should remove this line of code.
* `DimensionChooserModel`'s `historyPreference` config has been renamed `preference`. It now
  supports saving both value and history to the same preference (existing history preferences will
  be handled).

[Commit Log](https://github.com/xh/hoist-react/compare/v24.2.0...v25.0.0)

## v24.2.0 - 2019-07-08

### 🎁 New Features

* `GridModel` accepts a new `colDefaults` configuration. Defaults provided via this object will be
  merged (deeply) into all column configs as they are instantiated.
* New `Panel.compactHeader` and `DockContainer.compactHeaders` props added to enable more compact
  and space efficient styling for headers in these components.
  * ⚠️ Note that as part of this change, internal panel header CSS class names changed slightly -
    apps that were targeting these internal selectors would need to adjust. See
    desktop/cmp/panel/impl/PanelHeader.scss for the relevant updates.
* A new `exportOptions.columns` option on `GridModel` replaces `exportOptions.includeHiddenCols`.
  The updated and more flexible config supports special strings 'VISIBLE' (default), 'ALL', and/or a
  list of specific colIds to include in an export.
  * To avoid immediate breaking changes, GridModel will log a warning on any remaining usages of
    `includeHiddenCols` but auto-set to `columns: 'ALL'` to maintain the same behavior.
* Added new preference `xhShowVersionBar` to allow more fine-grained control of when the Hoist
  version bar is showing. It defaults to `auto`, preserving the current behavior of always showing
  the footer to Hoist Admins while including it for non-admins *only* in non-production
  environments. The pref can alternatively be set to 'always' or 'never' on a per-user basis.

### 📚 Libraries

* @blueprintjs/core `3.16 -> 3.17`
* @blueprintjs/datetime `3.10 -> 3.11`
* mobx `5.10 -> 5.11`
* react-transition-group `2.8 -> 4.2`

[Commit Log](https://github.com/xh/hoist-react/compare/v24.1.1...v24.2.0)

## v24.1.1 - 2019-07-01

### 🐞 Bug Fixes

* Mobile column chooser internal layout/sizing fixed when used in certain secure mobile browsers.

[Commit Log](https://github.com/xh/hoist-react/compare/v24.1.0...v24.1.1)

## v24.1.0 - 2019-07-01

### 🎁 New Features

* `DateInput.enableClear` prop added to support built-in button to null-out a date input's value.

### 🐞 Bug Fixes

* The `Select` component now properly shows all options when the pick-list is re-shown after a
  change without first blurring the control. (Previously this interaction edge case would only show
  the option matching the current input value.) #1198
* Mobile mask component `onClick` callback prop restored - required to dismiss mobile menus when not
  tapping a menu option.
* When checking for a possible expired session within `XH.handleException()`, prompt for app login
  only for Ajax requests made to relative URLs (not e.g. remote APIs accessed via CORS). #1189

### ✨ Style

* Panel splitter collapse button more visible in dark theme. CSS vars to customize further fixed.
* The mobile app menu button has been moved to the right side of the top appBar, consistent with its
  placement in desktop apps.

### 📚 Libraries

* @blueprintjs/core `3.15 -> 3.16`
* @blueprintjs/datetime `3.9 -> 3.10`
* codemirror `5.47 -> 5.48`
* mobx `6.0 -> 6.1`

[Commit Log](https://github.com/xh/hoist-react/compare/v24.0.0...v24.1.0)

## v24.0.0 - 2019-06-24

### 🎁 New Features

#### Data

* A `StoreFilter` object has been introduced to the data API. This allows `Store` and
  `StoreFilterField` to support the ability to conditionally include all children when filtering
  hierarchical data stores, and could support additional filtering customizations in the future.
* `Store` now provides a `summaryRecord` property which can be used to expose aggregated data for
  the data it contains. The raw data for this record can be provided to `loadData()` and
  `updateData()` either via an explicit argument to these methods, or as the root node of the raw
  data provided (see `Store.loadRootAsSummary`).
* The `StoreFilterField` component accepts new optional `model` and `bind` props to allow control of
  its text value from an external model's observable.
* `pwd` is now a new supported type of `Field` in the `@xh/hoist/core/data` package.

#### Grid

* `GridModel` now supports a `showSummary` config which can be used to display its store's
  summaryRecord (see above) as either a pinned top or bottom row.
* `GridModel` also adds a `enableColumnPinning` config to enable/disable user-driven pinning. On
  desktop, if enabled, users can pin columns by dragging them to the left or right edges of the grid
  (the default ag-Grid gesture). Column pinned state is now also captured and maintained by the
  overall grid state system.
* The desktop column chooser now options in a non-modal popover when triggered from the standard
  `ColChooserButton` component. This offers a quicker and less disruptive alternative to the modal
  dialog (which is still used when launched from the grid context menu). In this popover mode,
  updates to columns are immediately reflected in the underlying grid.
* The mobile `ColChooser` has been improved significantly. It now renders displayed and available
  columns as two lists, allowing drag and drop between to update the visibility and ordering. It
  also provides an easy option to toggle pinning the first column.
* `DimensionChooser` now supports an optional empty / ungrouped configuration with a value of `[]`.
  See `DimensionChooserModel.enableClear` and `DimensionChooser.emptyText`.

#### Other Features

* Core `AutoRefreshService` added to trigger an app-wide data refresh on a configurable interval, if
  so enabled via a combination of soft-config and user preference. Auto-refresh relies on the use of
  the root `RefreshContextModel` and model-level `LoadSupport`.
* A new `LoadingIndicator` component is available as a more minimal / unobtrusive alternative to a
  modal mask. Typically configured via a new `Panel.loadingIndicator` prop, the indicator can be
  bound to a `PendingTaskModel` and will automatically show/hide a spinner and/or custom message in
  an overlay docked to the corner of the parent Panel.
* `DateInput` adds support for new `enablePicker` and `showPickerOnFocus` props, offering greater
  control over when the calendar picker is shown. The new default behaviour is to not show the
  picker on focus, instead showing it via a built-in button.
* Transitions have been disabled by default on desktop Dialog and Popover components (both are from
  the Blueprint library) and on the Hoist Mask component. This should result in a snappier user
  experience, especially when working on remote / virtual workstations. Any in-app customizations to
  disable or remove transitions can now be removed in favor of this toolkit-wide change.
* Added new `@bindable.ref` variant of the `@bindable` decorator.

### 💥 Breaking Changes

* Apps that defined and initialized their own `AutoRefreshService` service or functionality should
  leverage the new Hoist service if possible. Apps with a pre-existing custom service of the same
  name must either remove in favor of the new service or - if they have special requirements not
  covered by the Hoist implementation - rename their own service to avoid a naming conflict.
* The `StoreFilterField.onFilterChange` callback will now be passed a `StoreFilter`, rather than a
  function.
* `DateInput` now has a calendar button on the right side of the input which is 22 pixels square.
  Applications explicitly setting width or height on this component should ensure that they are
  providing enough space for it to display its contents without clipping.

### 🐞 Bug Fixes

* Performance for bulk grid selections has been greatly improved (#1157)
* Toolbars now specify a minimum height (or width when vertical) to avoid shrinking unexpectedly
  when they contain only labels or are entirely empty (but still desired to e.g. align UIs across
  multiple panels). Customize if needed via the new `--xh-tbar-min-size` CSS var.
* All Hoist Components that accept a `model` prop now have that properly documented in their
  prop-types.
* Admin Log Viewer no longer reverses its lines when not in tail mode.

### ⚙️ Technical

* The `AppSpec` config passed to `XH.renderApp()` now supports a `clientAppCode` value to compliment
  the existing `clientAppName`. Both values are now optional and defaulted from the project-wide
  `appCode` and `appName` values set via the project's Webpack config. (Note that `clientAppCode` is
  referenced by the new `AutoRefreshService` to support configurable auto-refresh intervals on a
  per-app basis.)

### 📚 Libraries

* ag-grid `20.0 -> 21.0`
* react-select `2.4 -> 3.0`
* mobx-react `5.4 -> 6.0.3`
* font-awesome `5.8 -> 5.9`
* react-beautiful-dnd `10.1.1 -> 11.0.4`

[Commit Log](https://github.com/xh/hoist-react/compare/v23.0.0...v24.0.0)

## v23.0.0 - 2019-05-30

### 🎁 New Features

* `GridModel` now accepts a config of `cellBorders`, similar to `rowBorders`
* `Panel.tbar` and `Panel.bbar` props now accept an array of Elements and will auto-generate a
  `Toolbar` to contain them, avoiding the need for the extra import of `toolbar()`.
* New functions `withDebug` and `withShortDebug` have been added to provide a terse syntax for
  adding debug messages that track the execution of specific blocks of code.
* `XH.toast()` now supports an optional `containerRef` argument that can be used for anchoring a
  toast within another component (desktop only). Can be used to display more targeted toasts within
  the relevant section of an application UI, as opposed to the edge of the screen.
* `ButtonGroupInput` accepts a new `enableClear` prop that allows the active / depressed button to
  be unselected by pressing it again - this sets the value of the input as a whole to `null`.
* Hoist Admins now always see the VersionBar in the footer.
* `Promise.track` now accepts an optional `omit` config that indicates when no tracking will be
  performed.
* `fmtNumber` now accepts an optional `prefix` config that prepends immediately before the number,
  but after the sign (`+`, `-`).
* New utility methods `forEachAsync()` and `whileAsync()` have been added to allow non-blocking
  execution of time-consuming loops.

### 💥 Breaking Changes

* The `AppOption.refreshRequired` config has been renamed to `reloadRequired` to better match the
  `XH.reloadApp()` method called to reload the entire app in the browser. Any options defined by an
  app that require it to be fully reloaded should have this renamed config set to `true`.
* The options dialog will now automatically trigger an app-wide data _refresh_ via
  `XH.refreshAppAsync()` if options have changed that don't require a _reload_.
* The `EventSupport` mixin has been removed. There are no known uses of it and it is in conflict
  with the overall reactive structure of the hoist-react API. If your app listens to the
  `appStateChanged`, `prefChange` or `prefsPushed` events you will need to adjust accordingly.

### 🐞 Bug Fixes

* `Select` will now let the user edit existing text in conditions where it is expected to be
  editable. #880
* The Admin "Config Differ" tool has been updated to reflect changes to `Record` made in v22. It is
  once again able to apply remote config values.
* A `Panel` with configs `resizable: true, collapsible: false` now renders with a splitter.
* A `Panel` with no `icon`, `title`, or `headerItems` will not render a blank header.
* `FileChooser.enableMulti` now behaves as one might expect -- true to allow multiple files in a
  single upload. Previous behavior (the ability to add multiple files to dropzone) is now controlled
  by `enableAddMulti`.

[Commit Log](https://github.com/xh/hoist-react/compare/v22.0.0...v23.0.0)


## v22.0.0 - 2019-04-29

### 🎁 New Features

* A new `DockContainer` component provides a user-friendly way to render multiple child components
  "docked" to its bottom edge. Each child view is rendered with a configurable header and controls
  to allow the user to expand it, collapse it, or optionally "pop it out" into a modal dialog.
* A new `AgGrid` component provides a much lighter Hoist wrapper around ag-Grid while maintaining
  consistent styling and layout support. This allows apps to use any features supported by ag-Grid
  without conflicting with functionality added by the core Hoist `Grid`.
  * Note that this lighter wrapper lacks a number of core Hoist features and integrations, including
    store support, grid state, enhanced column and renderer APIs, absolute value sorting, and more.
  * An associated `AgGridModel` provides access to to the ag-Grid APIs, minimal styling configs, and
    several utility methods for managing Grid state.
* Added `GridModel.groupSortFn` config to support custom group sorting (replaces any use of
  `agOptions.defaultGroupSortComparator`).
* The `Column.cellClass` and `Column.headerClass` configs now accept functions to dynamically
  generate custom classes based on the Record and/or Column being rendered.
* The `Record` object now provides an additional getter `Record.allChildren` to return all children
  of the record, irrespective of the current filter in place on the record's store. This supplements
  the existing `Record.children` getter, which returns only the children meeting the filter.

### 💥 Breaking Changes

* The class `LocalStore` has been renamed `Store`, and is now the main implementation and base class
  for Store Data. The extraneous abstract superclass `BaseStore` has been removed.
* `Store.dataLastUpdated` had been renamed `Store.lastUpdated` on the new class and is now a simple
  timestamp (ms) rather than a Javascript Date object.
* The constructor argument `Store.processRawData` now expects a function that *returns* a modified
  object with the necessary edits. This allows implementations to safely *clone* the raw data rather
  than mutating it.
* The method `Store.removeRecord` has been replaced with the method `Store.removeRecords`. This will
  facilitate efficient bulk deletes.

### ⚙️ Technical

* `Grid` now performs an important performance workaround when loading a new dataset that would
  result in the removal of a significant amount of existing records/rows. The underlying ag-Grid
  component has a serious bottleneck here (acknowledged as AG-2879 in their bug tracker). The Hoist
  grid wrapper will now detect when this is likely and proactively clear all data using a different
  API call before loading the new dataset.
* The implementations `Store`, `RecordSet`, and `Record` have been updated to more efficiently
  re-use existing record references when loading, updating, or filtering data in a store. This keeps
  the Record objects within a store as stable as possible, and allows additional optimizations by
  ag-Grid and its `deltaRowDataMode`.
* When loading raw data into store `Record`s, Hoist will now perform additional conversions based on
  the declared `Field.type`. The unused `Field.nullable` has been removed.
* `LocalStorageService` now uses both the `appCode` and current username for its namespace key,
  ensuring that e.g. local prefs/grid state are not overwritten across multiple app users on one OS
  profile, or when admin impersonation is active. The service will automatically perform a one-time
  migration of existing local state from the old namespace to the new. #674
* `elem` no longer skips `null` children in its calls to `React.createElement()`. These children may
  play the role of placeholders when using conditional rendering, and skipping them was causing
  React to trigger extra re-renders. This change further simplifies Hoist's element factory and
  removes an unnecessary divergence with the behavior of JSX.


### 🐞 Bug Fixes

* `Grid` exports retain sorting, including support for absolute value sorting. #1068
* Ensure `FormField`s are keyed with their model ID, so that React can properly account for dynamic
  changes to fields within a form. #1031
* Prompt for app refresh in (rare) case of mismatch between client and server-side session user.
  (This can happen during impersonation and is defended against in server-side code.) #675

[Commit Log](https://github.com/xh/hoist-react/compare/v21.0.2...v22.0.0)

## v21.0.2 - 2019-04-05

### 📚 Libraries

* Rollback ag-Grid to v20.0.0 after running into new performance issues with large datasets and
  `deltaRowDataMode`. Updates to tree filtering logic, also related to grid performance issues with
  filtered tree results returning much larger record counts.

## v21.0.0 - 2019-04-04

### 🎁 New Features

* `FetchService` fetch methods now accept a plain object as the `headers` argument. These headers
  will be merged with the default headers provided by FetchService.
* An app can also now specify default headers to be sent with every fetch request via
  `XH.fetchService.setDefaultHeaders()`. You can pass either a plain object, or a closure which
  returns one.
* `Grid` supports a new `onGridReady` prop, allowing apps to hook into the ag-Grid event callback
  without inadvertently short-circuiting the Grid's own internal handler.

### 💥 Breaking Changes

* The shortcut getter `FormModel.isNotValid` was deemed confusing and has been removed from the API.
  In most cases applications should use `!FormModel.isValid` instead; this expression will return
  `false` for the `Unknown` as well as the `NotValid` state. Applications that wish to explicitly
  test for the `NotValid` state should use the `validationState` getter.
* Multiple HoistInputs have changed their `onKeyPress` props to `onKeyDown`, including TextInput,
  NumberInput, TextArea & SearchInput. The `onKeyPress` event has been deprecated in general and has
  limitations on which keys will trigger the event to fire (i.e. it would not fire on an arrow
  keypress).
* FetchService's fetch methods no longer support `contentType` parameter. Instead, specify a custom
  content-type by setting a 'Content-Type' header using the `headers` parameter.
* FetchService's fetch methods no longer support `acceptJson` parameter. Instead, pass an {"Accept":
  "application/json"} header using the `headers` parameter.

### ✨ Style

* Black point + grid colors adjusted in dark theme to better blend with overall blue-gray tint.
* Mobile styles have been adjusted to increase the default font size and grid row height, in
  addition to a number of other smaller visual adjustments.

### 🐞 Bug Fixes

* Avoid throwing React error due to tab / routing interactions. Tab / routing / state support
  generally improved. (#1052)
* `GridModel.selectFirst()` improved to reliably select first visible record even when one or more
  groupBy levels active. (#1058)

### 📚 Libraries

* ag-Grid `~20.1 -> ~20.2` (fixes ag-grid sorting bug with treeMode)
* @blueprint/core `3.14 -> 3.15`
* @blueprint/datetime `3.7 -> 3.8`
* react-dropzone `10.0 -> 10.1`
* react-transition-group `2.6 -> 2.8`

[Commit Log](https://github.com/xh/hoist-react/compare/v20.2.1...v21.0.0)

## v20.2.1 - 2019-03-28

* Minor tweaks to grid styles - CSS var for pinned column borders, drop left/right padding on
  center-aligned grid cells.

[Commit Log](https://github.com/xh/hoist-react/compare/v20.2.0...v20.2.1)

## v20.2.0 - 2019-03-27

### 🎁 New Features

* `GridModel` exposes three new configs - `rowBorders`, `stripeRows`, and `showCellFocus` - to
  provide additional control over grid styling. The former `Grid` prop `showHover` has been
  converted to a `GridModel` config for symmetry with these other flags and more efficient
  re-rendering. Note that some grid-related CSS classes have also been modified to better conform to
  the BEM approach used elsewhere - this could be a breaking change for apps that keyed off of
  certain Hoist grid styles (not expected to be a common case).
* `Select` adds a `queryBuffer` prop to avoid over-eager calls to an async `queryFn`. This buffer is
  defaulted to 300ms to provide some out-of-the-box debouncing of keyboard input when an async query
  is provided. A longer value might be appropriate for slow / intensive queries to a remote API.

### 🐞 Bug Fixes

* A small `FormField.labelWidth` config value will now be respected, even if it is less than the
  default minWidth of 80px.
* Unnecessary re-renders of inactive tab panels now avoided.
* `Grid`'s filter will now be consistently applied to all tree grid records. Previously, the filter
  skipped deeply nested records under specific conditions.
* `Timer` no longer requires its `runFn` to be a promise, as it briefly (and unintentionally) did.
* Suppressed default browser resize handles on `textarea`.

[Commit Log](https://github.com/xh/hoist-react/compare/v20.1.1...v20.2.0)

## v20.1.1 - 2019-03-27

### 🐞 Bug Fixes

* Fix form field reset so that it will call computeValidationAsync even if revalidation is not
  triggered because the field's value did not change when reset.

[Commit Log](https://github.com/xh/hoist-react/compare/v20.1.0...v20.1.1)


## v20.1.0 - 2019-03-14

### 🎁 New Features

* Standard app options panel now includes a "Restore Defaults" button to clear all user preferences
  as well as any custom grid state, resetting the app to its default state for that user.

### 🐞 Bug Fixes

* Removed a delay from `HoistInput` blur handling, ensuring `noteBlurred()` is called as soon as the
  element loses focus. This should remove a class of bugs related to input values not flushing into
  their models quickly enough when `commitOnChange: false` and the user moves directly from an input
  to e.g. clicking a submit button. #1023
* Fix to Admin ConfigDiffer tool (missing decorator).

### ⚙️ Technical

* The `GridModel.store` config now accepts a plain object and will internally create a `LocalStore`.
  This store config can also be partially specified or even omitted entirely. GridModel will ensure
  that the store is auto-configured with all fields in configured grid columns, reducing the need
  for app code boilerplate (re)enumerating field names.
* `Timer` class reworked to allow its interval to be adjusted dynamically via `setInterval()`,
  without requiring the Timer to be re-created.

[Commit Log](https://github.com/xh/hoist-react/compare/v20.0.1...v20.1.0)


## v20.0.1 - 2019-03-08

### 🐞 Bug Fixes

* Ensure `RestStore` processes records in a standard way following a save/add operation (#1010).

[Commit Log](https://github.com/xh/hoist-react/compare/v20.0.0...v20.0.1)


## v20.0.0 - 2019-03-06

### 💥 Breaking Changes

* The `@LoadSupport` decorator has been substantially reworked and enhanced from its initial release
  in v19. It is no longer needed on the HoistComponent, but rather should be put directly on the
  owned HoistModel implementing the loading. IMPORTANT NOTE: all models should implement
  `doLoadAsync` rather than `loadAsync`. Please see `LoadSupport` for more information on this
  important change.
* `TabContainer` and `TabContainerModel` are now cross-platform. Apps should update their code to
  import both from `@xh/hoist/cmp/tab`.
* `TabContainer.switcherPosition` has been moved to `TabContainerModel`. Please note that changes to
  `switcherPosition` are not supported on mobile, where the switcher will always appear beneath the
  container.
* The `Label` component from `@xh/hoist/desktop/cmp/input` has been removed. Applications should
  consider using the basic html `label` element instead (or a `FormField` if applicable).
* The `LeftRightChooserModel` constructor no longer accepts a `leftSortBy` and `rightSortBy`
  property. The implementation of these properties was generally broken. Use `leftSorted` and
  `rightSorted` instead.

#### Mobile

* Mobile `Page` has changed - `Pages` are now wrappers around `Panels` that are designed to be used
  with a `NavigationModel` or `TabContainer`. `Page` accepts the same props as `Panel`, meaning uses
  of `loadModel` should be replaced with `mask`.
* The mobile `AppBar` title is static and defaults to the app name. If you want to display page
  titles, it is recommended to use the `title` prop on the `Page`.

### 🎁 New Features

* Enhancements to Model and Component data loading via `@LoadSupport` provides a stronger set of
  conventions and better support for distinguishing between initial loads / auto/background
  refreshes / user- driven refreshes. It also provides new patterns for ensuring application
  Services are refreshed as part of a reworked global refresh cycle.
* RestGridModel supports a new `cloneAction` to take an existing record and open the editor form in
  "add mode" with all editable fields pre-populated from the source record. The action calls
  `prepareCloneFn`, if defined on the RestGridModel, to perform any transform operations before
  rendering the form.
* Tabs in `TabContainerModel` now support an `icon` property on the desktop.
* Charts take a new optional `aspectRatio` prop.
* Added new `Column.headerTooltip` config.
* Added new method `markManaged` on `ManagedSupport`.
* Added new function decorator `debounced`.
* Added new function `applyMixin` providing support for structured creation of class decorators
  (mixins).

#### Mobile

* Column chooser support available for mobile Grids. Users can check/uncheck columns to add/remove
  them from a configurable grid and reorder the columns in the list via drag and drop. Pair
  `GridModel.enableColChooser` with a mobile `colChooserButton` to allow use.
* Added `DialogPage` to the mobile toolkit. These floating pages do not participate in navigation or
  routing, and are used for showing fullscreen views outside of the Navigator / TabContainer
  context.
* Added `Panel` to the mobile toolkit, which offers a header element with standardized styling,
  title, and icon, as well as support for top and bottom toolbars.
* The mobile `AppBar` has been updated to more closely match the desktop `AppBar`, adding `icon`,
  `leftItems`, `hideAppMenuButton` and `appMenuButtonProps` props.
* Added routing support to mobile.

### 🐞 Bug Fixes

* The HighCharts wrapper component properly resizes its chart.
* Mobile dimension chooser button properly handles overflow for longer labels.
* Sizing fixes for multi-line inputs such as textArea and jsonInput.
* NumberInput calls a `onKeyPress` prop if given.
* Layout fixes on several admin panels and detail popups.

### 📚 Libraries

* @blueprintjs/core `3.13 -> 3.14`
* @xh/hoist-dev-utils `3.5 -> 3.6`
* ag-Grid `~20.0 -> ~20.1`
* react-dropzone `~8.0 -> ~9.0`
* react-select `~2.3 -> ~2.4`
* router5 `~6.6 -> ~7.0`
* react `~16.7 -> ~16.8`

[Commit Log](https://github.com/xh/hoist-react/compare/v19.0.1...v20.0.0)

## v19.0.1 - 2019-02-12

### 🐞 Bug Fixes

* Additional updates and simplifications to `FormField` sizing of child `HoistInput` elements, for
  more reliable sizing and spacing filling behavior.

[Commit Log](https://github.com/xh/hoist-react/compare/v19.0.0...v19.0.1)


## v19.0.0 - 2019-02-08

### 🎁 New Features

* Added a new architecture for signaling the need to load / refresh new data across either the
  entire app or a section of the component hierarchy. This new system relies on React context to
  minimizes the need for explicit application wiring, and improves support for auto-refresh. See
  newly added decorator `@LoadSupport` and classes/components `RefreshContext`,
  `RefreshContextModel`, and `RefreshContextView` for more info.
* `TabContainerModel` and `TabModel` now support `refreshMode` and `renderMode` configs to allow
  better control over how inactive tabs are mounted/unmounted and how tabs handle refresh requests
  when hidden or (re)activated.
* Apps can implement `getAppOptions()` in their `AppModel` class to specify a set of app-wide
  options that should be editable via a new built-in Options dialog. This system includes built-in
  support for reading/writing options to preferences, or getting/setting their values via custom
  handlers. The toolkit handles the rendering of the dialog.
* Standard top-level app buttons - for actions such as launching the new Options dialog, switching
  themes, launching the admin client, and logging out - have been moved into a new menu accessible
  from the top-right corner of the app, leaving more space for app-specific controls in the AppBar.
* `RecordGridModel` now supports an enhanced `editors` configuration that exposes the full set of
  validation and display support from the Forms package.
* `HoistInput` sizing is now consistently implemented using `LayoutSupport`. All sizable
  `HoistInputs` now have default `width` to ensure a standard display out of the box. `JsonInput`
  and `TextArea` also have default `height`. These defaults can be overridden by declaring explicit
  `width` and `height` values, or unset by setting the prop to `null`.
* `HoistInputs` within `FormFields` will be automatically sized to fill the available space in the
  `FormField`. In these cases, it is advised to either give the `FormField` an explicit size or
  render it in a flex layout.

### 💥 Breaking Changes

* ag-Grid has been updated to v20.0.0. Most apps shouldn't require any changes - however, if you are
  using `agOptions` to set sorting, filtering or resizing properties, these may need to change:

  For the `Grid`, `agOptions.enableColResize`, `agOptions.enableSorting` and `agOptions.enableFilter`
  have been removed. You can replicate their effects by using `agOptions.defaultColDef`. For
  `Columns`, `suppressFilter` has been removed, an should be replaced with `filter: false`.

* `HoistAppModel.requestRefresh` and `TabContainerModel.requestRefresh` have been removed.
  Applications should use the new Refresh architecture described above instead.
* `tabRefreshMode` on TabContainer has been renamed `renderMode`.
* `TabModel.reloadOnShow` has been removed. Set the `refreshMode` property on TabContainerModel or
  TabModel to `TabRefreshMode.ON_SHOW_ALWAYS` instead.
* The mobile APIs for `TabContainerModel`, `TabModel`, and `RefreshButton` have been rewritten to
  more closely mirror the desktop API.
* The API for `RecordGridModel` editors has changed -- `type` is no longer supported. Use
  `fieldModel` and `formField` intead.
* `LocalStore.loadRawData` requires that all records presented to store have unique IDs specified.
  See `LocalStore.idSpec` for more information.

### 🐞 Bug Fixes

* SwitchInput and RadioInput now properly highlight validation errors in `minimal` mode.

### 📚 Libraries

* @blueprintjs/core `3.12 -> 3.13`
* ag-Grid `~19.1.4 -> ~20.0.0`

[Commit Log](https://github.com/xh/hoist-react/compare/v18.1.2...v19.0.0)


## v18.1.2 - 2019-01-30

### 🐞 Bug Fixes

* Grid integrations relying on column visibility (namely export, storeFilterField) now correctly
  consult updated column state from GridModel. #935
* Ensure `FieldModel.initialValue` is observable to ensure that computed dirty state (and any other
  derivations) are updated if it changes. #934
* Fixes to ensure Admin console log viewer more cleanly handles exceptions (e.g. attempting to
  auto-refresh on a log file that has been deleted).

[Commit Log](https://github.com/xh/hoist-react/compare/v18.1.1...v18.1.2)

## v18.1.1 - 2019-01-29

* Grid cell padding can be controlled via a new set of CSS vars and is reduced by default for grids
  in compact mode.
* The `addRecordAsync()` and `saveRecordAsync()` methods on `RestStore` return the updated record.

[Commit Log](https://github.com/xh/hoist-react/compare/v18.1.0...v18.1.1)


## v18.1.0 - 2019-01-28

### 🎁 New Features

* New `@managed` class field decorator can be used to mark a property as fully created/owned by its
  containing class (provided that class has installed the matching `@ManagedSupport` decorator).
  * The framework will automatically pass any `@managed` class members to `XH.safeDestroy()` on
    destroy/unmount to ensure their own `destroy()` lifecycle methods are called and any related
    resources are disposed of properly, notably MobX observables and reactions.
  * In practice, this should be used to decorate any properties on `HoistModel`, `HoistService`, or
    `HoistComponent` classes that hold a reference to a `HoistModel` created by that class. All of
    those core artifacts support the new decorator, `HoistModel` already provides a built-in
    `destroy()` method, and calling that method when an app is done with a Model is an important
    best practice that can now happen more reliably / easily.
* `FormModel.getData()` accepts a new single parameter `dirtyOnly` - pass true to get back only
  fields which have been modified.
* The mobile `Select` component indicates the current value with a ✅ in the drop-down list.
* Excel exports from tree grids now include the matching expand/collapse tree controls baked into
  generated Excel file.

### 🐞 Bug Fixes

* The `JsonInput` component now properly respects / indicates disabled state.

### 📚 Libraries

* Hoist-dev-utils `3.4.1 -> 3.5.0` - updated webpack and other build tool dependencies, as well as
  an improved eslint configuration.
* @blueprintjs/core `3.10 -> 3.12`
* @blueprintjs/datetime `3.5 -> 3.7`
* fontawesome `5.6 -> 5.7`
* mobx `5.8 -> 5.9`
* react-select `2.2 -> 2.3`
* Other patch updates

[Commit Log](https://github.com/xh/hoist-react/compare/v18.0.0...v18.1.0)

## v18.0.0 - 2019-01-15

### 🎁 New Features

* Form support has been substantially enhanced and restructured to provide both a cleaner API and
  new functionality:
  * `FormModel` and `FieldModel` are now concrete classes and provide the main entry point for
    specifying the contents of a form. The `Field` and `FieldSupport` decorators have been removed.
  * Fields and sub-forms may now be dynamically added to FormModel.
  * The validation state of a FormModel is now *immediately* available after construction and
    independent of the GUI. The triggering of the *display* of that state is now a separate process
    triggered by GUI actions such as blur.
  * `FormField` has been substantially reworked to support a read-only display and inherit common
    property settings from its containing `Form`.
  * `HoistInput` has been moved into the `input` package to clarify that these are lower level
    controls and independent of the Forms package.

* `RestGrid` now supports a `mask` prop. RestGrid loading is now masked by default.
* `Chart` component now supports a built-in zoom out gesture: click and drag from right-to-left on
  charts with x-axis zooming.
* `Select` now supports an `enableClear` prop to control the presence of an optional inline clear
  button.
* `Grid` components take `onCellClicked` and `onCellDoubleClicked` event handlers.
* A new desktop `FileChooser` wraps a preconfigured react-dropzone component to allow users to
  easily select files for upload or other client-side processing.

### 💥 Breaking Changes

* Major changes to Form (see above). `HoistInput` imports will also need to be adjusted to move from
  `form` to `input`.
* The name of the HoistInput `field` prop has been changed to `bind`. This change distinguishes the
  lower-level input package more clearly from the higher-level form package which uses it. It also
  more clearly relates the property to the associated `@bindable` annotation for models.
* A `Select` input with `enableMulti = true` will by default no longer show an inline x to clear the
  input value. Use the `enableClear` prop to re-enable.
* Column definitions are exported from the `grid` package. To ensure backwards compatibility,
  replace imports from `@xh/hoist/desktop/columns` with `@xh/hoist/desktop/cmp/grid`.

### 📚 Libraries

* React `~16.6.0 -> ~16.7.0`
* Patch version updates to multiple other dependencies.

[Commit Log](https://github.com/xh/hoist-react/compare/v17.0.0...v18.0.0)

## v17.0.0 - 2018-12-21

### 💥 Breaking Changes

* The implementation of the `model` property on `HoistComponent` has been substantially enhanced:
  *  "Local" Models should now be specified on the Component class declaration by simply setting the
     `model` property, rather than the confusing `localModel` property.
  *  HoistComponent now supports a static `modelClass` class property. If set, this property will
     allow a HoistComponent to auto-create a model internally when presented with a plain javascript
     object as its `model` prop. This is especially useful in cases like `Panel` and `TabContainer`,
     where apps often need to specify a model but do not require a reference to the model. Those
     usages can now skip importing and instantiating an instance of the component's model class
     themselves.
  *  Hoist will now throw an Exception if an application attempts to changes the model on an
     existing HoistComponent instance or presents the wrong type of model to a HoistComponent where
     `modelClass` has been specified.

* `PanelSizingModel` has been renamed `PanelModel`. The class now also has the following new
  optional properties, all of which are `true` by default:
  * `showSplitter` - controls visibility of the splitter bar on the outside edge of the component.
  * `showSplitterCollapseButton` - controls visibility of the collapse button on the splitter bar.
  * `showHeaderCollapseButton` - controls visibility of a (new) collapse button in the header.

* The API methods for exporting grid data have changed and gained new features:
  * Grids must opt-in to export with the `GridModel.enableExport` config.
  * Exporting a `GridModel` is handled by the new `GridExportService`, which takes a collection of
    `exportOptions`. See `GridExportService.exportAsync` for available `exportOptions`.
  * All export entry points (`GridModel.exportAsync()`, `ExportButton` and the export context menu
    items) support `exportOptions`. Additionally, `GridModel` can be configured with default
    `exportOptions` in its config.

* The `buttonPosition` prop on `NumberInput` has been removed due to problems with the underlying
  implementation. Support for incrementing buttons on NumberInputs will be re-considered for future
  versions of Hoist.

### 🎁 New Features

* `TextInput` on desktop now supports an `enableClear` property to allow easy addition of a clear
  button at the right edge of the component.
* `TabContainer` enhancements:
  * An `omit` property can now be passed in the tab configs passed to the `TabContainerModel`
    constructor to conditionally exclude a tab from the container
  * Each `TabModel` can now be retrieved by id via the new `getTabById` method on
    `TabContainerModel`.
  * `TabModel.title` can now be changed at runtime.
  * `TabModel` now supports the following properties, which can be changed at runtime or set via the
    config:
    * `disabled` - applies a disabled style in the switcher and blocks navigation to the tab via
      user click, routing, or the API.
    * `excludeFromSwitcher` - removes the tab from the switcher, but the tab can still be navigated
      to programmatically or via routing.
* `MultiFieldRenderer` `multiFieldConfig` now supports a `delimiter` property to separate
  consecutive SubFields.
* `MultiFieldRenderer` SubFields now support a `position` property, to allow rendering in either the
  top or bottom row.
* `StoreCountLabel` now supports a new 'includeChildren' prop to control whether or not children
  records are included in the count. By default this is `false`.
* `Checkbox` now supports a `displayUnsetState` prop which may be used to display a visually
  distinct state for null values.
* `Select` now renders with a checkbox next to the selected item in its drowndown menu, instead of
  relying on highlighting. A new `hideSelectedOptionCheck` prop is available to disable.
* `RestGridModel` supports a `readonly` property.
* `DimensionChooser`, various `HoistInput` components, `Toolbar` and `ToolbarSeparator` have been
  added to the mobile component library.
* Additional environment enums for UAT and BCP, added to Hoist Core 5.4.0, are supported in the
  application footer.

### 🐞 Bug Fixes

* `NumberInput` will no longer immediately convert its shorthand value (e.g. "3m") into numeric form
  while the user remains focused on the input.
* Grid `actionCol` columns no longer render Button components for each action, relying instead on
  plain HTML / CSS markup for a significant performance improvement when there are many rows and/or
  actions per row.
* Grid exports more reliably include the appropriate file extension.
* `Select` will prevent an `<esc>` keypress from bubbling up to parent components only when its menu
  is open. (In that case, the component assumes escape was pressed to close its menu and captures
  the keypress, otherwise it should leave it alone and let it e.g. close a parent popover).

[Commit Log](https://github.com/xh/hoist-react/compare/v16.0.1...v17.0.0)

## v16.0.1 - 2018-12-12

### 🐞 Bug Fixes

* Fix to FeedbackForm allowing attempted submission with an empty message.

[Commit Log](https://github.com/xh/hoist-react/compare/v16.0.0...v16.0.1)


## v16.0.0

### 🎁 New Features

* Support for ComboBoxes and Dropdowns have been improved dramatically, via a new `Select` component
  based on react-select.
* The ag-Grid based `Grid` and `GridModel` are now available on both mobile and desktop. We have
  also added new support for multi-row/multi-field columns via the new `multiFieldRenderer` renderer
  function.
* The app initialization lifecycle has been restructured so that no App classes are constructed
  until Hoist is fully initialized.
* `Column` now supports an optional `rowHeight` property.
* `Button` now defaults to 'minimal' mode, providing a much lighter-weight visual look-and-feel to
  HoistApps. `Button` also implements `@LayoutSupport`.
* Grouping state is now saved by the grid state support on `GridModel`.
* The Hoist `DimChooser` component has been ported to hoist-react.
* `fetchService` now supports an `autoAbortKey` in its fetch methods. This can be used to
  automatically cancel obsolete requests that have been superceded by more recent variants.
* Support for new `clickableLabel` property on `FormField`.
* `RestForm` now supports a read-only view.
* Hoist now supports automatic tracking of app/page load times.

### 💥 Breaking Changes

* The new location for the cross-platform grid component is `@xh/hoist/cmp/grid`. The `columns`
  package has also moved under a new sub-package in this location.
* Hoist top-level App Structure has changed in order to improve consistency of the Model-View
  conventions, to improve the accessibility of services, and to support the improvements in app
  initialization mentioned above:
  - `XH.renderApp` now takes a new `AppSpec` configuration.
  - `XH.app` is now `XH.appModel`.
  - All services are installed directly on `XH`.
  - `@HoistApp` is now `@HoistAppModel`
* `RecordAction` has been substantially refactored and improved. These are now typically immutable
  and may be shared.
  - `prepareFn` has been replaced with a `displayFn`.
  - `actionFn` and `displayFn` now take a single object as their parameter.
* The `hide` property on `Column` has been changed to `hidden`.
* The `ColChooserButton` has been moved from the incorrect location `@xh/hoist/cmp/grid` to
  `@xh/hoist/desktop/cmp/button`. This is a desktop-only component. Apps will have to adjust these
  imports.
* `withDefaultTrue` and `withDefaultFalse` in `@xh/hoist/utils/js` have been removed. Use
  `withDefault` instead.
* `CheckBox` has been renamed `Checkbox`


### ⚙️ Technical

* ag-Grid has been upgraded to v19.1
* mobx has been upgraded to v5.6
* React has been upgraded to v16.6
* Allow browsers with proper support for Proxy (e.g Edge) to access Hoist Applications.


### 🐞 Bug Fixes

* Extensive. See full change list below.

[Commit Log](https://github.com/xh/hoist-react/compare/v15.1.2...v16.0.0)


## v15.1.2

🛠 Hotfix release to MultiSelect to cap the maximum number of options rendered by the drop-down
list. Note, this component is being replaced in Hoist v16 by the react-select library.

[Commit Log](https://github.com/xh/hoist-react/compare/v15.1.1...v15.1.2)

## v15.1.1

### 🐞 Bug Fixes

* Fix to minimal validation mode for FormField disrupting input focus.
* Fix to JsonInput disrupting input focus.

### ⚙️ Technical

* Support added for TLBR-style notation when specifying margin/padding via layoutSupport - e.g.
  box({margin: '10 20 5 5'}).
* Tweak to lockout panel message when the user has no roles.

[Commit Log](https://github.com/xh/hoist-react/compare/v15.1.0...v15.1.1)


## v15.1.0

### 🎁 New Features

* The FormField component takes a new minimal prop to display validation errors with a tooltip only
  as opposed to an inline message string. This can be used to help reduce shifting / jumping form
  layouts as required.
* The admin-only user impersonation toolbar will now accept new/unknown users, to support certain
  SSO application implementations that can create users on the fly.

### ⚙️ Technical

* Error reporting to server w/ custom user messages is disabled if the user is not known to the
  client (edge case with errors early in app lifecycle, prior to successful authentication).

[Commit Log](https://github.com/xh/hoist-react/compare/v15.0.0...v15.1.0)


## v15.0.0

### 💥 Breaking Changes

* This update does not require any application client code changes, but does require updating the
  Hoist Core Grails plugin to >= 5.0. Hoist Core changes to how application roles are loaded and
  users are authenticated required minor changes to how JS clients bootstrap themselves and load
  user data.
* The Hoist Core HoistImplController has also been renamed to XhController, again requiring Hoist
  React adjustments to call the updated /xh/ paths for these (implementation) endpoints. Again, no
  app updates required beyond taking the latest Hoist Core plugin.

[Commit Log](https://github.com/xh/hoist-react/compare/v14.2.0...v15.0.0)


## v14.2.0

### 🎁 New Features

* Upgraded hoist-dev-utils to 3.0.3. Client builds now use the latest Webpack 4 and Babel 7 for
  noticeably faster builds and recompiles during CI and at development time.
* GridModel now has a top-level agColumnApi property to provide a direct handle on the ag-Grid
  Column API object.

### ⚙️ Technical

* Support for column groups strengthened with the addition of a dedicated ColumnGroup sibling class
  to Column. This includes additional internal refactoring to reduce unnecessary cloning of Column
  configurations and provide a more managed path for Column updates. Public APIs did not change.
  (#694)

### 📚 Libraries

* Blueprint Core `3.6.1 -> 3.7.0`
* Blueprint Datetime `3.2.0 -> 3.3.0`
* Fontawesome `5.3.x -> 5.4.x`
* MobX `5.1.2 -> 5.5.0`
* Router5 `6.5.0 -> 6.6.0`

[Commit Log](https://github.com/xh/hoist-react/compare/v14.1.3...v14.2.0)


## v14.1.3

### 🐞 Bug Fixes

* Ensure JsonInput reacts properly to value changes.

### ⚙️ Technical

* Block user pinning/unpinning in Grid via drag-and-drop - pending further work via #687.
* Support "now" as special token for dateIs min/max validation rules.
* Tweak grouped grid row background color.

[Commit Log](https://github.com/xh/hoist-react/compare/v14.1.1...v14.1.3)


## v14.1.1

### 🐞 Bug Fixes

* Fixes GridModel support for row-level grouping at same time as column grouping.

[Commit Log](https://github.com/xh/hoist-react/compare/v14.1.0...v14.1.1)


## v14.1.0

### 🎁 New Features

* GridModel now supports multiple levels of row grouping. Pass the public setGroupBy() method an
  array of string column IDs, or a falsey value / empty array to ungroup. Note that the public and
  observable groupBy property on GridModel will now always be an array, even if the grid is not
  grouped or has only a single level of grouping.
* GridModel exposes public expandAll() and collapseAll() methods for grouped / tree grids, and
  StoreContextMenu supports a new "expandCollapseAll" string token to insert context menu items.
  These are added to the default menu, but auto-hide when the grid is not in a grouped state.
* The Grid component provides a new onKeyDown prop, which takes a callback and will fire on any
  keypress targeted within the Grid. Note such a handler is not provided directly by ag-Grid.
* The Column class supports pinned as a top-level config. Supports passing true to pin to the left.

### 🐞 Bug Fixes

* Updates to Grid column widths made via ag-Grid's "autosize to fit" API are properly persisted to
  grid state.

[Commit Log](https://github.com/xh/hoist-react/compare/v14.0.0...v14.1.0)


## v14.0.0

* Along with numerous bug fixes, v14 brings with it a number of important enhancements for grids,
  including support for tree display, 'action' columns, and absolute value sorting. It also includes
  some new controls and improvement to focus display.

### 💥 Breaking Changes

* The signatures of the Column.elementRenderer and Column.renderer have been changed to be
  consistent with each other, and more extensible. Each takes two arguments -- the value to be
  rendered, and a single bundle of metadata.
* StoreContextMenuAction has been renamed to RecordAction. Its action property has been renamed to
  actionFn for consistency and clarity.
* LocalStore : The method LocalStore.processRawData no longer takes an array of all records, but
  instead takes just a single record. Applications that need to operate on all raw records in bulk
  should do so before presenting them to LocalStore. Also, LocalStores template methods for override
  have also changed substantially, and sub-classes that rely on these methods will need to be
  adjusted accordingly.

### 🎁 New Features

#### Grid

* The Store API now supports hierarchical datasets. Applications need to simply provide raw data for
  records with a "children" property containing the raw data for their children.
* Grid supports a 'TreeGrid' mode. To show a tree grid, bind the GridModel to a store containing
  hierarchical data (as above), set treeMode: true on the GridModel, and specify a column to display
  the tree controls (isTreeColumn: true)
* Grid supports absolute sorting for numerical columns. Specify absSort: true on your column config
  to enable. Clicking the grid header will now cycle through ASC > DESC > DESC (abs) sort modes.
* Grid supports an 'Actions' column for one-click record actions. See cmp/desktop/columns/actionCol.
* A new showHover prop on the desktop Grid component will highlight the hovered row with default
  styling. A new GridModel.rowClassFn callback was added to support per-row custom classes based on
  record data.
* A new ExportFormat.LONG_TEXT format has been added, along with a new Column.exportWidth config.
  This supports exporting columns that contain long text (e.g. notes) as multi-line cells within
  Excel.

#### Other Components

* RadioInput and ButtonGroupInputhave been added to the desktop/cmp/form package.
* DateInput now has support for entering and displaying time values.
* NumberInput displays its unformatted value when focused.
* Focused components are now better highlighted, with additional CSS vars provided to customize as
  needed.

### 🐞 Bug Fixes

* Calls to GridModel.setGroupBy() work properly not only on the first, but also all subsequent calls
  (#644).
* Background / style issues resolved on several input components in dark theme (#657).
* Grid context menus appear properly over other floating components.

### 📚 Libraries

* React `16.5.1 -> 16.5.2`
* router5 `6.4.2 -> 6.5.0`
* CodeMirror, Highcharts, and MobX patch updates

[Commit Log](https://github.com/xh/hoist-react/compare/v13.0.0...v14.0.0)


## v13.0.0

🍀Lucky v13 brings with it a number of enhancements for forms and validation, grouped column
support in the core Grid API, a fully wrapped MultiSelect component, decorator syntax adjustments,
and a number of other fixes and enhancements.

It also includes contributions from new ExHI team members Arjun and Brendan. 🎉

### 💥 Breaking Changes

* The core `@HoistComponent`, `@HoistService`, and `@HoistModel` decorators are **no longer
  parameterized**, meaning that trailing `()` should be removed after each usage. (#586)
* The little-used `hoistComponentFactory()` method was also removed as a further simplification
  (#587).
* The `HoistField` superclass has been renamed to `HoistInput` and the various **desktop form
  control components have been renamed** to match (55afb8f). Apps using these components (which will
  likely be most apps) will need to adapt to the new names.
  * This was done to better distinguish between the input components and the upgraded Field concept
    on model classes (see below).

### 🎁 New Features

⭐️ **Forms and Fields** have been a major focus of attention, with support for structured data
fields added to Models via the `@FieldSupport` and `@field()` decorators.
* Models annotated with `@FieldSupport` can decorate member properties with `@field()`, making those
  properties observable and settable (with a generated `setXXX()` method).
* The `@field()` decorators themselves can be passed an optional display label string as well as
  zero or more *validation rules* to define required constraints on the value of the field.
* A set of predefined constraints is provided within the toolkit within the `/field/` package.
* Models using `FieldSupport` should be sure to call the `initFields()` method installed by the
  decorator within their constructor. This method can be called without arguments to generally
  initialize the field system, or it can be passed an object of field names to initial/default
  values, which will set those values on the model class properties and provide change/dirty
  detection and the ability to "reset" a form.
* A new `FormField` UI component can be used to wrap input components within a form. The `FormField`
  wrapper can accept the source model and field name, and will apply those to its child input. It
  leverages the Field model to automatically display a label, indicate required fields, and print
  validation error messages. This new component should be the building-block for most non-trivial
  forms within an application.

Other enhancements include:
* **Grid columns can be grouped**, with support for grouping added to the grid state management
  system, column chooser, and export manager (#565). To define a column group, nest column
  definitions passed to `GridModel.columns` within a wrapper object of the form `{headerName: 'My
  group', children: [...]}`.

(Note these release notes are incomplete for this version.)

[Commit Log](https://github.com/xh/hoist-react/compare/v12.1.2...v13.0.0)


## v12.1.2

### 🐞 Bug Fixes

* Fix casing on functions generated by `@settable` decorator
  (35c7daa209a4205cb011583ebf8372319716deba).

[Commit Log](https://github.com/xh/hoist-react/compare/v12.1.1...v12.1.2)


## v12.1.1

### 🐞 Bug Fixes

* Avoid passing unknown HoistField component props down to Blueprint select/checkbox controls.

### 📚 Libraries

* Rollback update of `@blueprintjs/select` package `3.1.0 -> 3.0.0` - this included breaking API
  changes and will be revisited in #558.

[Commit Log](https://github.com/xh/hoist-react/compare/v12.1.0...v12.1.1)


## v12.1.0

### 🎁 New Features

* New `@bindable` and `@settable` decorators added for MobX support. Decorating a class member
  property with `@bindable` makes it a MobX `@observable` and auto-generates a setter method on the
  class wrapped in a MobX `@action`.
* A `fontAwesomeIcon` element factory is exported for use with other FA icons not enumerated by the
  `Icon` class.
* CSS variables added to control desktop Blueprint form control margins. These remain defaulted to
  zero, but now within CSS with support for variable overrides. A Blueprint library update also
  brought some changes to certain field-related alignment and style properties. Review any form
  controls within apps to ensure they remain aligned as desired
  (8275719e66b4677ec5c68a56ccc6aa3055283457 and df667b75d41d12dba96cbd206f5736886cb2ac20).

### 🐞 Bug Fixes

* Grid cells are fully refreshed on a data update, ensuring cell renderers that rely on data other
  than their primary display field are updated (#550).
* Grid auto-sizing is run after a data update, ensuring flex columns resize to adjust for possible
  scrollbar visibility changes (#553).
* Dropdown fields can be instantiated with fewer required properties set (#541).

### 📚 Libraries

* Blueprint `3.0.1 -> 3.4.0`
* FontAwesome `5.2.0 -> 5.3.0`
* CodeMirror `5.39.2 -> 5.40.0`
* MobX `5.0.3 -> 5.1.0`
* router5 `6.3.0 -> 6.4.2`
* React `16.4.1 -> 16.4.2`

[Commit Log](https://github.com/xh/hoist-react/compare/v12.0.0...v12.1.0)


## v12.0.0

Hoist React v12 is a relatively large release, with multiple refactorings around grid columns,
`elemFactory` support, classNames, and a re-organization of classes and exports within `utils`.

### 💥 Breaking Changes

#### ⭐️ Grid Columns

**A new `Column` class describes a top-level API for columns and their supported options** and is
intended to be a cross-platform layer on top of ag-Grid and TBD mobile grid implementations.
* The desktop `GridModel` class now accepts a collection of `Column` configuration objects to define
  its available columns.
* Columns may be configured with `flex: true` to cause them to stretch all available horizontal
  space within a grid, sharing it equally with any other flex columns. However note that this should
  be used sparingly, as flex columns have some deliberate limitations to ensure stable and
  consistent behavior. Most noticeably, they cannot be resized directly by users. Often, a best
  practice will be to insert an `emptyFlexCol` configuration as the last column in a grid - this
  will avoid messy-looking gaps in the layout while not requiring a data-driven column be flexed.
* User customizations to column widths are now saved if the GridModel has been configured with a
  `stateModel` key or model instance - see `GridStateModel`.
* Columns accept a `renderer` config to format text or HTML-based output. This is a callback that is
  provided the value, the row-level record, and a metadata object with the column's `colId`. An
  `elementRenderer` config is also available for cells that should render a Component.
* An `agOptions` config key continues to provide a way to pass arbitrary options to the underlying
  ag-Grid instance (for desktop implementations). This is considered an "escape hatch" and should be
  used with care, but can provide a bridge to required ag-Grid features as the Hoist-level API
  continues to develop.
* The "factory pattern" for Column templates / defaults has been removed, replaced by a simpler
  approach that recommends exporting simple configuration partials and spreading them into
  instance-specific column configs.
  [See the Admin app for some examples](https://github.com/xh/hoist-react/blob/a1b14ac6d41aa8f8108a518218ce889fe5596780/admin/tabs/activity/tracking/ActivityGridModel.js#L42)
  of this pattern.
* See 0798f6bb20092c59659cf888aeaf9ecb01db52a6 for primary commit.

#### ⭐️ Element Factory, LayoutSupport, BaseClassName

Hoist provides core support for creating components via a factory pattern, powered by the `elem()`
and `elemFactory()` methods. This approach remains the recommended way to instantiate component
elements, but was **simplified and streamlined**.
* The rarely used `itemSpec` argument was removed (this previously applied defaults to child items).
* Developers can now also use JSX to instantiate all Hoist-provided components while still taking
  advantage of auto-handling for layout-related properties provided by the `LayoutSupport` mixin.
  * HoistComponents should now spread **`...this.getLayoutProps()`** into their outermost rendered
    child to enable promotion of layout properties.
* All HoistComponents can now specify a **baseClassName** on their component class and should pass
  `className: this.getClassName()` down to their outermost rendered child. This allows components to
  cleanly layer on a base CSS class name with any instance-specific classes.
* See 8342d3870102ee9bda4d11774019c4928866f256 for primary commit.

#### ⭐️ Panel resizing / collapsing

**The `Panel` component now takes a `sizingModel` prop to control and encapsulate newly built-in
resizing and collapsing behavior** (#534).
* See the `PanelSizingModel` class for configurable details, including continued support for saving
  sizing / collapsed state as a user preference.
* **The standalone `Resizable` component was removed** in favor of the improved support built into
  Panel directly.

#### Other

* Two promise-related models have been combined into **a new, more powerful `PendingTaskModel`**,
  and the `LoadMask` component has been removed and consolidated into `Mask`
  (d00a5c6e8fc1e0e89c2ce3eef5f3e14cb842f3c8).
  * `Panel` now exposes a single `mask` prop that can take either a configured `mask` element or a
    simple boolean to display/remove a default mask.
* **Classes within the `utils` package have been re-organized** into more standardized and scalable
  namespaces. Imports of these classes will need to be adjusted.

### 🎁 New Features

* **The desktop Grid component now offers a `compact` mode** with configurable styling to display
  significantly more data with reduced padding and font sizes.
* The top-level `AppBar` refresh button now provides a default implementation, calling a new
  abstract `requestRefresh()` method on `HoistApp`.
* The grid column chooser can now be configured to display its column groups as initially collapsed,
  for especially large collections of columns.
* A new `XH.restoreDefaultsAsync()` method provides a centralized way to wipe out user-specific
  preferences or customizations (#508).
* Additional Blueprint `MultiSelect`, `Tag`, and `FormGroup` controls re-exported.

### 🐞 Bug Fixes

* Some components were unintentionally not exporting their Component class directly, blocking JSX
  usage. All components now export their class.
* Multiple fixes to `DayField` (#531).
* JsonField now responds properly when switching from light to dark theme (#507).
* Context menus properly filter out duplicated separators (#518).

[Commit Log](https://github.com/xh/hoist-react/compare/v11.0.0...v12.0.0)


## v11.0.0

### 💥 Breaking Changes

* **Blueprint has been upgraded to the latest 3.x release.** The primary breaking change here is the
  renaming of all `pt-` CSS classes to use a new `bp3-` prefix. Any in-app usages of the BP
  selectors will need to be updated. See the
  [Blueprint "What's New" page](http://blueprintjs.com/docs/#blueprint/whats-new-3.0).
* **FontAwesome has been upgraded to the latest 5.2 release.** Only the icons enumerated in the
  Hoist `Icon` class are now registered via the FA `library.add()` method for inclusion in bundled
  code, resulting in a significant reduction in bundle size. Apps wishing to use other FA icons not
  included by Hoist must import and register them - see the
  [FA React Readme](https://github.com/FortAwesome/react-fontawesome/blob/master/README.md) for
  details.
* **The `mobx-decorators` dependency has been removed** due to lack of official support for the
  latest MobX update, as well as limited usage within the toolkit. This package was primarily
  providing the optional `@setter` decorator, which should now be replaced as needed by dedicated
  `@action` setter methods (19cbf86138499bda959303e602a6d58f6e95cb40).

### 🎁 Enhancements

* `HoistComponent` now provides a `getClassNames()` method that will merge any `baseCls` CSS class
  names specified on the component with any instance-specific classes passed in via props (#252).
  * Components that wish to declare and support a `baseCls` should use this method to generate and
    apply a combined list of classes to their outermost rendered elements (see `Grid`).
  * Base class names have been added for relevant Hoist-provided components - e.g. `.xh-panel` and
    `.xh-grid`. These will be appended to any instance class names specified within applications and
    be available as public CSS selectors.
* Relevant `HoistField` components support inline `leftIcon` and `rightElement` props. `DayField`
  adds support for `minDay / maxDay` props.
* Styling for the built-in ag-Grid loading overlay has been simplified and improved (#401).
* Grid column definitions can now specify an `excludeFromExport` config to drop them from
  server-generated Excel/CSV exports (#485).

### 🐞 Bug Fixes

* Grid data loading and selection reactions have been hardened and better coordinated to prevent
  throwing when attempting to set a selection before data has been loaded (#484).

### 📚 Libraries

* Blueprint `2.x -> 3.x`
* FontAwesome `5.0.x -> 5.2.x`
* CodeMirror `5.37.0 -> 5.39.2`
* router5 `6.2.4 -> 6.3.0`

[Commit Log](https://github.com/xh/hoist-react/compare/v10.0.1...v11.0.0)


## v10.0.1

### 🐞 Bug Fixes

* Grid `export` context menu token now defaults to server-side 'exportExcel' export.
  * Specify the `exportLocal` token to return a menu item for local ag-Grid export.
* Columns with `field === null` skipped for server-side export (considered spacer / structural
  columns).

## v10.0.0

### 💥 Breaking Changes

* **Access to the router API has changed** with the `XH` global now exposing `router` and
  `routerState` properties and a `navigate()` method directly.
* `ToastManager` has been deprecated. Use `XH.toast` instead.
* `Message` is no longer a public class (and its API has changed). Use `XH.message/confirm/alert`
  instead.
*  Export API has changed. The Built-in grid export now uses more powerful server-side support. To
   continue to use local AG based export, call method `GridModel.localExport()`. Built-in export
   needs to be enabled with the new property on `GridModel.enableExport`. See `GridModel` for more
   details.

### 🎁 Enhancements

* New Mobile controls and `AppContainer` provided services (impersonation, about, and version bars).
* Full-featured server-side Excel export for grids.

### 🐞 Bug Fixes

* Prevent automatic zooming upon input focus on mobile devices (#476).
* Clear the selection when showing the context menu for a record which is not already selected
  (#469).
* Fix to make lockout script readable by Compatibility Mode down to IE5.

### 📚 Libraries

* MobX `4.2.x -> 5.0.x`

[Commit Log](https://github.com/xh/hoist-react/compare/v9.0.0...v10.0.0)


## v9.0.0

### 💥 Breaking Changes

* **Hoist-provided mixins (decorators) have been refactored to be more granular and have been broken
  out of `HoistComponent`.**
  * New discrete mixins now exist for `LayoutSupport` and `ContextMenuSupport` - these should be
    added directly to components that require the functionality they add for auto-handling of
    layout-related props and support for showing right-click menus. The corresponding options on
    `HoistComponent` that used to enable them have been removed.
  * For consistency, we have also renamed `EventTarget -> EventSupport` and `Reactive ->
    ReactiveSupport` mixins. These both continue to be auto-applied to HoistModel and HoistService
    classes, and ReactiveSupport enabled by default in HoistComponent.
* **The Context menu API has changed.** The `ContextMenuSupport` mixin now specifies an abstract
  `getContextMenuItems()` method for component implementation (replacing the previous
  `renderContextMenu()` method). See the new [`ContextMenuItem` class for what these items support,
  as well as several static default items that can be used.
  * The top-level `AppContainer` no longer provides a default context menu, instead allowing the
    browser's own context menu to show unless an app / component author has implemented custom
    context-menu handling at any level of their component hierarchy.

### 🐞 Bug Fixes

* TabContainer active tab can become out of sync with the router state (#451)
  * ⚠️ Note this also involved a change to the `TabContainerModel` API - `activateTab()` is now the
    public method to set the active tab and ensure both the tab and the route land in the correct
    state.
* Remove unintended focused cell borders that came back with the prior ag-Grid upgrade.

[Commit Log](https://github.com/xh/hoist-react/compare/v8.0.0...v9.0.0)


## v8.0.0

Hoist React v8 brings a big set of improvements and fixes, some API and package re-organizations,
and ag-Grid upgrade, and more. 🚀

### 💥 Breaking Changes

* **Component package directories have been re-organized** to provide better symmetry between
  pre-existing "desktop" components and a new set of mobile-first component. Current desktop
  applications should replace imports from `@xh/hoist/cmp/xxx` with `@xh/hoist/desktop/cmp/xxx`.
  * Important exceptions include several classes within `@xh/hoist/cmp/layout/`, which remain
    cross-platform.
  * `Panel` and `Resizable` components have moved to their own packages in
    `@xh/hoist/desktop/cmp/panel` and `@xh/hoist/desktop/cmp/resizable`.
* **Multiple changes and improvements made to tab-related APIs and components.**
  * The `TabContainerModel` constructor API has changed, notably `children` -> `tabs`, `useRoutes` ->
    `route` (to specify a starting route as a string) and `switcherPosition` has moved from a model
    config to a prop on the `TabContainer` component.
  * `TabPane` and `TabPaneModel` have been renamed `Tab` and `TabModel`, respectively, with several
    related renames.
* **Application entry-point classes decorated with `@HoistApp` must implement the new getter method
  `containerClass()`** to specify the platform specific component used to wrap the app's
  `componentClass`.
  * This will typically be `@xh/hoist/[desktop|mobile]/AppContainer` depending on platform.

### 🎁 New Features

* **Tab-related APIs re-worked and improved**, including streamlined support for routing, a new
  `tabRenderMode` config on `TabContainerModel`, and better naming throughout.
* **Ag-grid updated to latest v18.x** - now using native flex for overall grid layout and sizing
  controls, along with multiple other vendor improvements.
* Additional `XH` API methods exposed for control of / integration with Router5.
* The core `@HoistComponent` decorated now installs a new `isDisplayed` getter to report on
  component visibility, taking into account the visibility of its ancestors in the component tree.
* Mobile and Desktop app package / component structure made more symmetrical (#444).
* Initial versions of multiple new mobile components added to the toolkit.
* Support added for **`IdleService` - automatic app suspension on inactivity** (#427).
* Hoist wrapper added for the low-level Blueprint **button component** - provides future hooks into
  button customizations and avoids direct BP import (#406).
* Built-in support for collecting user feedback via a dedicated dialog, convenient XH methods and
  default appBar button (#379).
* New `XH.isDevelopmentMode` constant added, true when running in local Webpack dev-server mode.
* CSS variables have been added to customize and standardize the Blueprint "intent" based styling,
  with defaults adjusted to be less distracting (#420).

### 🐞 Bug Fixes

* Preference-related events have been standardized and bugs resolved related to pushAsync() and the
  `prefChange` event (ee93290).
* Admin log viewer auto-refreshes in tail-mode (#330).
* Distracting grid "loading" overlay removed (#401).
* Clipboard button ("click-to-copy" functionality) restored (#442).

[Commit Log](https://github.com/xh/hoist-react/compare/v7.2.0...v8.0.0)

## v7.2.0

### 🎁 New Features

+ Admin console grids now outfitted with column choosers and grid state. #375
+ Additional components for Onsen UI mobile development.

### 🐞 Bug Fixes

+ Multiple improvements to the Admin console config differ. #380 #381 #392

[Commit Log](https://github.com/xh/hoist-react/compare/v7.1.0...v7.2.0)

## v7.1.0

### 🎁 New Features

* Additional kit components added for Onsen UI mobile development.

### 🐞 Bug Fixes

* Dropdown fields no longer default to `commitOnChange: true` - avoiding unexpected commits of
  type-ahead query values for the comboboxes.
* Exceptions thrown from FetchService more accurately report the remote host when unreachable, along
  with some additional enhancements to fetch exception reporting for clarity.

[Commit Log](https://github.com/xh/hoist-react/compare/v7.0.0...v7.1.0)

## v7.0.0

### 💥 Breaking Changes

* **Restructuring of core `App` concept** with change to new `@HoistApp` decorator and conventions
  around defining `App.js` and `AppComponent.js` files as core app entry points. `XH.app` now
  installed to provide access to singleton instance of primary app class. See #387.

### 🎁 New Features

* **Added `AppBar` component** to help further standardize a pattern for top-level application
  headers.
* **Added `SwitchField` and `SliderField`** form field components.
* **Kit package added for Onsen UI** - base component library for mobile development.
* **Preferences get a group field for better organization**, parity with AppConfigs. (Requires
  hoist-core 3.1.x.)

### 🐞 Bug Fixes

* Improvements to `Grid` component's interaction with underlying ag-Grid instance, avoiding extra
  renderings and unwanted loss of state. 03de0ae7

[Commit Log](https://github.com/xh/hoist-react/compare/v6.0.0...v7.0.0)


## v6.0.0

### 💥 Breaking Changes

* API for `MessageModel` has changed as part of the feature addition noted below, with `alert()` and
  `confirm()` replaced by `show()` and new `XH` convenience methods making the need for direct calls
  rare.
* `TabContainerModel` no longer takes an `orientation` prop, replaced by the more flexible
  `switcherPosition` as noted below.

### 🎁 New Features

* **Initial version of grid state** now available, supporting easy persistence of user grid column
  selections and sorting. The `GridModel` constructor now takes a `stateModel` argument, which in
  its simplest form is a string `xhStateId` used to persist grid state to local storage. See the
  [`GridStateModel` class](https://github.com/xh/hoist-react/blob/develop/cmp/grid/GridStateModel.js)
  for implementation details. #331
* The **Message API** has been improved and simplified, with new `XH.confirm()` and `XH.alert()`
  methods providing an easy way to show pop-up alerts without needing to manually construct or
  maintain a `MessageModel`. #349
* **`TabContainer` components can now be controlled with a remote `TabSwitcher`** that does not need
  to be directly docked to the container itself. Specify `switcherPosition:none` on the
  `TabContainerModel` to suppress showing the switching affordance on the tabs themselves and
  instantiate a `TabSwitcher` bound to the same model to control a tabset from elsewhere in the
  component hierarchy. In particular, this enabled top-level application tab navigation to move up
  into the top toolbar, saving vertical space in the layout. #368
* `DataViewModel` supports an `emptyText` config.

### 🐞 Bugfixes

* Dropdown fields no longer fire multiple commit messages, and no longer commit partial entries
  under some circumstances. #353 and #354
* Grids resizing fixed when shrinking the containing component. #357

[Commit Log](https://github.com/xh/hoist-react/compare/v5.0.0...v6.0.0)


## v5.0.0

### 💥 Breaking Changes

* **Multi environment configs have been unwound** See these release notes/instructions for how to
  migrate: https://github.com/xh/hoist-core/releases/tag/release-3.0.0
* **Breaking change to context menus in dataviews and grids not using the default context menu:**
  StoreContextMenu no longer takes an array of items as an argument to its constructor. Instead it
  takes a configuration object with an ‘items’ key that will point to any current implementation’s
  array of items. This object can also contain an optional gridModel argument which is intended to
  support StoreContextMenuItems that may now be specified as known ‘hoist tokens’, currently limited
  to a ‘colChooser’ token.

### 🎁 New Features

* Config differ presents inline view, easier to read diffs now.
* Print Icon added!

### 🐞 Bugfixes

* Update processFailedLoad to loadData into gridModel store, Fixes #337
* Fix regression to ErrorTracking. Make errorTrackingService safer/simpler to call at any point in
  life-cycle.
*  Fix broken LocalStore state.
* Tweak flex prop for charts. Side by side charts in a flexbox now auto-size themselves! Fixes #342
* Provide token parsing for storeContextMenus. Context menus are all grown up! Fixes #300

## v4.0.1

### 🐞 Bugfixes

* DataView now properly re-renders its items when properties on their records change (and the ID
  does not)


## v4.0.0

### 💥 Breaking Changes

* **The `GridModel` selection API has been reworked for clarity.** These models formerly exposed
  their selectionModel as `grid.selection` - now that getter returns the selected records. A new
  `selectedRecord` getter is also available to return a single selection, and new string shortcut
  options are available when configuring GridModel selection behavior.
* **Grid components can now take an `agOptions` prop** to pass directly to the underlying ag-grid
  component, as well as an `onRowDoubleClicked` handler function.
  16be2bfa10e5aab4ce8e7e2e20f8569979dd70d1

### 🎁 New Features

* Additional core components have been updated with built-in `layoutSupport`, allowing developers to
  set width/height/flex and other layout properties directly as top-level props for key comps such
  as Grid, DataView, and Chart. These special props are processed via `elemFactory` into a
  `layoutConfig` prop that is now passed down to the underlying wrapper div for these components.
  081fb1f3a2246a4ff624ab123c6df36c1474ed4b

### 🐞 Bugfixes

* Log viewer tail mode now working properly for long log files - #325


## v3.0.1

### 🐞 Bugfixes

* FetchService throws a dedicated exception when the server is unreachable, fixes a confusing
  failure case detailed in #315


## v3.0.0

### 💥 Breaking Changes

* **An application's `AppModel` class must now implement a new `checkAccess()` method.** This method
  is passed the current user, and the appModel should determine if that user should see the UI and
  return an object with a `hasAccess` boolean and an optional `message` string. For a return with
  `hasAccess: false`, the framework will render a lockout panel instead of the primary UI.
  974c1def99059f11528c476f04e0d8c8a0811804
  * Note that this is only a secondary level of "security" designed to avoid showing an unauthorized
    user a confusing / non-functional UI. The server or any other third-party data sources must
    always be the actual enforcer of access to data or other operations.
* **We updated the APIs for core MobX helper methods added to component/model/service classes.** In
  particular, `addReaction()` was updated to take a more declarative / clear config object.
  8169123a4a8be6940b747e816cba40bd10fa164e
  * See Reactive.js - the mixin that provides this functionality.

### 🎁 New Features

* Built-in client-side lockout support, as per above.

### 🐞 Bugfixes

* None

------------------------------------------

Copyright © 2020 Extremely Heavy Industries Inc. - all rights reserved

------------------------------------------

📫☎️🌎 info@xh.io | https://xh.io/contact<|MERGE_RESOLUTION|>--- conflicted
+++ resolved
@@ -107,15 +107,11 @@
 * `DimensionChooser` now supports a `popoverPosition` prop.
 * `AppBar.appMenuButtonPosition` prop added to configure the App Menu on the left or the right, and
   `AppMenuButton` now accepts and applies any `Button` props to customize.
-<<<<<<< HEAD
+* New `--xh-grid-tree-indent-px` CSS variable added to allow control over the amount of indentation
+  applied to tree grid child nodes.
 * `RelativeTimstamp` now supports the use of Elements for `equalResult` and `emptyResult, rather
   than only strings.
-  
-=======
-* New `--xh-grid-tree-indent-px` CSS variable added to allow control over the amount of indentation
-  applied to tree grid child nodes.
-
->>>>>>> 258966ea
+
 ### 💥 Breaking Changes
 
 * `GridModel.contextMenuFn` config replaced with a `contextMenu` parameter. The new parameter will
