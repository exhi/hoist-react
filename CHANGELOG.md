--- conflicted
+++ resolved
@@ -4,17 +4,6 @@
 
 ### 🎁 New Features
 
-<<<<<<< HEAD
-* Added new `StateProvider` API to support flexibly saving Component State to different locations
-such as preferences, LocalStorage, and Dashboards.  This has been enabled on `GridStateModel` via
-the new `provider` option.
-
-* Hoist's enhanced autosizing is now enabled on all grids by default.  See `GridModel`
-and `GridAutosizeService` for more details.
-
-* `DimensionChooser` now has the ability to persist its value and history seperately.
-* Mobile `select` now supports `enableFilter` and `enableCreate`.
-=======
 * Hoist's enhanced autosizing is now enabled on all grids by default. See `GridModel` and
   `GridAutosizeService` for more details.
 * `DimensionChooser` now has the ability to persist its value and history separately.
@@ -24,6 +13,9 @@
 * Added `XH.isPhone`, `XH.isTablet`, and `XH.isDesktop`, to aid device specific handling. Also added
   corresponding `xh-phone`, `xh-tablet`, and `xh-desktop` CSS classes to `body` to enable device
   specific styling.
+* Added new `PersistenceProvider` API to support flexibly saving Component State to different
+locations such as preferences, LocalStorage, and Dashboards.  This has been enabled on
+`GridStateModel` via the new `persistWith` option.
 
 ### 💥 Breaking Changes
 
@@ -34,7 +26,7 @@
 
 * The `xh-desktop` class should no longer be used to indicate a non-mobile toolkit based app.
 For this purpose, use `xh-standard` instead.
->>>>>>> f19544d9
+
 
 ### 🐞 Bug Fixes
 
