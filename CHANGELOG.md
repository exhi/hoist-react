# Changelog

## v37.0.0-SNAPSHOT - unreleased

### 🐞 Bug Fixes

* `FilterChooser` auto-suggest values sourced from the *unfiltered* records on `sourceStore`.
<<<<<<< HEAD
* `RestForm` editors will now source their default label from the corresponding `Field.displayName`
  property. Previously an undocumented `label` config could be provided with each editor object -
  this has been removed.
* Improved Timezone handling in Admin Activity Tracking.  Users will now see consistent bucketing
  of activity into an "App Day"  that corresponds to the LocalDate when the event occurred in the
  application's timezone.  This will not be effected by the timezone of either the client or server
  computer.
=======
* `RestForm` editors source their default label from the corresponding `Field.displayName` property.
  Previously an undocumented `label` config could be provided with each editor object - this has
  been removed.
* Resetting Grid columns to their default state (e.g. via the Column Chooser) retains enhancements
  applied from matching Store fields.
>>>>>>> 7163bb48

[Commit Log](https://github.com/xh/hoist-react/compare/v36.0.0...develop)

## v36.0.0 - 2020-09-04

### 🎁 New Features

#### Data Filtering

We have enhanced support for filtering data in Hoist Grids, Stores, and Cubes with an upgraded
`Filter` API and a new `FilterChooser` component. This bundle of enhancements includes:

* A new `@xh/hoist/data/filter` package to support the creation of composable filters, including the
  following new classes:
  * `FieldFilter` - filters by comparing the value of a given field to one or more given candidate
    values using one of several supported operators.
  * `FunctionFilter` - filters via a custom function specified by the developer.
  * `CompoundFilter` - combines multiple filters (including other nested CompoundFilters) via an AND
    or OR operator.
* A new `FilterChooser` UI component that integrates tightly with these data package classes to
  provide a user and developer friendly autocomplete-enabled UI for filtering data based on
  dimensions (e.g. trader = jdoe, assetClass != Equities), metrics (e.g. P&L > 1m), or any
  combination thereof.
* Updates to `Store`, `StoreFilterField`, and `cube/Query` to use the new Filter API.
* A new `setFilter()` convenience method to `Grid` and `DataView`.

To get the most out of the new Filtering capabilities, developers are encouraged to add or expand
the configs for any relevant `Store.fields` to include both their `type` and a `displayName`. Many
applications might not have Field configs specified at all for their Stores, instead relying on
Store's ability to infer its Fields from Grid Column definitions.

We are looking to gradually invert this relationship, so that core information about an app's
business objects and their properties is configured once at the `data/Field` level and then made
available to related APIs and components such as grids, filters, and forms. See note in New Features
below regarding related updates to `GridModel.columns` config processing.

#### Grid

* Added new `GridModel.setColumnVisible()` method, along with `showColumn()` and `hideColumn()`
  convenience methods. Can replace calls to `applyColumnStateChanges()` when all you need to do is
  show or hide a single column.
* Elided Grid column headers now show the full `headerName` value in a tooltip.
* Grid column definitions now accept a new `displayName` config as the recommended entry point for
  defining a friendly user-facing label for a Column.
  * If the GridModel's Store has configured a `displayName` for the linked data field, the column
    will default to use that (if not otherwise specified).
  * If specified or sourced from a Field, `displayName` will be used as the default value for the
    pre-existing `headerName` and `chooserName` configs.
* Grid columns backed by a Store Field of type `number` or `int` will be right-aligned by default.
* Added new `GridModel.showGroupRowCounts` config to allow easy hiding of group row member counts
  within each full-width group row. Default is `true`, maintaining current behavior of showing the
  counts for each group.

#### Other

* Added new `AppSpec.showBrowserContextMenu` config to control whether the browser's default context
  menu will be shown if no app-specific context menu (e.g. from a grid) would be triggered.
  * ⚠ Note this new config defaults to `false`, meaning the browser context menu will *not* be
    available. Developers should set to true for apps that expect/depend on the built-in menu.
* `LocalDate` has gained several new static factories: `tomorrow()`, `yesterday()`,
  `[start/end]OfMonth()`, and `[start/end]OfYear()`.
* A new `@computeOnce` decorator allows for lazy computation and caching of the results of decorated
  class methods or getters. Used in `LocalDate` and intended for similar immutable, long-lived
  objects that can benefit from such caching.
* `CodeInput` and `JsonInput` get new `enableSearch` and `showToolbar` props. Enabling search
  provides an simple inline find feature for searching the input's contents.
* The Admin console's Monitor Status tab displays more clearly when there are no active monitors.


### 💥 Breaking Changes

* Renamed the `data/Field.label` property to `displayName`.
* Changed the `DimensionChooserModel.dimensions` config to require objects of the form `{name,
  displayName, isLeafDimension}` when provided as an `Object[]`.
  * Previously these objects were expected to be of the form `{value, label, isLeaf}`.
  * Note however that this same config can now be passed the `dimensions` directly from a configured
    `Cube` instead, which is the recommended approach and should DRY up dimension definitions for
    typical use cases.
* Changes required due to the new filter API:
  * The classes `StoreFilter` and `ValueFilter` have been removed and replaced by `FunctionFilter`
    and `FieldFilter`, respectively. In most cases apps will need to make minimal or no changes.
  * The `filters/setFilters` property on `Query` has been changed to `filter/setFilter`. In most
    case apps should not need to change anything other than the name of this property - the new
    property will continue to support array representations of multiple filters.
  * `Store` has gained a new property `filterIncludesChildren` to replace the functionality
    previously provided by `StoreFilter.includesChildren`.
  * `StoreFilterField.filterOptions` has been removed. Set `filterIncludesChildren` directly on the
    store instead.

### ✨ Style

* CSS variables for "intents" - most commonly used on buttons - have been reworked to use HSL color
  values and support several standard variations of lightness and transparency.
  * Developers are encouraged to customize intents by setting the individual HSL vars provided for
    each intent (e.g. `--intent-primary-h` to adjust the primary hue) and/or the different levels of
    lightness (e.g. `--intent-primary-l3` to adjust the default lightness).
  * ⚠ Uses of the prior intent var overrides such as `--intent-primary` will no longer work. It is
    possible to set directly via `--xh-intent-primary`, but components such as buttons will still
    use the default intent shades for variations such as hover and pressed states. Again, review and
    customize the HSL vars if required.
* Desktop `Button` styles and classes have been rationalized and reworked to allow for more
  consistent and direct styling of buttons in all their many permutations (standard/minimal/outlined
  styles * default/hovered/pressed/disabled states * light/dark themes).
  * Customized intent colors will now also be applied to outlined and minimal buttons.
  * Dedicated classes are now applied to desktop buttons based on their style and state. Developers
    can key off of these classes directly if required.

### 🐞 Bug Fixes

* Fixed `Column.tooltipElement` so that it can work if a `headerTooltip` is also specified on the
  same column.
* Fixed issue where certain values (e.g. `%`) would break in `Column.tooltipElement`.
* Fixed issue where newly loaded records in `Store` were not being frozen as promised by the API.

### 📚 Libraries

* @blueprintjs/core `3.30 -> 3.31`
* codemirror `5.56 -> 5.57`
* http-status-codes `1.4 -> 2.1`
* mobx-react `6.2 -> 6.3`
* store2 `2.11 -> 2.12`

[Commit Log](https://github.com/xh/hoist-react/compare/v35.2.1...v36.0.0)


## v35.2.1 - 2020-07-31

### 🐞 Bug Fixes

* A Grid's docked summary row is now properly cleared when its bound Store is cleared.
* Additional SVG paths added to `requiredBlueprintIcons.js` to bring back calendar scroll icons on
  the DatePicker component.
* Colors specified via the `--xh-intent-` CSS vars have been removed from minimal / outlined desktop
  `Button` components because of incompatibility with `ButtonGroupInput` component. Fix to address
  issue forthcoming. (This reverts the change made in 35.2.0 below.)

[Commit Log](https://github.com/xh/hoist-react/compare/v35.2.0...v35.2.1)


## v35.2.0 - 2020-07-21

### 🎁 New Features

* `TabContainerModel` now supports a `persistWith` config to persist the active tab.
* `TabContainerModel` now supports a `emptyText` config to display when TabContainer gets rendered
  with no children.

### ⚙️ Technical

* Supports smaller bundle sizes via a greatly reduced set of BlueprintJS icons. (Requires apps to be
  built with `@xh/hoist-dev-utils` v5.2 or greater to take advantage of this optimization.)

### 🐞 Bug Fixes

* Colors specified via the `--xh-intent-` CSS vars are now applied to minimal / outlined desktop
  `Button` components. Previously they fell through to use default Blueprint colors in these modes.
* Code input correctly handles dynamically toggling readonly/disabled state.

### 📚 Libraries

* @fortawesome/fontawesome-pro `5.13 -> 5.14`
* codemirror `5.55 -> 5.56`

[Commit Log](https://github.com/xh/hoist-react/compare/v35.1.1...v35.2.0)


## v35.1.1 - 2020-07-17

### 📚 Libraries

* @blueprintjs/core `3.29 -> 3.30`

[Commit Log](https://github.com/xh/hoist-react/compare/v35.1.0...v35.1.1)


## v35.1.0 - 2020-07-16

### 🎁 New Features

* Extend existing environment diff tool to preferences. Now, both configs and preferences may be
  diffed across servers. This feature will require an update of hoist-core to a version 8.1.0 or
  greater.
* `ExportOptions.columns` provided to `GridModel` can now be specified as a function, allowing for
  full control of columns to export, including their sort order.

### 🐞 Bug Fixes

* `GridModel`s export feature was previously excluding summary rows. These are now included.
* Fixed problems with coloring and shading algorithm in `TreeMap`.
* Fixed problems with sort order of exports in `GridModel`.
* Ensure that preferences are written to server, even if set right before navigating away from page.
* Prevent situation where a spurious exception can be sent to server when application is unloaded
  while waiting on a fetch request.

[Commit Log](https://github.com/xh/hoist-react/compare/v35.0.1...v35.1.0)


## v35.0.1 - 2020-07-02

### 🐞 Bug Fixes

* Column headers no longer allocate space for a sort arrow icon when the column has an active
  `GridSorter` in the special state of `sort: null`.
* Grid auto-sizing better accounts for margins on sort arrow icons.

[Commit Log](https://github.com/xh/hoist-react/compare/v35.0.0...v35.0.1)


## v35.0.0 - 2020-06-29

### ⚖️ Licensing Change

As of this release, Hoist is [now licensed](LICENSE.md) under the popular and permissive
[Apache 2.0 open source license](https://www.apache.org/licenses/LICENSE-2.0). Previously, Hoist was
"source available" via our public GitHub repository but still covered by a proprietary license.

We are making this change to align Hoist's licensing with our ongoing commitment to openness,
transparency and ease-of-use, and to clarify and emphasize the suitability of Hoist for use within a
wide variety of enterprise software projects. For any questions regarding this change, please
[contact us](https://xh.io/contact/).

### 🎁 New Features

* Added a new Persistence API to provide a more flexible yet consistent approach to saving state for
  Components, Models, and Services to different persistent locations such as Hoist Preferences,
  browser local storage, and Hoist Dashboard views.
  * The primary entry points for this API are the new `@PersistSupport` and `@persist` annotations.
    `@persist` can be added to any observable property on a `@PersistSupport` to make it
    automatically synchronize with a `PersistenceProvider`. Both `HoistModel` and `HoistService` are
    decorated with `@PersistSupport`.
  * This is designed to replace any app-specific code previously added to synchronize fields and
    their values to Preferences via ad-hoc initializers and reactions.
  * This same API is now used to handle state persistence for `GridStateModel`, `PanelModel`,
    `DimensionChooserModel`, and `DashContainerModel` - configurable via the new `persistWith`
    option on those classes.
* `FetchService` now installs a default timeout of 30 seconds for all requests. This can be disabled
  by setting timeout to `null`. Fetch Timeout Exceptions have also been improved to include the same
  information as other standard exceptions thrown by this service.
  * 💥 Apps that were relying on the lack of a built-in timeout for long-running requests should
    ensure they configure such calls with a longer or null timeout.
* `Store` gets new `clearFilter()` and `recordIsFiltered()` helper functions.
* The Admin console's Activity Tracking tab has been significantly upgraded to allow admins to
  better analyze both built-in and custom tracking data generated by their application. Its sibling
  Client Errors tab has also been updated with a docked detail panel.
* `CodeInput` gets new `showCopyButton` prop - set to true to provide an inline action button to
  copy the editor contents to the clipboard.
* Hoist config `xhEnableMonitoring` can be used to enable/disable the Admin monitor tab and its
  associated server-side jobs

### 💥 Breaking Changes

* Applications should update to `hoist-core` v8.0.1 or above, required to support the upgraded Admin
  Activity Tracking tab. Contact XH for assistance with this update.
* The option `PanelModel.prefName` has been removed in favor of `persistWith`. Existing user state
  will be transferred to the new format, assuming a `PersistenceProvider` of type 'pref' referring
  to the same preference is used (e.g. `persistWith: {prefKey: 'my-panel-model-prefName'}`.
* The option `GridModel.stateModel` has been removed in favor of `persistWith`. Existing user state
  will be transferred to the new format, assuming a `PersistenceProvider` of type 'localStorage'
  referring to the same key is used (e.g. `persistWith: {localStorageKey: 'my-grid-state-id'}`.
  * Use the new `GridModel.persistOptions` config for finer control over what grid state is
    persisted (replacement for stateModel configs to disable persistence of column
    state/sorting/grouping).
* The options `DimensionChooserModel.preference` and `DimensionChooserModel.historyPreference` have
  been removed in favor of `persistWith`.
* `AppSpec.idleDetectionEnabled` has been removed. App-specific Idle detection is now enabled via
  the new `xhIdleConfig` config. The old `xhIdleTimeoutMins` has also been deprecated.
* `AppSpec.idleDialogClass` has been renamed `AppSpec.idlePanel`. If specified, it should be a
  full-screen component.
* `PinPad` and `PinPadModel` have been moved to `@xh/hoist/cmp/pinpad`, and is now available for use
  with both standard and mobile toolkits.
* Third-party dependencies updated to properly reflect application-level licensing requirements.
  Applications must now import and provide their licensed version of ag-Grid, and Highcharts to
  Hoist. See file `Bootstrap.js` in Toolbox for an example.

### 🐞 Bug Fixes

* Sorting special columns generated by custom ag-Grid configurations (e.g. auto-group columns) no
  longer throws with an error.
* The `deepFreeze()` util - used to freeze data in `Record` instances - now only attempts to freeze
  a whitelist of object types that are known to be safely freezable. Custom application classes and
  other potentially-problematic objects (such as `moment` instances) are no longer frozen when
  loaded into `Record` fields.

### 📚 Libraries

Note that certain licensed third-party dependencies have been removed as direct dependencies of this
project, as per note in Breaking Changes above.

* @xh/hoist-dev-utils `4.x -> 5.x` - apps should also update to the latest 5.x release of dev-utils.
  Although license and dependency changes triggered a new major version of this dev dependency, no
  application-level changes should be required.
* @blueprintjs/core `3.28 -> 3.29`
* codemirror `5.54 -> 5.55`
* react-select `3.0 -> 3.1`

### 📚 Optional Libraries

* ag-Grid `23.0.2` > `23.2.0` (See Toolbox app for example on this upgrade)
* Highcharts `8.0.4 -> 8.1.1`

[Commit Log](https://github.com/xh/hoist-react/compare/v34.0.0...v35.0.0)


## v34.0.0 - 2020-05-26

### 🎁 New Features

* Hoist's enhanced autosizing is now enabled on all grids by default. See `GridModel` and
  `GridAutosizeService` for more details.
* New flags `XH.isPhone`, `XH.isTablet`, and `XH.isDesktop` available for device-specific switching.
  Corresponding `.xh-phone`, `.xh-tablet`, and `.xh-desktop` CSS classes are added to the document
  `body`. These flags and classes are set based on the detected device, as per its user-agent.
  * One of the two higher-level CSS classes `.xh-standard` or `.xh-mobile` will also be applied
    based on an app's use of the primary (desktop-centric) components vs mobile components - as
    declared by its `AppSpec.isMobileApp` - regardless of the detected device.
  * These changes provide more natural support for use cases such as apps that are built with
    standard components yet target/support tablet users.
* New method `Record.get()` provides an alternative API for checked data access.
* The mobile `Select` component supports the `enableFilter` and `enableCreate` props.
* `DashContainerModel` supports new `layoutLocked`, `contentLocked` and `renameLocked` modes.
* `DimensionChooser` now has the ability to persist its value and history separately.
* Enhance Hoist Admin's Activity Tracking tab.
* Enhance Hoist Admin's Client Error tab.

### 💥 Breaking Changes

* `emptyFlexCol` has been removed from the Hoist API and should simply be removed from all client
  applications. Improvements to agGrid's default rendering of empty space have made it obsolete.
* `isMobile` property on `XH` and `AppSpec` has been renamed to `isMobileApp`. All apps will need to
  update their (required) use of this flag in the app specifications within their
  `/client-app/src/apps` directory.
* The `xh-desktop` class should no longer be used to indicate a non-mobile toolkit based app. For
  this purpose, use `xh-standard` instead.

### 🐞 Bug Fixes

* Fix to Average Aggregators when used with hierarchical data.
* Fixes to Context Menu handling on `Panel` to allow better handling of `[]` and `null`.

### 📚 Libraries

* @blueprintjs/core `3.26 -> 3.28`
* @blueprintjs/datetime `3.16 -> 3.18`
* codemirror `5.53 -> 5.54`
* react-transition-group `4.3 -> 4.4`

[Commit Log](https://github.com/xh/hoist-react/compare/v33.3.0...v34.0.0)


## v33.3.0 - 2020-05-08

### ⚙️ Technical

* Additional updates to experimental autosize feature: standardization of naming, better masking
  control, and API fixes. Added new property `autosizeOptions` on `GridModel` and main entry point
  is now named `GridModel.autosizeAsync()`.

### 🐞 Bug Fixes

* `Column.hideable` will now be respected by ag-grid column drag and drop
  [#1900](https://github.com/xh/hoist-react/issues/1900)
* Fixed an issue where dragging a column would cause it to be sorted unintentionally.

[Commit Log](https://github.com/xh/hoist-react/compare/v33.2.0...v33.3.0)


## v33.2.0 - 2020-05-07

### 🎁 New Features

* Virtual column rendering has been disabled by default, as it offered a minimal performance benefit
  for most grids while compromising autosizing. See new `GridModel.useVirtualColumns` config, which
  can be set to `true` to re-enable this behavior if required.
* Any `GridModel` can now be reset to its code-prescribed defaults via the column chooser reset
  button. Previously, resetting to defaults was only possible for grids that persisted their state
  with a `GridModel.stateModel` config.

### 🐞 Bug Fixes

* Fixed several issues with new grid auto-sizing feature.
* Fixed issues with and generally improved expand/collapse column alignment in tree grids.
  * 💥 Note that this improvement introduced a minor breaking change for apps that have customized
    tree indentation via the removed `--grid-tree-indent-px` CSS var. Use `--grid-tree-indent`
    instead. Note the new var is specified in em units to scale well across grid sizing modes.

### ⚙️ Technical

* Note that the included version of Onsen has been replaced with a fork that includes updates for
  react 16.13. Apps should not need to make any changes.

### 📚 Libraries

* react `~16.8 -> ~16.13`
* onsenui `~16.8` -> @xh/onsenui `~16.13`
* react-onsenui `~16.8` -> @xh/react-onsenui `~16.13`

[Commit Log](https://github.com/xh/hoist-react/compare/v33.1.0...33.2.0)


## v33.1.0 - 2020-05-05

### 🎁 New Features

* Added smart auto-resizing of columns in `GridModel` Unlike ag-Grid's native auto-resizing support,
  Hoist's auto-resizing will also take into account collapsed rows, off-screen cells that are not
  currently rendered in the DOM, and summary rows. See the new `GridAutosizeService` for details.
  * This feature is currently marked as 'experimental' and must be enabled by passing a special
    config to the `GridModel` constructor of the form `experimental: {useHoistAutosize: true}`. In
    future versions of Hoist, we expect to make it the default behavior.
* `GridModel.autoSizeColumns()` has been renamed `GridModel.autosizeColumns()`, with lowercase 's'.
  Similarly, the `autoSizeColumns` context menu token has been renamed `autosizeColumns`.

### 🐞 Bug Fixes

* Fixed a regression with `StoreFilterField` introduced in v33.0.1.

[Commit Log](https://github.com/xh/hoist-react/compare/v33.0.2...33.1.0)


## v33.0.2 - 2020-05-01

### 🎁 New Features

* Add Hoist Cube Aggregators: `AverageAggregator` and `AverageStrictAggregator`
* `ColAutosizeButton` has been added to desktop and mobile

### 🐞 Bug Fixes

* Fixed mobile menus to constrain to the bottom of the viewport, scrolling if necessary.
  [#1862](https://github.com/xh/hoist-react/issues/1862)
* Tightened up mobile tree grid, fixed issues in mobile column chooser.
* Fixed a bug with reloading hierarchical data in `Store`.
  [#1871](https://github.com/xh/hoist-react/issues/1871)

[Commit Log](https://github.com/xh/hoist-react/compare/v33.0.1...33.0.2)


## v33.0.1 - 2020-04-29

### 🎁 New Features

* `StoreFieldField` supports dot-separated field names in a bound `GridModel`, meaning it will now
  match on columns with fields such as `address.city`.

* `Toolbar.enableOverflowMenu` now defaults to `false`. This was determined safer and more
  appropriate due to issues with the underlying Blueprint implementation, and the need to configure
  it carefully.

### 🐞 Bug Fixes

* Fixed an important bug with state management in `StoreFilterField`. See
  https://github.com/xh/hoist-react/issues/1854

* Fixed the default sort order for grids. ABS DESC should be first when present.

### 📚 Libraries

* @blueprintjs/core `3.25 -> 3.26`
* codemirror `5.52 -> 5.53`

[Commit Log](https://github.com/xh/hoist-react/compare/v33.0.0...v33.0.1)

## v33.0.0 - 2020-04-22

### 🎁 New Features

* The object returned by the `data` property on `Record` now includes the record `id`. This will
  allow for convenient access of the id with the other field values on the record.
* The `Timer` class has been enhanced and further standardized with its Hoist Core counterpart:
  * Both the `interval` and `timeout` arguments may be specified as functions, or config keys
    allowing for dynamic lookup and reconfiguration.
  * Added `intervalUnits` and `timeoutUnits` arguments.
  * `delay` can now be specified as a boolean for greater convenience.

### 💥 Breaking Changes

* We have consolidated the import location for several packages, removing unintended nested index
  files and 'sub-packages'. In particular, the following locations now provide a single index file
  for import for all of their public contents: `@xh/hoist/core`, `@xh/hoist/data`,
  `@xh/hoist/cmp/grid`, and `@xh/hoist/desktop/cmp/grid`. Applications may need to update import
  statements that referred to index files nested within these directories.
* Removed the unnecessary and confusing `values` getter on `BaseFieldModel`. This getter was not
  intended for public use and was intended for the framework's internal implementation only.
* `ColumnGroup.align` has been renamed to `ColumnGroup.headerAlign`. This avoids confusion with the
  `Column` API, where `align` refers to the alignment of cell contents within the column.

### 🐞 Bug Fixes

* Exceptions will no longer overwrite the currently shown exception in the exception dialog if the
  currently shown exception requires reloading the application.
  [#1834](https://github.com/xh/hoist-react/issues/1834)

### ⚙️ Technical

* Note that the Mobx React bindings have been updated to 6.2, and we have enabled the recommended
  "observer batching" feature as per
  [the mobx-react docs](https://github.com/mobxjs/mobx-react-lite/#observer-batching).

### 📚 Libraries

* @blueprintjs/core `3.24 -> 3.25`
* @blueprintjs/datetime `3.15 -> 3.16`
* mobx-react `6.1 -> 6.2`

[Commit Log](https://github.com/xh/hoist-react/compare/v32.0.4...v33.0.0)

## v32.0.5 - 2020-07-14

### 🐞 Bug Fixes

* Fixes a regression in which grid exports were no longer sorting rows properly.

[Commit Log](https://github.com/xh/hoist-react/compare/v32.0.4...v32.0.5)

## v32.0.4 - 2020-04-09

### 🐞 Bug Fixes

* Fixes a regression with the alignment of `ColumnGroup` headers.
* Fixes a bug with 'Copy Cell' context menu item for certain columns displaying the Record ID.
* Quiets console logging of 'routine' exceptions to 'debug' instead of 'log'.

[Commit Log](https://github.com/xh/hoist-react/compare/v32.0.3...v32.0.4)

## v32.0.3 - 2020-04-06

### 🐞 Bug Fixes

* Suppresses a console warning from ag-Grid for `GridModel`s that do not specify an `emptyText`.

[Commit Log](https://github.com/xh/hoist-react/compare/v32.0.2...v32.0.3)

## v32.0.2 - 2020-04-03

⚠ Note that this release includes a *new major version of ag-Grid*. Please consult the
[ag-Grid Changelog](https://www.ag-grid.com/ag-grid-changelog/) for versions 22-23 to review
possible breaking changes to any direct/custom use of ag-Grid APIs and props within applications.

### 🎁 New Features

* GridModel `groupSortFn` now accepts `null` to turn off sorting of group rows.
* `DockViewModel` now supports optional `width`, `height` and `collapsedWidth` configs.
* The `appMenuButton.extraItems` prop now accepts `MenuItem` configs (as before) but also React
  elements and the special string token '-' (shortcut to render a `MenuDivider`).
* Grid column `flex` param will now accept numbers, with available space divided between flex
  columns in proportion to their `flex` value.
* `Column` now supports a `sortingOrder` config to allow control of the sorting options that will be
  cycled through when the user clicks on the header.
* `PanelModel` now supports setting a `refreshMode` to control how collapsed panels respond to
  refresh requests.

### 💥 Breaking Changes

* The internal DOM structure of desktop `Panel` has changed to always include an inner frame with
  class `.xh-panel__content`. You may need to update styling that targets the inner structure of
  `Panel` via `.xh-panel`.
* The hooks `useOnResize()` and `useOnVisibleChange()` no longer take a `ref` argument. Use
  `composeRefs` to combine the ref that they return with any ref you wish to compose them with.
* The callback for `useOnResize()` will now receive an object representing the locations and
  dimensions of the element's content box. (Previously it incorrectly received an array of
  `ResizeObserver` entries that had to be de-referenced)
* `PanelModel.collapsedRenderMode` has been renamed to `PanelModel.renderMode`, to be more
  consistent with other Hoist APIs such as `TabContainer`, `DashContainer`, and `DockContainer`.


### 🐞 Bug Fixes

* Checkboxes in grid rows in Tiny sizing mode have been styled to fit correctly within the row.
* `GridStateModel` no longer saves/restores the width of non-resizable columns.
  [#1718](https://github.com/xh/hoist-react/issues/1718)
* Fixed an issue with the hooks useOnResize and useOnVisibleChange. In certain conditions these
  hooks would not be called. [#1808](https://github.com/xh/hoist-react/issues/1808)
* Inputs that accept a rightElement prop will now properly display an Icon passed as that element.
  [#1803](https://github.com/xh/hoist-react/issues/1803)

### ⚙️ Technical

* Flex columns now use the built-in ag-Grid flex functionality.

### 📚 Libraries

* ag-grid-community `removed @ 21.2`
* ag-grid-enterprise `21.2` replaced with @ag-grid-enterprise/all-modules `23.0`
* ag-grid-react `21.2` replaced with @ag-grid-community/react `23.0`
* @fortawesome/* `5.12 -> 5.13`
* codemirror `5.51 -> 5.52`
* filesize `6.0 -> 6.1`
* numbro `2.1 -> 2.2`
* react-beautiful-dnd `12.0 -> 13.0`
* store2 `2.10 -> 2.11`
* compose-react-refs `NEW 1.0.4`

[Commit Log](https://github.com/xh/hoist-react/compare/v31.0.0...v32.0.2)

## v31.0.0 - 2020-03-16

### 🎁 New Features

* The mobile `Navigator` / `NavigatorModel` API has been improved and made consistent with other
  Hoist content container APIs such as `TabContainer`, `DashContainer`, and `DockContainer`.
  * `NavigatorModel` and `PageModel` now support setting a `RenderMode` and `RefreshMode` to control
    how inactive pages are mounted/unmounted and how they respond to refresh requests.
  * `Navigator` pages are no longer required to to return `Page` components - they can now return
    any suitable component.
* `DockContainerModel` and `DockViewModel` also now support `refreshMode` and `renderMode` configs.
* `Column` now auto-sizes when double-clicking / double-tapping its header.
* `Toolbar` will now collapse overflowing items into a drop down menu. (Supported for horizontal
  toolbars only at this time.)
* Added new `xhEnableLogViewer` config (default `true`) to enable or disable the Admin Log Viewer.

#### 🎨 Icons

* Added `Icon.icon()` factory method as a new common entry point for creating new FontAwesome based
  icons in Hoist. It should typically be used instead of using the `FontAwesomeIcon` component
  directly.
* Also added a new `Icon.fileIcon()` factory. This method take a filename and returns an appropriate
  icon based on its extension.
* All Icon factories can now accept an `asHtml` parameter, as an alternative to calling the helper
  function `convertIconToSVG()` on the element. Use this to render icons as raw html where needed
  (e.g. grid renderers).
* Icons rendered as html will now preserve their styling, tooltips, and size.

### 💥 Breaking Changes

* The application's primary `HoistApplicationModel` is now instantiated and installed as
  `XH.appModel` earlier within the application initialization sequence, with construction happening
  prior to the init of the XH identity, config, and preference services.
  * This allows for a new `preAuthInitAsync()` lifecycle method to be called on the model before
    auth has completed, but could be a breaking change for appModel code that relied on these
    services for field initialization or in its constructor.
  * Such code should be moved to the core `initAsync()` method instead, which continues to be called
    after all XH-level services are initialized and ready.
* Mobile apps may need to adjust to the following updates to `NavigatorModel` and related APIs:
  * `NavigatorModel`'s `routes` constructor parameter has been renamed `pages`.
  * `NavigatorModel`'s observable `pages[]` has been renamed `stack[]`.
  * `NavigatorPageModel` has been renamed `PageModel`. Apps do not usually create `PageModels`
    directly, so this change is unlikely to require code updates.
  * `Page` has been removed from the mobile toolkit. Components that previously returned a `Page`
    for inclusion in a `Navigator` or `TabContainer` can now return any component. It is recommended
    you replace `Page` with `Panel` where appropriate.
* Icon enhancements described above removed the following public methods:
  * The `fontAwesomeIcon()` factory function (used to render icons not already enumerated by Hoist)
    has been replaced by the improved `Icon.icon()` factory - e.g. `fontAwesomeIcon({icon: ['far',
    'alicorn']}) -> Icon.icon({iconName: 'alicorn'})`.
  * The `convertIconToSvg()` utility method has been replaced by the new `asHtml` parameter on icon
    factory functions. If you need to convert an existing icon element, use `convertIconToHtml()`.
* `Toolbar` items should be provided as direct children. Wrapping Toolbar items in container
  components can result in unexpected item overflow.

### 🐞 Bug Fixes

* The `fmtDate()` utility now properly accepts, parses, and formats a string value input as
  documented.
* Mobile `PinPad` input responsiveness improved on certain browsers to avoid lag.

### ⚙️ Technical

* New lifecycle methods `preAuthInitAsync()` and `logoutAsync()` added to the `HoistAppModel`
  decorator (aka the primary `XH.appModel`).

[Commit Log](https://github.com/xh/hoist-react/compare/v30.1.0...v31.0.0)

## v30.1.0 - 2020-03-04

### 🐞 Bug Fixes

* Ensure `WebSocketService.connected` remains false until `channelKey` assigned and received from
  server.
* When empty, `DashContainer` now displays a user-friendly prompt to add an initial view.

### ⚙️ Technical

* Form validation enhanced to improve handling of asynchronous validation. Individual rules and
  constraints are now re-evaluated in parallel, allowing for improved asynchronous validation.
* `Select` will now default to selecting contents on focus if in filter or creatable mode.

[Commit Log](https://github.com/xh/hoist-react/compare/v30.0.0...30.1.0)

## v30.0.0 - 2020-02-29

### 🎁 New Features

* `GridModel` and `DataViewModel` now support `groupRowHeight`, `groupRowRenderer` and
  `groupRowElementRenderer` configs. Grouping is new in general to `DataViewModel`, which now takes
  a `groupBy` config.
  * `DataViewModel` allows for settable and multiple groupings and sorters.
  * `DataViewModel` also now supports additional configs from the underlying `GridModel` that make
    sense in a `DataView` context, such as `showHover` and `rowBorders`.
* `TabContainerModel` now accepts a `track` property (default false) for easily tracking tab views
  via Hoist's built-in activity tracking.
* The browser document title is now set to match `AppSpec.clientAppName` - helpful for projects with
  multiple javascript client apps.
* `StoreFilterField` accepts all other config options from `TextInput` (e.g. `disabled`).
* Clicking on a summary row in `Grid` now clears its record selection.
* The `@LoadSupport` decorator now provides an additional observable property `lastException`. The
  decorator also now logs load execution times and failures to `console.debug` automatically.
* Support for mobile `Panel.scrollable` prop made more robust with re-implementation of inner
  content element. Note this change included a tweak to some CSS class names for mobile `Panel`
  internals that could require adjustments if directly targeted by app stylesheets.
* Added new `useOnVisibleChange` hook.
* Columns now support a `headerAlign` config to allow headers to be aligned differently from column
  contents.

### 💥 Breaking Changes

* `Toolbar` items must be provided as direct children. Wrapping Toolbar items in container
  components can result in unexpected item overflow.
* `DataView.rowCls` prop removed, replaced by new `DataViewModel.rowClassFn` config for more
  flexibility and better symmetry with `GridModel`.
* `DataViewModel.itemRenderer` renamed to `DataViewModel.elementRenderer`
* `DataView` styling has been updated to avoid applying several unwanted styles from `Grid`. Note
  that apps might rely on these styles (intentionally or not) for their `itemRenderer` components
  and appearance and will need to adjust.
* Several CSS variables related to buttons have been renamed for consistency, and button style rules
  have been adjusted to ensure they take effect reliably across desktop and mobile buttons
  ([#1568](https://github.com/xh/hoist-react/pull/1568)).
* The optional `TreeMapModel.highchartsConfig` object will now be recursively merged with the
  top-level config generated by the Hoist model and component, where previously it was spread onto
  the generated config. This could cause a change in behavior for apps using this config to
  customize map instances, but provides more flexibility for e.g. customizing the `series`.
* The signature of `useOnResize` hook has been modified slightly for API consistency and clarity.
  Options are now passed in a configuration object.

### 🐞 Bug Fixes

* Fixed an issue where charts that are rendered while invisible would have the incorrect size.
  [#1703](https://github.com/xh/hoist-react/issues/1703)
* Fixed an issue where zeroes entered by the user in `PinPad` would be displayed as blanks.
* Fixed `fontAwesomeIcon` elem factory component to always include the default 'fa-fw' className.
  Previously, it was overridden if a `className` prop was provided.
* Fixed an issue where ConfigDiffer would always warn about deletions, even when there weren't any.
  [#1652](https://github.com/xh/hoist-react/issues/1652)
* `TextInput` will now set its value to `null` when all text is deleted and the clear icon will
  automatically hide.
* Fixed an issue where multiple buttons in a `ButtonGroupInput` could be shown as active
  simultaneously. [#1592](https://github.com/xh/hoist-react/issues/1592)
* `StoreFilterField` will again match on `Record.id` if bound to a Store or a GridModel with the
  `id` column visible. [#1697](https://github.com/xh/hoist-react/issues/1697)
* A number of fixes have been applied to `RelativeTimeStamp` and `getRelativeTimestamp`, especially
  around its handling of 'equal' or 'epsilon equal' times. Remove unintended leading whitespace from
  `getRelativeTimestamp`.

### ⚙️ Technical

* The `addReaction` and `addAutorun` methods (added to Hoist models, components, and services by the
  `ReactiveSupport` mixin) now support a configurable `debounce` argument. In many cases, this is
  preferable to the built-in MobX `delay` argument, which only provides throttling and not true
  debouncing.
* New `ChartModel.highchart` property provides a reference to the underlying HighChart component.

### 📚 Libraries

* @blueprintjs/core `3.23 -> 3.24`
* react-dates `21.7 -> 21.8`
* react-beautiful-dnd `11.0 -> 12.2`

[Commit Log](https://github.com/xh/hoist-react/compare/v29.1.0...v30.0.0)

## v29.1.0 - 2020-02-07

### 🎁 New Features

#### Grid

* The `compact` config on `GridModel` has been deprecated in favor of the more powerful `sizingMode`
  which supports the values 'large', 'standard', 'compact', or 'tiny'.
  * Each new mode has its own set of CSS variables for applications to override as needed.
  * Header and row heights are configurable for each via the `HEADER_HEIGHTS` and `ROW_HEIGHTS`
    static properties of the `AgGrid` component. These objects can be modified on init by
    applications that wish to customize the default row heights globally.
  * 💥 Note that these height config objects were previously exported as constants from AgGrid.js.
    This would be a breaking change for any apps that imported the old objects directly (considered
    unlikely).
* `GridModel` now exposes an `autoSizeColumns` method, and the Grid context menu now contains an
  `Autosize Columns` option by default.
* `Column` and `ColumnGroup` now support React elements for `headerName`.

#### Data

* The `Store` constructor now accepts a `data` argument to load data at initialization.
* The `xh/hoist/data/cube` package has been modified substantially to better integrate with the core
  data package and support observable "Views". See documentation on `Cube` for more information.

#### Other

* Added a `PinPad` component for streamlined handling of PIN entry on mobile devices.
* `FormField` now takes `tooltipPosition` and `tooltipBoundary` props for customizing minimal
  validation tooltip.
* `RecordAction.actionFn` parameters now include a `buttonEl` property containing the button element
  when used in an action column.
* Mobile Navigator component now takes an `animation` prop which can be set to 'slide' (default),
  'lift', 'fade', or 'none'. These values are passed to the underlying onsenNavigator component.
  ([#1641](https://github.com/xh/hoist-react/pull/1641))
* `AppOption` configs now accept an `omit` property for conditionally excluding options.

### 🐞 Bug Fixes

* Unselectable grid rows are now skipped during up/down keyboard navigation.
* Fix local quick filtering in `LeftRightChooser` (v29 regression).
* Fix `SplitTreeMap` - the default filtering once again splits the map across positive and negative
  values as intended (v29 regression).

### ⚙️ Technical

* `FormFields` now check that they are contained in a Hoist `Form`.

### 📚 Libraries

* @blueprintjs/core `3.22 -> 3.23`
* codemirror `5.50 -> 5.51`
* react-dates `21.5 -> 21.7`

[Commit Log](https://github.com/xh/hoist-react/compare/v29.0.0...v29.1.0)

## v29.0.0 - 2020-01-24

### 🗄️ Data Package Changes

Several changes have been made to data package (`Store` and `Record`) APIs for loading, updating,
and modifying data. They include some breaking changes, but pave the way for upcoming enhancements
to fully support inline grid editing and other new features.

Store now tracks the "committed" state of its records, which represents the data as it was loaded
(typically from the server) via `loadData()` or `updateData()`. Records are now immutable and
frozen, so they cannot be changed directly, but Store offers a new `modifyRecords()` API to apply
local modifications to data in a tracked and managed way. (Store creates new records internally to
hold both this modified data and the original, "committed" data.) This additional state tracking
allows developers to query Stores for modified or added records (e.g. to flush back to the server
and persist) as well as call new methods to revert changes (e.g. to undo a block of changes that the
user wishes to discard).

Note the following more specific changes to these related classes:

#### Record

* 💥 Record data properties are now nested within a `data` object on Record instances and are no
  longer available as top-level properties on the Record itself.
  * Calls to access data such as `rec.quantity` must be modified to `rec.data.quantity`.
  * When accessing multiple properties, destructuring provides an efficient syntax - e.g. `const
    {quantity, price} = rec.data;`.
* 💥 Records are now immutable and cannot be modified by applications directly.
  * This is a breaking change, but should only affect apps with custom inline grid editing
    implementations or similar code that modifies individual record values.
  * Calls to change data such as `rec.quantity = 100` must now be made through the Record's Store,
    e.g. `store.modifyData({id: 41, quantity: 100})`
* Record gains new getters for inspecting its state, including: `isAdd`, `isModified`, and
  `isCommitted`.

#### Store

* 💥 `noteDataUpdated()` has been removed, as out-of-band modifications to Store Records are no
  longer possible.
* 💥 Store's `idSpec` function is now called with the raw record data - previously it was passed
  source data after it had been run through the store's optional `processRawData` function. (This is
  unlikely to have a practical impact on most apps, but is included here for completeness.)
* `Store.updateData()` now accepts a flat list of raw data to process into Record additions and
  updates. Previously developers needed to call this method with an object containing add, update,
  and/or remove keys mapped to arrays. Now Store will produce an object of this shape automatically.
* `Store.refreshFilter()` method has been added to allow applications to rebuild the filtered data
  set if some application state has changed (apart from the store's data itself) which would affect
  the store filter.
* Store gains new methods for manipulating its Records and data, including `addRecords()`,
  `removeRecords()`, `modifyRecords()`, `revertRecords()`, and `revert()`. New getters have been
  added for `addedRecords`, `removedRecords`, `modifiedRecords`, and `isModified`.

#### Column

* Columns have been enhanced for provide basic support for inline-editing of record data. Further
  inline editing support enhancements are planned for upcoming Hoist releases.
* `Column.getValueFn` config added to retrieve the cell value for a Record field. The default
  implementation pulls the value from the Record's new `data` property (see above). Apps that
  specify custom `valueGetter` callbacks via `Column.agOptions` should now implement their custom
  logic in this new config.
* `Column.setValueFn` config added to support modifying the Column field's value on the underlying
  Record. The default implementation calls the new `Store.modifyRecords()` API and should be
  sufficient for the majority of cases.
* `Column.editable` config added to indicate if a column/cell should be inline-editable.

### 🎁 New Features

* Added keyboard support to ag-Grid context menus.
* Added `GridModel.setEmptyText()` to allow updates to placeholder text after initial construction.
* Added `GridModel.ensureSelectionVisible()` to scroll the currently selected row into view.
* When a `TreeMap` is bound to a `GridModel`, the grid will now respond to map selection changes by
  scrolling to ensure the selected grid row is visible.
* Added a `Column.tooltipElement` config to support fully customizable tooltip components.
* Added a `useOnResize` hook, which runs a function when a component is resized.
* Exposed an `inputRef` prop on numberInput, textArea, and textInput
* `PanelModel` now accepts a `maxSize` config.
* `RelativeTimeStamp` now support a `relativeTo` option, allowing it to display the difference
  between a timestamp and another reference time other than now. Both the component and the
  `getRelativeTimestamp()` helper function now leverage moment.js for their underlying
  implementation.
* A new `Clock` component displays the time, either local to the browser or for a configurable
  timezone.
* `LeftRightChooser` gets a new `showCounts` option to print the number of items on each side.
* `Select` inputs support a new property `enableWindowed` (desktop platform only) to improve
  rendering performance with large lists of options.
* `Select` inputs support grouped options. To use, add an attribute `options` containing an array of
  sub-options.
* `FetchService` methods support a new `timeout` option. This config chains `Promise.timeout()` to
  the promises returned by the service.
* Added alpha version of `DashContainer` for building dynamic, draggable dashboard-style layouts.
  Please note: the API for this component is subject to change - use at your own risk!
* `Select` now allows the use of objects as values.
* Added a new `xhEnableImpersonation` config to enable or disable the ability of Hoist Admins to
  impersonate other users. Note that this defaults to `false`. Apps will need to set this config to
  continue using impersonation. (Note that an update to hoist-core 6.4+ is required for this config
  to be enforced on the server.)
* `FormField` now supports a `requiredIndicator` to customize how required fields are displayed.
* Application build tags are now included in version update checks, primarily to prompt dev/QA users
  to refresh when running SNAPSHOT versions. (Note that an update to hoist-core 6.4+ is required for
  the server to emit build tag for comparison.)
* `CodeInput` component added to provide general `HoistInput` support around the CodeMirror code
  editor. The pre-existing `JsonInput` has been converted to a wrapper around this class.
* `JsonInput` now supports an `autoFocus` prop.
* `Select` now supports a `hideDropdownIndicator` prop.
* `useOnResize` hook will now ignore visibility changes, i.e. a component resizing to a size of 0.
* `DimensionChooser` now supports a `popoverPosition` prop.
* `AppBar.appMenuButtonPosition` prop added to configure the App Menu on the left or the right, and
  `AppMenuButton` now accepts and applies any `Button` props to customize.
* New `--xh-grid-tree-indent-px` CSS variable added to allow control over the amount of indentation
  applied to tree grid child nodes.

### 💥 Breaking Changes

* `GridModel.contextMenuFn` config replaced with a `contextMenu` parameter. The new parameter will
  allow context menus to be specified with a simple array in addition to the function specification
  currently supported.
* `GridModel.defaultContextMenuTokens` config renamed to `defaultContextMenu`.
* `Chart` and `ChartModel` have been moved from `desktop/cmp/charts` to `cmp/charts`.
* `StoreFilterField` has been moved from `desktop/cmp/store` to `cmp/store`.
* The options `nowEpsilon` and `nowString` on `RelativeTimestamp` have been renamed to `epsilon` and
  `equalString`, respectively.
* `TabRenderMode` and `TabRefreshMode` have been renamed to `RenderMode` and `RefreshMode` and moved
  to the `core` package. These enumerations are now used in the APIs for `Panel`, `TabContainer`,
  and `DashContainer`.
* `DockViewModel` now requires a function, or a HoistComponent as its `content` param. It has always
  been documented this way, but a bug in the original implementation had it accepting an actual
  element rather than a function. As now implemented, the form of the `content` param is consistent
  across `TabModel`, `DockViewModel`, and `DashViewSpec`.
* `JsonInput.showActionButtons` prop replaced with more specific `showFormatButton` and
  `showFullscreenButton` props.
* The `DataView.itemHeight` prop has been moved to `DataViewModel` where it can now be changed
  dynamically by applications.
* Desktop `AppBar.appMenuButtonOptions` prop renamed to `appMenuButtonProps` for consistency.

### 🐞 Bug Fixes

* Fixed issue where JsonInput was not receiving its `model` from context
  ([#1456](https://github.com/xh/hoist-react/issues/1456))
* Fixed issue where TreeMap would not be initialized if the TreeMapModel was created after the
  GridModel data was loaded ([#1471](https://github.com/xh/hoist-react/issues/1471))
* Fixed issue where export would create malformed file with dynamic header names
* Fixed issue where exported tree grids would have incorrect aggregate data
  ([#1447](https://github.com/xh/hoist-react/issues/1447))
* Fixed issue where resizable Panels could grow larger than desired
  ([#1498](https://github.com/xh/hoist-react/issues/1498))
* Changed RestGrid to only display export button if export is enabled
  ([#1490](https://github.com/xh/hoist-react/issues/1490))
* Fixed errors when grouping rows in Grids with `groupUseEntireRow` turned off
  ([#1520](https://github.com/xh/hoist-react/issues/1520))
* Fixed problem where charts were resized when being hidden
  ([#1528](https://github.com/xh/hoist-react/issues/1528))
* Fixed problem where charts were needlessly re-rendered, hurting performance and losing some state
  ([#1505](https://github.com/xh/hoist-react/issues/1505))
* Removed padding from Select option wrapper elements which was making it difficult for custom
  option renderers to control the padding ([1571](https://github.com/xh/hoist-react/issues/1571))
* Fixed issues with inconsistent indentation for tree grid nodes under certain conditions
  ([#1546](https://github.com/xh/hoist-react/issues/1546))
* Fixed autoFocus on NumberInput.

### 📚 Libraries

* @blueprintjs/core `3.19 -> 3.22`
* @blueprintjs/datetime `3.14 -> 3.15`
* @fortawesome/fontawesome-pro `5.11 -> 5.12`
* codemirror `5.49 -> 5.50`
* core-js `3.3 -> 3.6`
* fast-deep-equal `2.0 -> 3.1`
* filesize `5.0 -> 6.0`
* highcharts 7.2 -> 8.0`
* mobx `5.14 -> 5.15`
* react-dates `21.3 -> 21.5`
* react-dropzone `10.1 -> 10.2`
* react-windowed-select `added @ 2.0.1`

[Commit Log](https://github.com/xh/hoist-react/compare/v28.2.0...v29.0.0)

## v28.2.0 - 2019-11-08

### 🎁 New Features

* Added a `DateInput` component to the mobile toolkit. Its API supports many of the same options as
  its desktop analog with the exception of `timePrecision`, which is not yet supported.
* Added `minSize` to panelModel. A resizable panel can now be prevented from resizing to a size
  smaller than minSize. ([#1431](https://github.com/xh/hoist-react/issues/1431))

### 🐞 Bug Fixes

* Made `itemHeight` a required prop for `DataView`. This avoids an issue where agGrid went into an
  infinite loop if this value was not set.
* Fixed a problem with `RestStore` behavior when `dataRoot` changed from its default value.

[Commit Log](https://github.com/xh/hoist-react/compare/v28.1.1...v28.2.0)

## v28.1.1 - 2019-10-23

### 🐞 Bug Fixes

* Fixes a bug with default model context being set incorrectly within context inside of `Panel`.

[Commit Log](https://github.com/xh/hoist-react/compare/v28.1.0...v28.1.1)

## v28.1.0 - 2019-10-18

### 🎁 New Features

* `DateInput` supports a new `strictInputParsing` prop to enforce strict parsing of keyed-in entries
  by the underlying moment library. The default value is false, maintained the existing behavior
  where [moment will do its best](https://momentjs.com/guides/#/parsing/) to parse an entered date
  string that doesn't exactly match the specified format
* Any `DateInput` values entered that exceed any specified max/minDate will now be reset to null,
  instead of being set to the boundary date (which was surprising and potentially much less obvious
  to a user that their input had been adjusted automatically).
* `Column` and `ColumnGroup` now accept a function for `headerName`. The header will be
  automatically re-rendered when any observable properties referenced by the `headerName` function
  are modified.
* `ColumnGroup` now accepts an `align` config for setting the header text alignment
* The flag `toContext` for `uses` and `creates` has been replaced with a new flag `publishMode` that
  provides more granular control over how models are published and looked up via context. Components
  can specify `ModelPublishMode.LIMITED` to make their model available for contained components
  without it becoming the default model or exposing its sub-models.

### 🐞 Bug Fixes

* Tree columns can now specify `renderer` or `elementRenderer` configs without breaking the standard
  ag-Grid group cell renderer auto-applied to tree columns (#1397).
* Use of a custom `Column.comparator` function will no longer break agGrid-provided column header
  filter menus (#1400).
* The MS Edge browser does not return a standard Promise from `async` functions, so the the return
  of those functions did not previously have the required Hoist extensions installed on its
  prototype. Edge "native" Promises are now also polyfilled / extended as required. (#1411).
* Async `Select` combobox queries are now properly debounced as per the `queryBuffer` prop (#1416).

### ⚙️ Technical

* Grid column group headers now use a custom React component instead of the default ag-Grid column
  header, resulting in a different DOM structure and CSS classes. Existing CSS overrides of the
  ag-Grid column group headers may need to be updated to work with the new structure/classes.
* We have configured `stylelint` to enforce greater consistency in our stylesheets within this
  project. The initial linting run resulted in a large number of updates to our SASS files, almost
  exclusively whitespace changes. No functional changes are intended/expected. We have also enabled
  hooks to run both JS and style linting on pre-commit. Neither of these updates directly affects
  applications, but the same tools could be configured for apps if desired.

### 📚 Libraries

* core-js `3.2 -> 3.3`
* filesize `4.2 -> 5.0`
* http-status-codes `added @ 1.3`

[Commit Log](https://github.com/xh/hoist-react/compare/v28.0.0...v28.1.0)

## v28.0.0 - 2019-10-07

_"The one with the hooks."_

**Hoist now fully supports React functional components and hooks.** The new `hoistComponent`
function is now the recommended method for defining new components and their corresponding element
factories. See that (within [HoistComponentFunctional.js](core/HoistComponentFunctional.js)) and the
new `useLocalModel()` and `useContextModel()` hooks (within [core/hooks](core/hooks)) for more
information.

Along with the performance benefits and the ability to use React hooks, Hoist functional components
are designed to read and write their models via context. This allows a much less verbose
specification of component element trees.

Note that **Class-based Components remain fully supported** (by both Hoist and React) using the
familiar `@HoistComponent` decorator, but transitioning to functional components within Hoist apps
is now strongly encouraged. In particular note that Class-based Components will *not* be able to
leverage the context for model support discussed above.

### 🎁 New Features

* Resizable panels now default to not redrawing their content when resized until the resize bar is
  dropped. This offers an improved user experience for most situations, especially when layouts are
  complex. To re-enable the previous dynamic behavior, set `PanelModel.resizeWhileDragging: true`.
* The default text input shown by `XH.prompt()` now has `selectOnFocus: true` and will confirm the
  user's entry on an `<enter>` keypress (same as clicking 'OK').
* `stringExcludes` function added to form validation constraints. This allows an input value to
  block specific characters or strings, e.g. no slash "/" in a textInput for a filename.
* `constrainAll` function added to form validation constraints. This takes another constraint as its
  only argument, and applies that constraint to an array of values, rather than just to one value.
  This is useful for applying a constraint to inputs that produce arrays, such as tag pickers.
* `DateInput` now accepts LocalDates as `value`, `minDate` and `maxDate` props.
* `RelativeTimestamp` now accepts a `bind` prop to specify a model field name from which it can pull
  its timestamp. The model itself can either be passed as a prop or (better) sourced automatically
  from the parent context. Developers are encouraged to take this change to minimize re-renders of
  parent components (which often contain grids and other intensive layouts).
* `Record` now has properties and methods for accessing and iterating over children, descendants,
  and ancestors
* `Store` now has methods for retrieving the descendants and ancestors of a given Record

### 💥 Breaking Changes

* **Apps must update their dev dependencies** to the latest `@xh/hoist-dev-utils` package: v4.0+.
  This updates the versions of Babel / Webpack used in builds to their latest / current versions and
  swaps to the updated Babel recommendation of `core-js` for polyfills.
* The `allSettled` function in `@xh/promise` has been removed. Applications using this method should
  use the ECMA standard (stage-2) `Promise.allSettled` instead. This method is now fully available
  in Hoist via bundled polyfills. Note that the standard method returns an array of objects of the
  form `{status: [rejected|fulfilled], ...}`, rather than `{state: [rejected|fulfilled], ...}`.
* The `containerRef` argument for `XH.toast()` should now be a DOM element. Component instances are
  no longer supported types for this value. This is required to support functional Components
  throughout the toolkit.
* Apps that need to prevent a `StoreFilterField` from binding to a `GridModel` in context, need to
  set the `store` or `gridModel` property explicitly to null.
* The Blueprint non-standard decorators `ContextMenuTarget` and `HotkeysTarget` are no longer
  supported. Use the new hooks `useContextMenu()` and `useHotkeys()` instead. For convenience, this
  functionality has also been made available directly on `Panel` via the `contextMenu` and `hotkeys`
  props.
* `DataView` and `DataViewModel` have been moved from `/desktop/cmp/dataview` to the cross-platform
  package `/cmp/dataview`.
* `isReactElement` has been removed. Applications should use the native React API method
  `React.isValidElement` instead.

### ⚙️ Technical

* `createObservableRef()` is now available in `@xh/hoist/utils/react` package. Use this function for
  creating refs that are functionally equivalent to refs created with `React.createRef()`, yet fully
  observable. With this change the `Ref` class in the same package is now obsolete.
* Hoist now establishes a proper react "error boundary" around all application code. This means that
  errors throw when rendering will be caught and displayed in the standard Hoist exception dialog,
  and stack traces for rendering errors should be significantly less verbose.
* Not a Hoist feature, exactly, but the latest version of `@xh/hoist-dev-utils` (see below) enables
  support for the `optional chaining` (aka null safe) and `nullish coalescing` operators via their
  Babel proposal plugins. Developers are encouraged to make good use of the new syntax below:
  * conditional-chaining: `let foo = bar?.baz?.qux;`
  * nullish coalescing: `let foo = bar ?? 'someDefaultValue';`

### 🐞 Bug Fixes

* Date picker month and year controls will now work properly in `localDate` mode. (Previously would
  reset to underlying value.)
* Individual `Buttons` within a `ButtonGroupInput` will accept a disabled prop while continuing to
  respect the overall `ButtonGroupInput`'s disabled prop.
* Raised z-index level of AG-Grid tooltip to ensure tooltips for AG-Grid context menu items appear
  above the context menu.

### 📚 Libraries

* @blueprintjs/core `3.18 -> 3.19`
* @blueprintjs/datetime `3.12 -> 3.14`
* @fortawesome/fontawesome-pro `5.10 -> 5.11`
* @xh/hoist-dev-utils `3.8 -> 4.3` (multiple transitive updates to build tooling)
* ag-grid `21.1 -> 21.2`
* highcharts `7.1 -> 7.2`
* mobx `5.13 -> 5.14`
* react-transition-group `4.2 -> 4.3`
* rsvp (removed)
* store2 `2.9 -> 2.10`

[Commit Log](https://github.com/xh/hoist-react/compare/v27.1.0...v28.0.0)

## v27.1.0 - 2019-09-05

### 🎁 New Features

* `Column.exportFormat` can now be a function, which supports setting Excel formats on a per-cell
  (vs. entire column) basis by returning a conditional `exportFormat` based upon the value and / or
  record.
  * ⚠️ Note that per-cell formatting _requires_ that apps update their server to use hoist-core
    v6.3.0+ to work, although earlier versions of hoist-core _are_ backwards compatible with the
    pre-existing, column-level export formatting.
* `DataViewModel` now supports a `sortBy` config. Accepts the same inputs as `GridModel.sortBy`,
  with the caveat that only a single-level sort is supported at this time.

[Commit Log](https://github.com/xh/hoist-react/compare/v27.0.1...v27.1.0)

## v27.0.1 - 2019-08-26

### 🐞 Bug Fixes

* Fix to `Store.clear()` and `GridModel.clear()`, which delegates to the same (#1324).

[Commit Log](https://github.com/xh/hoist-react/compare/v27.0.0...v27.0.1)

## v27.0.0 - 2019-08-23

### 🎁 New Features

* A new `LocalDate` class has been added to the toolkit. This class provides client-side support for
  "business" or "calendar" days that do not have a time component. It is an immutable class that
  supports '==', '<' and '>', as well as a number of convenient manipulation functions. Support for
  the `LocalDate` class has also been added throughout the toolkit, including:
  * `Field.type` now supports an additional `localDate` option for automatic conversion of server
    data to this type when loading into a `Store`.
  * `fetchService` is aware of this class and will automatically serialize all instances of it for
    posting to the server. ⚠ NOTE that along with this change, `fetchService` and its methods such
    as `XH.fetchJson()` will now serialize regular JS Date objects as ms timestamps when provided in
    params. Previously Dates were serialized in their default `toString()` format. This would be a
    breaking change for an app that relied on that default Date serialization, but it was made for
    increased symmetry with how Hoist JSON-serializes Dates and LocalDates on the server-side.
  * `DateInput` can now be used to seamlessly bind to a `LocalDate` as well as a `Date`. See its new
    prop of `valueType` which can be set to `localDate` or `date` (default).
  * A new `localDateCol` config has been added to the `@xh/hoist/grid/columns` package with
    standardized rendering and formatting.
* New `TreeMap` and `SplitTreeMap` components added, to render hierarchical data in a configurable
  TreeMap visualization based on the Highcharts library. Supports optional binding to a GridModel,
  which syncs selection and expand / collapse state.
* `Column` gets a new `highlightOnChange` config. If true, the grid will highlight the cell on each
  change by flashing its background. (Currently this is a simple on/off config - future iterations
  could support a function variant or other options to customize the flash effect based on the
  old/new values.) A new CSS var `--xh-grid-cell-change-bg-highlight` can be used to customize the
  color used, app-wide or scoped to a particular grid selector. Note that columns must *not* specify
  `rendererIsComplex` (see below) if they wish to enable the new highlight flag.

### 💥 Breaking Changes

* The updating of `Store` data has been reworked to provide a simpler and more powerful API that
  allows for the applications of additions, deletions, and updates in a single transaction:
  * The signature of `Store.updateData()` has been substantially changed, and is now the main entry
    point for all updates.
  * `Store.removeRecords()` has been removed. Use `Store.updateData()` instead.
  * `Store.addData()` has been removed. Use `Store.updateData()` instead.
* `Column` takes an additional property `rendererIsComplex`. Application must set this flag to
  `true` to indicate if a column renderer uses values other than its own bound field. This change
  provides an efficiency boost by allowing ag-Grid to use its default change detection instead of
  forcing a cell refresh on any change.

### ⚙️ Technical

* `Grid` will now update the underlying ag-Grid using ag-Grid transactions rather than relying on
  agGrid `deltaRowMode`. This is intended to provide the best possible grid performance and
  generally streamline the use of the ag-Grid Api.

### 🐞 Bug Fixes

* Panel resize events are now properly throttled, avoiding extreme lagginess when resizing panels
  that contain complex components such as big grids.
* Workaround for issues with the mobile Onsen toolkit throwing errors while resetting page stack.
* Dialogs call `doCancel()` handler if cancelled via `<esc>` keypress.

### 📚 Libraries

* @xh/hoist-dev-utils `3.7 -> 3.8`
* qs `6.7 -> 6.8`
* store2 `2.8 -> 2.9`

[Commit Log](https://github.com/xh/hoist-react/compare/v26.0.1...v27.0.0)

## v26.0.1 - 2019-08-07

### 🎁 New Features

* **WebSocket support** has been added in the form of `XH.webSocketService` to establish and
  maintain a managed websocket connection with the Hoist UI server. This is implemented on the
  client via the native `WebSocket` object supported by modern browsers and relies on the
  corresponding service and management endpoints added to Hoist Core v6.1.
  * Apps must declare `webSocketsEnabled: true` in their `AppSpec` configuration to enable this
    overall functionality on the client.
  * Apps can then subscribe via the new service to updates on a requested topic and will receive any
    inbound messages for that topic via a callback.
  * The service will monitor the socket connection with a regular heartbeat and attempt to
    re-establish if dropped.
  * A new admin console snap-in provides an overview of connected websocket clients.
* The `XH.message()` and related methods such as `XH.alert()` now support more flexible
  `confirmProps` and `cancelProps` configs, each of which will be passed to their respective button
  and merged with suitable defaults. Allows use of the new `autoFocus` prop with these preconfigured
  dialogs.
  * By default, `XH.alert()` and `XH.confirm()` will auto focus the confirm button for user
    convenience.
  * The previous text/intent configs have been deprecated and the message methods will log a console
    warning if they are used (although it will continue to respect them to aid transitioning to the
    new configs).
* `GridModel` now supports a `copyCell` context menu action. See `StoreContextMenu` for more
  details.
* New `GridCountLabel` component provides an alternative to existing `StoreCountLabel`, outputting
  both overall record count and current selection count in a configurable way.
* The `Button` component accepts an `autoFocus` prop to attempt to focus on render.
* The `Checkbox` component accepts an `autoFocus` prop to attempt to focus on render.

### 💥 Breaking Changes

* `StoreCountLabel` has been moved from `/desktop/cmp/store` to the cross-platform package
  `/cmp/store`. Its `gridModel` prop has also been removed - usages with grids should likely switch
  to the new `GridCountLabel` component, noted above and imported from `/cmp/grid`.
* The API for `ClipboardButton` and `ClipboardMenuItem` has been simplified, and made implementation
  independent. Specify a single `getCopyText` function rather than the `clipboardSpec`.
  (`clipboardSpec` is an artifact from the removed `clipboard` library).
* The `XH.prompt()` and `XH.message()` input config has been updated to work as documented, with any
  initial/default value for the input sourced from `input.initialValue`. Was previously sourced from
  `input.value` (#1298).
* ChartModel `config` has been deprecated. Please use `highchartsConfig` instead.

### 🐞 Bug Fixes

* The `Select.selectOnFocus` prop is now respected when used in tandem with `enableCreate` and/or
  `queryFn` props.
* `DateInput` popup _will_ now close when input is blurred but will _not_ immediately close when
  `enableTextInput` is `false` and a month or year is clicked (#1293).
* Buttons within a grid `actionCol` now render properly in compact mode, without clipping/overflow.

### ⚙️ Technical

* `AgGridModel` will now throw an exception if any of its methods which depend on ag-Grid state are
  called before the grid has been fully initialized (ag-Grid onGridReady event has fired).
  Applications can check the new `isReady` property on `AgGridModel` before calling such methods to️️
  verify the grid is fully initialized.

### 📚 Libraries

* @blueprintjs/core `3.17 -> 3.18`
* @blueprintjs/datetime `3.11 -> 3.12`
* @fortawesome/fontawesome `5.9 -> 5.10`
* ag-grid `21.0.1 -> 21.1.1`
* store2 `2.7 -> 2.8`
* The `clipboard` library has been replaced with the simpler `clipboard-copy` library.

[Commit Log](https://github.com/xh/hoist-react/compare/v25.2.0...v26.0.1)

## v25.2.0 - 2019-07-25

### 🎁 New Features

* `RecordAction` supports a new `secondaryText` property. When used for a Grid context menu item,
  this text appears on the right side of the menu item, usually used for displaying the shortcut key
  associated with an action.

### 🐞 Bug Fixes

* Fixed issue with loopy behavior when using `Select.selectOnFocus` and changing focus
  simultaneously with keyboard and mouse.

[Commit Log](https://github.com/xh/hoist-react/compare/v25.1.0...v25.2.0)

## v25.1.0 - 2019-07-23

### 🎁 New Features

* `JsonInput` includes buttons for toggling showing in a full-screen dialog window. Also added a
  convenience button to auto-format `JsonInput's` content.
* `DateInput` supports a new `enableTextInput` prop. When this property is set to false, `DateInput`
  will be entirely driven by the provided date picker. Additionally, `DateInput` styles have been
  improved for its various modes to more clearly convey its functionality.
* `ExportButton` will auto-disable itself if bound to an empty `GridModel`. This helper button will
  now also throw a console warning (to alert the developer) if `gridModel.enableExport != true`.

### ⚙️ Technical

* Classes decorated with `@LoadSupport` will now throw an exception out of their provided
  `loadAsync()` method if called with a parameter that's not a plain object (i.e. param is clearly
  not a `LoadSpec`). Note this might be a breaking change, in so far as it introduces additional
  validation around this pre-existing API requirement.
* Requirements for the `colorSpec` option passed to Hoist number formatters have been relaxed to
  allow partial definitions such that, for example, only negative values may receive the CSS class
  specified, without having to account for positive value styling.

### 🐞 Bug Fixes

* `RestFormModel` now submits dirty fields only when editing a record, as intended (#1245).
* `FormField` will no longer override the disabled prop of its child input if true (#1262).

### 📚 Libraries

* mobx `5.11 -> 5.13`
* Misc. patch-level updates

[Commit Log](https://github.com/xh/hoist-react/compare/v25.0.0...v25.1.0)

## v25.0.0 - 2019-07-16

### 🎁 New Features

* `Column` accepts a new `comparator` callback to customize how column cell values are sorted by the
  grid.
* Added `XH.prompt()` to show a simple message popup with a built-in, configurable HoistInput. When
  submitted by the user, its callback or resolved promise will include the input's value.
* `Select` accepts a new `selectOnFocus` prop. The behaviour is analogous to the `selectOnFocus`
  prop already in `TextInput`, `TextArea` and `NumberInput`.

### 💥 Breaking Changes

* The `fmtPercent` and `percentRenderer` methods will now multiply provided value by 100. This is
  consistent with the behavior of Excel's percentage formatting and matches the expectations of
  `ExportFormat.PCT`. Columns that were previously using `exportValue: v => v/100` as a workaround
  to the previous renderer behavior should remove this line of code.
* `DimensionChooserModel`'s `historyPreference` config has been renamed `preference`. It now
  supports saving both value and history to the same preference (existing history preferences will
  be handled).

[Commit Log](https://github.com/xh/hoist-react/compare/v24.2.0...v25.0.0)

## v24.2.0 - 2019-07-08

### 🎁 New Features

* `GridModel` accepts a new `colDefaults` configuration. Defaults provided via this object will be
  merged (deeply) into all column configs as they are instantiated.
* New `Panel.compactHeader` and `DockContainer.compactHeaders` props added to enable more compact
  and space efficient styling for headers in these components.
  * ⚠️ Note that as part of this change, internal panel header CSS class names changed slightly -
    apps that were targeting these internal selectors would need to adjust. See
    desktop/cmp/panel/impl/PanelHeader.scss for the relevant updates.
* A new `exportOptions.columns` option on `GridModel` replaces `exportOptions.includeHiddenCols`.
  The updated and more flexible config supports special strings 'VISIBLE' (default), 'ALL', and/or a
  list of specific colIds to include in an export.
  * To avoid immediate breaking changes, GridModel will log a warning on any remaining usages of
    `includeHiddenCols` but auto-set to `columns: 'ALL'` to maintain the same behavior.
* Added new preference `xhShowVersionBar` to allow more fine-grained control of when the Hoist
  version bar is showing. It defaults to `auto`, preserving the current behavior of always showing
  the footer to Hoist Admins while including it for non-admins *only* in non-production
  environments. The pref can alternatively be set to 'always' or 'never' on a per-user basis.

### 📚 Libraries

* @blueprintjs/core `3.16 -> 3.17`
* @blueprintjs/datetime `3.10 -> 3.11`
* mobx `5.10 -> 5.11`
* react-transition-group `2.8 -> 4.2`

[Commit Log](https://github.com/xh/hoist-react/compare/v24.1.1...v24.2.0)

## v24.1.1 - 2019-07-01

### 🐞 Bug Fixes

* Mobile column chooser internal layout/sizing fixed when used in certain secure mobile browsers.

[Commit Log](https://github.com/xh/hoist-react/compare/v24.1.0...v24.1.1)

## v24.1.0 - 2019-07-01

### 🎁 New Features

* `DateInput.enableClear` prop added to support built-in button to null-out a date input's value.

### 🐞 Bug Fixes

* The `Select` component now properly shows all options when the pick-list is re-shown after a
  change without first blurring the control. (Previously this interaction edge case would only show
  the option matching the current input value.) #1198
* Mobile mask component `onClick` callback prop restored - required to dismiss mobile menus when not
  tapping a menu option.
* When checking for a possible expired session within `XH.handleException()`, prompt for app login
  only for Ajax requests made to relative URLs (not e.g. remote APIs accessed via CORS). #1189

### ✨ Style

* Panel splitter collapse button more visible in dark theme. CSS vars to customize further fixed.
* The mobile app menu button has been moved to the right side of the top appBar, consistent with its
  placement in desktop apps.

### 📚 Libraries

* @blueprintjs/core `3.15 -> 3.16`
* @blueprintjs/datetime `3.9 -> 3.10`
* codemirror `5.47 -> 5.48`
* mobx `6.0 -> 6.1`

[Commit Log](https://github.com/xh/hoist-react/compare/v24.0.0...v24.1.0)

## v24.0.0 - 2019-06-24

### 🎁 New Features

#### Data

* A `StoreFilter` object has been introduced to the data API. This allows `Store` and
  `StoreFilterField` to support the ability to conditionally include all children when filtering
  hierarchical data stores, and could support additional filtering customizations in the future.
* `Store` now provides a `summaryRecord` property which can be used to expose aggregated data for
  the data it contains. The raw data for this record can be provided to `loadData()` and
  `updateData()` either via an explicit argument to these methods, or as the root node of the raw
  data provided (see `Store.loadRootAsSummary`).
* The `StoreFilterField` component accepts new optional `model` and `bind` props to allow control of
  its text value from an external model's observable.
* `pwd` is now a new supported type of `Field` in the `@xh/hoist/core/data` package.

#### Grid

* `GridModel` now supports a `showSummary` config which can be used to display its store's
  summaryRecord (see above) as either a pinned top or bottom row.
* `GridModel` also adds a `enableColumnPinning` config to enable/disable user-driven pinning. On
  desktop, if enabled, users can pin columns by dragging them to the left or right edges of the grid
  (the default ag-Grid gesture). Column pinned state is now also captured and maintained by the
  overall grid state system.
* The desktop column chooser now options in a non-modal popover when triggered from the standard
  `ColChooserButton` component. This offers a quicker and less disruptive alternative to the modal
  dialog (which is still used when launched from the grid context menu). In this popover mode,
  updates to columns are immediately reflected in the underlying grid.
* The mobile `ColChooser` has been improved significantly. It now renders displayed and available
  columns as two lists, allowing drag and drop between to update the visibility and ordering. It
  also provides an easy option to toggle pinning the first column.
* `DimensionChooser` now supports an optional empty / ungrouped configuration with a value of `[]`.
  See `DimensionChooserModel.enableClear` and `DimensionChooser.emptyText`.

#### Other Features

* Core `AutoRefreshService` added to trigger an app-wide data refresh on a configurable interval, if
  so enabled via a combination of soft-config and user preference. Auto-refresh relies on the use of
  the root `RefreshContextModel` and model-level `LoadSupport`.
* A new `LoadingIndicator` component is available as a more minimal / unobtrusive alternative to a
  modal mask. Typically configured via a new `Panel.loadingIndicator` prop, the indicator can be
  bound to a `PendingTaskModel` and will automatically show/hide a spinner and/or custom message in
  an overlay docked to the corner of the parent Panel.
* `DateInput` adds support for new `enablePicker` and `showPickerOnFocus` props, offering greater
  control over when the calendar picker is shown. The new default behaviour is to not show the
  picker on focus, instead showing it via a built-in button.
* Transitions have been disabled by default on desktop Dialog and Popover components (both are from
  the Blueprint library) and on the Hoist Mask component. This should result in a snappier user
  experience, especially when working on remote / virtual workstations. Any in-app customizations to
  disable or remove transitions can now be removed in favor of this toolkit-wide change.
* Added new `@bindable.ref` variant of the `@bindable` decorator.

### 💥 Breaking Changes

* Apps that defined and initialized their own `AutoRefreshService` service or functionality should
  leverage the new Hoist service if possible. Apps with a pre-existing custom service of the same
  name must either remove in favor of the new service or - if they have special requirements not
  covered by the Hoist implementation - rename their own service to avoid a naming conflict.
* The `StoreFilterField.onFilterChange` callback will now be passed a `StoreFilter`, rather than a
  function.
* `DateInput` now has a calendar button on the right side of the input which is 22 pixels square.
  Applications explicitly setting width or height on this component should ensure that they are
  providing enough space for it to display its contents without clipping.

### 🐞 Bug Fixes

* Performance for bulk grid selections has been greatly improved (#1157)
* Toolbars now specify a minimum height (or width when vertical) to avoid shrinking unexpectedly
  when they contain only labels or are entirely empty (but still desired to e.g. align UIs across
  multiple panels). Customize if needed via the new `--xh-tbar-min-size` CSS var.
* All Hoist Components that accept a `model` prop now have that properly documented in their
  prop-types.
* Admin Log Viewer no longer reverses its lines when not in tail mode.

### ⚙️ Technical

* The `AppSpec` config passed to `XH.renderApp()` now supports a `clientAppCode` value to compliment
  the existing `clientAppName`. Both values are now optional and defaulted from the project-wide
  `appCode` and `appName` values set via the project's Webpack config. (Note that `clientAppCode` is
  referenced by the new `AutoRefreshService` to support configurable auto-refresh intervals on a
  per-app basis.)

### 📚 Libraries

* ag-grid `20.0 -> 21.0`
* react-select `2.4 -> 3.0`
* mobx-react `5.4 -> 6.0.3`
* font-awesome `5.8 -> 5.9`
* react-beautiful-dnd `10.1.1 -> 11.0.4`

[Commit Log](https://github.com/xh/hoist-react/compare/v23.0.0...v24.0.0)

## v23.0.0 - 2019-05-30

### 🎁 New Features

* `GridModel` now accepts a config of `cellBorders`, similar to `rowBorders`
* `Panel.tbar` and `Panel.bbar` props now accept an array of Elements and will auto-generate a
  `Toolbar` to contain them, avoiding the need for the extra import of `toolbar()`.
* New functions `withDebug` and `withShortDebug` have been added to provide a terse syntax for
  adding debug messages that track the execution of specific blocks of code.
* `XH.toast()` now supports an optional `containerRef` argument that can be used for anchoring a
  toast within another component (desktop only). Can be used to display more targeted toasts within
  the relevant section of an application UI, as opposed to the edge of the screen.
* `ButtonGroupInput` accepts a new `enableClear` prop that allows the active / depressed button to
  be unselected by pressing it again - this sets the value of the input as a whole to `null`.
* Hoist Admins now always see the VersionBar in the footer.
* `Promise.track` now accepts an optional `omit` config that indicates when no tracking will be
  performed.
* `fmtNumber` now accepts an optional `prefix` config that prepends immediately before the number,
  but after the sign (`+`, `-`).
* New utility methods `forEachAsync()` and `whileAsync()` have been added to allow non-blocking
  execution of time-consuming loops.

### 💥 Breaking Changes

* The `AppOption.refreshRequired` config has been renamed to `reloadRequired` to better match the
  `XH.reloadApp()` method called to reload the entire app in the browser. Any options defined by an
  app that require it to be fully reloaded should have this renamed config set to `true`.
* The options dialog will now automatically trigger an app-wide data _refresh_ via
  `XH.refreshAppAsync()` if options have changed that don't require a _reload_.
* The `EventSupport` mixin has been removed. There are no known uses of it and it is in conflict
  with the overall reactive structure of the hoist-react API. If your app listens to the
  `appStateChanged`, `prefChange` or `prefsPushed` events you will need to adjust accordingly.

### 🐞 Bug Fixes

* `Select` will now let the user edit existing text in conditions where it is expected to be
  editable. #880
* The Admin "Config Differ" tool has been updated to reflect changes to `Record` made in v22. It is
  once again able to apply remote config values.
* A `Panel` with configs `resizable: true, collapsible: false` now renders with a splitter.
* A `Panel` with no `icon`, `title`, or `headerItems` will not render a blank header.
* `FileChooser.enableMulti` now behaves as one might expect -- true to allow multiple files in a
  single upload. Previous behavior (the ability to add multiple files to dropzone) is now controlled
  by `enableAddMulti`.

[Commit Log](https://github.com/xh/hoist-react/compare/v22.0.0...v23.0.0)


## v22.0.0 - 2019-04-29

### 🎁 New Features

* A new `DockContainer` component provides a user-friendly way to render multiple child components
  "docked" to its bottom edge. Each child view is rendered with a configurable header and controls
  to allow the user to expand it, collapse it, or optionally "pop it out" into a modal dialog.
* A new `AgGrid` component provides a much lighter Hoist wrapper around ag-Grid while maintaining
  consistent styling and layout support. This allows apps to use any features supported by ag-Grid
  without conflicting with functionality added by the core Hoist `Grid`.
  * Note that this lighter wrapper lacks a number of core Hoist features and integrations, including
    store support, grid state, enhanced column and renderer APIs, absolute value sorting, and more.
  * An associated `AgGridModel` provides access to to the ag-Grid APIs, minimal styling configs, and
    several utility methods for managing Grid state.
* Added `GridModel.groupSortFn` config to support custom group sorting (replaces any use of
  `agOptions.defaultGroupSortComparator`).
* The `Column.cellClass` and `Column.headerClass` configs now accept functions to dynamically
  generate custom classes based on the Record and/or Column being rendered.
* The `Record` object now provides an additional getter `Record.allChildren` to return all children
  of the record, irrespective of the current filter in place on the record's store. This supplements
  the existing `Record.children` getter, which returns only the children meeting the filter.

### 💥 Breaking Changes

* The class `LocalStore` has been renamed `Store`, and is now the main implementation and base class
  for Store Data. The extraneous abstract superclass `BaseStore` has been removed.
* `Store.dataLastUpdated` had been renamed `Store.lastUpdated` on the new class and is now a simple
  timestamp (ms) rather than a Javascript Date object.
* The constructor argument `Store.processRawData` now expects a function that *returns* a modified
  object with the necessary edits. This allows implementations to safely *clone* the raw data rather
  than mutating it.
* The method `Store.removeRecord` has been replaced with the method `Store.removeRecords`. This will
  facilitate efficient bulk deletes.

### ⚙️ Technical

* `Grid` now performs an important performance workaround when loading a new dataset that would
  result in the removal of a significant amount of existing records/rows. The underlying ag-Grid
  component has a serious bottleneck here (acknowledged as AG-2879 in their bug tracker). The Hoist
  grid wrapper will now detect when this is likely and proactively clear all data using a different
  API call before loading the new dataset.
* The implementations `Store`, `RecordSet`, and `Record` have been updated to more efficiently
  re-use existing record references when loading, updating, or filtering data in a store. This keeps
  the Record objects within a store as stable as possible, and allows additional optimizations by
  ag-Grid and its `deltaRowDataMode`.
* When loading raw data into store `Record`s, Hoist will now perform additional conversions based on
  the declared `Field.type`. The unused `Field.nullable` has been removed.
* `LocalStorageService` now uses both the `appCode` and current username for its namespace key,
  ensuring that e.g. local prefs/grid state are not overwritten across multiple app users on one OS
  profile, or when admin impersonation is active. The service will automatically perform a one-time
  migration of existing local state from the old namespace to the new. #674
* `elem` no longer skips `null` children in its calls to `React.createElement()`. These children may
  play the role of placeholders when using conditional rendering, and skipping them was causing
  React to trigger extra re-renders. This change further simplifies Hoist's element factory and
  removes an unnecessary divergence with the behavior of JSX.


### 🐞 Bug Fixes

* `Grid` exports retain sorting, including support for absolute value sorting. #1068
* Ensure `FormField`s are keyed with their model ID, so that React can properly account for dynamic
  changes to fields within a form. #1031
* Prompt for app refresh in (rare) case of mismatch between client and server-side session user.
  (This can happen during impersonation and is defended against in server-side code.) #675

[Commit Log](https://github.com/xh/hoist-react/compare/v21.0.2...v22.0.0)

## v21.0.2 - 2019-04-05

### 📚 Libraries

* Rollback ag-Grid to v20.0.0 after running into new performance issues with large datasets and
  `deltaRowDataMode`. Updates to tree filtering logic, also related to grid performance issues with
  filtered tree results returning much larger record counts.

## v21.0.0 - 2019-04-04

### 🎁 New Features

* `FetchService` fetch methods now accept a plain object as the `headers` argument. These headers
  will be merged with the default headers provided by FetchService.
* An app can also now specify default headers to be sent with every fetch request via
  `XH.fetchService.setDefaultHeaders()`. You can pass either a plain object, or a closure which
  returns one.
* `Grid` supports a new `onGridReady` prop, allowing apps to hook into the ag-Grid event callback
  without inadvertently short-circuiting the Grid's own internal handler.

### 💥 Breaking Changes

* The shortcut getter `FormModel.isNotValid` was deemed confusing and has been removed from the API.
  In most cases applications should use `!FormModel.isValid` instead; this expression will return
  `false` for the `Unknown` as well as the `NotValid` state. Applications that wish to explicitly
  test for the `NotValid` state should use the `validationState` getter.
* Multiple HoistInputs have changed their `onKeyPress` props to `onKeyDown`, including TextInput,
  NumberInput, TextArea & SearchInput. The `onKeyPress` event has been deprecated in general and has
  limitations on which keys will trigger the event to fire (i.e. it would not fire on an arrow
  keypress).
* FetchService's fetch methods no longer support `contentType` parameter. Instead, specify a custom
  content-type by setting a 'Content-Type' header using the `headers` parameter.
* FetchService's fetch methods no longer support `acceptJson` parameter. Instead, pass an {"Accept":
  "application/json"} header using the `headers` parameter.

### ✨ Style

* Black point + grid colors adjusted in dark theme to better blend with overall blue-gray tint.
* Mobile styles have been adjusted to increase the default font size and grid row height, in
  addition to a number of other smaller visual adjustments.

### 🐞 Bug Fixes

* Avoid throwing React error due to tab / routing interactions. Tab / routing / state support
  generally improved. (#1052)
* `GridModel.selectFirst()` improved to reliably select first visible record even when one or more
  groupBy levels active. (#1058)

### 📚 Libraries

* ag-Grid `~20.1 -> ~20.2` (fixes ag-grid sorting bug with treeMode)
* @blueprint/core `3.14 -> 3.15`
* @blueprint/datetime `3.7 -> 3.8`
* react-dropzone `10.0 -> 10.1`
* react-transition-group `2.6 -> 2.8`

[Commit Log](https://github.com/xh/hoist-react/compare/v20.2.1...v21.0.0)

## v20.2.1 - 2019-03-28

* Minor tweaks to grid styles - CSS var for pinned column borders, drop left/right padding on
  center-aligned grid cells.

[Commit Log](https://github.com/xh/hoist-react/compare/v20.2.0...v20.2.1)

## v20.2.0 - 2019-03-27

### 🎁 New Features

* `GridModel` exposes three new configs - `rowBorders`, `stripeRows`, and `showCellFocus` - to
  provide additional control over grid styling. The former `Grid` prop `showHover` has been
  converted to a `GridModel` config for symmetry with these other flags and more efficient
  re-rendering. Note that some grid-related CSS classes have also been modified to better conform to
  the BEM approach used elsewhere - this could be a breaking change for apps that keyed off of
  certain Hoist grid styles (not expected to be a common case).
* `Select` adds a `queryBuffer` prop to avoid over-eager calls to an async `queryFn`. This buffer is
  defaulted to 300ms to provide some out-of-the-box debouncing of keyboard input when an async query
  is provided. A longer value might be appropriate for slow / intensive queries to a remote API.

### 🐞 Bug Fixes

* A small `FormField.labelWidth` config value will now be respected, even if it is less than the
  default minWidth of 80px.
* Unnecessary re-renders of inactive tab panels now avoided.
* `Grid`'s filter will now be consistently applied to all tree grid records. Previously, the filter
  skipped deeply nested records under specific conditions.
* `Timer` no longer requires its `runFn` to be a promise, as it briefly (and unintentionally) did.
* Suppressed default browser resize handles on `textarea`.

[Commit Log](https://github.com/xh/hoist-react/compare/v20.1.1...v20.2.0)

## v20.1.1 - 2019-03-27

### 🐞 Bug Fixes

* Fix form field reset so that it will call computeValidationAsync even if revalidation is not
  triggered because the field's value did not change when reset.

[Commit Log](https://github.com/xh/hoist-react/compare/v20.1.0...v20.1.1)


## v20.1.0 - 2019-03-14

### 🎁 New Features

* Standard app options panel now includes a "Restore Defaults" button to clear all user preferences
  as well as any custom grid state, resetting the app to its default state for that user.

### 🐞 Bug Fixes

* Removed a delay from `HoistInput` blur handling, ensuring `noteBlurred()` is called as soon as the
  element loses focus. This should remove a class of bugs related to input values not flushing into
  their models quickly enough when `commitOnChange: false` and the user moves directly from an input
  to e.g. clicking a submit button. #1023
* Fix to Admin ConfigDiffer tool (missing decorator).

### ⚙️ Technical

* The `GridModel.store` config now accepts a plain object and will internally create a `LocalStore`.
  This store config can also be partially specified or even omitted entirely. GridModel will ensure
  that the store is auto-configured with all fields in configured grid columns, reducing the need
  for app code boilerplate (re)enumerating field names.
* `Timer` class reworked to allow its interval to be adjusted dynamically via `setInterval()`,
  without requiring the Timer to be re-created.

[Commit Log](https://github.com/xh/hoist-react/compare/v20.0.1...v20.1.0)


## v20.0.1 - 2019-03-08

### 🐞 Bug Fixes

* Ensure `RestStore` processes records in a standard way following a save/add operation (#1010).

[Commit Log](https://github.com/xh/hoist-react/compare/v20.0.0...v20.0.1)


## v20.0.0 - 2019-03-06

### 💥 Breaking Changes

* The `@LoadSupport` decorator has been substantially reworked and enhanced from its initial release
  in v19. It is no longer needed on the HoistComponent, but rather should be put directly on the
  owned HoistModel implementing the loading. IMPORTANT NOTE: all models should implement
  `doLoadAsync` rather than `loadAsync`. Please see `LoadSupport` for more information on this
  important change.
* `TabContainer` and `TabContainerModel` are now cross-platform. Apps should update their code to
  import both from `@xh/hoist/cmp/tab`.
* `TabContainer.switcherPosition` has been moved to `TabContainerModel`. Please note that changes to
  `switcherPosition` are not supported on mobile, where the switcher will always appear beneath the
  container.
* The `Label` component from `@xh/hoist/desktop/cmp/input` has been removed. Applications should
  consider using the basic html `label` element instead (or a `FormField` if applicable).
* The `LeftRightChooserModel` constructor no longer accepts a `leftSortBy` and `rightSortBy`
  property. The implementation of these properties was generally broken. Use `leftSorted` and
  `rightSorted` instead.

#### Mobile

* Mobile `Page` has changed - `Pages` are now wrappers around `Panels` that are designed to be used
  with a `NavigationModel` or `TabContainer`. `Page` accepts the same props as `Panel`, meaning uses
  of `loadModel` should be replaced with `mask`.
* The mobile `AppBar` title is static and defaults to the app name. If you want to display page
  titles, it is recommended to use the `title` prop on the `Page`.

### 🎁 New Features

* Enhancements to Model and Component data loading via `@LoadSupport` provides a stronger set of
  conventions and better support for distinguishing between initial loads / auto/background
  refreshes / user- driven refreshes. It also provides new patterns for ensuring application
  Services are refreshed as part of a reworked global refresh cycle.
* RestGridModel supports a new `cloneAction` to take an existing record and open the editor form in
  "add mode" with all editable fields pre-populated from the source record. The action calls
  `prepareCloneFn`, if defined on the RestGridModel, to perform any transform operations before
  rendering the form.
* Tabs in `TabContainerModel` now support an `icon` property on the desktop.
* Charts take a new optional `aspectRatio` prop.
* Added new `Column.headerTooltip` config.
* Added new method `markManaged` on `ManagedSupport`.
* Added new function decorator `debounced`.
* Added new function `applyMixin` providing support for structured creation of class decorators
  (mixins).

#### Mobile

* Column chooser support available for mobile Grids. Users can check/uncheck columns to add/remove
  them from a configurable grid and reorder the columns in the list via drag and drop. Pair
  `GridModel.enableColChooser` with a mobile `colChooserButton` to allow use.
* Added `DialogPage` to the mobile toolkit. These floating pages do not participate in navigation or
  routing, and are used for showing fullscreen views outside of the Navigator / TabContainer
  context.
* Added `Panel` to the mobile toolkit, which offers a header element with standardized styling,
  title, and icon, as well as support for top and bottom toolbars.
* The mobile `AppBar` has been updated to more closely match the desktop `AppBar`, adding `icon`,
  `leftItems`, `hideAppMenuButton` and `appMenuButtonProps` props.
* Added routing support to mobile.

### 🐞 Bug Fixes

* The HighCharts wrapper component properly resizes its chart.
* Mobile dimension chooser button properly handles overflow for longer labels.
* Sizing fixes for multi-line inputs such as textArea and jsonInput.
* NumberInput calls a `onKeyPress` prop if given.
* Layout fixes on several admin panels and detail popups.

### 📚 Libraries

* @blueprintjs/core `3.13 -> 3.14`
* @xh/hoist-dev-utils `3.5 -> 3.6`
* ag-Grid `~20.0 -> ~20.1`
* react-dropzone `~8.0 -> ~9.0`
* react-select `~2.3 -> ~2.4`
* router5 `~6.6 -> ~7.0`
* react `~16.7 -> ~16.8`

[Commit Log](https://github.com/xh/hoist-react/compare/v19.0.1...v20.0.0)

## v19.0.1 - 2019-02-12

### 🐞 Bug Fixes

* Additional updates and simplifications to `FormField` sizing of child `HoistInput` elements, for
  more reliable sizing and spacing filling behavior.

[Commit Log](https://github.com/xh/hoist-react/compare/v19.0.0...v19.0.1)


## v19.0.0 - 2019-02-08

### 🎁 New Features

* Added a new architecture for signaling the need to load / refresh new data across either the
  entire app or a section of the component hierarchy. This new system relies on React context to
  minimizes the need for explicit application wiring, and improves support for auto-refresh. See
  newly added decorator `@LoadSupport` and classes/components `RefreshContext`,
  `RefreshContextModel`, and `RefreshContextView` for more info.
* `TabContainerModel` and `TabModel` now support `refreshMode` and `renderMode` configs to allow
  better control over how inactive tabs are mounted/unmounted and how tabs handle refresh requests
  when hidden or (re)activated.
* Apps can implement `getAppOptions()` in their `AppModel` class to specify a set of app-wide
  options that should be editable via a new built-in Options dialog. This system includes built-in
  support for reading/writing options to preferences, or getting/setting their values via custom
  handlers. The toolkit handles the rendering of the dialog.
* Standard top-level app buttons - for actions such as launching the new Options dialog, switching
  themes, launching the admin client, and logging out - have been moved into a new menu accessible
  from the top-right corner of the app, leaving more space for app-specific controls in the AppBar.
* `RecordGridModel` now supports an enhanced `editors` configuration that exposes the full set of
  validation and display support from the Forms package.
* `HoistInput` sizing is now consistently implemented using `LayoutSupport`. All sizable
  `HoistInputs` now have default `width` to ensure a standard display out of the box. `JsonInput`
  and `TextArea` also have default `height`. These defaults can be overridden by declaring explicit
  `width` and `height` values, or unset by setting the prop to `null`.
* `HoistInputs` within `FormFields` will be automatically sized to fill the available space in the
  `FormField`. In these cases, it is advised to either give the `FormField` an explicit size or
  render it in a flex layout.

### 💥 Breaking Changes

* ag-Grid has been updated to v20.0.0. Most apps shouldn't require any changes - however, if you are
  using `agOptions` to set sorting, filtering or resizing properties, these may need to change:

  For the `Grid`, `agOptions.enableColResize`, `agOptions.enableSorting` and
  `agOptions.enableFilter` have been removed. You can replicate their effects by using
  `agOptions.defaultColDef`. For `Columns`, `suppressFilter` has been removed, an should be replaced
  with `filter: false`.

* `HoistAppModel.requestRefresh` and `TabContainerModel.requestRefresh` have been removed.
  Applications should use the new Refresh architecture described above instead.
* `tabRefreshMode` on TabContainer has been renamed `renderMode`.
* `TabModel.reloadOnShow` has been removed. Set the `refreshMode` property on TabContainerModel or
  TabModel to `TabRefreshMode.ON_SHOW_ALWAYS` instead.
* The mobile APIs for `TabContainerModel`, `TabModel`, and `RefreshButton` have been rewritten to
  more closely mirror the desktop API.
* The API for `RecordGridModel` editors has changed -- `type` is no longer supported. Use
  `fieldModel` and `formField` instead.
* `LocalStore.loadRawData` requires that all records presented to store have unique IDs specified.
  See `LocalStore.idSpec` for more information.

### 🐞 Bug Fixes

* SwitchInput and RadioInput now properly highlight validation errors in `minimal` mode.

### 📚 Libraries

* @blueprintjs/core `3.12 -> 3.13`
* ag-Grid `~19.1.4 -> ~20.0.0`

[Commit Log](https://github.com/xh/hoist-react/compare/v18.1.2...v19.0.0)


## v18.1.2 - 2019-01-30

### 🐞 Bug Fixes

* Grid integrations relying on column visibility (namely export, storeFilterField) now correctly
  consult updated column state from GridModel. #935
* Ensure `FieldModel.initialValue` is observable to ensure that computed dirty state (and any other
  derivations) are updated if it changes. #934
* Fixes to ensure Admin console log viewer more cleanly handles exceptions (e.g. attempting to
  auto-refresh on a log file that has been deleted).

[Commit Log](https://github.com/xh/hoist-react/compare/v18.1.1...v18.1.2)

## v18.1.1 - 2019-01-29

* Grid cell padding can be controlled via a new set of CSS vars and is reduced by default for grids
  in compact mode.
* The `addRecordAsync()` and `saveRecordAsync()` methods on `RestStore` return the updated record.

[Commit Log](https://github.com/xh/hoist-react/compare/v18.1.0...v18.1.1)


## v18.1.0 - 2019-01-28

### 🎁 New Features

* New `@managed` class field decorator can be used to mark a property as fully created/owned by its
  containing class (provided that class has installed the matching `@ManagedSupport` decorator).
  * The framework will automatically pass any `@managed` class members to `XH.safeDestroy()` on
    destroy/unmount to ensure their own `destroy()` lifecycle methods are called and any related
    resources are disposed of properly, notably MobX observables and reactions.
  * In practice, this should be used to decorate any properties on `HoistModel`, `HoistService`, or
    `HoistComponent` classes that hold a reference to a `HoistModel` created by that class. All of
    those core artifacts support the new decorator, `HoistModel` already provides a built-in
    `destroy()` method, and calling that method when an app is done with a Model is an important
    best practice that can now happen more reliably / easily.
* `FormModel.getData()` accepts a new single parameter `dirtyOnly` - pass true to get back only
  fields which have been modified.
* The mobile `Select` component indicates the current value with a ✅ in the drop-down list.
* Excel exports from tree grids now include the matching expand/collapse tree controls baked into
  generated Excel file.

### 🐞 Bug Fixes

* The `JsonInput` component now properly respects / indicates disabled state.

### 📚 Libraries

* Hoist-dev-utils `3.4.1 -> 3.5.0` - updated webpack and other build tool dependencies, as well as
  an improved eslint configuration.
* @blueprintjs/core `3.10 -> 3.12`
* @blueprintjs/datetime `3.5 -> 3.7`
* fontawesome `5.6 -> 5.7`
* mobx `5.8 -> 5.9`
* react-select `2.2 -> 2.3`
* Other patch updates

[Commit Log](https://github.com/xh/hoist-react/compare/v18.0.0...v18.1.0)

## v18.0.0 - 2019-01-15

### 🎁 New Features

* Form support has been substantially enhanced and restructured to provide both a cleaner API and
  new functionality:
  * `FormModel` and `FieldModel` are now concrete classes and provide the main entry point for
    specifying the contents of a form. The `Field` and `FieldSupport` decorators have been removed.
  * Fields and sub-forms may now be dynamically added to FormModel.
  * The validation state of a FormModel is now *immediately* available after construction and
    independent of the GUI. The triggering of the *display* of that state is now a separate process
    triggered by GUI actions such as blur.
  * `FormField` has been substantially reworked to support a read-only display and inherit common
    property settings from its containing `Form`.
  * `HoistInput` has been moved into the `input` package to clarify that these are lower level
    controls and independent of the Forms package.

* `RestGrid` now supports a `mask` prop. RestGrid loading is now masked by default.
* `Chart` component now supports a built-in zoom out gesture: click and drag from right-to-left on
  charts with x-axis zooming.
* `Select` now supports an `enableClear` prop to control the presence of an optional inline clear
  button.
* `Grid` components take `onCellClicked` and `onCellDoubleClicked` event handlers.
* A new desktop `FileChooser` wraps a preconfigured react-dropzone component to allow users to
  easily select files for upload or other client-side processing.

### 💥 Breaking Changes

* Major changes to Form (see above). `HoistInput` imports will also need to be adjusted to move from
  `form` to `input`.
* The name of the HoistInput `field` prop has been changed to `bind`. This change distinguishes the
  lower-level input package more clearly from the higher-level form package which uses it. It also
  more clearly relates the property to the associated `@bindable` annotation for models.
* A `Select` input with `enableMulti = true` will by default no longer show an inline x to clear the
  input value. Use the `enableClear` prop to re-enable.
* Column definitions are exported from the `grid` package. To ensure backwards compatibility,
  replace imports from `@xh/hoist/desktop/columns` with `@xh/hoist/desktop/cmp/grid`.

### 📚 Libraries

* React `~16.6.0 -> ~16.7.0`
* Patch version updates to multiple other dependencies.

[Commit Log](https://github.com/xh/hoist-react/compare/v17.0.0...v18.0.0)

## v17.0.0 - 2018-12-21

### 💥 Breaking Changes

* The implementation of the `model` property on `HoistComponent` has been substantially enhanced:
  * "Local" Models should now be specified on the Component class declaration by simply setting the
    `model` property, rather than the confusing `localModel` property.
  * HoistComponent now supports a static `modelClass` class property. If set, this property will
    allow a HoistComponent to auto-create a model internally when presented with a plain javascript
    object as its `model` prop. This is especially useful in cases like `Panel` and `TabContainer`,
    where apps often need to specify a model but do not require a reference to the model. Those
    usages can now skip importing and instantiating an instance of the component's model class
    themselves.
  * Hoist will now throw an Exception if an application attempts to changes the model on an existing
    HoistComponent instance or presents the wrong type of model to a HoistComponent where
    `modelClass` has been specified.

* `PanelSizingModel` has been renamed `PanelModel`. The class now also has the following new
  optional properties, all of which are `true` by default:
  * `showSplitter` - controls visibility of the splitter bar on the outside edge of the component.
  * `showSplitterCollapseButton` - controls visibility of the collapse button on the splitter bar.
  * `showHeaderCollapseButton` - controls visibility of a (new) collapse button in the header.

* The API methods for exporting grid data have changed and gained new features:
  * Grids must opt-in to export with the `GridModel.enableExport` config.
  * Exporting a `GridModel` is handled by the new `GridExportService`, which takes a collection of
    `exportOptions`. See `GridExportService.exportAsync` for available `exportOptions`.
  * All export entry points (`GridModel.exportAsync()`, `ExportButton` and the export context menu
    items) support `exportOptions`. Additionally, `GridModel` can be configured with default
    `exportOptions` in its config.

* The `buttonPosition` prop on `NumberInput` has been removed due to problems with the underlying
  implementation. Support for incrementing buttons on NumberInputs will be re-considered for future
  versions of Hoist.

### 🎁 New Features

* `TextInput` on desktop now supports an `enableClear` property to allow easy addition of a clear
  button at the right edge of the component.
* `TabContainer` enhancements:
  * An `omit` property can now be passed in the tab configs passed to the `TabContainerModel`
    constructor to conditionally exclude a tab from the container
  * Each `TabModel` can now be retrieved by id via the new `getTabById` method on
    `TabContainerModel`.
  * `TabModel.title` can now be changed at runtime.
  * `TabModel` now supports the following properties, which can be changed at runtime or set via the
    config:
    * `disabled` - applies a disabled style in the switcher and blocks navigation to the tab via
      user click, routing, or the API.
    * `excludeFromSwitcher` - removes the tab from the switcher, but the tab can still be navigated
      to programmatically or via routing.
* `MultiFieldRenderer` `multiFieldConfig` now supports a `delimiter` property to separate
  consecutive SubFields.
* `MultiFieldRenderer` SubFields now support a `position` property, to allow rendering in either the
  top or bottom row.
* `StoreCountLabel` now supports a new 'includeChildren' prop to control whether or not children
  records are included in the count. By default this is `false`.
* `Checkbox` now supports a `displayUnsetState` prop which may be used to display a visually
  distinct state for null values.
* `Select` now renders with a checkbox next to the selected item in its dropdown menu, instead of
  relying on highlighting. A new `hideSelectedOptionCheck` prop is available to disable.
* `RestGridModel` supports a `readonly` property.
* `DimensionChooser`, various `HoistInput` components, `Toolbar` and `ToolbarSeparator` have been
  added to the mobile component library.
* Additional environment enums for UAT and BCP, added to Hoist Core 5.4.0, are supported in the
  application footer.

### 🐞 Bug Fixes

* `NumberInput` will no longer immediately convert its shorthand value (e.g. "3m") into numeric form
  while the user remains focused on the input.
* Grid `actionCol` columns no longer render Button components for each action, relying instead on
  plain HTML / CSS markup for a significant performance improvement when there are many rows and/or
  actions per row.
* Grid exports more reliably include the appropriate file extension.
* `Select` will prevent an `<esc>` keypress from bubbling up to parent components only when its menu
  is open. (In that case, the component assumes escape was pressed to close its menu and captures
  the keypress, otherwise it should leave it alone and let it e.g. close a parent popover).

[Commit Log](https://github.com/xh/hoist-react/compare/v16.0.1...v17.0.0)

## v16.0.1 - 2018-12-12

### 🐞 Bug Fixes

* Fix to FeedbackForm allowing attempted submission with an empty message.

[Commit Log](https://github.com/xh/hoist-react/compare/v16.0.0...v16.0.1)


## v16.0.0

### 🎁 New Features

* Support for ComboBoxes and Dropdowns have been improved dramatically, via a new `Select` component
  based on react-select.
* The ag-Grid based `Grid` and `GridModel` are now available on both mobile and desktop. We have
  also added new support for multi-row/multi-field columns via the new `multiFieldRenderer` renderer
  function.
* The app initialization lifecycle has been restructured so that no App classes are constructed
  until Hoist is fully initialized.
* `Column` now supports an optional `rowHeight` property.
* `Button` now defaults to 'minimal' mode, providing a much lighter-weight visual look-and-feel to
  HoistApps. `Button` also implements `@LayoutSupport`.
* Grouping state is now saved by the grid state support on `GridModel`.
* The Hoist `DimChooser` component has been ported to hoist-react.
* `fetchService` now supports an `autoAbortKey` in its fetch methods. This can be used to
  automatically cancel obsolete requests that have been superseded by more recent variants.
* Support for new `clickableLabel` property on `FormField`.
* `RestForm` now supports a read-only view.
* Hoist now supports automatic tracking of app/page load times.

### 💥 Breaking Changes

* The new location for the cross-platform grid component is `@xh/hoist/cmp/grid`. The `columns`
  package has also moved under a new sub-package in this location.
* Hoist top-level App Structure has changed in order to improve consistency of the Model-View
  conventions, to improve the accessibility of services, and to support the improvements in app
  initialization mentioned above:
  - `XH.renderApp` now takes a new `AppSpec` configuration.
  - `XH.app` is now `XH.appModel`.
  - All services are installed directly on `XH`.
  - `@HoistApp` is now `@HoistAppModel`
* `RecordAction` has been substantially refactored and improved. These are now typically immutable
  and may be shared.
  - `prepareFn` has been replaced with a `displayFn`.
  - `actionFn` and `displayFn` now take a single object as their parameter.
* The `hide` property on `Column` has been changed to `hidden`.
* The `ColChooserButton` has been moved from the incorrect location `@xh/hoist/cmp/grid` to
  `@xh/hoist/desktop/cmp/button`. This is a desktop-only component. Apps will have to adjust these
  imports.
* `withDefaultTrue` and `withDefaultFalse` in `@xh/hoist/utils/js` have been removed. Use
  `withDefault` instead.
* `CheckBox` has been renamed `Checkbox`


### ⚙️ Technical

* ag-Grid has been upgraded to v19.1
* mobx has been upgraded to v5.6
* React has been upgraded to v16.6
* Allow browsers with proper support for Proxy (e.g Edge) to access Hoist Applications.


### 🐞 Bug Fixes

* Extensive. See full change list below.

[Commit Log](https://github.com/xh/hoist-react/compare/v15.1.2...v16.0.0)


## v15.1.2

🛠 Hotfix release to MultiSelect to cap the maximum number of options rendered by the drop-down
list. Note, this component is being replaced in Hoist v16 by the react-select library.

[Commit Log](https://github.com/xh/hoist-react/compare/v15.1.1...v15.1.2)

## v15.1.1

### 🐞 Bug Fixes

* Fix to minimal validation mode for FormField disrupting input focus.
* Fix to JsonInput disrupting input focus.

### ⚙️ Technical

* Support added for TLBR-style notation when specifying margin/padding via layoutSupport - e.g.
  box({margin: '10 20 5 5'}).
* Tweak to lockout panel message when the user has no roles.

[Commit Log](https://github.com/xh/hoist-react/compare/v15.1.0...v15.1.1)


## v15.1.0

### 🎁 New Features

* The FormField component takes a new minimal prop to display validation errors with a tooltip only
  as opposed to an inline message string. This can be used to help reduce shifting / jumping form
  layouts as required.
* The admin-only user impersonation toolbar will now accept new/unknown users, to support certain
  SSO application implementations that can create users on the fly.

### ⚙️ Technical

* Error reporting to server w/ custom user messages is disabled if the user is not known to the
  client (edge case with errors early in app lifecycle, prior to successful authentication).

[Commit Log](https://github.com/xh/hoist-react/compare/v15.0.0...v15.1.0)


## v15.0.0

### 💥 Breaking Changes

* This update does not require any application client code changes, but does require updating the
  Hoist Core Grails plugin to >= 5.0. Hoist Core changes to how application roles are loaded and
  users are authenticated required minor changes to how JS clients bootstrap themselves and load
  user data.
* The Hoist Core HoistImplController has also been renamed to XhController, again requiring Hoist
  React adjustments to call the updated /xh/ paths for these (implementation) endpoints. Again, no
  app updates required beyond taking the latest Hoist Core plugin.

[Commit Log](https://github.com/xh/hoist-react/compare/v14.2.0...v15.0.0)


## v14.2.0

### 🎁 New Features

* Upgraded hoist-dev-utils to 3.0.3. Client builds now use the latest Webpack 4 and Babel 7 for
  noticeably faster builds and recompiles during CI and at development time.
* GridModel now has a top-level agColumnApi property to provide a direct handle on the ag-Grid
  Column API object.

### ⚙️ Technical

* Support for column groups strengthened with the addition of a dedicated ColumnGroup sibling class
  to Column. This includes additional internal refactoring to reduce unnecessary cloning of Column
  configurations and provide a more managed path for Column updates. Public APIs did not change.
  (#694)

### 📚 Libraries

* Blueprint Core `3.6.1 -> 3.7.0`
* Blueprint Datetime `3.2.0 -> 3.3.0`
* Fontawesome `5.3.x -> 5.4.x`
* MobX `5.1.2 -> 5.5.0`
* Router5 `6.5.0 -> 6.6.0`

[Commit Log](https://github.com/xh/hoist-react/compare/v14.1.3...v14.2.0)


## v14.1.3

### 🐞 Bug Fixes

* Ensure JsonInput reacts properly to value changes.

### ⚙️ Technical

* Block user pinning/unpinning in Grid via drag-and-drop - pending further work via #687.
* Support "now" as special token for dateIs min/max validation rules.
* Tweak grouped grid row background color.

[Commit Log](https://github.com/xh/hoist-react/compare/v14.1.1...v14.1.3)


## v14.1.1

### 🐞 Bug Fixes

* Fixes GridModel support for row-level grouping at same time as column grouping.

[Commit Log](https://github.com/xh/hoist-react/compare/v14.1.0...v14.1.1)


## v14.1.0

### 🎁 New Features

* GridModel now supports multiple levels of row grouping. Pass the public setGroupBy() method an
  array of string column IDs, or a falsey value / empty array to ungroup. Note that the public and
  observable groupBy property on GridModel will now always be an array, even if the grid is not
  grouped or has only a single level of grouping.
* GridModel exposes public expandAll() and collapseAll() methods for grouped / tree grids, and
  StoreContextMenu supports a new "expandCollapseAll" string token to insert context menu items.
  These are added to the default menu, but auto-hide when the grid is not in a grouped state.
* The Grid component provides a new onKeyDown prop, which takes a callback and will fire on any
  keypress targeted within the Grid. Note such a handler is not provided directly by ag-Grid.
* The Column class supports pinned as a top-level config. Supports passing true to pin to the left.

### 🐞 Bug Fixes

* Updates to Grid column widths made via ag-Grid's "autosize to fit" API are properly persisted to
  grid state.

[Commit Log](https://github.com/xh/hoist-react/compare/v14.0.0...v14.1.0)


## v14.0.0

* Along with numerous bug fixes, v14 brings with it a number of important enhancements for grids,
  including support for tree display, 'action' columns, and absolute value sorting. It also includes
  some new controls and improvement to focus display.

### 💥 Breaking Changes

* The signatures of the Column.elementRenderer and Column.renderer have been changed to be
  consistent with each other, and more extensible. Each takes two arguments -- the value to be
  rendered, and a single bundle of metadata.
* StoreContextMenuAction has been renamed to RecordAction. Its action property has been renamed to
  actionFn for consistency and clarity.
* LocalStore : The method LocalStore.processRawData no longer takes an array of all records, but
  instead takes just a single record. Applications that need to operate on all raw records in bulk
  should do so before presenting them to LocalStore. Also, LocalStores template methods for override
  have also changed substantially, and sub-classes that rely on these methods will need to be
  adjusted accordingly.

### 🎁 New Features

#### Grid

* The Store API now supports hierarchical datasets. Applications need to simply provide raw data for
  records with a "children" property containing the raw data for their children.
* Grid supports a 'TreeGrid' mode. To show a tree grid, bind the GridModel to a store containing
  hierarchical data (as above), set treeMode: true on the GridModel, and specify a column to display
  the tree controls (isTreeColumn: true)
* Grid supports absolute sorting for numerical columns. Specify absSort: true on your column config
  to enable. Clicking the grid header will now cycle through ASC > DESC > DESC (abs) sort modes.
* Grid supports an 'Actions' column for one-click record actions. See cmp/desktop/columns/actionCol.
* A new showHover prop on the desktop Grid component will highlight the hovered row with default
  styling. A new GridModel.rowClassFn callback was added to support per-row custom classes based on
  record data.
* A new ExportFormat.LONG_TEXT format has been added, along with a new Column.exportWidth config.
  This supports exporting columns that contain long text (e.g. notes) as multi-line cells within
  Excel.

#### Other Components

* RadioInput and ButtonGroupInput have been added to the desktop/cmp/form package.
* DateInput now has support for entering and displaying time values.
* NumberInput displays its unformatted value when focused.
* Focused components are now better highlighted, with additional CSS vars provided to customize as
  needed.

### 🐞 Bug Fixes

* Calls to GridModel.setGroupBy() work properly not only on the first, but also all subsequent calls
  (#644).
* Background / style issues resolved on several input components in dark theme (#657).
* Grid context menus appear properly over other floating components.

### 📚 Libraries

* React `16.5.1 -> 16.5.2`
* router5 `6.4.2 -> 6.5.0`
* CodeMirror, Highcharts, and MobX patch updates

[Commit Log](https://github.com/xh/hoist-react/compare/v13.0.0...v14.0.0)


## v13.0.0

🍀Lucky v13 brings with it a number of enhancements for forms and validation, grouped column
support in the core Grid API, a fully wrapped MultiSelect component, decorator syntax adjustments,
and a number of other fixes and enhancements.

It also includes contributions from new ExHI team members Arjun and Brendan. 🎉

### 💥 Breaking Changes

* The core `@HoistComponent`, `@HoistService`, and `@HoistModel` decorators are **no longer
  parameterized**, meaning that trailing `()` should be removed after each usage. (#586)
* The little-used `hoistComponentFactory()` method was also removed as a further simplification
  (#587).
* The `HoistField` superclass has been renamed to `HoistInput` and the various **desktop form
  control components have been renamed** to match (55afb8f). Apps using these components (which will
  likely be most apps) will need to adapt to the new names.
  * This was done to better distinguish between the input components and the upgraded Field concept
    on model classes (see below).

### 🎁 New Features

⭐️ **Forms and Fields** have been a major focus of attention, with support for structured data
fields added to Models via the `@FieldSupport` and `@field()` decorators.
* Models annotated with `@FieldSupport` can decorate member properties with `@field()`, making those
  properties observable and settable (with a generated `setXXX()` method).
* The `@field()` decorators themselves can be passed an optional display label string as well as
  zero or more *validation rules* to define required constraints on the value of the field.
* A set of predefined constraints is provided within the toolkit within the `/field/` package.
* Models using `FieldSupport` should be sure to call the `initFields()` method installed by the
  decorator within their constructor. This method can be called without arguments to generally
  initialize the field system, or it can be passed an object of field names to initial/default
  values, which will set those values on the model class properties and provide change/dirty
  detection and the ability to "reset" a form.
* A new `FormField` UI component can be used to wrap input components within a form. The `FormField`
  wrapper can accept the source model and field name, and will apply those to its child input. It
  leverages the Field model to automatically display a label, indicate required fields, and print
  validation error messages. This new component should be the building-block for most non-trivial
  forms within an application.

Other enhancements include:
* **Grid columns can be grouped**, with support for grouping added to the grid state management
  system, column chooser, and export manager (#565). To define a column group, nest column
  definitions passed to `GridModel.columns` within a wrapper object of the form `{headerName: 'My
  group', children: [...]}`.

(Note these release notes are incomplete for this version.)

[Commit Log](https://github.com/xh/hoist-react/compare/v12.1.2...v13.0.0)


## v12.1.2

### 🐞 Bug Fixes

* Fix casing on functions generated by `@settable` decorator
  (35c7daa209a4205cb011583ebf8372319716deba).

[Commit Log](https://github.com/xh/hoist-react/compare/v12.1.1...v12.1.2)


## v12.1.1

### 🐞 Bug Fixes

* Avoid passing unknown HoistField component props down to Blueprint select/checkbox controls.

### 📚 Libraries

* Rollback update of `@blueprintjs/select` package `3.1.0 -> 3.0.0` - this included breaking API
  changes and will be revisited in #558.

[Commit Log](https://github.com/xh/hoist-react/compare/v12.1.0...v12.1.1)


## v12.1.0

### 🎁 New Features

* New `@bindable` and `@settable` decorators added for MobX support. Decorating a class member
  property with `@bindable` makes it a MobX `@observable` and auto-generates a setter method on the
  class wrapped in a MobX `@action`.
* A `fontAwesomeIcon` element factory is exported for use with other FA icons not enumerated by the
  `Icon` class.
* CSS variables added to control desktop Blueprint form control margins. These remain defaulted to
  zero, but now within CSS with support for variable overrides. A Blueprint library update also
  brought some changes to certain field-related alignment and style properties. Review any form
  controls within apps to ensure they remain aligned as desired
  (8275719e66b4677ec5c68a56ccc6aa3055283457 and df667b75d41d12dba96cbd206f5736886cb2ac20).

### 🐞 Bug Fixes

* Grid cells are fully refreshed on a data update, ensuring cell renderers that rely on data other
  than their primary display field are updated (#550).
* Grid auto-sizing is run after a data update, ensuring flex columns resize to adjust for possible
  scrollbar visibility changes (#553).
* Dropdown fields can be instantiated with fewer required properties set (#541).

### 📚 Libraries

* Blueprint `3.0.1 -> 3.4.0`
* FontAwesome `5.2.0 -> 5.3.0`
* CodeMirror `5.39.2 -> 5.40.0`
* MobX `5.0.3 -> 5.1.0`
* router5 `6.3.0 -> 6.4.2`
* React `16.4.1 -> 16.4.2`

[Commit Log](https://github.com/xh/hoist-react/compare/v12.0.0...v12.1.0)


## v12.0.0

Hoist React v12 is a relatively large release, with multiple refactorings around grid columns,
`elemFactory` support, classNames, and a re-organization of classes and exports within `utils`.

### 💥 Breaking Changes

#### ⭐️ Grid Columns

**A new `Column` class describes a top-level API for columns and their supported options** and is
intended to be a cross-platform layer on top of ag-Grid and TBD mobile grid implementations.
* The desktop `GridModel` class now accepts a collection of `Column` configuration objects to define
  its available columns.
* Columns may be configured with `flex: true` to cause them to stretch all available horizontal
  space within a grid, sharing it equally with any other flex columns. However note that this should
  be used sparingly, as flex columns have some deliberate limitations to ensure stable and
  consistent behavior. Most noticeably, they cannot be resized directly by users. Often, a best
  practice will be to insert an `emptyFlexCol` configuration as the last column in a grid - this
  will avoid messy-looking gaps in the layout while not requiring a data-driven column be flexed.
* User customizations to column widths are now saved if the GridModel has been configured with a
  `stateModel` key or model instance - see `GridStateModel`.
* Columns accept a `renderer` config to format text or HTML-based output. This is a callback that is
  provided the value, the row-level record, and a metadata object with the column's `colId`. An
  `elementRenderer` config is also available for cells that should render a Component.
* An `agOptions` config key continues to provide a way to pass arbitrary options to the underlying
  ag-Grid instance (for desktop implementations). This is considered an "escape hatch" and should be
  used with care, but can provide a bridge to required ag-Grid features as the Hoist-level API
  continues to develop.
* The "factory pattern" for Column templates / defaults has been removed, replaced by a simpler
  approach that recommends exporting simple configuration partials and spreading them into
  instance-specific column configs.
* See 0798f6bb20092c59659cf888aeaf9ecb01db52a6 for primary commit.

#### ⭐️ Element Factory, LayoutSupport, BaseClassName

Hoist provides core support for creating components via a factory pattern, powered by the `elem()`
and `elemFactory()` methods. This approach remains the recommended way to instantiate component
elements, but was **simplified and streamlined**.
* The rarely used `itemSpec` argument was removed (this previously applied defaults to child items).
* Developers can now also use JSX to instantiate all Hoist-provided components while still taking
  advantage of auto-handling for layout-related properties provided by the `LayoutSupport` mixin.
  * HoistComponents should now spread **`...this.getLayoutProps()`** into their outermost rendered
    child to enable promotion of layout properties.
* All HoistComponents can now specify a **baseClassName** on their component class and should pass
  `className: this.getClassName()` down to their outermost rendered child. This allows components to
  cleanly layer on a base CSS class name with any instance-specific classes.
* See 8342d3870102ee9bda4d11774019c4928866f256 for primary commit.

#### ⭐️ Panel resizing / collapsing

**The `Panel` component now takes a `sizingModel` prop to control and encapsulate newly built-in
resizing and collapsing behavior** (#534).
* See the `PanelSizingModel` class for configurable details, including continued support for saving
  sizing / collapsed state as a user preference.
* **The standalone `Resizable` component was removed** in favor of the improved support built into
  Panel directly.

#### Other

* Two promise-related models have been combined into **a new, more powerful `PendingTaskModel`**,
  and the `LoadMask` component has been removed and consolidated into `Mask`
  (d00a5c6e8fc1e0e89c2ce3eef5f3e14cb842f3c8).
  * `Panel` now exposes a single `mask` prop that can take either a configured `mask` element or a
    simple boolean to display/remove a default mask.
* **Classes within the `utils` package have been re-organized** into more standardized and scalable
  namespaces. Imports of these classes will need to be adjusted.

### 🎁 New Features

* **The desktop Grid component now offers a `compact` mode** with configurable styling to display
  significantly more data with reduced padding and font sizes.
* The top-level `AppBar` refresh button now provides a default implementation, calling a new
  abstract `requestRefresh()` method on `HoistApp`.
* The grid column chooser can now be configured to display its column groups as initially collapsed,
  for especially large collections of columns.
* A new `XH.restoreDefaultsAsync()` method provides a centralized way to wipe out user-specific
  preferences or customizations (#508).
* Additional Blueprint `MultiSelect`, `Tag`, and `FormGroup` controls re-exported.

### 🐞 Bug Fixes

* Some components were unintentionally not exporting their Component class directly, blocking JSX
  usage. All components now export their class.
* Multiple fixes to `DayField` (#531).
* JsonField now responds properly when switching from light to dark theme (#507).
* Context menus properly filter out duplicated separators (#518).

[Commit Log](https://github.com/xh/hoist-react/compare/v11.0.0...v12.0.0)


## v11.0.0

### 💥 Breaking Changes

* **Blueprint has been upgraded to the latest 3.x release.** The primary breaking change here is the
  renaming of all `pt-` CSS classes to use a new `bp3-` prefix. Any in-app usages of the BP
  selectors will need to be updated. See the
  [Blueprint "What's New" page](http://blueprintjs.com/docs/#blueprint/whats-new-3.0).
* **FontAwesome has been upgraded to the latest 5.2 release.** Only the icons enumerated in the
  Hoist `Icon` class are now registered via the FA `library.add()` method for inclusion in bundled
  code, resulting in a significant reduction in bundle size. Apps wishing to use other FA icons not
  included by Hoist must import and register them - see the
  [FA React Readme](https://github.com/FortAwesome/react-fontawesome/blob/master/README.md) for
  details.
* **The `mobx-decorators` dependency has been removed** due to lack of official support for the
  latest MobX update, as well as limited usage within the toolkit. This package was primarily
  providing the optional `@setter` decorator, which should now be replaced as needed by dedicated
  `@action` setter methods (19cbf86138499bda959303e602a6d58f6e95cb40).

### 🎁 Enhancements

* `HoistComponent` now provides a `getClassNames()` method that will merge any `baseCls` CSS class
  names specified on the component with any instance-specific classes passed in via props (#252).
  * Components that wish to declare and support a `baseCls` should use this method to generate and
    apply a combined list of classes to their outermost rendered elements (see `Grid`).
  * Base class names have been added for relevant Hoist-provided components - e.g. `.xh-panel` and
    `.xh-grid`. These will be appended to any instance class names specified within applications and
    be available as public CSS selectors.
* Relevant `HoistField` components support inline `leftIcon` and `rightElement` props. `DayField`
  adds support for `minDay / maxDay` props.
* Styling for the built-in ag-Grid loading overlay has been simplified and improved (#401).
* Grid column definitions can now specify an `excludeFromExport` config to drop them from
  server-generated Excel/CSV exports (#485).

### 🐞 Bug Fixes

* Grid data loading and selection reactions have been hardened and better coordinated to prevent
  throwing when attempting to set a selection before data has been loaded (#484).

### 📚 Libraries

* Blueprint `2.x -> 3.x`
* FontAwesome `5.0.x -> 5.2.x`
* CodeMirror `5.37.0 -> 5.39.2`
* router5 `6.2.4 -> 6.3.0`

[Commit Log](https://github.com/xh/hoist-react/compare/v10.0.1...v11.0.0)


## v10.0.1

### 🐞 Bug Fixes

* Grid `export` context menu token now defaults to server-side 'exportExcel' export.
  * Specify the `exportLocal` token to return a menu item for local ag-Grid export.
* Columns with `field === null` skipped for server-side export (considered spacer / structural
  columns).

## v10.0.0

### 💥 Breaking Changes

* **Access to the router API has changed** with the `XH` global now exposing `router` and
  `routerState` properties and a `navigate()` method directly.
* `ToastManager` has been deprecated. Use `XH.toast` instead.
* `Message` is no longer a public class (and its API has changed). Use `XH.message/confirm/alert`
  instead.
* Export API has changed. The Built-in grid export now uses more powerful server-side support. To
  continue to use local AG based export, call method `GridModel.localExport()`. Built-in export
  needs to be enabled with the new property on `GridModel.enableExport`. See `GridModel` for more
  details.

### 🎁 Enhancements

* New Mobile controls and `AppContainer` provided services (impersonation, about, and version bars).
* Full-featured server-side Excel export for grids.

### 🐞 Bug Fixes

* Prevent automatic zooming upon input focus on mobile devices (#476).
* Clear the selection when showing the context menu for a record which is not already selected
  (#469).
* Fix to make lockout script readable by Compatibility Mode down to IE5.

### 📚 Libraries

* MobX `4.2.x -> 5.0.x`

[Commit Log](https://github.com/xh/hoist-react/compare/v9.0.0...v10.0.0)


## v9.0.0

### 💥 Breaking Changes

* **Hoist-provided mixins (decorators) have been refactored to be more granular and have been broken
  out of `HoistComponent`.**
  * New discrete mixins now exist for `LayoutSupport` and `ContextMenuSupport` - these should be
    added directly to components that require the functionality they add for auto-handling of
    layout-related props and support for showing right-click menus. The corresponding options on
    `HoistComponent` that used to enable them have been removed.
  * For consistency, we have also renamed `EventTarget -> EventSupport` and `Reactive ->
    ReactiveSupport` mixins. These both continue to be auto-applied to HoistModel and HoistService
    classes, and ReactiveSupport enabled by default in HoistComponent.
* **The Context menu API has changed.** The `ContextMenuSupport` mixin now specifies an abstract
  `getContextMenuItems()` method for component implementation (replacing the previous
  `renderContextMenu()` method). See the new [`ContextMenuItem` class for what these items support,
  as well as several static default items that can be used.
  * The top-level `AppContainer` no longer provides a default context menu, instead allowing the
    browser's own context menu to show unless an app / component author has implemented custom
    context-menu handling at any level of their component hierarchy.

### 🐞 Bug Fixes

* TabContainer active tab can become out of sync with the router state (#451)
  * ⚠️ Note this also involved a change to the `TabContainerModel` API - `activateTab()` is now the
    public method to set the active tab and ensure both the tab and the route land in the correct
    state.
* Remove unintended focused cell borders that came back with the prior ag-Grid upgrade.

[Commit Log](https://github.com/xh/hoist-react/compare/v8.0.0...v9.0.0)


## v8.0.0

Hoist React v8 brings a big set of improvements and fixes, some API and package re-organizations,
and ag-Grid upgrade, and more. 🚀

### 💥 Breaking Changes

* **Component package directories have been re-organized** to provide better symmetry between
  pre-existing "desktop" components and a new set of mobile-first component. Current desktop
  applications should replace imports from `@xh/hoist/cmp/xxx` with `@xh/hoist/desktop/cmp/xxx`.
  * Important exceptions include several classes within `@xh/hoist/cmp/layout/`, which remain
    cross-platform.
  * `Panel` and `Resizable` components have moved to their own packages in
    `@xh/hoist/desktop/cmp/panel` and `@xh/hoist/desktop/cmp/resizable`.
* **Multiple changes and improvements made to tab-related APIs and components.**
  * The `TabContainerModel` constructor API has changed, notably `children` -> `tabs`, `useRoutes`
    -> `route` (to specify a starting route as a string) and `switcherPosition` has moved from a
    model config to a prop on the `TabContainer` component.
  * `TabPane` and `TabPaneModel` have been renamed `Tab` and `TabModel`, respectively, with several
    related renames.
* **Application entry-point classes decorated with `@HoistApp` must implement the new getter method
  `containerClass()`** to specify the platform specific component used to wrap the app's
  `componentClass`.
  * This will typically be `@xh/hoist/[desktop|mobile]/AppContainer` depending on platform.

### 🎁 New Features

* **Tab-related APIs re-worked and improved**, including streamlined support for routing, a new
  `tabRenderMode` config on `TabContainerModel`, and better naming throughout.
* **Ag-grid updated to latest v18.x** - now using native flex for overall grid layout and sizing
  controls, along with multiple other vendor improvements.
* Additional `XH` API methods exposed for control of / integration with Router5.
* The core `@HoistComponent` decorated now installs a new `isDisplayed` getter to report on
  component visibility, taking into account the visibility of its ancestors in the component tree.
* Mobile and Desktop app package / component structure made more symmetrical (#444).
* Initial versions of multiple new mobile components added to the toolkit.
* Support added for **`IdleService` - automatic app suspension on inactivity** (#427).
* Hoist wrapper added for the low-level Blueprint **button component** - provides future hooks into
  button customizations and avoids direct BP import (#406).
* Built-in support for collecting user feedback via a dedicated dialog, convenient XH methods and
  default appBar button (#379).
* New `XH.isDevelopmentMode` constant added, true when running in local Webpack dev-server mode.
* CSS variables have been added to customize and standardize the Blueprint "intent" based styling,
  with defaults adjusted to be less distracting (#420).

### 🐞 Bug Fixes

* Preference-related events have been standardized and bugs resolved related to pushAsync() and the
  `prefChange` event (ee93290).
* Admin log viewer auto-refreshes in tail-mode (#330).
* Distracting grid "loading" overlay removed (#401).
* Clipboard button ("click-to-copy" functionality) restored (#442).

[Commit Log](https://github.com/xh/hoist-react/compare/v7.2.0...v8.0.0)

## v7.2.0

### 🎁 New Features

+ Admin console grids now outfitted with column choosers and grid state. #375
+ Additional components for Onsen UI mobile development.

### 🐞 Bug Fixes

+ Multiple improvements to the Admin console config differ. #380 #381 #392

[Commit Log](https://github.com/xh/hoist-react/compare/v7.1.0...v7.2.0)

## v7.1.0

### 🎁 New Features

* Additional kit components added for Onsen UI mobile development.

### 🐞 Bug Fixes

* Dropdown fields no longer default to `commitOnChange: true` - avoiding unexpected commits of
  type-ahead query values for the comboboxes.
* Exceptions thrown from FetchService more accurately report the remote host when unreachable, along
  with some additional enhancements to fetch exception reporting for clarity.

[Commit Log](https://github.com/xh/hoist-react/compare/v7.0.0...v7.1.0)

## v7.0.0

### 💥 Breaking Changes

* **Restructuring of core `App` concept** with change to new `@HoistApp` decorator and conventions
  around defining `App.js` and `AppComponent.js` files as core app entry points. `XH.app` now
  installed to provide access to singleton instance of primary app class. See #387.

### 🎁 New Features

* **Added `AppBar` component** to help further standardize a pattern for top-level application
  headers.
* **Added `SwitchField` and `SliderField`** form field components.
* **Kit package added for Onsen UI** - base component library for mobile development.
* **Preferences get a group field for better organization**, parity with AppConfigs. (Requires
  hoist-core 3.1.x.)

### 🐞 Bug Fixes

* Improvements to `Grid` component's interaction with underlying ag-Grid instance, avoiding extra
  renderings and unwanted loss of state. 03de0ae7

[Commit Log](https://github.com/xh/hoist-react/compare/v6.0.0...v7.0.0)


## v6.0.0

### 💥 Breaking Changes

* API for `MessageModel` has changed as part of the feature addition noted below, with `alert()` and
  `confirm()` replaced by `show()` and new `XH` convenience methods making the need for direct calls
  rare.
* `TabContainerModel` no longer takes an `orientation` prop, replaced by the more flexible
  `switcherPosition` as noted below.

### 🎁 New Features

* **Initial version of grid state** now available, supporting easy persistence of user grid column
  selections and sorting. The `GridModel` constructor now takes a `stateModel` argument, which in
  its simplest form is a string `xhStateId` used to persist grid state to local storage. See the
  `GridStateModel` class for implementation details. #331
* The **Message API** has been improved and simplified, with new `XH.confirm()` and `XH.alert()`
  methods providing an easy way to show pop-up alerts without needing to manually construct or
  maintain a `MessageModel`. #349
* **`TabContainer` components can now be controlled with a remote `TabSwitcher`** that does not need
  to be directly docked to the container itself. Specify `switcherPosition:none` on the
  `TabContainerModel` to suppress showing the switching affordance on the tabs themselves and
  instantiate a `TabSwitcher` bound to the same model to control a tabset from elsewhere in the
  component hierarchy. In particular, this enabled top-level application tab navigation to move up
  into the top toolbar, saving vertical space in the layout. #368
* `DataViewModel` supports an `emptyText` config.

### 🐞 Bugfixes

* Dropdown fields no longer fire multiple commit messages, and no longer commit partial entries
  under some circumstances. #353 and #354
* Grids resizing fixed when shrinking the containing component. #357

[Commit Log](https://github.com/xh/hoist-react/compare/v5.0.0...v6.0.0)


## v5.0.0

### 💥 Breaking Changes

* **Multi environment configs have been unwound** See these release notes/instructions for how to
  migrate: https://github.com/xh/hoist-core/releases/tag/release-3.0.0
* **Breaking change to context menus in dataviews and grids not using the default context menu:**
  StoreContextMenu no longer takes an array of items as an argument to its constructor. Instead it
  takes a configuration object with an ‘items’ key that will point to any current implementation’s
  array of items. This object can also contain an optional gridModel argument which is intended to
  support StoreContextMenuItems that may now be specified as known ‘hoist tokens’, currently limited
  to a ‘colChooser’ token.

### 🎁 New Features

* Config differ presents inline view, easier to read diffs now.
* Print Icon added!

### 🐞 Bugfixes

* Update processFailedLoad to loadData into gridModel store, Fixes #337
* Fix regression to ErrorTracking. Make errorTrackingService safer/simpler to call at any point in
  life-cycle.
* Fix broken LocalStore state.
* Tweak flex prop for charts. Side by side charts in a flexbox now auto-size themselves! Fixes #342
* Provide token parsing for storeContextMenus. Context menus are all grown up! Fixes #300

## v4.0.1

### 🐞 Bugfixes

* DataView now properly re-renders its items when properties on their records change (and the ID
  does not)


## v4.0.0

### 💥 Breaking Changes

* **The `GridModel` selection API has been reworked for clarity.** These models formerly exposed
  their selectionModel as `grid.selection` - now that getter returns the selected records. A new
  `selectedRecord` getter is also available to return a single selection, and new string shortcut
  options are available when configuring GridModel selection behavior.
* **Grid components can now take an `agOptions` prop** to pass directly to the underlying ag-grid
  component, as well as an `onRowDoubleClicked` handler function.
  16be2bfa10e5aab4ce8e7e2e20f8569979dd70d1

### 🎁 New Features

* Additional core components have been updated with built-in `layoutSupport`, allowing developers to
  set width/height/flex and other layout properties directly as top-level props for key comps such
  as Grid, DataView, and Chart. These special props are processed via `elemFactory` into a
  `layoutConfig` prop that is now passed down to the underlying wrapper div for these components.
  081fb1f3a2246a4ff624ab123c6df36c1474ed4b

### 🐞 Bugfixes

* Log viewer tail mode now working properly for long log files - #325


## v3.0.1

### 🐞 Bugfixes

* FetchService throws a dedicated exception when the server is unreachable, fixes a confusing
  failure case detailed in #315


## v3.0.0

### 💥 Breaking Changes

* **An application's `AppModel` class must now implement a new `checkAccess()` method.** This method
  is passed the current user, and the appModel should determine if that user should see the UI and
  return an object with a `hasAccess` boolean and an optional `message` string. For a return with
  `hasAccess: false`, the framework will render a lockout panel instead of the primary UI.
  974c1def99059f11528c476f04e0d8c8a0811804
  * Note that this is only a secondary level of "security" designed to avoid showing an unauthorized
    user a confusing / non-functional UI. The server or any other third-party data sources must
    always be the actual enforcer of access to data or other operations.
* **We updated the APIs for core MobX helper methods added to component/model/service classes.** In
  particular, `addReaction()` was updated to take a more declarative / clear config object.
  8169123a4a8be6940b747e816cba40bd10fa164e
  * See Reactive.js - the mixin that provides this functionality.

### 🎁 New Features

* Built-in client-side lockout support, as per above.

### 🐞 Bugfixes

* None

------------------------------------------

Copyright © 2020 Extremely Heavy Industries Inc. - all rights reserved

------------------------------------------

📫☎️🌎 info@xh.io | https://xh.io/contact<|MERGE_RESOLUTION|>--- conflicted
+++ resolved
@@ -5,7 +5,6 @@
 ### 🐞 Bug Fixes
 
 * `FilterChooser` auto-suggest values sourced from the *unfiltered* records on `sourceStore`.
-<<<<<<< HEAD
 * `RestForm` editors will now source their default label from the corresponding `Field.displayName`
   property. Previously an undocumented `label` config could be provided with each editor object -
   this has been removed.
@@ -13,13 +12,11 @@
   of activity into an "App Day"  that corresponds to the LocalDate when the event occurred in the
   application's timezone.  This will not be effected by the timezone of either the client or server
   computer.
-=======
 * `RestForm` editors source their default label from the corresponding `Field.displayName` property.
   Previously an undocumented `label` config could be provided with each editor object - this has
   been removed.
 * Resetting Grid columns to their default state (e.g. via the Column Chooser) retains enhancements
   applied from matching Store fields.
->>>>>>> 7163bb48
 
 [Commit Log](https://github.com/xh/hoist-react/compare/v36.0.0...develop)
 
