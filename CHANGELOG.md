--- conflicted
+++ resolved
@@ -11,22 +11,6 @@
   * `FormModel` and `FieldModel` are now concrete classes and provide the main entry point for
     specifying the contents of a form. The `Field` and `FieldSupport` decorators have been removed.
   * Fields and sub-forms may now be dynamically added to FormModel.
-<<<<<<< HEAD
-  * The validation state of a FormModel is now *immediately* available after construction and independent of the GUI.
-    The triggering of the *display* of that state is now the seperate process that is triggered by GUI actions such as blur.
-  * `FormField` has been substantially reworked to support a read-only display, and inherit common property
-  settings from its containing `Form`.
-  * `HoistInput` has been moved into the `input` package to clarify that these are lower level controls and independent
-  of the Forms package.
-  * `RestGrid` now supports a `mask` prop.  RestGrid loading is now masked by default.   
-  * `Chart` component now supports a built-in zoomout gesture:  Drag right-to-left on charts with x-axis zooming.
-  * `Select` now supports an `enableClear` prop to control the presence of a clear button. Defaults to false.
-
-### 💥 Breaking Changes
-* Major changes to Form (see above).  `HoistInput` imports will also need to be adjusted to move from `form` to `input`.
-* A `Select` input  with `enableMulti = true` will no longer show a clear affordance by default.  Use the `enableClear` 
-prop instead. 
-=======
   * The validation state of a FormModel is now *immediately* available after construction and
     independent of the GUI. The triggering of the *display* of that state is now a separate process
     triggered by GUI actions such as blur.
@@ -35,14 +19,17 @@
   * `HoistInput` has been moved into the `input` package to clarify that these are lower level
     controls and independent of the Forms package.
   * `RestGrid` now supports a `mask` prop. RestGrid loading is now masked by default.
-  * `Chart` component now supports a built-in zoomout gesture: Drag right-to-left on charts with
-    x-axis zooming.
-
-### 💥 Breaking Changes
->>>>>>> 66ff63a5
+  * `Chart` component now supports a built-in zoom out gesture: click and drag from right-to-left on
+    charts with x-axis zooming.
+  * `Select` now supports an `enableClear` prop to control the presence of a clear button. Defaults
+    to false.
+
+### 💥 Breaking Changes
 
 * Major changes to Form (see above). `HoistInput` imports will also need to be adjusted to move from
   `form` to `input`.
+* A `Select` input with `enableMulti = true` will by default no longer show an inline x to clear the
+  input value. Use the `enableClear` prop to re-enable.
 
 
 ## v17.0.0 - 2018-12-21
