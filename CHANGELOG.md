--- conflicted
+++ resolved
@@ -38,7 +38,6 @@
   * `Page` has been removed from the mobile toolkit. Components that previously returned `Pages`
     for inclusion in a `Navigator` or `TabContainer` can now return any component. It is
     recommended you replace `Page` with `Panel` where appropriate.
-<<<<<<< HEAD
 * The application's primary `HoistApplicationModel` is now instantiated and installed as
   `XH.appModel` earlier within the application initialization sequence, with construction happening
   prior to the init of the core identity, config, and preference services.
@@ -47,11 +46,8 @@
     services for field initialization or in its constructor.
   * Such code should be moved to the core `initAsync()` method instead, which is called (as before)
     after all XH-level services are up and running.
-=======
-* `convertIconToSvg()` has been removed.  Applications should use the new `asHtml` flag on
-    icon factory functions instead.  If absolutely necessary, use the new
-    `convertIconToHtml()` instead.
->>>>>>> 85d56afd
+* `convertIconToSvg()` has been removed. Applications should use the new `asHtml` flag on  icon
+  factory functions instead. If absolutely necessary, use the new `convertIconToHtml()` instead.
 
 ### 🐞 Bug Fixes
 
