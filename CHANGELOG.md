--- conflicted
+++ resolved
@@ -3,42 +3,24 @@
 ## v20.0.0-SNAPSHOT (unreleased / under development)
 
 ### 💥 Breaking Changes
-<<<<<<< HEAD
-
-=======
 * The `@LoadSupport` decorator has been substantially reworked and enhanced from its initial release in v19.  It is no 
     longer needed on the HoistComponent, but rather should be put directly on the owned HoistModel implementing the 
     loading. IMPORTANT NOTE: all models should implement `doLoadAsync` rather than `loadAsync`.  
     Please see `LoadSupport` for more information on this important change.       
->>>>>>> 21400ffb
 * The `Label` component from `@xh/hoist/desktop/cmp/input` has been removed.  Applications should 
-   consider using the basic html `label` element instead.
-   
+   consider using the basic html `label` element instead. 
 * `TabContainer` and `TabContainerModel` are now cross-platform. Apps should update their code
   to import both from `@xh/hoist/cmp/tab`.
-  
 * `TabContainer.switcherPosition` has been moved to `TabContainerModel`. Please note that changes
   to `switcherPosition` are not supported on mobile, where the switcher will always appear
   beneath the container.
-  
 * Mobile `Page` has changed - `Pages` are now wrappers around `Panels` that are designed to be used
   with a `NavigationModel` or `TabContainer`. `Page` accepts the same props as `Panel`, meaning
   uses of `loadModel` should be replaced with `mask`.
-
 * The mobile `AppBar` title is static and defaults to the app name. If you want to display page
   titles, it is recommended to use the `title` prop on the `Page`.
 
 ### 🎁 New Features
-<<<<<<< HEAD
-
-* Tabs in `TabContainerModel` now support an `icon` property on the desktop.
-
-* Added `Panel` to the mobile toolkit, which offers a header element with standardized styling,
-  title, and icon, as well as support for top and bottom toolbars.
-
-* The mobile `AppBar` has been updated to more closely match the desktop `AppBar`, adding `icon`,
-  `leftItems`, `hideAppMenuButton` and `appMenuButtonProps` props.
-=======
 * Tabs in `TabContainerModel` now support an `icon` property on the desktop.
 * Added column chooser support to mobile Grids. This allows users to toggle column visibility by
   tapping a list of available columns. Users can also reorder the columns in the list via a drag and
@@ -48,7 +30,10 @@
 * Added new method `markManaged` on `ManagedSupport`.
 * Added new function decorator `debounced`.
 * Added new function `applyMixin` providing support for structured creation of class decorators (mixins). 
->>>>>>> 21400ffb
+* Added `Panel` to the mobile toolkit, which offers a header element with standardized styling,
+  title, and icon, as well as support for top and bottom toolbars.
+* The mobile `AppBar` has been updated to more closely match the desktop `AppBar`, adding `icon`,
+  `leftItems`, `hideAppMenuButton` and `appMenuButtonProps` props.
 
 ## v19.0.1 - 2019-02-12
 
