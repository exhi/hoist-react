# Changelog

## v36.0.0-SNAPSHOT - under development

### 🐞 Bug Fixes

* Fixed issue where newly loaded records in `Store` were not being frozen as promised by the API.

[Commit Log](https://github.com/xh/hoist-react/compare/v35.2.1...develop)


<<<<<<< HEAD
* Added a `validEmail` constraint for forms.
* Added new `AppSpec` option `showBrowserContextMenu` to control whether the browser's default
context menu will be shown if no other context menu has been triggered. Defaults to `false`.
=======
## v35.2.1 - 2020-07-31
>>>>>>> 8c8e2364

### 🐞 Bug Fixes

* A Grid's docked summary row is now properly cleared when its bound Store is cleared.
* Additional SVG paths added to `requiredBlueprintIcons.js` to bring back calendar scroll icons on
  the DatePicker component.
* Colors specified via the `--xh-intent-` CSS vars have been removed from minimal / outlined desktop
  `Button` components because of incompatibility with `ButtonGroupInput` component. Fix to address
  issue forthcoming. (This reverts the change made in 35.2.0 below.)

[Commit Log](https://github.com/xh/hoist-react/compare/v35.2.0...v35.2.1)


## v35.2.0 - 2020-07-21

### 🎁 New Features

* `TabContainerModel` now supports a `persistWith` config to persist the active tab.
* `TabContainerModel` now supports a `emptyText` config to display when TabContainer
   gets rendered with no children.

### ⚙️ Technical

* Supports smaller bundle sizes via a greatly reduced set of BlueprintJS icons. (Requires apps to be
  built with `@xh/hoist-dev-utils` v5.2 or greater to take advantage of this optimization.)

### 🐞 Bug Fixes

* Colors specified via the `--xh-intent-` CSS vars are now applied to minimal / outlined desktop
  `Button` components. Previously they fell through to use default Blueprint colors in these modes.
* Code input correctly handles dynamically toggling readonly/disabled state.

### 📚 Libraries

* @fortawesome/fontawesome-pro `5.13 -> 5.14`
* codemirror `5.55 -> 5.56`

[Commit Log](https://github.com/xh/hoist-react/compare/v35.1.1...v35.2.0)


## v35.1.1 - 2020-07-17

### 📚 Libraries

* @blueprintjs/core `3.29 -> 3.30`

[Commit Log](https://github.com/xh/hoist-react/compare/v35.1.0...v35.1.1)


## v35.1.0 - 2020-07-16

### 🎁 New Features

* Extend existing environment diff tool to preferences. Now, both configs and preferences may be
  diffed across servers. This feature will require an update of hoist-core to a version 8.1.0 or
  greater.
* `ExportOptions.columns` provided to `GridModel` can now be specified as a function, allowing for
  full control of columns to export, including their sort order.

### 🐞 Bug Fixes

* `GridModel`s export feature was previously excluding summary rows. These are now included.
* Fixed problems with coloring and shading algorithm in `TreeMap`.
* Fixed problems with sort order of exports in `GridModel`.
* Ensure that preferences are written to server, even if set right before navigating away from page.
* Prevent situation where a spurious exception can be sent to server when application is unloaded
  while waiting on a fetch request.

[Commit Log](https://github.com/xh/hoist-react/compare/v35.0.1...v35.1.0)


## v35.0.1 - 2020-07-02

### 🐞 Bug Fixes

* Column headers no longer allocate space for a sort arrow icon when the column has an active
  `GridSorter` in the special state of `sort: null`.
* Grid auto-sizing better accounts for margins on sort arrow icons.

[Commit Log](https://github.com/xh/hoist-react/compare/v35.0.0...v35.0.1)


## v35.0.0 - 2020-06-29

### ⚖️ Licensing Change

As of this release, Hoist is [now licensed](LICENSE.md) under the popular and permissive
[Apache 2.0 open source license](https://www.apache.org/licenses/LICENSE-2.0). Previously, Hoist was
"source available" via our public GitHub repository but still covered by a proprietary license.

We are making this change to align Hoist's licensing with our ongoing commitment to openness,
transparency and ease-of-use, and to clarify and emphasize the suitability of Hoist for use within a
wide variety of enterprise software projects. For any questions regarding this change, please
[contact us](https://xh.io/contact/).

### 🎁 New Features

* Added a new Persistence API to provide a more flexible yet consistent approach to saving state for
  Components, Models, and Services to different persistent locations such as Hoist Preferences,
  browser local storage, and Hoist Dashboard views.
  * The primary entry points for this API are the new `@PersistSupport` and `@persist` annotations.
    `@persist` can be added to any observable property on a `@PersistSupport` to make it
    automatically synchronize with a `PersistenceProvider`. Both `HoistModel` and `HoistService` are
    decorated with `@PersistSupport`.
  * This is designed to replace any app-specific code previously added to synchronize fields and
    their values to Preferences via ad-hoc initializers and reactions.
  * This same API is now used to handle state persistence for `GridStateModel`, `PanelModel`,
    `DimensionChooserModel`, and `DashContainerModel` - configurable via the new `persistWith`
    option on those classes.
* `FetchService` now installs a default timeout of 30 seconds for all requests. This can be disabled
  by setting timeout to `null`. Fetch Timeout Exceptions have also been improved to include the same
  information as other standard exceptions thrown by this service.
  * 💥 Apps that were relying on the lack of a built-in timeout for long-running requests should
    ensure they configure such calls with a longer or null timeout.
* `Store` gets new `clearFilter()` and `recordIsFiltered()` helper functions.
* The Admin console's Activity Tracking tab has been significantly upgraded to allow admins to
  better analyze both built-in and custom tracking data generated by their application. Its sibling
  Client Errors tab has also been updated with a docked detail panel.
* `CodeInput` gets new `showCopyButton` prop - set to true to provide an inline action button to
  copy the editor contents to the clipboard.
* Hoist config `xhEnableMonitoring` can be used to enable/disable the Admin monitor tab and its
  associated server-side jobs

### 💥 Breaking Changes

* Applications should update to `hoist-core` v8.0.1 or above, required to support the upgraded Admin
  Activity Tracking tab. Contact XH for assistance with this update.
* The option `PanelModel.prefName` has been removed in favor of `persistWith`. Existing user state
  will be transferred to the new format, assuming a `PersistenceProvider` of type 'pref' referring
  to the same preference is used (e.g. `persistWith: {prefKey: 'my-panel-model-prefName'}`.
* The option `GridModel.stateModel` has been removed in favor of `persistWith`. Existing user state
  will be transferred to the new format, assuming a `PersistenceProvider` of type 'localStorage'
  referring to the same key is used (e.g. `persistWith: {localStorageKey: 'my-grid-state-id'}`.
  * Use the new `GridModel.persistOptions` config for finer control over what grid state is
    persisted (replacement for stateModel configs to disable persistence of column
    state/sorting/grouping).
* The options `DimensionChooserModel.preference` and `DimensionChooserModel.historyPreference` have
  been removed in favor of `persistWith`.
* `AppSpec.idleDetectionEnabled` has been removed. App-specific Idle detection is now enabled via
  the new `xhIdleConfig` config. The old `xhIdleTimeoutMins` has also been deprecated.
* `AppSpec.idleDialogClass` has been renamed `AppSpec.idlePanel`. If specified, it should be a
  full-screen component.
* `PinPad` and `PinPadModel` have been moved to `@xh/hoist/cmp/pinpad`, and is now available for use
  with both standard and mobile toolkits.
* Third-party dependencies updated to properly reflect application-level licensing requirements.
  Applications must now import and provide their licensed version of ag-Grid, and Highcharts to
  Hoist. See file `Bootstrap.js` in Toolbox for an example.

### 🐞 Bug Fixes

* Sorting special columns generated by custom ag-Grid configurations (e.g. auto-group columns) no
  longer throws with an error.
* The `deepFreeze()` util - used to freeze data in `Record` instances - now only attempts to freeze
  a whitelist of object types that are known to be safely freezable. Custom application classes and
  other potentially-problematic objects (such as `moment` instances) are no longer frozen when
  loaded into `Record` fields.

### 📚 Libraries

Note that certain licensed third-party dependencies have been removed as direct dependencies of this
project, as per note in Breaking Changes above.

* @xh/hoist-dev-utils `4.x -> 5.x` - apps should also update to the latest 5.x release of dev-utils.
  Although license and dependency changes triggered a new major version of this dev dependency, no
  application-level changes should be required.
* @blueprintjs/core `3.28 -> 3.29`
* codemirror `5.54 -> 5.55`
* react-select `3.0 -> 3.1`

### 📚 Optional Libraries

* ag-Grid `23.0.2` > `23.2.0` (See Toolbox app for example on this upgrade)
* Highcharts `8.0.4 -> 8.1.1`

[Commit Log](https://github.com/xh/hoist-react/compare/v34.0.0...v35.0.0)


## v34.0.0 - 2020-05-26

### 🎁 New Features

* Hoist's enhanced autosizing is now enabled on all grids by default. See `GridModel` and
  `GridAutosizeService` for more details.
* New flags `XH.isPhone`, `XH.isTablet`, and `XH.isDesktop` available for device-specific switching.
  Corresponding `.xh-phone`, `.xh-tablet`, and `.xh-desktop` CSS classes are added to the document
  `body`. These flags and classes are set based on the detected device, as per its user-agent.
  * One of the two higher-level CSS classes `.xh-standard` or `.xh-mobile` will also be applied
    based on an app's use of the primary (desktop-centric) components vs mobile components - as
    declared by its `AppSpec.isMobileApp` - regardless of the detected device.
  * These changes provide more natural support for use cases such as apps that are built with
    standard components yet target/support tablet users.
* New method `Record.get()` provides an alternative API for checked data access.
* The mobile `Select` component supports the `enableFilter` and `enableCreate` props.
* `DashContainerModel` supports new `layoutLocked`, `contentLocked` and `renameLocked` modes.
* `DimensionChooser` now has the ability to persist its value and history separately.
* Enhance Hoist Admin's Activity Tracking tab.
* Enhance Hoist Admin's Client Error tab.

### 💥 Breaking Changes

* `emptyFlexCol` has been removed from the Hoist API and should simply be removed from all client
  applications. Improvements to agGrid's default rendering of empty space have made it obsolete.
* `isMobile` property on `XH` and `AppSpec` has been renamed to `isMobileApp`. All apps will need to
  update their (required) use of this flag in the app specifications within their
  `/client-app/src/apps` directory.
* The `xh-desktop` class should no longer be used to indicate a non-mobile toolkit based app. For
  this purpose, use `xh-standard` instead.

### 🐞 Bug Fixes

* Fix to Average Aggregators when used with hierarchical data.
* Fixes to Context Menu handling on `Panel` to allow better handling of `[]` and `null`.

### 📚 Libraries

* @blueprintjs/core `3.26 -> 3.28`
* @blueprintjs/datetime `3.16 -> 3.18`
* codemirror `5.53 -> 5.54`
* react-transition-group `4.3 -> 4.4`

[Commit Log](https://github.com/xh/hoist-react/compare/v33.3.0...v34.0.0)


## v33.3.0 - 2020-05-08

### ⚙️ Technical

* Additional updates to experimental autosize feature: standardization of naming, better masking
  control, and API fixes. Added new property `autosizeOptions` on `GridModel` and main entry point
  is now named `GridModel.autosizeAsync()`.

### 🐞 Bug Fixes

* `Column.hideable` will now be respected by ag-grid column drag and drop
  [#1900](https://github.com/xh/hoist-react/issues/1900)
* Fixed an issue where dragging a column would cause it to be sorted unintentionally.

[Commit Log](https://github.com/xh/hoist-react/compare/v33.2.0...v33.3.0)


## v33.2.0 - 2020-05-07

### 🎁 New Features

* Virtual column rendering has been disabled by default, as it offered a minimal performance benefit
  for most grids while compromising autosizing. See new `GridModel.useVirtualColumns` config, which
  can be set to `true` to re-enable this behavior if required.
* Any `GridModel` can now be reset to its code-prescribed defaults via the column chooser reset
  button. Previously, resetting to defaults was only possible for grids that persisted their state
  with a `GridModel.stateModel` config.

### 🐞 Bug Fixes

* Fixed several issues with new grid auto-sizing feature.
* Fixed issues with and generally improved expand/collapse column alignment in tree grids.
  * 💥 Note that this improvement introduced a minor breaking change for apps that have customized
    tree indentation via the removed `--grid-tree-indent-px` CSS var. Use `--grid-tree-indent`
    instead. Note the new var is specified in em units to scale well across grid sizing modes.

### ⚙️ Technical

* Note that the included version of Onsen has been replaced with a fork that includes updates for
  react 16.13. Apps should not need to make any changes.

### 📚 Libraries

* react `~16.8 -> ~16.13`
* onsenui `~16.8` -> @xh/onsenui `~16.13`
* react-onsenui `~16.8` -> @xh/react-onsenui `~16.13`

[Commit Log](https://github.com/xh/hoist-react/compare/v33.1.0...33.2.0)


## v33.1.0 - 2020-05-05

### 🎁 New Features

* Added smart auto-resizing of columns in `GridModel` Unlike ag-Grid's native auto-resizing support,
  Hoist's auto-resizing will also take into account collapsed rows, off-screen cells that are not
  currently rendered in the DOM, and summary rows. See the new `GridAutosizeService` for details.
  * This feature is currently marked as 'experimental' and must be enabled by passing a special
    config to the `GridModel` constructor of the form `experimental: {useHoistAutosize: true}`. In
    future versions of Hoist, we expect to make it the default behavior.
* `GridModel.autoSizeColumns()` has been renamed `GridModel.autosizeColumns()`, with lowercase 's'.
  Similarly, the `autoSizeColumns` context menu token has been renamed `autosizeColumns`.

### 🐞 Bug Fixes

* Fixed a regression with `StoreFilterField` introduced in v33.0.1.

[Commit Log](https://github.com/xh/hoist-react/compare/v33.0.2...33.1.0)


## v33.0.2 - 2020-05-01

### 🎁 New Features

* Add Hoist Cube Aggregators: `AverageAggregator` and `AverageStrictAggregator`
* `ColAutosizeButton` has been added to desktop and mobile

### 🐞 Bug Fixes

* Fixed mobile menus to constrain to the bottom of the viewport, scrolling if necessary.
  [#1862](https://github.com/xh/hoist-react/issues/1862)
* Tightened up mobile tree grid, fixed issues in mobile column chooser.
* Fixed a bug with reloading hierarchical data in `Store`.
  [#1871](https://github.com/xh/hoist-react/issues/1871)

[Commit Log](https://github.com/xh/hoist-react/compare/v33.0.1...33.0.2)


## v33.0.1 - 2020-04-29

### 🎁 New Features

* `StoreFieldField` supports dot-separated field names in a bound `GridModel`, meaning it will now
  match on columns with fields such as `address.city`.

* `Toolbar.enableOverflowMenu` now defaults to `false`. This was determined safer and more
  appropriate due to issues with the underlying Blueprint implementation, and the need to configure
  it carefully.

### 🐞 Bug Fixes

* Fixed an important bug with state management in `StoreFilterField`. See
  https://github.com/xh/hoist-react/issues/1854

* Fixed the default sort order for grids. ABS DESC should be first when present.

### 📚 Libraries

* @blueprintjs/core `3.25 -> 3.26`
* codemirror `5.52 -> 5.53`

[Commit Log](https://github.com/xh/hoist-react/compare/v33.0.0...v33.0.1)

## v33.0.0 - 2020-04-22

### 🎁 New Features

* The object returned by the `data` property on `Record` now includes the record `id`. This will
  allow for convenient access of the id with the other field values on the record.
* The `Timer` class has been enhanced and further standardized with its Hoist Core counterpart:
  * Both the `interval` and `timeout` arguments may be specified as functions, or config keys
    allowing for dynamic lookup and reconfiguration.
  * Added `intervalUnits` and `timeoutUnits` arguments.
  * `delay` can now be specified as a boolean for greater convenience.

### 💥 Breaking Changes

* We have consolidated the import location for several packages, removing unintended nested index
  files and 'sub-packages'. In particular, the following locations now provide a single index file
  for import for all of their public contents: `@xh/hoist/core`, `@xh/hoist/data`,
  `@xh/hoist/cmp/grid`, and `@xh/hoist/desktop/cmp/grid`. Applications may need to update import
  statements that referred to index files nested within these directories.
* Removed the unnecessary and confusing `values` getter on `BaseFieldModel`. This getter was not
  intended for public use and was intended for the framework's internal implementation only.
* `ColumnGroup.align` has been renamed to `ColumnGroup.headerAlign`. This avoids confusion with the
  `Column` API, where `align` refers to the alignment of cell contents within the column.

### 🐞 Bug Fixes

* Exceptions will no longer overwrite the currently shown exception in the exception dialog if the
  currently shown exception requires reloading the application.
  [#1834](https://github.com/xh/hoist-react/issues/1834)

### ⚙️ Technical

* Note that the Mobx React bindings have been updated to 6.2, and we have enabled the recommended
  "observer batching" feature as per
  [the mobx-react docs](https://github.com/mobxjs/mobx-react-lite/#observer-batching).

### 📚 Libraries

* @blueprintjs/core `3.24 -> 3.25`
* @blueprintjs/datetime `3.15 -> 3.16`
* mobx-react `6.1 -> 6.2`

[Commit Log](https://github.com/xh/hoist-react/compare/v32.0.4...v33.0.0)

## v32.0.5 - 2020-07-14

### 🐞 Bug Fixes

* Fixes a regression in which grid exports were no longer sorting rows properly.

[Commit Log](https://github.com/xh/hoist-react/compare/v32.0.4...v32.0.5)

## v32.0.4 - 2020-04-09

### 🐞 Bug Fixes

* Fixes a regression with the alignment of `ColumnGroup` headers.
* Fixes a bug with 'Copy Cell' context menu item for certain columns displaying the Record ID.
* Quiets console logging of 'routine' exceptions to 'debug' instead of 'log'.

[Commit Log](https://github.com/xh/hoist-react/compare/v32.0.3...v32.0.4)

## v32.0.3 - 2020-04-06

### 🐞 Bug Fixes

* Suppresses a console warning from ag-Grid for `GridModel`s that do not specify an `emptyText`.

[Commit Log](https://github.com/xh/hoist-react/compare/v32.0.2...v32.0.3)

## v32.0.2 - 2020-04-03

⚠ Note that this release includes a *new major version of ag-Grid*. Please consult the
[ag-Grid Changelog](https://www.ag-grid.com/ag-grid-changelog/) for versions 22-23 to review
possible breaking changes to any direct/custom use of ag-Grid APIs and props within applications.

### 🎁 New Features

* GridModel `groupSortFn` now accepts `null` to turn off sorting of group rows.
* `DockViewModel` now supports optional `width`, `height` and `collapsedWidth` configs.
* The `appMenuButton.extraItems` prop now accepts `MenuItem` configs (as before) but also React
  elements and the special string token '-' (shortcut to render a `MenuDivider`).
* Grid column `flex` param will now accept numbers, with available space divided between flex
  columns in proportion to their `flex` value.
* `Column` now supports a `sortingOrder` config to allow control of the sorting options that will be
  cycled through when the user clicks on the header.
* `PanelModel` now supports setting a `refreshMode` to control how collapsed panels respond to
  refresh requests.

### 💥 Breaking Changes

* The internal DOM structure of desktop `Panel` has changed to always include an inner frame with
  class `.xh-panel__content`. You may need to update styling that targets the inner structure of
  `Panel` via `.xh-panel`.
* The hooks `useOnResize()` and `useOnVisibleChange()` no longer take a `ref` argument. Use
  `composeRefs` to combine the ref that they return with any ref you wish to compose them with.
* The callback for `useOnResize()` will now receive an object representing the locations and
  dimensions of the element's content box. (Previously it incorrectly received an array of
  `ResizeObserver` entries that had to be de-referenced)
* `PanelModel.collapsedRenderMode` has been renamed to `PanelModel.renderMode`, to be more
  consistent with other Hoist APIs such as `TabContainer`, `DashContainer`, and `DockContainer`.


### 🐞 Bug Fixes

* Checkboxes in grid rows in Tiny sizing mode have been styled to fit correctly within the row.
* `GridStateModel` no longer saves/restores the width of non-resizable columns.
  [#1718](https://github.com/xh/hoist-react/issues/1718)
* Fixed an issue with the hooks useOnResize and useOnVisibleChange. In certain conditions these
  hooks would not be called. [#1808](https://github.com/xh/hoist-react/issues/1808)
* Inputs that accept a rightElement prop will now properly display an Icon passed as that element.
  [#1803](https://github.com/xh/hoist-react/issues/1803)

### ⚙️ Technical

* Flex columns now use the built-in ag-Grid flex functionality.

### 📚 Libraries

* ag-grid-community `removed @ 21.2`
* ag-grid-enterprise `21.2` replaced with @ag-grid-enterprise/all-modules `23.0`
* ag-grid-react `21.2` replaced with @ag-grid-community/react `23.0`
* @fortawesome/* `5.12 -> 5.13`
* codemirror `5.51 -> 5.52`
* filesize `6.0 -> 6.1`
* numbro `2.1 -> 2.2`
* react-beautiful-dnd `12.0 -> 13.0`
* store2 `2.10 -> 2.11`
* compose-react-refs `NEW 1.0.4`

[Commit Log](https://github.com/xh/hoist-react/compare/v31.0.0...v32.0.2)

## v31.0.0 - 2020-03-16

### 🎁 New Features

* The mobile `Navigator` / `NavigatorModel` API has been improved and made consistent with other
  Hoist content container APIs such as `TabContainer`, `DashContainer`, and `DockContainer`.
  * `NavigatorModel` and `PageModel` now support setting a `RenderMode` and `RefreshMode` to control
    how inactive pages are mounted/unmounted and how they respond to refresh requests.
  * `Navigator` pages are no longer required to to return `Page` components - they can now return
    any suitable component.
* `DockContainerModel` and `DockViewModel` also now support `refreshMode` and `renderMode` configs.
* `Column` now auto-sizes when double-clicking / double-tapping its header.
* `Toolbar` will now collapse overflowing items into a drop down menu. (Supported for horizontal
  toolbars only at this time.)
* Added new `xhEnableLogViewer` config (default `true`) to enable or disable the Admin Log Viewer.

#### 🎨 Icons

* Added `Icon.icon()` factory method as a new common entry point for creating new FontAwesome based
  icons in Hoist. It should typically be used instead of using the `FontAwesomeIcon` component
  directly.
* Also added a new `Icon.fileIcon()` factory. This method take a filename and returns an appropriate
  icon based on its extension.
* All Icon factories can now accept an `asHtml` parameter, as an alternative to calling the helper
  function `convertIconToSVG()` on the element. Use this to render icons as raw html where needed
  (e.g. grid renderers).
* Icons rendered as html will now preserve their styling, tooltips, and size.

### 💥 Breaking Changes

* The application's primary `HoistApplicationModel` is now instantiated and installed as
  `XH.appModel` earlier within the application initialization sequence, with construction happening
  prior to the init of the XH identity, config, and preference services.
  * This allows for a new `preAuthInitAsync()` lifecycle method to be called on the model before
    auth has completed, but could be a breaking change for appModel code that relied on these
    services for field initialization or in its constructor.
  * Such code should be moved to the core `initAsync()` method instead, which continues to be called
    after all XH-level services are initialized and ready.
* Mobile apps may need to adjust to the following updates to `NavigatorModel` and related APIs:
  * `NavigatorModel`'s `routes` constructor parameter has been renamed `pages`.
  * `NavigatorModel`'s observable `pages[]` has been renamed `stack[]`.
  * `NavigatorPageModel` has been renamed `PageModel`. Apps do not usually create `PageModels`
    directly, so this change is unlikely to require code updates.
  * `Page` has been removed from the mobile toolkit. Components that previously returned a `Page`
    for inclusion in a `Navigator` or `TabContainer` can now return any component. It is recommended
    you replace `Page` with `Panel` where appropriate.
* Icon enhancements described above removed the following public methods:
  * The `fontAwesomeIcon()` factory function (used to render icons not already enumerated by Hoist)
    has been replaced by the improved `Icon.icon()` factory - e.g. `fontAwesomeIcon({icon: ['far',
    'alicorn']}) -> Icon.icon({iconName: 'alicorn'})`.
  * The `convertIconToSvg()` utility method has been replaced by the new `asHtml` parameter on icon
    factory functions. If you need to convert an existing icon element, use `convertIconToHtml()`.
* `Toolbar` items should be provided as direct children. Wrapping Toolbar items in container
  components can result in unexpected item overflow.

### 🐞 Bug Fixes

* The `fmtDate()` utility now properly accepts, parses, and formats a string value input as
  documented.
* Mobile `PinPad` input responsiveness improved on certain browsers to avoid lag.

### ⚙️ Technical

* New lifecycle methods `preAuthInitAsync()` and `logoutAsync()` added to the `HoistAppModel`
  decorator (aka the primary `XH.appModel`).

[Commit Log](https://github.com/xh/hoist-react/compare/v30.1.0...v31.0.0)

## v30.1.0 - 2020-03-04

### 🐞 Bug Fixes

* Ensure `WebSocketService.connected` remains false until `channelKey` assigned and received from
  server.
* When empty, `DashContainer` now displays a user-friendly prompt to add an initial view.

### ⚙️ Technical

* Form validation enhanced to improve handling of asynchronous validation. Individual rules and
  constraints are now re-evaluated in parallel, allowing for improved asynchronous validation.
* `Select` will now default to selecting contents on focus if in filter or creatable mode.

[Commit Log](https://github.com/xh/hoist-react/compare/v30.0.0...30.1.0)

## v30.0.0 - 2020-02-29

### 🎁 New Features

* `GridModel` and `DataViewModel` now support `groupRowHeight`, `groupRowRenderer` and
  `groupRowElementRenderer` configs. Grouping is new in general to `DataViewModel`, which now takes
  a `groupBy` config.
  * `DataViewModel` allows for settable and multiple groupings and sorters.
  * `DataViewModel` also now supports additional configs from the underlying `GridModel` that make
    sense in a `DataView` context, such as `showHover` and `rowBorders`.
* `TabContainerModel` now accepts a `track` property (default false) for easily tracking tab views
  via Hoist's built-in activity tracking.
* The browser document title is now set to match `AppSpec.clientAppName` - helpful for projects with
  multiple javascript client apps.
* `StoreFilterField` accepts all other config options from `TextInput` (e.g. `disabled`).
* Clicking on a summary row in `Grid` now clears its record selection.
* The `@LoadSupport` decorator now provides an additional observable property `lastException`. The
  decorator also now logs load execution times and failures to `console.debug` automatically.
* Support for mobile `Panel.scrollable` prop made more robust with re-implementation of inner
  content element. Note this change included a tweak to some CSS class names for mobile `Panel`
  internals that could require adjustments if directly targeted by app stylesheets.
* Added new `useOnVisibleChange` hook.
* Columns now support a `headerAlign` config to allow headers to be aligned differently from column
  contents.

### 💥 Breaking Changes

* `Toolbar` items must be provided as direct children. Wrapping Toolbar items in container
  components can result in unexpected item overflow.
* `DataView.rowCls` prop removed, replaced by new `DataViewModel.rowClassFn` config for more
  flexibility and better symmetry with `GridModel`.
* `DataViewModel.itemRenderer` renamed to `DataViewModel.elementRenderer`
* `DataView` styling has been updated to avoid applying several unwanted styles from `Grid`. Note
  that apps might rely on these styles (intentionally or not) for their `itemRenderer` components
  and appearance and will need to adjust.
* Several CSS variables related to buttons have been renamed for consistency, and button style rules
  have been adjusted to ensure they take effect reliably across desktop and mobile buttons
  ([#1568](https://github.com/xh/hoist-react/pull/1568)).
* The optional `TreeMapModel.highchartsConfig` object will now be recursively merged with the
  top-level config generated by the Hoist model and component, where previously it was spread onto
  the generated config. This could cause a change in behavior for apps using this config to
  customize map instances, but provides more flexibility for e.g. customizing the `series`.
* The signature of `useOnResize` hook has been modified slightly for API consistency and clarity.
  Options are now passed in a configuration object.

### 🐞 Bug Fixes

* Fixed an issue where charts that are rendered while invisible would have the incorrect size.
  [#1703](https://github.com/xh/hoist-react/issues/1703)
* Fixed an issue where zeroes entered by the user in `PinPad` would be displayed as blanks.
* Fixed `fontAwesomeIcon` elem factory component to always include the default 'fa-fw' className.
  Previously, it was overridden if a `className` prop was provided.
* Fixed an issue where ConfigDiffer would always warn about deletions, even when there weren't any.
  [#1652](https://github.com/xh/hoist-react/issues/1652)
* `TextInput` will now set its value to `null` when all text is deleted and the clear icon will
  automatically hide.
* Fixed an issue where multiple buttons in a `ButtonGroupInput` could be shown as active
  simultaneously. [#1592](https://github.com/xh/hoist-react/issues/1592)
* `StoreFilterField` will again match on `Record.id` if bound to a Store or a GridModel with the
  `id` column visible. [#1697](https://github.com/xh/hoist-react/issues/1697)
* A number of fixes have been applied to `RelativeTimeStamp` and `getRelativeTimestamp`, especially
  around its handling of 'equal' or 'epsilon equal' times. Remove unintended leading whitespace from
  `getRelativeTimestamp`.

### ⚙️ Technical

* The `addReaction` and `addAutorun` methods (added to Hoist models, components, and services by the
  `ReactiveSupport` mixin) now support a configurable `debounce` argument. In many cases, this is
  preferable to the built-in MobX `delay` argument, which only provides throttling and not true
  debouncing.
* New `ChartModel.highchart` property provides a reference to the underlying HighChart component.

### 📚 Libraries

* @blueprintjs/core `3.23 -> 3.24`
* react-dates `21.7 -> 21.8`
* react-beautiful-dnd `11.0 -> 12.2`

[Commit Log](https://github.com/xh/hoist-react/compare/v29.1.0...v30.0.0)

## v29.1.0 - 2020-02-07

### 🎁 New Features

#### Grid

* The `compact` config on `GridModel` has been deprecated in favor of the more powerful `sizingMode`
  which supports the values 'large', 'standard', 'compact', or 'tiny'.
  * Each new mode has its own set of CSS variables for applications to override as needed.
  * Header and row heights are configurable for each via the `HEADER_HEIGHTS` and `ROW_HEIGHTS`
    static properties of the `AgGrid` component. These objects can be modified on init by
    applications that wish to customize the default row heights globally.
  * 💥 Note that these height config objects were previously exported as constants from AgGrid.js.
    This would be a breaking change for any apps that imported the old objects directly (considered
    unlikely).
* `GridModel` now exposes an `autoSizeColumns` method, and the Grid context menu now contains an
  `Autosize Columns` option by default.
* `Column` and `ColumnGroup` now support React elements for `headerName`.

#### Data

* The `Store` constructor now accepts a `data` argument to load data at initialization.
* The `xh/hoist/data/cube` package has been modified substantially to better integrate with the core
  data package and support observable "Views". See documentation on `Cube` for more information.

#### Other

* Added a `PinPad` component for streamlined handling of PIN entry on mobile devices.
* `FormField` now takes `tooltipPosition` and `tooltipBoundary` props for customizing minimal
  validation tooltip.
* `RecordAction.actionFn` parameters now include a `buttonEl` property containing the button element
  when used in an action column.
* Mobile Navigator component now takes an `animation` prop which can be set to 'slide' (default),
  'lift', 'fade', or 'none'. These values are passed to the underlying onsenNavigator component.
  ([#1641](https://github.com/xh/hoist-react/pull/1641))
* `AppOption` configs now accept an `omit` property for conditionally excluding options.

### 🐞 Bug Fixes

* Unselectable grid rows are now skipped during up/down keyboard navigation.
* Fix local quick filtering in `LeftRightChooser` (v29 regression).
* Fix `SplitTreeMap` - the default filtering once again splits the map across positive and negative
  values as intended (v29 regression).

### ⚙️ Technical

* `FormFields` now check that they are contained in a Hoist `Form`.

### 📚 Libraries

* @blueprintjs/core `3.22 -> 3.23`
* codemirror `5.50 -> 5.51`
* react-dates `21.5 -> 21.7`

[Commit Log](https://github.com/xh/hoist-react/compare/v29.0.0...v29.1.0)

## v29.0.0 - 2020-01-24

### 🗄️ Data Package Changes

Several changes have been made to data package (`Store` and `Record`) APIs for loading, updating,
and modifying data. They include some breaking changes, but pave the way for upcoming enhancements
to fully support inline grid editing and other new features.

Store now tracks the "committed" state of its records, which represents the data as it was loaded
(typically from the server) via `loadData()` or `updateData()`. Records are now immutable and
frozen, so they cannot be changed directly, but Store offers a new `modifyRecords()` API to apply
local modifications to data in a tracked and managed way. (Store creates new records internally to
hold both this modified data and the original, "committed" data.) This additional state tracking
allows developers to query Stores for modified or added records (e.g. to flush back to the server
and persist) as well as call new methods to revert changes (e.g. to undo a block of changes that the
user wishes to discard).

Note the following more specific changes to these related classes:

#### Record

* 💥 Record data properties are now nested within a `data` object on Record instances and are no
  longer available as top-level properties on the Record itself.
  * Calls to access data such as `rec.quantity` must be modified to `rec.data.quantity`.
  * When accessing multiple properties, destructuring provides an efficient syntax - e.g. `const
    {quantity, price} = rec.data;`.
* 💥 Records are now immutable and cannot be modified by applications directly.
  * This is a breaking change, but should only affect apps with custom inline grid editing
    implementations or similar code that modifies individual record values.
  * Calls to change data such as `rec.quantity = 100` must now be made through the Record's Store,
    e.g. `store.modifyData({id: 41, quantity: 100})`
* Record gains new getters for inspecting its state, including: `isAdd`, `isModified`, and
  `isCommitted`.

#### Store

* 💥 `noteDataUpdated()` has been removed, as out-of-band modifications to Store Records are no
  longer possible.
* 💥 Store's `idSpec` function is now called with the raw record data - previously it was passed
  source data after it had been run through the store's optional `processRawData` function. (This is
  unlikely to have a practical impact on most apps, but is included here for completeness.)
* `Store.updateData()` now accepts a flat list of raw data to process into Record additions and
  updates. Previously developers needed to call this method with an object containing add, update,
  and/or remove keys mapped to arrays. Now Store will produce an object of this shape automatically.
* `Store.refreshFilter()` method has been added to allow applications to rebuild the filtered data
  set if some application state has changed (apart from the store's data itself) which would affect
  the store filter.
* Store gains new methods for manipulating its Records and data, including `addRecords()`,
  `removeRecords()`, `modifyRecords()`, `revertRecords()`, and `revert()`. New getters have been
  added for `addedRecords`, `removedRecords`, `modifiedRecords`, and `isModified`.

#### Column

* Columns have been enhanced for provide basic support for inline-editing of record data. Further
  inline editing support enhancements are planned for upcoming Hoist releases.
* `Column.getValueFn` config added to retrieve the cell value for a Record field. The default
  implementation pulls the value from the Record's new `data` property (see above). Apps that
  specify custom `valueGetter` callbacks via `Column.agOptions` should now implement their custom
  logic in this new config.
* `Column.setValueFn` config added to support modifying the Column field's value on the underlying
  Record. The default implementation calls the new `Store.modifyRecords()` API and should be
  sufficient for the majority of cases.
* `Column.editable` config added to indicate if a column/cell should be inline-editable.

### 🎁 New Features

* Added keyboard support to ag-Grid context menus.
* Added `GridModel.setEmptyText()` to allow updates to placeholder text after initial construction.
* Added `GridModel.ensureSelectionVisible()` to scroll the currently selected row into view.
* When a `TreeMap` is bound to a `GridModel`, the grid will now respond to map selection changes by
  scrolling to ensure the selected grid row is visible.
* Added a `Column.tooltipElement` config to support fully customizable tooltip components.
* Added a `useOnResize` hook, which runs a function when a component is resized.
* Exposed an `inputRef` prop on numberInput, textArea, and textInput
* `PanelModel` now accepts a `maxSize` config.
* `RelativeTimeStamp` now support a `relativeTo` option, allowing it to display the difference
  between a timestamp and another reference time other than now. Both the component and the
  `getRelativeTimestamp()` helper function now leverage moment.js for their underlying
  implementation.
* A new `Clock` component displays the time, either local to the browser or for a configurable
  timezone.
* `LeftRightChooser` gets a new `showCounts` option to print the number of items on each side.
* `Select` inputs support a new property `enableWindowed` (desktop platform only) to improve
  rendering performance with large lists of options.
* `Select` inputs support grouped options. To use, add an attribute `options` containing an array of
  sub-options.
* `FetchService` methods support a new `timeout` option. This config chains `Promise.timeout()` to
  the promises returned by the service.
* Added alpha version of `DashContainer` for building dynamic, draggable dashboard-style layouts.
  Please note: the API for this component is subject to change - use at your own risk!
* `Select` now allows the use of objects as values.
* Added a new `xhEnableImpersonation` config to enable or disable the ability of Hoist Admins to
  impersonate other users. Note that this defaults to `false`. Apps will need to set this config to
  continue using impersonation. (Note that an update to hoist-core 6.4+ is required for this config
  to be enforced on the server.)
* `FormField` now supports a `requiredIndicator` to customize how required fields are displayed.
* Application build tags are now included in version update checks, primarily to prompt dev/QA users
  to refresh when running SNAPSHOT versions. (Note that an update to hoist-core 6.4+ is required for
  the server to emit build tag for comparison.)
* `CodeInput` component added to provide general `HoistInput` support around the CodeMirror code
  editor. The pre-existing `JsonInput` has been converted to a wrapper around this class.
* `JsonInput` now supports an `autoFocus` prop.
* `Select` now supports a `hideDropdownIndicator` prop.
* `useOnResize` hook will now ignore visibility changes, i.e. a component resizing to a size of 0.
* `DimensionChooser` now supports a `popoverPosition` prop.
* `AppBar.appMenuButtonPosition` prop added to configure the App Menu on the left or the right, and
  `AppMenuButton` now accepts and applies any `Button` props to customize.
* New `--xh-grid-tree-indent-px` CSS variable added to allow control over the amount of indentation
  applied to tree grid child nodes.

### 💥 Breaking Changes

* `GridModel.contextMenuFn` config replaced with a `contextMenu` parameter. The new parameter will
  allow context menus to be specified with a simple array in addition to the function specification
  currently supported.
* `GridModel.defaultContextMenuTokens` config renamed to `defaultContextMenu`.
* `Chart` and `ChartModel` have been moved from `desktop/cmp/charts` to `cmp/charts`.
* `StoreFilterField` has been moved from `desktop/cmp/store` to `cmp/store`.
* The options `nowEpsilon` and `nowString` on `RelativeTimestamp` have been renamed to `epsilon` and
  `equalString`, respectively.
* `TabRenderMode` and `TabRefreshMode` have been renamed to `RenderMode` and `RefreshMode` and moved
  to the `core` package. These enumerations are now used in the APIs for `Panel`, `TabContainer`,
  and `DashContainer`.
* `DockViewModel` now requires a function, or a HoistComponent as its `content` param. It has always
  been documented this way, but a bug in the original implementation had it accepting an actual
  element rather than a function. As now implemented, the form of the `content` param is consistent
  across `TabModel`, `DockViewModel`, and `DashViewSpec`.
* `JsonInput.showActionButtons` prop replaced with more specific `showFormatButton` and
  `showFullscreenButton` props.
* The `DataView.itemHeight` prop has been moved to `DataViewModel` where it can now be changed
  dynamically by applications.
* Desktop `AppBar.appMenuButtonOptions` prop renamed to `appMenuButtonProps` for consistency.

### 🐞 Bug Fixes

* Fixed issue where JsonInput was not receiving its `model` from context
  ([#1456](https://github.com/xh/hoist-react/issues/1456))
* Fixed issue where TreeMap would not be initialized if the TreeMapModel was created after the
  GridModel data was loaded ([#1471](https://github.com/xh/hoist-react/issues/1471))
* Fixed issue where export would create malformed file with dynamic header names
* Fixed issue where exported tree grids would have incorrect aggregate data
  ([#1447](https://github.com/xh/hoist-react/issues/1447))
* Fixed issue where resizable Panels could grow larger than desired
  ([#1498](https://github.com/xh/hoist-react/issues/1498))
* Changed RestGrid to only display export button if export is enabled
  ([#1490](https://github.com/xh/hoist-react/issues/1490))
* Fixed errors when grouping rows in Grids with `groupUseEntireRow` turned off
  ([#1520](https://github.com/xh/hoist-react/issues/1520))
* Fixed problem where charts were resized when being hidden
  ([#1528](https://github.com/xh/hoist-react/issues/1528))
* Fixed problem where charts were needlessly re-rendered, hurting performance and losing some state
  ([#1505](https://github.com/xh/hoist-react/issues/1505))
* Removed padding from Select option wrapper elements which was making it difficult for custom
  option renderers to control the padding ([1571](https://github.com/xh/hoist-react/issues/1571))
* Fixed issues with inconsistent indentation for tree grid nodes under certain conditions
  ([#1546](https://github.com/xh/hoist-react/issues/1546))
* Fixed autoFocus on NumberInput.

### 📚 Libraries

* @blueprintjs/core `3.19 -> 3.22`
* @blueprintjs/datetime `3.14 -> 3.15`
* @fortawesome/fontawesome-pro `5.11 -> 5.12`
* codemirror `5.49 -> 5.50`
* core-js `3.3 -> 3.6`
* fast-deep-equal `2.0 -> 3.1`
* filesize `5.0 -> 6.0`
* highcharts 7.2 -> 8.0`
* mobx `5.14 -> 5.15`
* react-dates `21.3 -> 21.5`
* react-dropzone `10.1 -> 10.2`
* react-windowed-select `added @ 2.0.1`

[Commit Log](https://github.com/xh/hoist-react/compare/v28.2.0...v29.0.0)

## v28.2.0 - 2019-11-08

### 🎁 New Features

* Added a `DateInput` component to the mobile toolkit. Its API supports many of the same options as
  its desktop analog with the exception of `timePrecision`, which is not yet supported.
* Added `minSize` to panelModel. A resizable panel can now be prevented from resizing to a size
  smaller than minSize. ([#1431](https://github.com/xh/hoist-react/issues/1431))

### 🐞 Bug Fixes

* Made `itemHeight` a required prop for `DataView`. This avoids an issue where agGrid went into an
  infinite loop if this value was not set.
* Fixed a problem with `RestStore` behavior when `dataRoot` changed from its default value.

[Commit Log](https://github.com/xh/hoist-react/compare/v28.1.1...v28.2.0)

## v28.1.1 - 2019-10-23

### 🐞 Bug Fixes

* Fixes a bug with default model context being set incorrectly within context inside of `Panel`.

[Commit Log](https://github.com/xh/hoist-react/compare/v28.1.0...v28.1.1)

## v28.1.0 - 2019-10-18

### 🎁 New Features

* `DateInput` supports a new `strictInputParsing` prop to enforce strict parsing of keyed-in entries
  by the underlying moment library. The default value is false, maintained the existing behavior
  where [moment will do its best](https://momentjs.com/guides/#/parsing/) to parse an entered date
  string that doesn't exactly match the specified format
* Any `DateInput` values entered that exceed any specified max/minDate will now be reset to null,
  instead of being set to the boundary date (which was surprising and potentially much less obvious
  to a user that their input had been adjusted automatically).
* `Column` and `ColumnGroup` now accept a function for `headerName`. The header will be
  automatically re-rendered when any observable properties referenced by the `headerName` function
  are modified.
* `ColumnGroup` now accepts an `align` config for setting the header text alignment
* The flag `toContext` for `uses` and `creates` has been replaced with a new flag `publishMode` that
  provides more granular control over how models are published and looked up via context. Components
  can specify `ModelPublishMode.LIMITED` to make their model available for contained components
  without it becoming the default model or exposing its sub-models.

### 🐞 Bug Fixes

* Tree columns can now specify `renderer` or `elementRenderer` configs without breaking the standard
  ag-Grid group cell renderer auto-applied to tree columns (#1397).
* Use of a custom `Column.comparator` function will no longer break agGrid-provided column header
  filter menus (#1400).
* The MS Edge browser does not return a standard Promise from `async` functions, so the the return
  of those functions did not previously have the required Hoist extensions installed on its
  prototype. Edge "native" Promises are now also polyfilled / extended as required. (#1411).
* Async `Select` combobox queries are now properly debounced as per the `queryBuffer` prop (#1416).

### ⚙️ Technical

* Grid column group headers now use a custom React component instead of the default ag-Grid column
  header, resulting in a different DOM structure and CSS classes. Existing CSS overrides of the
  ag-Grid column group headers may need to be updated to work with the new structure/classes.
* We have configured `stylelint` to enforce greater consistency in our stylesheets within this
  project. The initial linting run resulted in a large number of updates to our SASS files, almost
  exclusively whitespace changes. No functional changes are intended/expected. We have also enabled
  hooks to run both JS and style linting on pre-commit. Neither of these updates directly affects
  applications, but the same tools could be configured for apps if desired.

### 📚 Libraries

* core-js `3.2 -> 3.3`
* filesize `4.2 -> 5.0`
* http-status-codes `added @ 1.3`

[Commit Log](https://github.com/xh/hoist-react/compare/v28.0.0...v28.1.0)

## v28.0.0 - 2019-10-07

_"The one with the hooks."_

**Hoist now fully supports React functional components and hooks.** The new `hoistComponent`
function is now the recommended method for defining new components and their corresponding element
factories. See that (within [HoistComponentFunctional.js](core/HoistComponentFunctional.js)) and the
new `useLocalModel()` and `useContextModel()` hooks (within [core/hooks](core/hooks)) for more
information.

Along with the performance benefits and the ability to use React hooks, Hoist functional components
are designed to read and write their models via context. This allows a much less verbose
specification of component element trees.

Note that **Class-based Components remain fully supported** (by both Hoist and React) using the
familiar `@HoistComponent` decorator, but transitioning to functional components within Hoist apps
is now strongly encouraged. In particular note that Class-based Components will *not* be able to
leverage the context for model support discussed above.

### 🎁 New Features

* Resizable panels now default to not redrawing their content when resized until the resize bar is
  dropped. This offers an improved user experience for most situations, especially when layouts are
  complex. To re-enable the previous dynamic behavior, set `PanelModel.resizeWhileDragging: true`.
* The default text input shown by `XH.prompt()` now has `selectOnFocus: true` and will confirm the
  user's entry on an `<enter>` keypress (same as clicking 'OK').
* `stringExcludes` function added to form validation constraints. This allows an input value to
  block specific characters or strings, e.g. no slash "/" in a textInput for a filename.
* `constrainAll` function added to form validation constraints. This takes another constraint as its
  only argument, and applies that constraint to an array of values, rather than just to one value.
  This is useful for applying a constraint to inputs that produce arrays, such as tag pickers.
* `DateInput` now accepts LocalDates as `value`, `minDate` and `maxDate` props.
* `RelativeTimestamp` now accepts a `bind` prop to specify a model field name from which it can pull
  its timestamp. The model itself can either be passed as a prop or (better) sourced automatically
  from the parent context. Developers are encouraged to take this change to minimize re-renders of
  parent components (which often contain grids and other intensive layouts).
* `Record` now has properties and methods for accessing and iterating over children, descendants,
  and ancestors
* `Store` now has methods for retrieving the descendants and ancestors of a given Record

### 💥 Breaking Changes

* **Apps must update their dev dependencies** to the latest `@xh/hoist-dev-utils` package: v4.0+.
  This updates the versions of Babel / Webpack used in builds to their latest / current versions and
  swaps to the updated Babel recommendation of `core-js` for polyfills.
* The `allSettled` function in `@xh/promise` has been removed. Applications using this method should
  use the ECMA standard (stage-2) `Promise.allSettled` instead. This method is now fully available
  in Hoist via bundled polyfills. Note that the standard method returns an array of objects of the
  form `{status: [rejected|fulfilled], ...}`, rather than `{state: [rejected|fulfilled], ...}`.
* The `containerRef` argument for `XH.toast()` should now be a DOM element. Component instances are
  no longer supported types for this value. This is required to support functional Components
  throughout the toolkit.
* Apps that need to prevent a `StoreFilterField` from binding to a `GridModel` in context, need to
  set the `store` or `gridModel` property explicitly to null.
* The Blueprint non-standard decorators `ContextMenuTarget` and `HotkeysTarget` are no longer
  supported. Use the new hooks `useContextMenu()` and `useHotkeys()` instead. For convenience, this
  functionality has also been made available directly on `Panel` via the `contextMenu` and `hotkeys`
  props.
* `DataView` and `DataViewModel` have been moved from `/desktop/cmp/dataview` to the cross-platform
  package `/cmp/dataview`.
* `isReactElement` has been removed. Applications should use the native React API method
  `React.isValidElement` instead.

### ⚙️ Technical

* `createObservableRef()` is now available in `@xh/hoist/utils/react` package. Use this function for
  creating refs that are functionally equivalent to refs created with `React.createRef()`, yet fully
  observable. With this change the `Ref` class in the same package is now obsolete.
* Hoist now establishes a proper react "error boundary" around all application code. This means that
  errors throw when rendering will be caught and displayed in the standard Hoist exception dialog,
  and stack traces for rendering errors should be significantly less verbose.
* Not a Hoist feature, exactly, but the latest version of `@xh/hoist-dev-utils` (see below) enables
  support for the `optional chaining` (aka null safe) and `nullish coalescing` operators via their
  Babel proposal plugins. Developers are encouraged to make good use of the new syntax below:
  * conditional-chaining: `let foo = bar?.baz?.qux;`
  * nullish coalescing: `let foo = bar ?? 'someDefaultValue';`

### 🐞 Bug Fixes

* Date picker month and year controls will now work properly in `localDate` mode. (Previously would
  reset to underlying value.)
* Individual `Buttons` within a `ButtonGroupInput` will accept a disabled prop while continuing to
  respect the overall `ButtonGroupInput`'s disabled prop.
* Raised z-index level of AG-Grid tooltip to ensure tooltips for AG-Grid context menu items appear
  above the context menu.

### 📚 Libraries

* @blueprintjs/core `3.18 -> 3.19`
* @blueprintjs/datetime `3.12 -> 3.14`
* @fortawesome/fontawesome-pro `5.10 -> 5.11`
* @xh/hoist-dev-utils `3.8 -> 4.3` (multiple transitive updates to build tooling)
* ag-grid `21.1 -> 21.2`
* highcharts `7.1 -> 7.2`
* mobx `5.13 -> 5.14`
* react-transition-group `4.2 -> 4.3`
* rsvp (removed)
* store2 `2.9 -> 2.10`

[Commit Log](https://github.com/xh/hoist-react/compare/v27.1.0...v28.0.0)

## v27.1.0 - 2019-09-05

### 🎁 New Features

* `Column.exportFormat` can now be a function, which supports setting Excel formats on a per-cell
  (vs. entire column) basis by returning a conditional `exportFormat` based upon the value and / or
  record.
  * ⚠️ Note that per-cell formatting _requires_ that apps update their server to use hoist-core
    v6.3.0+ to work, although earlier versions of hoist-core _are_ backwards compatible with the
    pre-existing, column-level export formatting.
* `DataViewModel` now supports a `sortBy` config. Accepts the same inputs as `GridModel.sortBy`,
  with the caveat that only a single-level sort is supported at this time.

[Commit Log](https://github.com/xh/hoist-react/compare/v27.0.1...v27.1.0)

## v27.0.1 - 2019-08-26

### 🐞 Bug Fixes

* Fix to `Store.clear()` and `GridModel.clear()`, which delegates to the same (#1324).

[Commit Log](https://github.com/xh/hoist-react/compare/v27.0.0...v27.0.1)

## v27.0.0 - 2019-08-23

### 🎁 New Features

* A new `LocalDate` class has been added to the toolkit. This class provides client-side support for
  "business" or "calendar" days that do not have a time component. It is an immutable class that
  supports '==', '<' and '>', as well as a number of convenient manipulation functions. Support for
  the `LocalDate` class has also been added throughout the toolkit, including:
  * `Field.type` now supports an additional `localDate` option for automatic conversion of server
    data to this type when loading into a `Store`.
  * `fetchService` is aware of this class and will automatically serialize all instances of it for
    posting to the server. ⚠ NOTE that along with this change, `fetchService` and its methods such
    as `XH.fetchJson()` will now serialize regular JS Date objects as ms timestamps when provided in
    params. Previously Dates were serialized in their default `toString()` format. This would be a
    breaking change for an app that relied on that default Date serialization, but it was made for
    increased symmetry with how Hoist JSON-serializes Dates and LocalDates on the server-side.
  * `DateInput` can now be used to seamlessly bind to a `LocalDate` as well as a `Date`. See its new
    prop of `valueType` which can be set to `localDate` or `date` (default).
  * A new `localDateCol` config has been added to the `@xh/hoist/grid/columns` package with
    standardized rendering and formatting.
* New `TreeMap` and `SplitTreeMap` components added, to render hierarchical data in a configurable
  TreeMap visualization based on the Highcharts library. Supports optional binding to a GridModel,
  which syncs selection and expand / collapse state.
* `Column` gets a new `highlightOnChange` config. If true, the grid will highlight the cell on each
  change by flashing its background. (Currently this is a simple on/off config - future iterations
  could support a function variant or other options to customize the flash effect based on the
  old/new values.) A new CSS var `--xh-grid-cell-change-bg-highlight` can be used to customize the
  color used, app-wide or scoped to a particular grid selector. Note that columns must *not* specify
  `rendererIsComplex` (see below) if they wish to enable the new highlight flag.

### 💥 Breaking Changes

* The updating of `Store` data has been reworked to provide a simpler and more powerful API that
  allows for the applications of additions, deletions, and updates in a single transaction:
  * The signature of `Store.updateData()` has been substantially changed, and is now the main entry
    point for all updates.
  * `Store.removeRecords()` has been removed. Use `Store.updateData()` instead.
  * `Store.addData()` has been removed. Use `Store.updateData()` instead.
* `Column` takes an additional property `rendererIsComplex`. Application must set this flag to
  `true` to indicate if a column renderer uses values other than its own bound field. This change
  provides an efficiency boost by allowing ag-Grid to use its default change detection instead of
  forcing a cell refresh on any change.

### ⚙️ Technical

* `Grid` will now update the underlying ag-Grid using ag-Grid transactions rather than relying on
  agGrid `deltaRowMode`. This is intended to provide the best possible grid performance and
  generally streamline the use of the ag-Grid Api.

### 🐞 Bug Fixes

* Panel resize events are now properly throttled, avoiding extreme lagginess when resizing panels
  that contain complex components such as big grids.
* Workaround for issues with the mobile Onsen toolkit throwing errors while resetting page stack.
* Dialogs call `doCancel()` handler if cancelled via `<esc>` keypress.

### 📚 Libraries

* @xh/hoist-dev-utils `3.7 -> 3.8`
* qs `6.7 -> 6.8`
* store2 `2.8 -> 2.9`

[Commit Log](https://github.com/xh/hoist-react/compare/v26.0.1...v27.0.0)

## v26.0.1 - 2019-08-07

### 🎁 New Features

* **WebSocket support** has been added in the form of `XH.webSocketService` to establish and
  maintain a managed websocket connection with the Hoist UI server. This is implemented on the
  client via the native `WebSocket` object supported by modern browsers and relies on the
  corresponding service and management endpoints added to Hoist Core v6.1.
  * Apps must declare `webSocketsEnabled: true` in their `AppSpec` configuration to enable this
    overall functionality on the client.
  * Apps can then subscribe via the new service to updates on a requested topic and will receive any
    inbound messages for that topic via a callback.
  * The service will monitor the socket connection with a regular heartbeat and attempt to
    re-establish if dropped.
  * A new admin console snap-in provides an overview of connected websocket clients.
* The `XH.message()` and related methods such as `XH.alert()` now support more flexible
  `confirmProps` and `cancelProps` configs, each of which will be passed to their respective button
  and merged with suitable defaults. Allows use of the new `autoFocus` prop with these preconfigured
  dialogs.
  * By default, `XH.alert()` and `XH.confirm()` will auto focus the confirm button for user
    convenience.
  * The previous text/intent configs have been deprecated and the message methods will log a console
    warning if they are used (although it will continue to respect them to aid transitioning to the
    new configs).
* `GridModel` now supports a `copyCell` context menu action. See `StoreContextMenu` for more
  details.
* New `GridCountLabel` component provides an alternative to existing `StoreCountLabel`, outputting
  both overall record count and current selection count in a configurable way.
* The `Button` component accepts an `autoFocus` prop to attempt to focus on render.
* The `Checkbox` component accepts an `autoFocus` prop to attempt to focus on render.

### 💥 Breaking Changes

* `StoreCountLabel` has been moved from `/desktop/cmp/store` to the cross-platform package
  `/cmp/store`. Its `gridModel` prop has also been removed - usages with grids should likely switch
  to the new `GridCountLabel` component, noted above and imported from `/cmp/grid`.
* The API for `ClipboardButton` and `ClipboardMenuItem` has been simplified, and made implementation
  independent. Specify a single `getCopyText` function rather than the `clipboardSpec`.
  (`clipboardSpec` is an artifact from the removed `clipboard` library).
* The `XH.prompt()` and `XH.message()` input config has been updated to work as documented, with any
  initial/default value for the input sourced from `input.initialValue`. Was previously sourced from
  `input.value` (#1298).
* ChartModel `config` has been deprecated. Please use `highchartsConfig` instead.

### 🐞 Bug Fixes

* The `Select.selectOnFocus` prop is now respected when used in tandem with `enableCreate` and/or
  `queryFn` props.
* `DateInput` popup _will_ now close when input is blurred but will _not_ immediately close when
  `enableTextInput` is `false` and a month or year is clicked (#1293).
* Buttons within a grid `actionCol` now render properly in compact mode, without clipping/overflow.

### ⚙️ Technical

* `AgGridModel` will now throw an exception if any of its methods which depend on ag-Grid state are
  called before the grid has been fully initialized (ag-Grid onGridReady event has fired).
  Applications can check the new `isReady` property on `AgGridModel` before calling such methods to️️
  verify the grid is fully initialized.

### 📚 Libraries

* @blueprintjs/core `3.17 -> 3.18`
* @blueprintjs/datetime `3.11 -> 3.12`
* @fortawesome/fontawesome `5.9 -> 5.10`
* ag-grid `21.0.1 -> 21.1.1`
* store2 `2.7 -> 2.8`
* The `clipboard` library has been replaced with the simpler `clipboard-copy` library.

[Commit Log](https://github.com/xh/hoist-react/compare/v25.2.0...v26.0.1)

## v25.2.0 - 2019-07-25

### 🎁 New Features

* `RecordAction` supports a new `secondaryText` property. When used for a Grid context menu item,
  this text appears on the right side of the menu item, usually used for displaying the shortcut key
  associated with an action.

### 🐞 Bug Fixes

* Fixed issue with loopy behavior when using `Select.selectOnFocus` and changing focus
  simultaneously with keyboard and mouse.

[Commit Log](https://github.com/xh/hoist-react/compare/v25.1.0...v25.2.0)

## v25.1.0 - 2019-07-23

### 🎁 New Features

* `JsonInput` includes buttons for toggling showing in a full-screen dialog window. Also added a
  convenience button to auto-format `JsonInput's` content.
* `DateInput` supports a new `enableTextInput` prop. When this property is set to false, `DateInput`
  will be entirely driven by the provided date picker. Additionally, `DateInput` styles have been
  improved for its various modes to more clearly convey its functionality.
* `ExportButton` will auto-disable itself if bound to an empty `GridModel`. This helper button will
  now also throw a console warning (to alert the developer) if `gridModel.enableExport != true`.

### ⚙️ Technical

* Classes decorated with `@LoadSupport` will now throw an exception out of their provided
  `loadAsync()` method if called with a parameter that's not a plain object (i.e. param is clearly
  not a `LoadSpec`). Note this might be a breaking change, in so far as it introduces additional
  validation around this pre-existing API requirement.
* Requirements for the `colorSpec` option passed to Hoist number formatters have been relaxed to
  allow partial definitions such that, for example, only negative values may receive the CSS class
  specified, without having to account for positive value styling.

### 🐞 Bug Fixes

* `RestFormModel` now submits dirty fields only when editing a record, as intended (#1245).
* `FormField` will no longer override the disabled prop of its child input if true (#1262).

### 📚 Libraries

* mobx `5.11 -> 5.13`
* Misc. patch-level updates

[Commit Log](https://github.com/xh/hoist-react/compare/v25.0.0...v25.1.0)

## v25.0.0 - 2019-07-16

### 🎁 New Features

* `Column` accepts a new `comparator` callback to customize how column cell values are sorted by the
  grid.
* Added `XH.prompt()` to show a simple message popup with a built-in, configurable HoistInput. When
  submitted by the user, its callback or resolved promise will include the input's value.
* `Select` accepts a new `selectOnFocus` prop. The behaviour is analogous to the `selectOnFocus`
  prop already in `TextInput`, `TextArea` and `NumberInput`.

### 💥 Breaking Changes

* The `fmtPercent` and `percentRenderer` methods will now multiply provided value by 100. This is
  consistent with the behavior of Excel's percentage formatting and matches the expectations of
  `ExportFormat.PCT`. Columns that were previously using `exportValue: v => v/100` as a workaround
  to the previous renderer behavior should remove this line of code.
* `DimensionChooserModel`'s `historyPreference` config has been renamed `preference`. It now
  supports saving both value and history to the same preference (existing history preferences will
  be handled).

[Commit Log](https://github.com/xh/hoist-react/compare/v24.2.0...v25.0.0)

## v24.2.0 - 2019-07-08

### 🎁 New Features

* `GridModel` accepts a new `colDefaults` configuration. Defaults provided via this object will be
  merged (deeply) into all column configs as they are instantiated.
* New `Panel.compactHeader` and `DockContainer.compactHeaders` props added to enable more compact
  and space efficient styling for headers in these components.
  * ⚠️ Note that as part of this change, internal panel header CSS class names changed slightly -
    apps that were targeting these internal selectors would need to adjust. See
    desktop/cmp/panel/impl/PanelHeader.scss for the relevant updates.
* A new `exportOptions.columns` option on `GridModel` replaces `exportOptions.includeHiddenCols`.
  The updated and more flexible config supports special strings 'VISIBLE' (default), 'ALL', and/or a
  list of specific colIds to include in an export.
  * To avoid immediate breaking changes, GridModel will log a warning on any remaining usages of
    `includeHiddenCols` but auto-set to `columns: 'ALL'` to maintain the same behavior.
* Added new preference `xhShowVersionBar` to allow more fine-grained control of when the Hoist
  version bar is showing. It defaults to `auto`, preserving the current behavior of always showing
  the footer to Hoist Admins while including it for non-admins *only* in non-production
  environments. The pref can alternatively be set to 'always' or 'never' on a per-user basis.

### 📚 Libraries

* @blueprintjs/core `3.16 -> 3.17`
* @blueprintjs/datetime `3.10 -> 3.11`
* mobx `5.10 -> 5.11`
* react-transition-group `2.8 -> 4.2`

[Commit Log](https://github.com/xh/hoist-react/compare/v24.1.1...v24.2.0)

## v24.1.1 - 2019-07-01

### 🐞 Bug Fixes

* Mobile column chooser internal layout/sizing fixed when used in certain secure mobile browsers.

[Commit Log](https://github.com/xh/hoist-react/compare/v24.1.0...v24.1.1)

## v24.1.0 - 2019-07-01

### 🎁 New Features

* `DateInput.enableClear` prop added to support built-in button to null-out a date input's value.

### 🐞 Bug Fixes

* The `Select` component now properly shows all options when the pick-list is re-shown after a
  change without first blurring the control. (Previously this interaction edge case would only show
  the option matching the current input value.) #1198
* Mobile mask component `onClick` callback prop restored - required to dismiss mobile menus when not
  tapping a menu option.
* When checking for a possible expired session within `XH.handleException()`, prompt for app login
  only for Ajax requests made to relative URLs (not e.g. remote APIs accessed via CORS). #1189

### ✨ Style

* Panel splitter collapse button more visible in dark theme. CSS vars to customize further fixed.
* The mobile app menu button has been moved to the right side of the top appBar, consistent with its
  placement in desktop apps.

### 📚 Libraries

* @blueprintjs/core `3.15 -> 3.16`
* @blueprintjs/datetime `3.9 -> 3.10`
* codemirror `5.47 -> 5.48`
* mobx `6.0 -> 6.1`

[Commit Log](https://github.com/xh/hoist-react/compare/v24.0.0...v24.1.0)

## v24.0.0 - 2019-06-24

### 🎁 New Features

#### Data

* A `StoreFilter` object has been introduced to the data API. This allows `Store` and
  `StoreFilterField` to support the ability to conditionally include all children when filtering
  hierarchical data stores, and could support additional filtering customizations in the future.
* `Store` now provides a `summaryRecord` property which can be used to expose aggregated data for
  the data it contains. The raw data for this record can be provided to `loadData()` and
  `updateData()` either via an explicit argument to these methods, or as the root node of the raw
  data provided (see `Store.loadRootAsSummary`).
* The `StoreFilterField` component accepts new optional `model` and `bind` props to allow control of
  its text value from an external model's observable.
* `pwd` is now a new supported type of `Field` in the `@xh/hoist/core/data` package.

#### Grid

* `GridModel` now supports a `showSummary` config which can be used to display its store's
  summaryRecord (see above) as either a pinned top or bottom row.
* `GridModel` also adds a `enableColumnPinning` config to enable/disable user-driven pinning. On
  desktop, if enabled, users can pin columns by dragging them to the left or right edges of the grid
  (the default ag-Grid gesture). Column pinned state is now also captured and maintained by the
  overall grid state system.
* The desktop column chooser now options in a non-modal popover when triggered from the standard
  `ColChooserButton` component. This offers a quicker and less disruptive alternative to the modal
  dialog (which is still used when launched from the grid context menu). In this popover mode,
  updates to columns are immediately reflected in the underlying grid.
* The mobile `ColChooser` has been improved significantly. It now renders displayed and available
  columns as two lists, allowing drag and drop between to update the visibility and ordering. It
  also provides an easy option to toggle pinning the first column.
* `DimensionChooser` now supports an optional empty / ungrouped configuration with a value of `[]`.
  See `DimensionChooserModel.enableClear` and `DimensionChooser.emptyText`.

#### Other Features

* Core `AutoRefreshService` added to trigger an app-wide data refresh on a configurable interval, if
  so enabled via a combination of soft-config and user preference. Auto-refresh relies on the use of
  the root `RefreshContextModel` and model-level `LoadSupport`.
* A new `LoadingIndicator` component is available as a more minimal / unobtrusive alternative to a
  modal mask. Typically configured via a new `Panel.loadingIndicator` prop, the indicator can be
  bound to a `PendingTaskModel` and will automatically show/hide a spinner and/or custom message in
  an overlay docked to the corner of the parent Panel.
* `DateInput` adds support for new `enablePicker` and `showPickerOnFocus` props, offering greater
  control over when the calendar picker is shown. The new default behaviour is to not show the
  picker on focus, instead showing it via a built-in button.
* Transitions have been disabled by default on desktop Dialog and Popover components (both are from
  the Blueprint library) and on the Hoist Mask component. This should result in a snappier user
  experience, especially when working on remote / virtual workstations. Any in-app customizations to
  disable or remove transitions can now be removed in favor of this toolkit-wide change.
* Added new `@bindable.ref` variant of the `@bindable` decorator.

### 💥 Breaking Changes

* Apps that defined and initialized their own `AutoRefreshService` service or functionality should
  leverage the new Hoist service if possible. Apps with a pre-existing custom service of the same
  name must either remove in favor of the new service or - if they have special requirements not
  covered by the Hoist implementation - rename their own service to avoid a naming conflict.
* The `StoreFilterField.onFilterChange` callback will now be passed a `StoreFilter`, rather than a
  function.
* `DateInput` now has a calendar button on the right side of the input which is 22 pixels square.
  Applications explicitly setting width or height on this component should ensure that they are
  providing enough space for it to display its contents without clipping.

### 🐞 Bug Fixes

* Performance for bulk grid selections has been greatly improved (#1157)
* Toolbars now specify a minimum height (or width when vertical) to avoid shrinking unexpectedly
  when they contain only labels or are entirely empty (but still desired to e.g. align UIs across
  multiple panels). Customize if needed via the new `--xh-tbar-min-size` CSS var.
* All Hoist Components that accept a `model` prop now have that properly documented in their
  prop-types.
* Admin Log Viewer no longer reverses its lines when not in tail mode.

### ⚙️ Technical

* The `AppSpec` config passed to `XH.renderApp()` now supports a `clientAppCode` value to compliment
  the existing `clientAppName`. Both values are now optional and defaulted from the project-wide
  `appCode` and `appName` values set via the project's Webpack config. (Note that `clientAppCode` is
  referenced by the new `AutoRefreshService` to support configurable auto-refresh intervals on a
  per-app basis.)

### 📚 Libraries

* ag-grid `20.0 -> 21.0`
* react-select `2.4 -> 3.0`
* mobx-react `5.4 -> 6.0.3`
* font-awesome `5.8 -> 5.9`
* react-beautiful-dnd `10.1.1 -> 11.0.4`

[Commit Log](https://github.com/xh/hoist-react/compare/v23.0.0...v24.0.0)

## v23.0.0 - 2019-05-30

### 🎁 New Features

* `GridModel` now accepts a config of `cellBorders`, similar to `rowBorders`
* `Panel.tbar` and `Panel.bbar` props now accept an array of Elements and will auto-generate a
  `Toolbar` to contain them, avoiding the need for the extra import of `toolbar()`.
* New functions `withDebug` and `withShortDebug` have been added to provide a terse syntax for
  adding debug messages that track the execution of specific blocks of code.
* `XH.toast()` now supports an optional `containerRef` argument that can be used for anchoring a
  toast within another component (desktop only). Can be used to display more targeted toasts within
  the relevant section of an application UI, as opposed to the edge of the screen.
* `ButtonGroupInput` accepts a new `enableClear` prop that allows the active / depressed button to
  be unselected by pressing it again - this sets the value of the input as a whole to `null`.
* Hoist Admins now always see the VersionBar in the footer.
* `Promise.track` now accepts an optional `omit` config that indicates when no tracking will be
  performed.
* `fmtNumber` now accepts an optional `prefix` config that prepends immediately before the number,
  but after the sign (`+`, `-`).
* New utility methods `forEachAsync()` and `whileAsync()` have been added to allow non-blocking
  execution of time-consuming loops.

### 💥 Breaking Changes

* The `AppOption.refreshRequired` config has been renamed to `reloadRequired` to better match the
  `XH.reloadApp()` method called to reload the entire app in the browser. Any options defined by an
  app that require it to be fully reloaded should have this renamed config set to `true`.
* The options dialog will now automatically trigger an app-wide data _refresh_ via
  `XH.refreshAppAsync()` if options have changed that don't require a _reload_.
* The `EventSupport` mixin has been removed. There are no known uses of it and it is in conflict
  with the overall reactive structure of the hoist-react API. If your app listens to the
  `appStateChanged`, `prefChange` or `prefsPushed` events you will need to adjust accordingly.

### 🐞 Bug Fixes

* `Select` will now let the user edit existing text in conditions where it is expected to be
  editable. #880
* The Admin "Config Differ" tool has been updated to reflect changes to `Record` made in v22. It is
  once again able to apply remote config values.
* A `Panel` with configs `resizable: true, collapsible: false` now renders with a splitter.
* A `Panel` with no `icon`, `title`, or `headerItems` will not render a blank header.
* `FileChooser.enableMulti` now behaves as one might expect -- true to allow multiple files in a
  single upload. Previous behavior (the ability to add multiple files to dropzone) is now controlled
  by `enableAddMulti`.

[Commit Log](https://github.com/xh/hoist-react/compare/v22.0.0...v23.0.0)


## v22.0.0 - 2019-04-29

### 🎁 New Features

* A new `DockContainer` component provides a user-friendly way to render multiple child components
  "docked" to its bottom edge. Each child view is rendered with a configurable header and controls
  to allow the user to expand it, collapse it, or optionally "pop it out" into a modal dialog.
* A new `AgGrid` component provides a much lighter Hoist wrapper around ag-Grid while maintaining
  consistent styling and layout support. This allows apps to use any features supported by ag-Grid
  without conflicting with functionality added by the core Hoist `Grid`.
  * Note that this lighter wrapper lacks a number of core Hoist features and integrations, including
    store support, grid state, enhanced column and renderer APIs, absolute value sorting, and more.
  * An associated `AgGridModel` provides access to to the ag-Grid APIs, minimal styling configs, and
    several utility methods for managing Grid state.
* Added `GridModel.groupSortFn` config to support custom group sorting (replaces any use of
  `agOptions.defaultGroupSortComparator`).
* The `Column.cellClass` and `Column.headerClass` configs now accept functions to dynamically
  generate custom classes based on the Record and/or Column being rendered.
* The `Record` object now provides an additional getter `Record.allChildren` to return all children
  of the record, irrespective of the current filter in place on the record's store. This supplements
  the existing `Record.children` getter, which returns only the children meeting the filter.

### 💥 Breaking Changes

* The class `LocalStore` has been renamed `Store`, and is now the main implementation and base class
  for Store Data. The extraneous abstract superclass `BaseStore` has been removed.
* `Store.dataLastUpdated` had been renamed `Store.lastUpdated` on the new class and is now a simple
  timestamp (ms) rather than a Javascript Date object.
* The constructor argument `Store.processRawData` now expects a function that *returns* a modified
  object with the necessary edits. This allows implementations to safely *clone* the raw data rather
  than mutating it.
* The method `Store.removeRecord` has been replaced with the method `Store.removeRecords`. This will
  facilitate efficient bulk deletes.

### ⚙️ Technical

* `Grid` now performs an important performance workaround when loading a new dataset that would
  result in the removal of a significant amount of existing records/rows. The underlying ag-Grid
  component has a serious bottleneck here (acknowledged as AG-2879 in their bug tracker). The Hoist
  grid wrapper will now detect when this is likely and proactively clear all data using a different
  API call before loading the new dataset.
* The implementations `Store`, `RecordSet`, and `Record` have been updated to more efficiently
  re-use existing record references when loading, updating, or filtering data in a store. This keeps
  the Record objects within a store as stable as possible, and allows additional optimizations by
  ag-Grid and its `deltaRowDataMode`.
* When loading raw data into store `Record`s, Hoist will now perform additional conversions based on
  the declared `Field.type`. The unused `Field.nullable` has been removed.
* `LocalStorageService` now uses both the `appCode` and current username for its namespace key,
  ensuring that e.g. local prefs/grid state are not overwritten across multiple app users on one OS
  profile, or when admin impersonation is active. The service will automatically perform a one-time
  migration of existing local state from the old namespace to the new. #674
* `elem` no longer skips `null` children in its calls to `React.createElement()`. These children may
  play the role of placeholders when using conditional rendering, and skipping them was causing
  React to trigger extra re-renders. This change further simplifies Hoist's element factory and
  removes an unnecessary divergence with the behavior of JSX.


### 🐞 Bug Fixes

* `Grid` exports retain sorting, including support for absolute value sorting. #1068
* Ensure `FormField`s are keyed with their model ID, so that React can properly account for dynamic
  changes to fields within a form. #1031
* Prompt for app refresh in (rare) case of mismatch between client and server-side session user.
  (This can happen during impersonation and is defended against in server-side code.) #675

[Commit Log](https://github.com/xh/hoist-react/compare/v21.0.2...v22.0.0)

## v21.0.2 - 2019-04-05

### 📚 Libraries

* Rollback ag-Grid to v20.0.0 after running into new performance issues with large datasets and
  `deltaRowDataMode`. Updates to tree filtering logic, also related to grid performance issues with
  filtered tree results returning much larger record counts.

## v21.0.0 - 2019-04-04

### 🎁 New Features

* `FetchService` fetch methods now accept a plain object as the `headers` argument. These headers
  will be merged with the default headers provided by FetchService.
* An app can also now specify default headers to be sent with every fetch request via
  `XH.fetchService.setDefaultHeaders()`. You can pass either a plain object, or a closure which
  returns one.
* `Grid` supports a new `onGridReady` prop, allowing apps to hook into the ag-Grid event callback
  without inadvertently short-circuiting the Grid's own internal handler.

### 💥 Breaking Changes

* The shortcut getter `FormModel.isNotValid` was deemed confusing and has been removed from the API.
  In most cases applications should use `!FormModel.isValid` instead; this expression will return
  `false` for the `Unknown` as well as the `NotValid` state. Applications that wish to explicitly
  test for the `NotValid` state should use the `validationState` getter.
* Multiple HoistInputs have changed their `onKeyPress` props to `onKeyDown`, including TextInput,
  NumberInput, TextArea & SearchInput. The `onKeyPress` event has been deprecated in general and has
  limitations on which keys will trigger the event to fire (i.e. it would not fire on an arrow
  keypress).
* FetchService's fetch methods no longer support `contentType` parameter. Instead, specify a custom
  content-type by setting a 'Content-Type' header using the `headers` parameter.
* FetchService's fetch methods no longer support `acceptJson` parameter. Instead, pass an {"Accept":
  "application/json"} header using the `headers` parameter.

### ✨ Style

* Black point + grid colors adjusted in dark theme to better blend with overall blue-gray tint.
* Mobile styles have been adjusted to increase the default font size and grid row height, in
  addition to a number of other smaller visual adjustments.

### 🐞 Bug Fixes

* Avoid throwing React error due to tab / routing interactions. Tab / routing / state support
  generally improved. (#1052)
* `GridModel.selectFirst()` improved to reliably select first visible record even when one or more
  groupBy levels active. (#1058)

### 📚 Libraries

* ag-Grid `~20.1 -> ~20.2` (fixes ag-grid sorting bug with treeMode)
* @blueprint/core `3.14 -> 3.15`
* @blueprint/datetime `3.7 -> 3.8`
* react-dropzone `10.0 -> 10.1`
* react-transition-group `2.6 -> 2.8`

[Commit Log](https://github.com/xh/hoist-react/compare/v20.2.1...v21.0.0)

## v20.2.1 - 2019-03-28

* Minor tweaks to grid styles - CSS var for pinned column borders, drop left/right padding on
  center-aligned grid cells.

[Commit Log](https://github.com/xh/hoist-react/compare/v20.2.0...v20.2.1)

## v20.2.0 - 2019-03-27

### 🎁 New Features

* `GridModel` exposes three new configs - `rowBorders`, `stripeRows`, and `showCellFocus` - to
  provide additional control over grid styling. The former `Grid` prop `showHover` has been
  converted to a `GridModel` config for symmetry with these other flags and more efficient
  re-rendering. Note that some grid-related CSS classes have also been modified to better conform to
  the BEM approach used elsewhere - this could be a breaking change for apps that keyed off of
  certain Hoist grid styles (not expected to be a common case).
* `Select` adds a `queryBuffer` prop to avoid over-eager calls to an async `queryFn`. This buffer is
  defaulted to 300ms to provide some out-of-the-box debouncing of keyboard input when an async query
  is provided. A longer value might be appropriate for slow / intensive queries to a remote API.

### 🐞 Bug Fixes

* A small `FormField.labelWidth` config value will now be respected, even if it is less than the
  default minWidth of 80px.
* Unnecessary re-renders of inactive tab panels now avoided.
* `Grid`'s filter will now be consistently applied to all tree grid records. Previously, the filter
  skipped deeply nested records under specific conditions.
* `Timer` no longer requires its `runFn` to be a promise, as it briefly (and unintentionally) did.
* Suppressed default browser resize handles on `textarea`.

[Commit Log](https://github.com/xh/hoist-react/compare/v20.1.1...v20.2.0)

## v20.1.1 - 2019-03-27

### 🐞 Bug Fixes

* Fix form field reset so that it will call computeValidationAsync even if revalidation is not
  triggered because the field's value did not change when reset.

[Commit Log](https://github.com/xh/hoist-react/compare/v20.1.0...v20.1.1)


## v20.1.0 - 2019-03-14

### 🎁 New Features

* Standard app options panel now includes a "Restore Defaults" button to clear all user preferences
  as well as any custom grid state, resetting the app to its default state for that user.

### 🐞 Bug Fixes

* Removed a delay from `HoistInput` blur handling, ensuring `noteBlurred()` is called as soon as the
  element loses focus. This should remove a class of bugs related to input values not flushing into
  their models quickly enough when `commitOnChange: false` and the user moves directly from an input
  to e.g. clicking a submit button. #1023
* Fix to Admin ConfigDiffer tool (missing decorator).

### ⚙️ Technical

* The `GridModel.store` config now accepts a plain object and will internally create a `LocalStore`.
  This store config can also be partially specified or even omitted entirely. GridModel will ensure
  that the store is auto-configured with all fields in configured grid columns, reducing the need
  for app code boilerplate (re)enumerating field names.
* `Timer` class reworked to allow its interval to be adjusted dynamically via `setInterval()`,
  without requiring the Timer to be re-created.

[Commit Log](https://github.com/xh/hoist-react/compare/v20.0.1...v20.1.0)


## v20.0.1 - 2019-03-08

### 🐞 Bug Fixes

* Ensure `RestStore` processes records in a standard way following a save/add operation (#1010).

[Commit Log](https://github.com/xh/hoist-react/compare/v20.0.0...v20.0.1)


## v20.0.0 - 2019-03-06

### 💥 Breaking Changes

* The `@LoadSupport` decorator has been substantially reworked and enhanced from its initial release
  in v19. It is no longer needed on the HoistComponent, but rather should be put directly on the
  owned HoistModel implementing the loading. IMPORTANT NOTE: all models should implement
  `doLoadAsync` rather than `loadAsync`. Please see `LoadSupport` for more information on this
  important change.
* `TabContainer` and `TabContainerModel` are now cross-platform. Apps should update their code to
  import both from `@xh/hoist/cmp/tab`.
* `TabContainer.switcherPosition` has been moved to `TabContainerModel`. Please note that changes to
  `switcherPosition` are not supported on mobile, where the switcher will always appear beneath the
  container.
* The `Label` component from `@xh/hoist/desktop/cmp/input` has been removed. Applications should
  consider using the basic html `label` element instead (or a `FormField` if applicable).
* The `LeftRightChooserModel` constructor no longer accepts a `leftSortBy` and `rightSortBy`
  property. The implementation of these properties was generally broken. Use `leftSorted` and
  `rightSorted` instead.

#### Mobile

* Mobile `Page` has changed - `Pages` are now wrappers around `Panels` that are designed to be used
  with a `NavigationModel` or `TabContainer`. `Page` accepts the same props as `Panel`, meaning uses
  of `loadModel` should be replaced with `mask`.
* The mobile `AppBar` title is static and defaults to the app name. If you want to display page
  titles, it is recommended to use the `title` prop on the `Page`.

### 🎁 New Features

* Enhancements to Model and Component data loading via `@LoadSupport` provides a stronger set of
  conventions and better support for distinguishing between initial loads / auto/background
  refreshes / user- driven refreshes. It also provides new patterns for ensuring application
  Services are refreshed as part of a reworked global refresh cycle.
* RestGridModel supports a new `cloneAction` to take an existing record and open the editor form in
  "add mode" with all editable fields pre-populated from the source record. The action calls
  `prepareCloneFn`, if defined on the RestGridModel, to perform any transform operations before
  rendering the form.
* Tabs in `TabContainerModel` now support an `icon` property on the desktop.
* Charts take a new optional `aspectRatio` prop.
* Added new `Column.headerTooltip` config.
* Added new method `markManaged` on `ManagedSupport`.
* Added new function decorator `debounced`.
* Added new function `applyMixin` providing support for structured creation of class decorators
  (mixins).

#### Mobile

* Column chooser support available for mobile Grids. Users can check/uncheck columns to add/remove
  them from a configurable grid and reorder the columns in the list via drag and drop. Pair
  `GridModel.enableColChooser` with a mobile `colChooserButton` to allow use.
* Added `DialogPage` to the mobile toolkit. These floating pages do not participate in navigation or
  routing, and are used for showing fullscreen views outside of the Navigator / TabContainer
  context.
* Added `Panel` to the mobile toolkit, which offers a header element with standardized styling,
  title, and icon, as well as support for top and bottom toolbars.
* The mobile `AppBar` has been updated to more closely match the desktop `AppBar`, adding `icon`,
  `leftItems`, `hideAppMenuButton` and `appMenuButtonProps` props.
* Added routing support to mobile.

### 🐞 Bug Fixes

* The HighCharts wrapper component properly resizes its chart.
* Mobile dimension chooser button properly handles overflow for longer labels.
* Sizing fixes for multi-line inputs such as textArea and jsonInput.
* NumberInput calls a `onKeyPress` prop if given.
* Layout fixes on several admin panels and detail popups.

### 📚 Libraries

* @blueprintjs/core `3.13 -> 3.14`
* @xh/hoist-dev-utils `3.5 -> 3.6`
* ag-Grid `~20.0 -> ~20.1`
* react-dropzone `~8.0 -> ~9.0`
* react-select `~2.3 -> ~2.4`
* router5 `~6.6 -> ~7.0`
* react `~16.7 -> ~16.8`

[Commit Log](https://github.com/xh/hoist-react/compare/v19.0.1...v20.0.0)

## v19.0.1 - 2019-02-12

### 🐞 Bug Fixes

* Additional updates and simplifications to `FormField` sizing of child `HoistInput` elements, for
  more reliable sizing and spacing filling behavior.

[Commit Log](https://github.com/xh/hoist-react/compare/v19.0.0...v19.0.1)


## v19.0.0 - 2019-02-08

### 🎁 New Features

* Added a new architecture for signaling the need to load / refresh new data across either the
  entire app or a section of the component hierarchy. This new system relies on React context to
  minimizes the need for explicit application wiring, and improves support for auto-refresh. See
  newly added decorator `@LoadSupport` and classes/components `RefreshContext`,
  `RefreshContextModel`, and `RefreshContextView` for more info.
* `TabContainerModel` and `TabModel` now support `refreshMode` and `renderMode` configs to allow
  better control over how inactive tabs are mounted/unmounted and how tabs handle refresh requests
  when hidden or (re)activated.
* Apps can implement `getAppOptions()` in their `AppModel` class to specify a set of app-wide
  options that should be editable via a new built-in Options dialog. This system includes built-in
  support for reading/writing options to preferences, or getting/setting their values via custom
  handlers. The toolkit handles the rendering of the dialog.
* Standard top-level app buttons - for actions such as launching the new Options dialog, switching
  themes, launching the admin client, and logging out - have been moved into a new menu accessible
  from the top-right corner of the app, leaving more space for app-specific controls in the AppBar.
* `RecordGridModel` now supports an enhanced `editors` configuration that exposes the full set of
  validation and display support from the Forms package.
* `HoistInput` sizing is now consistently implemented using `LayoutSupport`. All sizable
  `HoistInputs` now have default `width` to ensure a standard display out of the box. `JsonInput`
  and `TextArea` also have default `height`. These defaults can be overridden by declaring explicit
  `width` and `height` values, or unset by setting the prop to `null`.
* `HoistInputs` within `FormFields` will be automatically sized to fill the available space in the
  `FormField`. In these cases, it is advised to either give the `FormField` an explicit size or
  render it in a flex layout.

### 💥 Breaking Changes

* ag-Grid has been updated to v20.0.0. Most apps shouldn't require any changes - however, if you are
  using `agOptions` to set sorting, filtering or resizing properties, these may need to change:

  For the `Grid`, `agOptions.enableColResize`, `agOptions.enableSorting` and
  `agOptions.enableFilter` have been removed. You can replicate their effects by using
  `agOptions.defaultColDef`. For `Columns`, `suppressFilter` has been removed, an should be replaced
  with `filter: false`.

* `HoistAppModel.requestRefresh` and `TabContainerModel.requestRefresh` have been removed.
  Applications should use the new Refresh architecture described above instead.
* `tabRefreshMode` on TabContainer has been renamed `renderMode`.
* `TabModel.reloadOnShow` has been removed. Set the `refreshMode` property on TabContainerModel or
  TabModel to `TabRefreshMode.ON_SHOW_ALWAYS` instead.
* The mobile APIs for `TabContainerModel`, `TabModel`, and `RefreshButton` have been rewritten to
  more closely mirror the desktop API.
* The API for `RecordGridModel` editors has changed -- `type` is no longer supported. Use
  `fieldModel` and `formField` intead.
* `LocalStore.loadRawData` requires that all records presented to store have unique IDs specified.
  See `LocalStore.idSpec` for more information.

### 🐞 Bug Fixes

* SwitchInput and RadioInput now properly highlight validation errors in `minimal` mode.

### 📚 Libraries

* @blueprintjs/core `3.12 -> 3.13`
* ag-Grid `~19.1.4 -> ~20.0.0`

[Commit Log](https://github.com/xh/hoist-react/compare/v18.1.2...v19.0.0)


## v18.1.2 - 2019-01-30

### 🐞 Bug Fixes

* Grid integrations relying on column visibility (namely export, storeFilterField) now correctly
  consult updated column state from GridModel. #935
* Ensure `FieldModel.initialValue` is observable to ensure that computed dirty state (and any other
  derivations) are updated if it changes. #934
* Fixes to ensure Admin console log viewer more cleanly handles exceptions (e.g. attempting to
  auto-refresh on a log file that has been deleted).

[Commit Log](https://github.com/xh/hoist-react/compare/v18.1.1...v18.1.2)

## v18.1.1 - 2019-01-29

* Grid cell padding can be controlled via a new set of CSS vars and is reduced by default for grids
  in compact mode.
* The `addRecordAsync()` and `saveRecordAsync()` methods on `RestStore` return the updated record.

[Commit Log](https://github.com/xh/hoist-react/compare/v18.1.0...v18.1.1)


## v18.1.0 - 2019-01-28

### 🎁 New Features

* New `@managed` class field decorator can be used to mark a property as fully created/owned by its
  containing class (provided that class has installed the matching `@ManagedSupport` decorator).
  * The framework will automatically pass any `@managed` class members to `XH.safeDestroy()` on
    destroy/unmount to ensure their own `destroy()` lifecycle methods are called and any related
    resources are disposed of properly, notably MobX observables and reactions.
  * In practice, this should be used to decorate any properties on `HoistModel`, `HoistService`, or
    `HoistComponent` classes that hold a reference to a `HoistModel` created by that class. All of
    those core artifacts support the new decorator, `HoistModel` already provides a built-in
    `destroy()` method, and calling that method when an app is done with a Model is an important
    best practice that can now happen more reliably / easily.
* `FormModel.getData()` accepts a new single parameter `dirtyOnly` - pass true to get back only
  fields which have been modified.
* The mobile `Select` component indicates the current value with a ✅ in the drop-down list.
* Excel exports from tree grids now include the matching expand/collapse tree controls baked into
  generated Excel file.

### 🐞 Bug Fixes

* The `JsonInput` component now properly respects / indicates disabled state.

### 📚 Libraries

* Hoist-dev-utils `3.4.1 -> 3.5.0` - updated webpack and other build tool dependencies, as well as
  an improved eslint configuration.
* @blueprintjs/core `3.10 -> 3.12`
* @blueprintjs/datetime `3.5 -> 3.7`
* fontawesome `5.6 -> 5.7`
* mobx `5.8 -> 5.9`
* react-select `2.2 -> 2.3`
* Other patch updates

[Commit Log](https://github.com/xh/hoist-react/compare/v18.0.0...v18.1.0)

## v18.0.0 - 2019-01-15

### 🎁 New Features

* Form support has been substantially enhanced and restructured to provide both a cleaner API and
  new functionality:
  * `FormModel` and `FieldModel` are now concrete classes and provide the main entry point for
    specifying the contents of a form. The `Field` and `FieldSupport` decorators have been removed.
  * Fields and sub-forms may now be dynamically added to FormModel.
  * The validation state of a FormModel is now *immediately* available after construction and
    independent of the GUI. The triggering of the *display* of that state is now a separate process
    triggered by GUI actions such as blur.
  * `FormField` has been substantially reworked to support a read-only display and inherit common
    property settings from its containing `Form`.
  * `HoistInput` has been moved into the `input` package to clarify that these are lower level
    controls and independent of the Forms package.

* `RestGrid` now supports a `mask` prop. RestGrid loading is now masked by default.
* `Chart` component now supports a built-in zoom out gesture: click and drag from right-to-left on
  charts with x-axis zooming.
* `Select` now supports an `enableClear` prop to control the presence of an optional inline clear
  button.
* `Grid` components take `onCellClicked` and `onCellDoubleClicked` event handlers.
* A new desktop `FileChooser` wraps a preconfigured react-dropzone component to allow users to
  easily select files for upload or other client-side processing.

### 💥 Breaking Changes

* Major changes to Form (see above). `HoistInput` imports will also need to be adjusted to move from
  `form` to `input`.
* The name of the HoistInput `field` prop has been changed to `bind`. This change distinguishes the
  lower-level input package more clearly from the higher-level form package which uses it. It also
  more clearly relates the property to the associated `@bindable` annotation for models.
* A `Select` input with `enableMulti = true` will by default no longer show an inline x to clear the
  input value. Use the `enableClear` prop to re-enable.
* Column definitions are exported from the `grid` package. To ensure backwards compatibility,
  replace imports from `@xh/hoist/desktop/columns` with `@xh/hoist/desktop/cmp/grid`.

### 📚 Libraries

* React `~16.6.0 -> ~16.7.0`
* Patch version updates to multiple other dependencies.

[Commit Log](https://github.com/xh/hoist-react/compare/v17.0.0...v18.0.0)

## v17.0.0 - 2018-12-21

### 💥 Breaking Changes

* The implementation of the `model` property on `HoistComponent` has been substantially enhanced:
  * "Local" Models should now be specified on the Component class declaration by simply setting the
    `model` property, rather than the confusing `localModel` property.
  * HoistComponent now supports a static `modelClass` class property. If set, this property will
    allow a HoistComponent to auto-create a model internally when presented with a plain javascript
    object as its `model` prop. This is especially useful in cases like `Panel` and `TabContainer`,
    where apps often need to specify a model but do not require a reference to the model. Those
    usages can now skip importing and instantiating an instance of the component's model class
    themselves.
  * Hoist will now throw an Exception if an application attempts to changes the model on an existing
    HoistComponent instance or presents the wrong type of model to a HoistComponent where
    `modelClass` has been specified.

* `PanelSizingModel` has been renamed `PanelModel`. The class now also has the following new
  optional properties, all of which are `true` by default:
  * `showSplitter` - controls visibility of the splitter bar on the outside edge of the component.
  * `showSplitterCollapseButton` - controls visibility of the collapse button on the splitter bar.
  * `showHeaderCollapseButton` - controls visibility of a (new) collapse button in the header.

* The API methods for exporting grid data have changed and gained new features:
  * Grids must opt-in to export with the `GridModel.enableExport` config.
  * Exporting a `GridModel` is handled by the new `GridExportService`, which takes a collection of
    `exportOptions`. See `GridExportService.exportAsync` for available `exportOptions`.
  * All export entry points (`GridModel.exportAsync()`, `ExportButton` and the export context menu
    items) support `exportOptions`. Additionally, `GridModel` can be configured with default
    `exportOptions` in its config.

* The `buttonPosition` prop on `NumberInput` has been removed due to problems with the underlying
  implementation. Support for incrementing buttons on NumberInputs will be re-considered for future
  versions of Hoist.

### 🎁 New Features

* `TextInput` on desktop now supports an `enableClear` property to allow easy addition of a clear
  button at the right edge of the component.
* `TabContainer` enhancements:
  * An `omit` property can now be passed in the tab configs passed to the `TabContainerModel`
    constructor to conditionally exclude a tab from the container
  * Each `TabModel` can now be retrieved by id via the new `getTabById` method on
    `TabContainerModel`.
  * `TabModel.title` can now be changed at runtime.
  * `TabModel` now supports the following properties, which can be changed at runtime or set via the
    config:
    * `disabled` - applies a disabled style in the switcher and blocks navigation to the tab via
      user click, routing, or the API.
    * `excludeFromSwitcher` - removes the tab from the switcher, but the tab can still be navigated
      to programmatically or via routing.
* `MultiFieldRenderer` `multiFieldConfig` now supports a `delimiter` property to separate
  consecutive SubFields.
* `MultiFieldRenderer` SubFields now support a `position` property, to allow rendering in either the
  top or bottom row.
* `StoreCountLabel` now supports a new 'includeChildren' prop to control whether or not children
  records are included in the count. By default this is `false`.
* `Checkbox` now supports a `displayUnsetState` prop which may be used to display a visually
  distinct state for null values.
* `Select` now renders with a checkbox next to the selected item in its drowndown menu, instead of
  relying on highlighting. A new `hideSelectedOptionCheck` prop is available to disable.
* `RestGridModel` supports a `readonly` property.
* `DimensionChooser`, various `HoistInput` components, `Toolbar` and `ToolbarSeparator` have been
  added to the mobile component library.
* Additional environment enums for UAT and BCP, added to Hoist Core 5.4.0, are supported in the
  application footer.

### 🐞 Bug Fixes

* `NumberInput` will no longer immediately convert its shorthand value (e.g. "3m") into numeric form
  while the user remains focused on the input.
* Grid `actionCol` columns no longer render Button components for each action, relying instead on
  plain HTML / CSS markup for a significant performance improvement when there are many rows and/or
  actions per row.
* Grid exports more reliably include the appropriate file extension.
* `Select` will prevent an `<esc>` keypress from bubbling up to parent components only when its menu
  is open. (In that case, the component assumes escape was pressed to close its menu and captures
  the keypress, otherwise it should leave it alone and let it e.g. close a parent popover).

[Commit Log](https://github.com/xh/hoist-react/compare/v16.0.1...v17.0.0)

## v16.0.1 - 2018-12-12

### 🐞 Bug Fixes

* Fix to FeedbackForm allowing attempted submission with an empty message.

[Commit Log](https://github.com/xh/hoist-react/compare/v16.0.0...v16.0.1)


## v16.0.0

### 🎁 New Features

* Support for ComboBoxes and Dropdowns have been improved dramatically, via a new `Select` component
  based on react-select.
* The ag-Grid based `Grid` and `GridModel` are now available on both mobile and desktop. We have
  also added new support for multi-row/multi-field columns via the new `multiFieldRenderer` renderer
  function.
* The app initialization lifecycle has been restructured so that no App classes are constructed
  until Hoist is fully initialized.
* `Column` now supports an optional `rowHeight` property.
* `Button` now defaults to 'minimal' mode, providing a much lighter-weight visual look-and-feel to
  HoistApps. `Button` also implements `@LayoutSupport`.
* Grouping state is now saved by the grid state support on `GridModel`.
* The Hoist `DimChooser` component has been ported to hoist-react.
* `fetchService` now supports an `autoAbortKey` in its fetch methods. This can be used to
  automatically cancel obsolete requests that have been superceded by more recent variants.
* Support for new `clickableLabel` property on `FormField`.
* `RestForm` now supports a read-only view.
* Hoist now supports automatic tracking of app/page load times.

### 💥 Breaking Changes

* The new location for the cross-platform grid component is `@xh/hoist/cmp/grid`. The `columns`
  package has also moved under a new sub-package in this location.
* Hoist top-level App Structure has changed in order to improve consistency of the Model-View
  conventions, to improve the accessibility of services, and to support the improvements in app
  initialization mentioned above:
  - `XH.renderApp` now takes a new `AppSpec` configuration.
  - `XH.app` is now `XH.appModel`.
  - All services are installed directly on `XH`.
  - `@HoistApp` is now `@HoistAppModel`
* `RecordAction` has been substantially refactored and improved. These are now typically immutable
  and may be shared.
  - `prepareFn` has been replaced with a `displayFn`.
  - `actionFn` and `displayFn` now take a single object as their parameter.
* The `hide` property on `Column` has been changed to `hidden`.
* The `ColChooserButton` has been moved from the incorrect location `@xh/hoist/cmp/grid` to
  `@xh/hoist/desktop/cmp/button`. This is a desktop-only component. Apps will have to adjust these
  imports.
* `withDefaultTrue` and `withDefaultFalse` in `@xh/hoist/utils/js` have been removed. Use
  `withDefault` instead.
* `CheckBox` has been renamed `Checkbox`


### ⚙️ Technical

* ag-Grid has been upgraded to v19.1
* mobx has been upgraded to v5.6
* React has been upgraded to v16.6
* Allow browsers with proper support for Proxy (e.g Edge) to access Hoist Applications.


### 🐞 Bug Fixes

* Extensive. See full change list below.

[Commit Log](https://github.com/xh/hoist-react/compare/v15.1.2...v16.0.0)


## v15.1.2

🛠 Hotfix release to MultiSelect to cap the maximum number of options rendered by the drop-down
list. Note, this component is being replaced in Hoist v16 by the react-select library.

[Commit Log](https://github.com/xh/hoist-react/compare/v15.1.1...v15.1.2)

## v15.1.1

### 🐞 Bug Fixes

* Fix to minimal validation mode for FormField disrupting input focus.
* Fix to JsonInput disrupting input focus.

### ⚙️ Technical

* Support added for TLBR-style notation when specifying margin/padding via layoutSupport - e.g.
  box({margin: '10 20 5 5'}).
* Tweak to lockout panel message when the user has no roles.

[Commit Log](https://github.com/xh/hoist-react/compare/v15.1.0...v15.1.1)


## v15.1.0

### 🎁 New Features

* The FormField component takes a new minimal prop to display validation errors with a tooltip only
  as opposed to an inline message string. This can be used to help reduce shifting / jumping form
  layouts as required.
* The admin-only user impersonation toolbar will now accept new/unknown users, to support certain
  SSO application implementations that can create users on the fly.

### ⚙️ Technical

* Error reporting to server w/ custom user messages is disabled if the user is not known to the
  client (edge case with errors early in app lifecycle, prior to successful authentication).

[Commit Log](https://github.com/xh/hoist-react/compare/v15.0.0...v15.1.0)


## v15.0.0

### 💥 Breaking Changes

* This update does not require any application client code changes, but does require updating the
  Hoist Core Grails plugin to >= 5.0. Hoist Core changes to how application roles are loaded and
  users are authenticated required minor changes to how JS clients bootstrap themselves and load
  user data.
* The Hoist Core HoistImplController has also been renamed to XhController, again requiring Hoist
  React adjustments to call the updated /xh/ paths for these (implementation) endpoints. Again, no
  app updates required beyond taking the latest Hoist Core plugin.

[Commit Log](https://github.com/xh/hoist-react/compare/v14.2.0...v15.0.0)


## v14.2.0

### 🎁 New Features

* Upgraded hoist-dev-utils to 3.0.3. Client builds now use the latest Webpack 4 and Babel 7 for
  noticeably faster builds and recompiles during CI and at development time.
* GridModel now has a top-level agColumnApi property to provide a direct handle on the ag-Grid
  Column API object.

### ⚙️ Technical

* Support for column groups strengthened with the addition of a dedicated ColumnGroup sibling class
  to Column. This includes additional internal refactoring to reduce unnecessary cloning of Column
  configurations and provide a more managed path for Column updates. Public APIs did not change.
  (#694)

### 📚 Libraries

* Blueprint Core `3.6.1 -> 3.7.0`
* Blueprint Datetime `3.2.0 -> 3.3.0`
* Fontawesome `5.3.x -> 5.4.x`
* MobX `5.1.2 -> 5.5.0`
* Router5 `6.5.0 -> 6.6.0`

[Commit Log](https://github.com/xh/hoist-react/compare/v14.1.3...v14.2.0)


## v14.1.3

### 🐞 Bug Fixes

* Ensure JsonInput reacts properly to value changes.

### ⚙️ Technical

* Block user pinning/unpinning in Grid via drag-and-drop - pending further work via #687.
* Support "now" as special token for dateIs min/max validation rules.
* Tweak grouped grid row background color.

[Commit Log](https://github.com/xh/hoist-react/compare/v14.1.1...v14.1.3)


## v14.1.1

### 🐞 Bug Fixes

* Fixes GridModel support for row-level grouping at same time as column grouping.

[Commit Log](https://github.com/xh/hoist-react/compare/v14.1.0...v14.1.1)


## v14.1.0

### 🎁 New Features

* GridModel now supports multiple levels of row grouping. Pass the public setGroupBy() method an
  array of string column IDs, or a falsey value / empty array to ungroup. Note that the public and
  observable groupBy property on GridModel will now always be an array, even if the grid is not
  grouped or has only a single level of grouping.
* GridModel exposes public expandAll() and collapseAll() methods for grouped / tree grids, and
  StoreContextMenu supports a new "expandCollapseAll" string token to insert context menu items.
  These are added to the default menu, but auto-hide when the grid is not in a grouped state.
* The Grid component provides a new onKeyDown prop, which takes a callback and will fire on any
  keypress targeted within the Grid. Note such a handler is not provided directly by ag-Grid.
* The Column class supports pinned as a top-level config. Supports passing true to pin to the left.

### 🐞 Bug Fixes

* Updates to Grid column widths made via ag-Grid's "autosize to fit" API are properly persisted to
  grid state.

[Commit Log](https://github.com/xh/hoist-react/compare/v14.0.0...v14.1.0)


## v14.0.0

* Along with numerous bug fixes, v14 brings with it a number of important enhancements for grids,
  including support for tree display, 'action' columns, and absolute value sorting. It also includes
  some new controls and improvement to focus display.

### 💥 Breaking Changes

* The signatures of the Column.elementRenderer and Column.renderer have been changed to be
  consistent with each other, and more extensible. Each takes two arguments -- the value to be
  rendered, and a single bundle of metadata.
* StoreContextMenuAction has been renamed to RecordAction. Its action property has been renamed to
  actionFn for consistency and clarity.
* LocalStore : The method LocalStore.processRawData no longer takes an array of all records, but
  instead takes just a single record. Applications that need to operate on all raw records in bulk
  should do so before presenting them to LocalStore. Also, LocalStores template methods for override
  have also changed substantially, and sub-classes that rely on these methods will need to be
  adjusted accordingly.

### 🎁 New Features

#### Grid

* The Store API now supports hierarchical datasets. Applications need to simply provide raw data for
  records with a "children" property containing the raw data for their children.
* Grid supports a 'TreeGrid' mode. To show a tree grid, bind the GridModel to a store containing
  hierarchical data (as above), set treeMode: true on the GridModel, and specify a column to display
  the tree controls (isTreeColumn: true)
* Grid supports absolute sorting for numerical columns. Specify absSort: true on your column config
  to enable. Clicking the grid header will now cycle through ASC > DESC > DESC (abs) sort modes.
* Grid supports an 'Actions' column for one-click record actions. See cmp/desktop/columns/actionCol.
* A new showHover prop on the desktop Grid component will highlight the hovered row with default
  styling. A new GridModel.rowClassFn callback was added to support per-row custom classes based on
  record data.
* A new ExportFormat.LONG_TEXT format has been added, along with a new Column.exportWidth config.
  This supports exporting columns that contain long text (e.g. notes) as multi-line cells within
  Excel.

#### Other Components

* RadioInput and ButtonGroupInputhave been added to the desktop/cmp/form package.
* DateInput now has support for entering and displaying time values.
* NumberInput displays its unformatted value when focused.
* Focused components are now better highlighted, with additional CSS vars provided to customize as
  needed.

### 🐞 Bug Fixes

* Calls to GridModel.setGroupBy() work properly not only on the first, but also all subsequent calls
  (#644).
* Background / style issues resolved on several input components in dark theme (#657).
* Grid context menus appear properly over other floating components.

### 📚 Libraries

* React `16.5.1 -> 16.5.2`
* router5 `6.4.2 -> 6.5.0`
* CodeMirror, Highcharts, and MobX patch updates

[Commit Log](https://github.com/xh/hoist-react/compare/v13.0.0...v14.0.0)


## v13.0.0

🍀Lucky v13 brings with it a number of enhancements for forms and validation, grouped column
support in the core Grid API, a fully wrapped MultiSelect component, decorator syntax adjustments,
and a number of other fixes and enhancements.

It also includes contributions from new ExHI team members Arjun and Brendan. 🎉

### 💥 Breaking Changes

* The core `@HoistComponent`, `@HoistService`, and `@HoistModel` decorators are **no longer
  parameterized**, meaning that trailing `()` should be removed after each usage. (#586)
* The little-used `hoistComponentFactory()` method was also removed as a further simplification
  (#587).
* The `HoistField` superclass has been renamed to `HoistInput` and the various **desktop form
  control components have been renamed** to match (55afb8f). Apps using these components (which will
  likely be most apps) will need to adapt to the new names.
  * This was done to better distinguish between the input components and the upgraded Field concept
    on model classes (see below).

### 🎁 New Features

⭐️ **Forms and Fields** have been a major focus of attention, with support for structured data
fields added to Models via the `@FieldSupport` and `@field()` decorators.
* Models annotated with `@FieldSupport` can decorate member properties with `@field()`, making those
  properties observable and settable (with a generated `setXXX()` method).
* The `@field()` decorators themselves can be passed an optional display label string as well as
  zero or more *validation rules* to define required constraints on the value of the field.
* A set of predefined constraints is provided within the toolkit within the `/field/` package.
* Models using `FieldSupport` should be sure to call the `initFields()` method installed by the
  decorator within their constructor. This method can be called without arguments to generally
  initialize the field system, or it can be passed an object of field names to initial/default
  values, which will set those values on the model class properties and provide change/dirty
  detection and the ability to "reset" a form.
* A new `FormField` UI component can be used to wrap input components within a form. The `FormField`
  wrapper can accept the source model and field name, and will apply those to its child input. It
  leverages the Field model to automatically display a label, indicate required fields, and print
  validation error messages. This new component should be the building-block for most non-trivial
  forms within an application.

Other enhancements include:
* **Grid columns can be grouped**, with support for grouping added to the grid state management
  system, column chooser, and export manager (#565). To define a column group, nest column
  definitions passed to `GridModel.columns` within a wrapper object of the form `{headerName: 'My
  group', children: [...]}`.

(Note these release notes are incomplete for this version.)

[Commit Log](https://github.com/xh/hoist-react/compare/v12.1.2...v13.0.0)


## v12.1.2

### 🐞 Bug Fixes

* Fix casing on functions generated by `@settable` decorator
  (35c7daa209a4205cb011583ebf8372319716deba).

[Commit Log](https://github.com/xh/hoist-react/compare/v12.1.1...v12.1.2)


## v12.1.1

### 🐞 Bug Fixes

* Avoid passing unknown HoistField component props down to Blueprint select/checkbox controls.

### 📚 Libraries

* Rollback update of `@blueprintjs/select` package `3.1.0 -> 3.0.0` - this included breaking API
  changes and will be revisited in #558.

[Commit Log](https://github.com/xh/hoist-react/compare/v12.1.0...v12.1.1)


## v12.1.0

### 🎁 New Features

* New `@bindable` and `@settable` decorators added for MobX support. Decorating a class member
  property with `@bindable` makes it a MobX `@observable` and auto-generates a setter method on the
  class wrapped in a MobX `@action`.
* A `fontAwesomeIcon` element factory is exported for use with other FA icons not enumerated by the
  `Icon` class.
* CSS variables added to control desktop Blueprint form control margins. These remain defaulted to
  zero, but now within CSS with support for variable overrides. A Blueprint library update also
  brought some changes to certain field-related alignment and style properties. Review any form
  controls within apps to ensure they remain aligned as desired
  (8275719e66b4677ec5c68a56ccc6aa3055283457 and df667b75d41d12dba96cbd206f5736886cb2ac20).

### 🐞 Bug Fixes

* Grid cells are fully refreshed on a data update, ensuring cell renderers that rely on data other
  than their primary display field are updated (#550).
* Grid auto-sizing is run after a data update, ensuring flex columns resize to adjust for possible
  scrollbar visibility changes (#553).
* Dropdown fields can be instantiated with fewer required properties set (#541).

### 📚 Libraries

* Blueprint `3.0.1 -> 3.4.0`
* FontAwesome `5.2.0 -> 5.3.0`
* CodeMirror `5.39.2 -> 5.40.0`
* MobX `5.0.3 -> 5.1.0`
* router5 `6.3.0 -> 6.4.2`
* React `16.4.1 -> 16.4.2`

[Commit Log](https://github.com/xh/hoist-react/compare/v12.0.0...v12.1.0)


## v12.0.0

Hoist React v12 is a relatively large release, with multiple refactorings around grid columns,
`elemFactory` support, classNames, and a re-organization of classes and exports within `utils`.

### 💥 Breaking Changes

#### ⭐️ Grid Columns

**A new `Column` class describes a top-level API for columns and their supported options** and is
intended to be a cross-platform layer on top of ag-Grid and TBD mobile grid implementations.
* The desktop `GridModel` class now accepts a collection of `Column` configuration objects to define
  its available columns.
* Columns may be configured with `flex: true` to cause them to stretch all available horizontal
  space within a grid, sharing it equally with any other flex columns. However note that this should
  be used sparingly, as flex columns have some deliberate limitations to ensure stable and
  consistent behavior. Most noticeably, they cannot be resized directly by users. Often, a best
  practice will be to insert an `emptyFlexCol` configuration as the last column in a grid - this
  will avoid messy-looking gaps in the layout while not requiring a data-driven column be flexed.
* User customizations to column widths are now saved if the GridModel has been configured with a
  `stateModel` key or model instance - see `GridStateModel`.
* Columns accept a `renderer` config to format text or HTML-based output. This is a callback that is
  provided the value, the row-level record, and a metadata object with the column's `colId`. An
  `elementRenderer` config is also available for cells that should render a Component.
* An `agOptions` config key continues to provide a way to pass arbitrary options to the underlying
  ag-Grid instance (for desktop implementations). This is considered an "escape hatch" and should be
  used with care, but can provide a bridge to required ag-Grid features as the Hoist-level API
  continues to develop.
* The "factory pattern" for Column templates / defaults has been removed, replaced by a simpler
  approach that recommends exporting simple configuration partials and spreading them into
  instance-specific column configs.
  [See the Admin app for some examples](https://github.com/xh/hoist-react/blob/a1b14ac6d41aa8f8108a518218ce889fe5596780/admin/tabs/activity/tracking/ActivityGridModel.js#L42)
  of this pattern.
* See 0798f6bb20092c59659cf888aeaf9ecb01db52a6 for primary commit.

#### ⭐️ Element Factory, LayoutSupport, BaseClassName

Hoist provides core support for creating components via a factory pattern, powered by the `elem()`
and `elemFactory()` methods. This approach remains the recommended way to instantiate component
elements, but was **simplified and streamlined**.
* The rarely used `itemSpec` argument was removed (this previously applied defaults to child items).
* Developers can now also use JSX to instantiate all Hoist-provided components while still taking
  advantage of auto-handling for layout-related properties provided by the `LayoutSupport` mixin.
  * HoistComponents should now spread **`...this.getLayoutProps()`** into their outermost rendered
    child to enable promotion of layout properties.
* All HoistComponents can now specify a **baseClassName** on their component class and should pass
  `className: this.getClassName()` down to their outermost rendered child. This allows components to
  cleanly layer on a base CSS class name with any instance-specific classes.
* See 8342d3870102ee9bda4d11774019c4928866f256 for primary commit.

#### ⭐️ Panel resizing / collapsing

**The `Panel` component now takes a `sizingModel` prop to control and encapsulate newly built-in
resizing and collapsing behavior** (#534).
* See the `PanelSizingModel` class for configurable details, including continued support for saving
  sizing / collapsed state as a user preference.
* **The standalone `Resizable` component was removed** in favor of the improved support built into
  Panel directly.

#### Other

* Two promise-related models have been combined into **a new, more powerful `PendingTaskModel`**,
  and the `LoadMask` component has been removed and consolidated into `Mask`
  (d00a5c6e8fc1e0e89c2ce3eef5f3e14cb842f3c8).
  * `Panel` now exposes a single `mask` prop that can take either a configured `mask` element or a
    simple boolean to display/remove a default mask.
* **Classes within the `utils` package have been re-organized** into more standardized and scalable
  namespaces. Imports of these classes will need to be adjusted.

### 🎁 New Features

* **The desktop Grid component now offers a `compact` mode** with configurable styling to display
  significantly more data with reduced padding and font sizes.
* The top-level `AppBar` refresh button now provides a default implementation, calling a new
  abstract `requestRefresh()` method on `HoistApp`.
* The grid column chooser can now be configured to display its column groups as initially collapsed,
  for especially large collections of columns.
* A new `XH.restoreDefaultsAsync()` method provides a centralized way to wipe out user-specific
  preferences or customizations (#508).
* Additional Blueprint `MultiSelect`, `Tag`, and `FormGroup` controls re-exported.

### 🐞 Bug Fixes

* Some components were unintentionally not exporting their Component class directly, blocking JSX
  usage. All components now export their class.
* Multiple fixes to `DayField` (#531).
* JsonField now responds properly when switching from light to dark theme (#507).
* Context menus properly filter out duplicated separators (#518).

[Commit Log](https://github.com/xh/hoist-react/compare/v11.0.0...v12.0.0)


## v11.0.0

### 💥 Breaking Changes

* **Blueprint has been upgraded to the latest 3.x release.** The primary breaking change here is the
  renaming of all `pt-` CSS classes to use a new `bp3-` prefix. Any in-app usages of the BP
  selectors will need to be updated. See the
  [Blueprint "What's New" page](http://blueprintjs.com/docs/#blueprint/whats-new-3.0).
* **FontAwesome has been upgraded to the latest 5.2 release.** Only the icons enumerated in the
  Hoist `Icon` class are now registered via the FA `library.add()` method for inclusion in bundled
  code, resulting in a significant reduction in bundle size. Apps wishing to use other FA icons not
  included by Hoist must import and register them - see the
  [FA React Readme](https://github.com/FortAwesome/react-fontawesome/blob/master/README.md) for
  details.
* **The `mobx-decorators` dependency has been removed** due to lack of official support for the
  latest MobX update, as well as limited usage within the toolkit. This package was primarily
  providing the optional `@setter` decorator, which should now be replaced as needed by dedicated
  `@action` setter methods (19cbf86138499bda959303e602a6d58f6e95cb40).

### 🎁 Enhancements

* `HoistComponent` now provides a `getClassNames()` method that will merge any `baseCls` CSS class
  names specified on the component with any instance-specific classes passed in via props (#252).
  * Components that wish to declare and support a `baseCls` should use this method to generate and
    apply a combined list of classes to their outermost rendered elements (see `Grid`).
  * Base class names have been added for relevant Hoist-provided components - e.g. `.xh-panel` and
    `.xh-grid`. These will be appended to any instance class names specified within applications and
    be available as public CSS selectors.
* Relevant `HoistField` components support inline `leftIcon` and `rightElement` props. `DayField`
  adds support for `minDay / maxDay` props.
* Styling for the built-in ag-Grid loading overlay has been simplified and improved (#401).
* Grid column definitions can now specify an `excludeFromExport` config to drop them from
  server-generated Excel/CSV exports (#485).

### 🐞 Bug Fixes

* Grid data loading and selection reactions have been hardened and better coordinated to prevent
  throwing when attempting to set a selection before data has been loaded (#484).

### 📚 Libraries

* Blueprint `2.x -> 3.x`
* FontAwesome `5.0.x -> 5.2.x`
* CodeMirror `5.37.0 -> 5.39.2`
* router5 `6.2.4 -> 6.3.0`

[Commit Log](https://github.com/xh/hoist-react/compare/v10.0.1...v11.0.0)


## v10.0.1

### 🐞 Bug Fixes

* Grid `export` context menu token now defaults to server-side 'exportExcel' export.
  * Specify the `exportLocal` token to return a menu item for local ag-Grid export.
* Columns with `field === null` skipped for server-side export (considered spacer / structural
  columns).

## v10.0.0

### 💥 Breaking Changes

* **Access to the router API has changed** with the `XH` global now exposing `router` and
  `routerState` properties and a `navigate()` method directly.
* `ToastManager` has been deprecated. Use `XH.toast` instead.
* `Message` is no longer a public class (and its API has changed). Use `XH.message/confirm/alert`
  instead.
* Export API has changed. The Built-in grid export now uses more powerful server-side support. To
  continue to use local AG based export, call method `GridModel.localExport()`. Built-in export
  needs to be enabled with the new property on `GridModel.enableExport`. See `GridModel` for more
  details.

### 🎁 Enhancements

* New Mobile controls and `AppContainer` provided services (impersonation, about, and version bars).
* Full-featured server-side Excel export for grids.

### 🐞 Bug Fixes

* Prevent automatic zooming upon input focus on mobile devices (#476).
* Clear the selection when showing the context menu for a record which is not already selected
  (#469).
* Fix to make lockout script readable by Compatibility Mode down to IE5.

### 📚 Libraries

* MobX `4.2.x -> 5.0.x`

[Commit Log](https://github.com/xh/hoist-react/compare/v9.0.0...v10.0.0)


## v9.0.0

### 💥 Breaking Changes

* **Hoist-provided mixins (decorators) have been refactored to be more granular and have been broken
  out of `HoistComponent`.**
  * New discrete mixins now exist for `LayoutSupport` and `ContextMenuSupport` - these should be
    added directly to components that require the functionality they add for auto-handling of
    layout-related props and support for showing right-click menus. The corresponding options on
    `HoistComponent` that used to enable them have been removed.
  * For consistency, we have also renamed `EventTarget -> EventSupport` and `Reactive ->
    ReactiveSupport` mixins. These both continue to be auto-applied to HoistModel and HoistService
    classes, and ReactiveSupport enabled by default in HoistComponent.
* **The Context menu API has changed.** The `ContextMenuSupport` mixin now specifies an abstract
  `getContextMenuItems()` method for component implementation (replacing the previous
  `renderContextMenu()` method). See the new [`ContextMenuItem` class for what these items support,
  as well as several static default items that can be used.
  * The top-level `AppContainer` no longer provides a default context menu, instead allowing the
    browser's own context menu to show unless an app / component author has implemented custom
    context-menu handling at any level of their component hierarchy.

### 🐞 Bug Fixes

* TabContainer active tab can become out of sync with the router state (#451)
  * ⚠️ Note this also involved a change to the `TabContainerModel` API - `activateTab()` is now the
    public method to set the active tab and ensure both the tab and the route land in the correct
    state.
* Remove unintended focused cell borders that came back with the prior ag-Grid upgrade.

[Commit Log](https://github.com/xh/hoist-react/compare/v8.0.0...v9.0.0)


## v8.0.0

Hoist React v8 brings a big set of improvements and fixes, some API and package re-organizations,
and ag-Grid upgrade, and more. 🚀

### 💥 Breaking Changes

* **Component package directories have been re-organized** to provide better symmetry between
  pre-existing "desktop" components and a new set of mobile-first component. Current desktop
  applications should replace imports from `@xh/hoist/cmp/xxx` with `@xh/hoist/desktop/cmp/xxx`.
  * Important exceptions include several classes within `@xh/hoist/cmp/layout/`, which remain
    cross-platform.
  * `Panel` and `Resizable` components have moved to their own packages in
    `@xh/hoist/desktop/cmp/panel` and `@xh/hoist/desktop/cmp/resizable`.
* **Multiple changes and improvements made to tab-related APIs and components.**
  * The `TabContainerModel` constructor API has changed, notably `children` -> `tabs`, `useRoutes`
    -> `route` (to specify a starting route as a string) and `switcherPosition` has moved from a
    model config to a prop on the `TabContainer` component.
  * `TabPane` and `TabPaneModel` have been renamed `Tab` and `TabModel`, respectively, with several
    related renames.
* **Application entry-point classes decorated with `@HoistApp` must implement the new getter method
  `containerClass()`** to specify the platform specific component used to wrap the app's
  `componentClass`.
  * This will typically be `@xh/hoist/[desktop|mobile]/AppContainer` depending on platform.

### 🎁 New Features

* **Tab-related APIs re-worked and improved**, including streamlined support for routing, a new
  `tabRenderMode` config on `TabContainerModel`, and better naming throughout.
* **Ag-grid updated to latest v18.x** - now using native flex for overall grid layout and sizing
  controls, along with multiple other vendor improvements.
* Additional `XH` API methods exposed for control of / integration with Router5.
* The core `@HoistComponent` decorated now installs a new `isDisplayed` getter to report on
  component visibility, taking into account the visibility of its ancestors in the component tree.
* Mobile and Desktop app package / component structure made more symmetrical (#444).
* Initial versions of multiple new mobile components added to the toolkit.
* Support added for **`IdleService` - automatic app suspension on inactivity** (#427).
* Hoist wrapper added for the low-level Blueprint **button component** - provides future hooks into
  button customizations and avoids direct BP import (#406).
* Built-in support for collecting user feedback via a dedicated dialog, convenient XH methods and
  default appBar button (#379).
* New `XH.isDevelopmentMode` constant added, true when running in local Webpack dev-server mode.
* CSS variables have been added to customize and standardize the Blueprint "intent" based styling,
  with defaults adjusted to be less distracting (#420).

### 🐞 Bug Fixes

* Preference-related events have been standardized and bugs resolved related to pushAsync() and the
  `prefChange` event (ee93290).
* Admin log viewer auto-refreshes in tail-mode (#330).
* Distracting grid "loading" overlay removed (#401).
* Clipboard button ("click-to-copy" functionality) restored (#442).

[Commit Log](https://github.com/xh/hoist-react/compare/v7.2.0...v8.0.0)

## v7.2.0

### 🎁 New Features

+ Admin console grids now outfitted with column choosers and grid state. #375
+ Additional components for Onsen UI mobile development.

### 🐞 Bug Fixes

+ Multiple improvements to the Admin console config differ. #380 #381 #392

[Commit Log](https://github.com/xh/hoist-react/compare/v7.1.0...v7.2.0)

## v7.1.0

### 🎁 New Features

* Additional kit components added for Onsen UI mobile development.

### 🐞 Bug Fixes

* Dropdown fields no longer default to `commitOnChange: true` - avoiding unexpected commits of
  type-ahead query values for the comboboxes.
* Exceptions thrown from FetchService more accurately report the remote host when unreachable, along
  with some additional enhancements to fetch exception reporting for clarity.

[Commit Log](https://github.com/xh/hoist-react/compare/v7.0.0...v7.1.0)

## v7.0.0

### 💥 Breaking Changes

* **Restructuring of core `App` concept** with change to new `@HoistApp` decorator and conventions
  around defining `App.js` and `AppComponent.js` files as core app entry points. `XH.app` now
  installed to provide access to singleton instance of primary app class. See #387.

### 🎁 New Features

* **Added `AppBar` component** to help further standardize a pattern for top-level application
  headers.
* **Added `SwitchField` and `SliderField`** form field components.
* **Kit package added for Onsen UI** - base component library for mobile development.
* **Preferences get a group field for better organization**, parity with AppConfigs. (Requires
  hoist-core 3.1.x.)

### 🐞 Bug Fixes

* Improvements to `Grid` component's interaction with underlying ag-Grid instance, avoiding extra
  renderings and unwanted loss of state. 03de0ae7

[Commit Log](https://github.com/xh/hoist-react/compare/v6.0.0...v7.0.0)


## v6.0.0

### 💥 Breaking Changes

* API for `MessageModel` has changed as part of the feature addition noted below, with `alert()` and
  `confirm()` replaced by `show()` and new `XH` convenience methods making the need for direct calls
  rare.
* `TabContainerModel` no longer takes an `orientation` prop, replaced by the more flexible
  `switcherPosition` as noted below.

### 🎁 New Features

* **Initial version of grid state** now available, supporting easy persistence of user grid column
  selections and sorting. The `GridModel` constructor now takes a `stateModel` argument, which in
  its simplest form is a string `xhStateId` used to persist grid state to local storage. See the
  [`GridStateModel` class](https://github.com/xh/hoist-react/blob/develop/cmp/grid/GridStateModel.js)
  for implementation details. #331
* The **Message API** has been improved and simplified, with new `XH.confirm()` and `XH.alert()`
  methods providing an easy way to show pop-up alerts without needing to manually construct or
  maintain a `MessageModel`. #349
* **`TabContainer` components can now be controlled with a remote `TabSwitcher`** that does not need
  to be directly docked to the container itself. Specify `switcherPosition:none` on the
  `TabContainerModel` to suppress showing the switching affordance on the tabs themselves and
  instantiate a `TabSwitcher` bound to the same model to control a tabset from elsewhere in the
  component hierarchy. In particular, this enabled top-level application tab navigation to move up
  into the top toolbar, saving vertical space in the layout. #368
* `DataViewModel` supports an `emptyText` config.

### 🐞 Bugfixes

* Dropdown fields no longer fire multiple commit messages, and no longer commit partial entries
  under some circumstances. #353 and #354
* Grids resizing fixed when shrinking the containing component. #357

[Commit Log](https://github.com/xh/hoist-react/compare/v5.0.0...v6.0.0)


## v5.0.0

### 💥 Breaking Changes

* **Multi environment configs have been unwound** See these release notes/instructions for how to
  migrate: https://github.com/xh/hoist-core/releases/tag/release-3.0.0
* **Breaking change to context menus in dataviews and grids not using the default context menu:**
  StoreContextMenu no longer takes an array of items as an argument to its constructor. Instead it
  takes a configuration object with an ‘items’ key that will point to any current implementation’s
  array of items. This object can also contain an optional gridModel argument which is intended to
  support StoreContextMenuItems that may now be specified as known ‘hoist tokens’, currently limited
  to a ‘colChooser’ token.

### 🎁 New Features

* Config differ presents inline view, easier to read diffs now.
* Print Icon added!

### 🐞 Bugfixes

* Update processFailedLoad to loadData into gridModel store, Fixes #337
* Fix regression to ErrorTracking. Make errorTrackingService safer/simpler to call at any point in
  life-cycle.
* Fix broken LocalStore state.
* Tweak flex prop for charts. Side by side charts in a flexbox now auto-size themselves! Fixes #342
* Provide token parsing for storeContextMenus. Context menus are all grown up! Fixes #300

## v4.0.1

### 🐞 Bugfixes

* DataView now properly re-renders its items when properties on their records change (and the ID
  does not)


## v4.0.0

### 💥 Breaking Changes

* **The `GridModel` selection API has been reworked for clarity.** These models formerly exposed
  their selectionModel as `grid.selection` - now that getter returns the selected records. A new
  `selectedRecord` getter is also available to return a single selection, and new string shortcut
  options are available when configuring GridModel selection behavior.
* **Grid components can now take an `agOptions` prop** to pass directly to the underlying ag-grid
  component, as well as an `onRowDoubleClicked` handler function.
  16be2bfa10e5aab4ce8e7e2e20f8569979dd70d1

### 🎁 New Features

* Additional core components have been updated with built-in `layoutSupport`, allowing developers to
  set width/height/flex and other layout properties directly as top-level props for key comps such
  as Grid, DataView, and Chart. These special props are processed via `elemFactory` into a
  `layoutConfig` prop that is now passed down to the underlying wrapper div for these components.
  081fb1f3a2246a4ff624ab123c6df36c1474ed4b

### 🐞 Bugfixes

* Log viewer tail mode now working properly for long log files - #325


## v3.0.1

### 🐞 Bugfixes

* FetchService throws a dedicated exception when the server is unreachable, fixes a confusing
  failure case detailed in #315


## v3.0.0

### 💥 Breaking Changes

* **An application's `AppModel` class must now implement a new `checkAccess()` method.** This method
  is passed the current user, and the appModel should determine if that user should see the UI and
  return an object with a `hasAccess` boolean and an optional `message` string. For a return with
  `hasAccess: false`, the framework will render a lockout panel instead of the primary UI.
  974c1def99059f11528c476f04e0d8c8a0811804
  * Note that this is only a secondary level of "security" designed to avoid showing an unauthorized
    user a confusing / non-functional UI. The server or any other third-party data sources must
    always be the actual enforcer of access to data or other operations.
* **We updated the APIs for core MobX helper methods added to component/model/service classes.** In
  particular, `addReaction()` was updated to take a more declarative / clear config object.
  8169123a4a8be6940b747e816cba40bd10fa164e
  * See Reactive.js - the mixin that provides this functionality.

### 🎁 New Features

* Built-in client-side lockout support, as per above.

### 🐞 Bugfixes

* None

------------------------------------------

Copyright © 2020 Extremely Heavy Industries Inc. - all rights reserved

------------------------------------------

📫☎️🌎 info@xh.io | https://xh.io/contact<|MERGE_RESOLUTION|>--- conflicted
+++ resolved
@@ -2,6 +2,13 @@
 
 ## v36.0.0-SNAPSHOT - under development
 
+### 🎁 New Features
+
+* Added new a `AppSpec.showBrowserContextMenu` config to control whether the browser's default
+  context menu will be shown if no app-specific context menu (e.g. from a grid) would be triggered.
+  * ⚠ Note this new config defaults to `false`, meaning the browser context menu will *not* be
+    available. Developers should set to true for apps that expect/depend on the built-in menu.
+
 ### 🐞 Bug Fixes
 
 * Fixed issue where newly loaded records in `Store` were not being frozen as promised by the API.
@@ -9,13 +16,7 @@
 [Commit Log](https://github.com/xh/hoist-react/compare/v35.2.1...develop)
 
 
-<<<<<<< HEAD
-* Added a `validEmail` constraint for forms.
-* Added new `AppSpec` option `showBrowserContextMenu` to control whether the browser's default
-context menu will be shown if no other context menu has been triggered. Defaults to `false`.
-=======
 ## v35.2.1 - 2020-07-31
->>>>>>> 8c8e2364
 
 ### 🐞 Bug Fixes
 
@@ -34,8 +35,8 @@
 ### 🎁 New Features
 
 * `TabContainerModel` now supports a `persistWith` config to persist the active tab.
-* `TabContainerModel` now supports a `emptyText` config to display when TabContainer
-   gets rendered with no children.
+* `TabContainerModel` now supports a `emptyText` config to display when TabContainer gets rendered
+  with no children.
 
 ### ⚙️ Technical
 
