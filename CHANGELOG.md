--- conflicted
+++ resolved
@@ -4,12 +4,9 @@
 
 ### 🎁 New Features
 
-<<<<<<< HEAD
-* RestGrids now support bulk delete and bulk regrouping actions. These have been added to the
-  Preference and Config panels in the Hoist admin app.
-=======
 * Added new `JsonBlobService` for saving and updating named chunks of arbitrary json.
->>>>>>> ef4f9902
+* RestGrids now support bulk delete and bulk regrouping actions.
+  These have been added to the Preference and Config panels in the Hoist admin app.
 
 ### 🐞 Bug Fixes
 
