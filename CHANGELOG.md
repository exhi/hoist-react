# Changelog

## v29.0.0-SNAPSHOT - under development

### 🎁 New Features

* Added keyboard support to ag-Grid context menus.
* Added `GridModel.setEmptyText()` to allow updates to placeholder text after initial construction.
* Added `GridModel.ensureSelectionVisible()` to scroll the currently selected row into view.
* When a `TreeMap` is bound to a `GridModel`, the grid will now respond to map selection changes by
  scrolling to ensure the selected grid row is visible.
* Added a `Column.tooltipElement` config to support fully customizable tooltip components.
* Added a `useOnResize` hook, which runs a function when a component is resized.
* Exposed an `inputRef` prop on numberInput, textArea, and textInput
* `PanelModel` now accepts a `maxSize` config.
* `RelativeTimeStamp` now support a `relativeTo` option, allowing it to display the difference
  between a timestamp and another reference time other than now. Both the component and the
  `getRelativeTimestamp()` helper function now leverage moment.js for their underlying
  implementation.
* A new `Clock` component displays the time, either local to the browser or for a configurable
  timezone.
* `LeftRightChooser` gets a new `showCounts` option to print the number of items on each side.
* `Select` inputs support a new property `enableWindowed` (desktop platform only) to improve
  rendering performance with large lists of options.
* `Select` inputs support grouped options. To use, add an attribute `options` containing an array of
  sub-options.
* `FetchService` methods support a new `timeout` option. This config chains `Promise.timeout()` to
  the promises returned by the service.
<<<<<<< HEAD
* `Select` now allows the use of objects as values.
=======
* Added alpha version of `DashContainer` for building dynamic, draggable dashboard-style layouts.
  Please note: the API for this component is subject to change - use at your own risk!

>>>>>>> 6191027b

### 💥 Breaking Changes

* The `GridModel.contextMenuFn` parameter has been replaced with a `contextMenu` parameter. The new
  parameter will allow context menus to be specified with a simple array in addition to the function
  specification currently supported.
* The `GridModel.defaultContextMenuTokens` array has been renamed `defaultContextMenu`.
* `Chart` and `ChartModel` have been moved from `desktop/cmp/charts` to `cmp/charts`.
* `StoreFilterField` have been moved from `desktop/cmp/store` to `cmp/store`.
* The options `nowEpsilon` and `nowString` on `RelativeTimestamp` have been renamed to `epsilon` and
  `equalString`, respectively.
* `TabRenderMode` and `TabRefreshMode` have been renamed to `RenderMode` and `RefreshMode` and moved
   to the `core` package.  These enumerations are now used in the APIs for `Panel`, 
   `TabContainer`, and `DashContainer`.

### 🐞 Bug Fixes

* Fixed autoFocus on NumberInput.
* Fixed issue where JsonInput was not receiving its `model` from context
  ([#1456](https://github.com/xh/hoist-react/issues/1456))
* Fixed issue where TreeMap would not be initialized if the TreeMapModel was created after the
  GridModel data was loaded ([#1471](https://github.com/xh/hoist-react/issues/1471))
* Fixed issue where export would create malformed file with dynamic header names
* Fixed issue where exported tree grids would have incorrect aggregate data
  ([#1447](https://github.com/xh/hoist-react/issues/1447))
* Fixed issue where resizable Panels could grow larger than desired
  ([#1498](https://github.com/xh/hoist-react/issues/1498))
* Changed RestGrid to only display export button if export is enabled
  ([#1490](https://github.com/xh/hoist-react/issues/1490))
* Fixed errors when grouping rows in Grids with `groupUseEntireRow` turned off
  ([#1520](https://github.com/xh/hoist-react/issues/1520))
* Fixed problem where charts were resized when being hidden
  ([#1528](https://github.com/xh/hoist-react/issues/1528))

### 📚 Libraries

* @blueprintjs/core `3.19 -> 3.22`
* @blueprintjs/datetime `3.14 -> 3.15`
* @fortawesome/fontawesome-pro `5.11 -> 5.12`
* codemirror `5.49 -> 5.50`
* core-js `3.3 -> 3.6`
* fast-deep-equal `2.0 -> 3.1`
* filesize `5.0 -> 6.0`
* highcharts 7.2 -> 8.0`
* mobx `5.14 -> 5.15`
* react-dates `21.3 -> 21.5`
* react-dropzone `10.1 -> 10.2`
* react-windowed-select `added @ 2.0.1`

[Commit Log](https://github.com/xh/hoist-react/compare/v28.2.0...develop)

## v28.2.0 - 2019-11-08

### 🎁 New Features

* Added a `DateInput` component to the mobile toolkit. Its API supports many of the same options as
  its desktop analog with the exception of `timePrecision`, which is not yet supported.
* Added `minSize` to panelModel. A resizable panel can now be prevented from resizing to a size
  smaller than minSize. ([#1431](https://github.com/xh/hoist-react/issues/1431))

### 🐞 Bug Fixes

* Made `itemHeight` a required prop for `DataView`. This avoids an issue where agGrid went into an
  infinite loop if this value was not set.
* Fixed a problem with `RestStore` behavior when `dataRoot` changed from its default value.

[Commit Log](https://github.com/xh/hoist-react/compare/v28.1.1...v28.2.0)

## v28.1.1 - 2019-10-23

### 🐞 Bug Fixes

* Fixes a bug with default model context being set incorrectly within context inside of `Panel`.

[Commit Log](https://github.com/xh/hoist-react/compare/v28.1.0...v28.1.1)

## v28.1.0 - 2019-10-18

### 🎁 New Features

* `DateInput` supports a new `strictInputParsing` prop to enforce strict parsing of keyed-in entries
  by the underlying moment library. The default value is false, maintained the existing behavior
  where [moment will do its best](https://momentjs.com/guides/#/parsing/) to parse an entered date
  string that doesn't exactly match the specified format
* Any `DateInput` values entered that exceed any specified max/minDate will now be reset to null,
  instead of being set to the boundary date (which was surprising and potentially much less obvious
  to a user that their input had been adjusted automatically).
* `Column` and `ColumnGroup` now accept a function for `headerName`. The header will be
  automatically re-rendered when any observable properties referenced by the `headerName` function
  are modified.
* `ColumnGroup` now accepts an `align` config for setting the header text alignment
* The flag `toContext` for `uses` and `creates` has been replaced with a new flag `publishMode` that
  provides more granular control over how models are published and looked up via context. Components
  can specify `ModelPublishMode.LIMITED` to make their model available for contained components
  without it becoming the default model or exposing its sub-models.

### 🐞 Bug Fixes

* Tree columns can now specify `renderer` or `elementRenderer` configs without breaking the standard
  ag-Grid group cell renderer auto-applied to tree columns (#1397).
* Use of a custom `Column.comparator` function will no longer break agGrid-provided column header
  filter menus (#1400).
* The MS Edge browser does not return a standard Promise from `async` functions, so the the return
  of those functions did not previously have the required Hoist extensions installed on its
  prototype. Edge "native" Promises are now also polyfilled / extended as required. (#1411).
* Async `Select` combobox queries are now properly debounced as per the `queryBuffer` prop (#1416).

### ⚙️ Technical

* Grid column group headers now use a custom React component instead of the default ag-Grid column
  header, resulting in a different DOM structure and CSS classes. Existing CSS overrides of the
  ag-Grid column group headers may need to be updated to work with the new structure/classes.
* We have configured `stylelint` to enforce greater consistency in our stylesheets within this
  project. The initial linting run resulted in a large number of updates to our SASS files, almost
  exclusively whitespace changes. No functional changes are intended/expected. We have also enabled
  hooks to run both JS and style linting on pre-commit. Neither of these updates directly affects
  applications, but the same tools could be configured for apps if desired.

### 📚 Libraries

* core-js `3.2 -> 3.3`
* filesize `4.2 -> 5.0`
* http-status-codes `added @ 1.3`

[Commit Log](https://github.com/xh/hoist-react/compare/v28.0.0...v28.1.0)

## v28.0.0 - 2019-10-07

_"The one with the hooks."_

**Hoist now fully supports React functional components and hooks.** The new `hoistComponent`
function is now the recommended method for defining new components and their corresponding element
factories. See that (within [HoistComponentFunctional.js](core/HoistComponentFunctional.js)) and the
new `useLocalModel()` and `useContextModel()` hooks (within [core/hooks](core/hooks)) for more
information.

Along with the performance benefits and the ability to use React hooks, Hoist functional components
are designed to read and write their models via context. This allows a much less verbose
specification of component element trees.

Note that **Class-based Components remain fully supported** (by both Hoist and React) using the
familiar `@HoistComponent` decorator, but transitioning to functional components within Hoist apps
is now strongly encouraged. In particular note that Class-based Components will *not* be able to
leverage the context for model support discussed above.

### 🎁 New Features

* Resizable panels now default to not redrawing their content when resized until the resize bar is
  dropped. This offers an improved user experience for most situations, especially when layouts are
  complex. To re-enable the previous dynamic behavior, set `PanelModel.resizeWhileDragging: true`.
* The default text input shown by `XH.prompt()` now has `selectOnFocus: true` and will confirm the
  user's entry on an `<enter>` keypress (same as clicking 'OK').
* `stringExcludes` function added to form validation constraints. This allows an input value to
  block specific characters or strings, e.g. no slash "/" in a textInput for a filename.
* `constrainAll` function added to form validation constraints. This takes another constraint as its
  only argument, and applies that constraint to an array of values, rather than just to one value.
  This is useful for applying a constraint to inputs that produce arrays, such as tag pickers.
* `DateInput` now accepts LocalDates as `value`, `minDate` and `maxDate` props.
* `RelativeTimestamp` now accepts a `bind` prop to specify a model field name from which it can pull
  its timestamp. The model itself can either be passed as a prop or (better) sourced automatically
  from the parent context. Developers are encouraged to take this change to minimize re-renders of
  parent components (which often contain grids and other intensive layouts).
* `Record` now has properties and methods for accessing and iterating over children, descendants,
  and ancestors
* `Store` now has methods for retrieving the descendants and ancestors of a given Record

### 💥 Breaking Changes

* **Apps must update their dev dependencies** to the latest `@xh/hoist-dev-utils` package: v4.0+.
  This updates the versions of Babel / Webpack used in builds to their latest / current versions and
  swaps to the updated Babel recommendation of `core-js` for polyfills.
* The `allSettled` function in `@xh/promise` has been removed. Applications using this method should
  use the ECMA standard (stage-2) `Promise.allSettled` instead. This method is now fully available
  in Hoist via bundled polyfills. Note that the standard method returns an array of objects of the
  form `{status: [rejected|fulfilled], ...}`, rather than `{state: [rejected|fulfilled], ...}`.
* The `containerRef` argument for `XH.toast()` should now be a DOM element. Component instances are
  no longer supported types for this value. This is required to support functional Components
  throughout the toolkit.
* Apps that need to prevent a `StoreFilterField` from binding to a `GridModel` in context, need to
  set the `store` or `gridModel` property explicitly to null.
* The Blueprint non-standard decorators `ContextMenuTarget` and `HotkeysTarget` are no longer
  supported. Use the new hooks `useContextMenu()` and `useHotkeys()` instead. For convenience, this
  functionality has also been made available directly on `Panel` via the `contextMenu` and `hotkeys`
  props.
* `DataView` and `DataViewModel` have been moved from `/desktop/cmp/dataview` to the cross-platform
  package `/cmp/dataview`.
* `isReactElement` has been removed. Applications should use the native React API method
  `React.isValidElement` instead.

### ⚙️ Technical

* `createObservableRef()` is now available in `@xh/hoist/utils/react` package. Use this function for
  creating refs that are functionally equivalent to refs created with `React.createRef()`, yet fully
  observable. With this change the `Ref` class in the same package is now obsolete.
* Hoist now establishes a proper react "error boundary" around all application code. This means that
  errors throw when rendering will be caught and displayed in the standard Hoist exception dialog,
  and stack traces for rendering errors should be significantly less verbose.
* Not a Hoist feature, exactly, but the latest version of `@xh/hoist-dev-utils` (see below) enables
  support for the `optional chaining` (aka null safe) and `nullish coalescing` operators via their
  Babel proposal plugins. Developers are encouraged to make good use of the new syntax below:
  *  conditional-chaining: `let foo = bar?.baz?.qux;`
  *  nullish coalescing: `let foo = bar ?? 'someDefaultValue';`

### 🐞 Bug Fixes

* Date picker month and year controls will now work properly in `localDate` mode. (Previously would
  reset to underlying value.)
* Individual `Buttons` within a `ButtonGroupInput` will accept a disabled prop while continuing to
  respect the overall `ButtonGroupInput`'s disabled prop.
* Raised z-index level of AG-Grid tooltip to ensure tooltips for AG-Grid context menu items appear
  above the context menu.

### 📚 Libraries

* @blueprintjs/core `3.18 -> 3.19`
* @blueprintjs/datetime `3.12 -> 3.14`
* @fortawesome/fontawesome-pro `5.10 -> 5.11`
* @xh/hoist-dev-utils `3.8 -> 4.3` (multiple transitive updates to build tooling)
* ag-grid `21.1 -> 21.2`
* highcharts `7.1 -> 7.2`
* mobx `5.13 -> 5.14`
* react-transition-group `4.2 -> 4.3`
* rsvp (removed)
* store2 `2.9 -> 2.10`

[Commit Log](https://github.com/xh/hoist-react/compare/v27.1.0...v28.0.0)

## v27.1.0 - 2019-09-05

### 🎁 New Features

* `Column.exportFormat` can now be a function, which supports setting Excel formats on a per-cell
  (vs. entire column) basis by returning a conditional `exportFormat` based upon the value and / or
  record.
  * ⚠️ Note that per-cell formatting _requires_ that apps update their server to use hoist-core
    v6.3.0+ to work, although earlier versions of hoist-core _are_ backwards compatible with the
    pre-existing, column-level export formatting.
* `DataViewModel` now supports a `sortBy` config. Accepts the same inputs as `GridModel.sortBy`,
  with the caveat that only a single-level sort is supported at this time.

[Commit Log](https://github.com/xh/hoist-react/compare/v27.0.1...v27.1.0)

## v27.0.1 - 2019-08-26

### 🐞 Bug Fixes

* Fix to `Store.clear()` and `GridModel.clear()`, which delegates to the same (#1324).

[Commit Log](https://github.com/xh/hoist-react/compare/v27.0.0...v27.0.1)

## v27.0.0 - 2019-08-23

### 🎁 New Features

* A new `LocalDate` class has been added to the toolkit. This class provides client-side support for
  "business" or "calendar" days that do not have a time component. It is an immutable class that
  supports '==', '<' and '>', as well as a number of convenient manipulation functions. Support for
  the `LocalDate` class has also been added throughout the toolkit, including:
  * `Field.type` now supports an additional `localDate` option for automatic conversion of server
    data to this type when loading into a `Store`.
  * `fetchService` is aware of this class and will automatically serialize all instances of it for
    posting to the server. ⚠ NOTE that along with this change, `fetchService` and its methods such
    as `XH.fetchJson()` will now serialize regular JS Date objects as ms timestamps when provided in
    params. Previously Dates were serialized in their default `toString()` format. This would be a
    breaking change for an app that relied on that default Date serialization, but it was made for
    increased symmetry with how Hoist JSON-serializes Dates and LocalDates on the server-side.
  * `DateInput` can now be used to seamlessly bind to a `LocalDate` as well as a `Date`. See its new
    prop of `valueType` which can be set to `localDate` or `date` (default).
  * A new `localDateCol` config has been added to the `@xh/hoist/grid/columns` package with
    standardized rendering and formatting.
* New `TreeMap` and `SplitTreeMap` components added, to render hierarchical data in a configurable
  TreeMap visualization based on the Highcharts library. Supports optional binding to a GridModel,
  which syncs selection and expand / collapse state.
* `Column` gets a new `highlightOnChange` config. If true, the grid will highlight the cell on each
  change by flashing its background. (Currently this is a simple on/off config - future iterations
  could support a function variant or other options to customize the flash effect based on the
  old/new values.) A new CSS var `--xh-grid-cell-change-bg-highlight` can be used to customize the
  color used, app-wide or scoped to a particular grid selector. Note that columns must *not* specify
  `rendererIsComplex` (see below) if they wish to enable the new highlight flag.

### 💥 Breaking Changes

* The updating of `Store` data has been reworked to provide a simpler and more powerful API that
  allows for the applications of additions, deletions, and updates in a single transaction:
  * The signature of `Store.updateData()` has been substantially changed, and is now the main entry
    point for all updates.
  * `Store.removeRecords()` has been removed. Use `Store.updateData()` instead.
  * `Store.addData()` has been removed. Use `Store.updateData()` instead.
* `Column` takes an additional property `rendererIsComplex`. Application must set this flag to
  `true` to indicate if a column renderer uses values other than its own bound field. This change
  provides an efficiency boost by allowing ag-Grid to use its default change detection instead of
  forcing a cell refresh on any change.

### ⚙️ Technical

* `Grid` will now update the underlying ag-Grid using ag-Grid transactions rather than relying on
  agGrid `deltaRowMode`. This is intended to provide the best possible grid performance and
  generally streamline the use of the ag-Grid Api.

### 🐞 Bug Fixes

* Panel resize events are now properly throttled, avoiding extreme lagginess when resizing panels
  that contain complex components such as big grids.
* Workaround for issues with the mobile Onsen toolkit throwing errors while resetting page stack.
* Dialogs call `doCancel()` handler if cancelled via `<esc>` keypress.

### 📚 Libraries

* @xh/hoist-dev-utils `3.7 -> 3.8`
* qs `6.7 -> 6.8`
* store2 `2.8 -> 2.9`

[Commit Log](https://github.com/xh/hoist-react/compare/v26.0.1...v27.0.0)

## v26.0.1 - 2019-08-07

### 🎁 New Features

* **WebSocket support** has been added in the form of `XH.webSocketService` to establish and
  maintain a managed websocket connection with the Hoist UI server. This is implemented on the
  client via the native `WebSocket` object supported by modern browsers and relies on the
  corresponding service and management endpoints added to Hoist Core v6.1.
  * Apps must declare `webSocketsEnabled: true` in their `AppSpec` configuration to enable this
    overall functionality on the client.
  * Apps can then subscribe via the new service to updates on a requested topic and will receive any
    inbound messages for that topic via a callback.
  * The service will monitor the socket connection with a regular heartbeat and attempt to
    re-establish if dropped.
  * A new admin console snap-in provides an overview of connected websocket clients.
* The `XH.message()` and related methods such as `XH.alert()` now support more flexible
  `confirmProps` and `cancelProps` configs, each of which will be passed to their respective button
  and merged with suitable defaults. Allows use of the new `autoFocus` prop with these preconfigured
  dialogs.
  * By default, `XH.alert()` and `XH.confirm()` will auto focus the confirm button for user
    convenience.
  * The previous text/intent configs have been deprecated and the message methods will log a console
    warning if they are used (although it will continue to respect them to aid transitioning to the
    new configs).
* `GridModel` now supports a `copyCell` context menu action. See `StoreContextMenu` for more
  details.
* New `GridCountLabel` component provides an alternative to existing `StoreCountLabel`, outputting
  both overall record count and current selection count in a configurable way.
* The `Button` component accepts an `autoFocus` prop to attempt to focus on render.
* The `Checkbox` component accepts an `autoFocus` prop to attempt to focus on render.

### 💥 Breaking Changes

* `StoreCountLabel` has been moved from `/desktop/cmp/store` to the cross-platform package
  `/cmp/store`. Its `gridModel` prop has also been removed - usages with grids should likely switch
  to the new `GridCountLabel` component, noted above and imported from `/cmp/grid`.
* The API for `ClipboardButton` and `ClipboardMenuItem` has been simplified, and made implementation
  independent. Specify a single `getCopyText` function rather than the `clipboardSpec`.
  (`clipboardSpec` is an artifact from the removed `clipboard` library).
* The `XH.prompt()` and `XH.message()` input config has been updated to work as documented, with any
  initial/default value for the input sourced from `input.initialValue`. Was previously sourced from
  `input.value` (#1298).
* ChartModel `config` has been deprecated. Please use `highchartsConfig` instead.

### 🐞 Bug Fixes

* The `Select.selectOnFocus` prop is now respected when used in tandem with `enableCreate` and/or
  `queryFn` props.
* `DateInput` popup _will_ now close when input is blurred but will _not_ immediately close when
  `enableTextInput` is `false` and a month or year is clicked (#1293).
* Buttons within a grid `actionCol` now render properly in compact mode, without clipping/overflow.

### ⚙️ Technical

* `AgGridModel` will now throw an exception if any of its methods which depend on ag-Grid state are
  called before the grid has been fully initialized (ag-Grid onGridReady event has fired).
  Applications can check the new `isReady` property on `AgGridModel` before calling such methods to
  verify the grid is fully initialized.

### 📚 Libraries

* @blueprintjs/core `3.17 -> 3.18`
* @blueprintjs/datetime `3.11 -> 3.12`
* @fortawesome/fontawesome `5.9 -> 5.10`
* ag-grid `21.0.1 -> 21.1.1`
* store2 `2.7 -> 2.8`
* The `clipboard` library has been replaced with the simpler `clipboard-copy` library.

[Commit Log](https://github.com/xh/hoist-react/compare/v25.2.0...v26.0.1)

## v25.2.0 - 2019-07-25

### 🎁 New Features

* `RecordAction` supports a new `secondaryText` property. When used for a Grid context menu item,
  this text appears on the right side of the menu item, usually used for displaying the shortcut key
  associated with an action.

### 🐞 Bug Fixes

* Fixed issue with loopy behavior when using `Select.selectOnFocus` and changing focus
  simultaneously with keyboard and mouse.

[Commit Log](https://github.com/xh/hoist-react/compare/v25.1.0...v25.2.0)

## v25.1.0 - 2019-07-23

### 🎁 New Features

* `JsonInput` includes buttons for toggling showing in a full-screen dialog window. Also added a
  convenience button to auto-format `JsonInput's` content.
* `DateInput` supports a new `enableTextInput` prop. When this property is set to false, `DateInput`
  will be entirely driven by the provided date picker. Additionally, `DateInput` styles have been
  improved for its various modes to more clearly convey its functionality.
* `ExportButton` will auto-disable itself if bound to an empty `GridModel`. This helper button will
  now also throw a console warning (to alert the developer) if `gridModel.enableExport != true`.

### ⚙️ Technical

* Classes decorated with `@LoadSupport` will now throw an exception out of their provided
  `loadAsync()` method if called with a parameter that's not a plain object (i.e. param is clearly
  not a `LoadSpec`). Note this might be a breaking change, in so far as it introduces additional
  validation around this pre-existing API requirement.
* Requirements for the `colorSpec` option passed to Hoist number formatters have been relaxed to
  allow partial definitions such that, for example, only negative values may receive the CSS class
  specified, without having to account for positive value styling.

### 🐞 Bug Fixes

* `RestFormModel` now submits dirty fields only when editing a record, as intended (#1245).
* `FormField` will no longer override the disabled prop of its child input if true (#1262).

### 📚 Libraries

* mobx `5.11 -> 5.13`
* Misc. patch-level updates

[Commit Log](https://github.com/xh/hoist-react/compare/v25.0.0...v25.1.0)

## v25.0.0 - 2019-07-16

### 🎁 New Features

* `Column` accepts a new `comparator` callback to customize how column cell values are sorted by the
  grid.
* Added `XH.prompt()` to show a simple message popup with a built-in, configurable HoistInput. When
  submitted by the user, its callback or resolved promise will include the input's value.
* `Select` accepts a new `selectOnFocus` prop. The behaviour is analogous to the `selectOnFocus`
  prop already in `TextInput`, `TextArea` and `NumberInput`.

### 💥 Breaking Changes

* The `fmtPercent` and `percentRenderer` methods will now multiply provided value by 100. This is
  consistent with the behavior of Excel's percentage formatting and matches the expectations of
  `ExportFormat.PCT`. Columns that were previously using `exportValue: v => v/100` as a workaround
  to the previous renderer behavior should remove this line of code.
* `DimensionChooserModel`'s `historyPreference` config has been renamed `preference`. It now
  supports saving both value and history to the same preference (existing history preferences will
  be handled).

[Commit Log](https://github.com/xh/hoist-react/compare/v24.2.0...v25.0.0)

## v24.2.0 - 2019-07-08

### 🎁 New Features

* `GridModel` accepts a new `colDefaults` configuration. Defaults provided via this object will be
  merged (deeply) into all column configs as they are instantiated.
* New `Panel.compactHeader` and `DockContainer.compactHeaders` props added to enable more compact
  and space efficient styling for headers in these components.
  * ⚠️ Note that as part of this change, internal panel header CSS class names changed slightly -
    apps that were targeting these internal selectors would need to adjust. See
    desktop/cmp/panel/impl/PanelHeader.scss for the relevant updates.
* A new `exportOptions.columns` option on `GridModel` replaces `exportOptions.includeHiddenCols`.
  The updated and more flexible config supports special strings 'VISIBLE' (default), 'ALL', and/or a
  list of specific colIds to include in an export.
  * To avoid immediate breaking changes, GridModel will log a warning on any remaining usages of
    `includeHiddenCols` but auto-set to `columns: 'ALL'` to maintain the same behavior.
* Added new preference `xhShowVersionBar` to allow more fine-grained control of when the Hoist
  version bar is showing. It defaults to `auto`, preserving the current behavior of always showing
  the footer to Hoist Admins while including it for non-admins *only* in non-production
  environments. The pref can alternatively be set to 'always' or 'never' on a per-user basis.

### 📚 Libraries

* @blueprintjs/core `3.16 -> 3.17`
* @blueprintjs/datetime `3.10 -> 3.11`
* mobx `5.10 -> 5.11`
* react-transition-group `2.8 -> 4.2`

[Commit Log](https://github.com/xh/hoist-react/compare/v24.1.1...v24.2.0)

## v24.1.1 - 2019-07-01

### 🐞 Bug Fixes

* Mobile column chooser internal layout/sizing fixed when used in certain secure mobile browsers.

[Commit Log](https://github.com/xh/hoist-react/compare/v24.1.0...v24.1.1)

## v24.1.0 - 2019-07-01

### 🎁 New Features

* `DateInput.enableClear` prop added to support built-in button to null-out a date input's value.

### 🐞 Bug Fixes

* The `Select` component now properly shows all options when the pick-list is re-shown after a
  change without first blurring the control. (Previously this interaction edge case would only show
  the option matching the current input value.) #1198
* Mobile mask component `onClick` callback prop restored - required to dismiss mobile menus when not
  tapping a menu option.
* When checking for a possible expired session within `XH.handleException()`, prompt for app login
  only for Ajax requests made to relative URLs (not e.g. remote APIs accessed via CORS). #1189

### ✨ Style

* Panel splitter collapse button more visible in dark theme. CSS vars to customize further fixed.
* The mobile app menu button has been moved to the right side of the top appBar, consistent with its
  placement in desktop apps.

### 📚 Libraries

* @blueprintjs/core `3.15 -> 3.16`
* @blueprintjs/datetime `3.9 -> 3.10`
* codemirror `5.47 -> 5.48`
* mobx `6.0 -> 6.1`

[Commit Log](https://github.com/xh/hoist-react/compare/v24.0.0...v24.1.0)

## v24.0.0 - 2019-06-24

### 🎁 New Features

#### Data

* A `StoreFilter` object has been introduced to the data API. This allows `Store` and
  `StoreFilterField` to support the ability to conditionally include all children when filtering
  hierarchical data stores, and could support additional filtering customizations in the future.
* `Store` now provides a `summaryRecord` property which can be used to expose aggregated data for
  the data it contains. The raw data for this record can be provided to `loadData()` and
  `updateData()` either via an explicit argument to these methods, or as the root node of the raw
  data provided (see `Store.loadRootAsSummary`).
* The `StoreFilterField` component accepts new optional `model` and `bind` props to allow control of
  its text value from an external model's observable.
* `pwd` is now a new supported type of `Field` in the `@xh/hoist/core/data` package.

#### Grid

* `GridModel` now supports a `showSummary` config which can be used to display its store's
  summaryRecord (see above) as either a pinned top or bottom row.
* `GridModel` also adds a `enableColumnPinning` config to enable/disable user-driven pinning. On
  desktop, if enabled, users can pin columns by dragging them to the left or right edges of the grid
  (the default ag-Grid gesture). Column pinned state is now also captured and maintained by the
  overall grid state system.
* The desktop column chooser now options in a non-modal popover when triggered from the standard
  `ColChooserButton` component. This offers a quicker and less disruptive alternative to the modal
  dialog (which is still used when launched from the grid context menu). In this popover mode,
  updates to columns are immediately reflected in the underlying grid.
* The mobile `ColChooser` has been improved significantly. It now renders displayed and available
  columns as two lists, allowing drag and drop between to update the visibility and ordering. It
  also provides an easy option to toggle pinning the first column.
* `DimensionChooser` now supports an optional empty / ungrouped configuration with a value of `[]`.
  See `DimensionChooserModel.enableClear` and `DimensionChooser.emptyText`.

#### Other Features

* Core `AutoRefreshService` added to trigger an app-wide data refresh on a configurable interval, if
  so enabled via a combination of soft-config and user preference. Auto-refresh relies on the use of
  the root `RefreshContextModel` and model-level `LoadSupport`.
* A new `LoadingIndicator` component is available as a more minimal / unobtrusive alternative to a
  modal mask. Typically configured via a new `Panel.loadingIndicator` prop, the indicator can be
  bound to a `PendingTaskModel` and will automatically show/hide a spinner and/or custom message in
  an overlay docked to the corner of the parent Panel.
* `DateInput` adds support for new `enablePicker` and `showPickerOnFocus` props, offering greater
  control over when the calendar picker is shown. The new default behaviour is to not show the
  picker on focus, instead showing it via a built-in button.
* Transitions have been disabled by default on desktop Dialog and Popover components (both are from
  the Blueprint library) and on the Hoist Mask component. This should result in a snappier user
  experience, especially when working on remote / virtual workstations. Any in-app customizations to
  disable or remove transitions can now be removed in favor of this toolkit-wide change.
* Added new `@bindable.ref` variant of the `@bindable` decorator.

### 💥 Breaking Changes

* Apps that defined and initialized their own `AutoRefreshService` service or functionality should
  leverage the new Hoist service if possible. Apps with a pre-existing custom service of the same
  name must either remove in favor of the new service or - if they have special requirements not
  covered by the Hoist implementation - rename their own service to avoid a naming conflict.
* The `StoreFilterField.onFilterChange` callback will now be passed a `StoreFilter`, rather than a
  function.
* `DateInput` now has a calendar button on the right side of the input which is 22 pixels square.
  Applications explicitly setting width or height on this component should ensure that they are
  providing enough space for it to display its contents without clipping.

### 🐞 Bug Fixes

* Performance for bulk grid selections has been greatly improved (#1157)
* Toolbars now specify a minimum height (or width when vertical) to avoid shrinking unexpectedly
  when they contain only labels or are entirely empty (but still desired to e.g. align UIs across
  multiple panels). Customize if needed via the new `--xh-tbar-min-size` CSS var.
* All Hoist Components that accept a `model` prop now have that properly documented in their
  prop-types.
* Admin Log Viewer no longer reverses its lines when not in tail mode.

### ⚙️ Technical

* The `AppSpec` config passed to `XH.renderApp()` now supports a `clientAppCode` value to compliment
  the existing `clientAppName`. Both values are now optional and defaulted from the project-wide
  `appCode` and `appName` values set via the project's Webpack config. (Note that `clientAppCode` is
  referenced by the new `AutoRefreshService` to support configurable auto-refresh intervals on a
  per-app basis.)

### 📚 Libraries

* ag-grid `20.0 -> 21.0`
* react-select `2.4 -> 3.0`
* mobx-react `5.4 -> 6.0.3`
* font-awesome `5.8 -> 5.9`
* react-beautiful-dnd `10.1.1 -> 11.0.4`

[Commit Log](https://github.com/xh/hoist-react/compare/v23.0.0...v24.0.0)

## v23.0.0 - 2019-05-30

### 🎁 New Features

* `GridModel` now accepts a config of `cellBorders`, similar to `rowBorders`
* `Panel.tbar` and `Panel.bbar` props now accept an array of Elements and will auto-generate a
  `Toolbar` to contain them, avoiding the need for the extra import of `toolbar()`.
* New functions `withDebug` and `withShortDebug` have been added to provide a terse syntax for
  adding debug messages that track the execution of specific blocks of code.
* `XH.toast()` now supports an optional `containerRef` argument that can be used for anchoring a
  toast within another component (desktop only). Can be used to display more targeted toasts within
  the relevant section of an application UI, as opposed to the edge of the screen.
* `ButtonGroupInput` accepts a new `enableClear` prop that allows the active / depressed button to
  be unselected by pressing it again - this sets the value of the input as a whole to `null`.
* Hoist Admins now always see the VersionBar in the footer.
* `Promise.track` now accepts an optional `omit` config that indicates when no tracking will be
  performed.
* `fmtNumber` now accepts an optional `prefix` config that prepends immediately before the number,
  but after the sign (`+`, `-`).
* New utility methods `forEachAsync()` and `whileAsync()` have been added to allow non-blocking
  execution of time-consuming loops.

### 💥 Breaking Changes

* The `AppOption.refreshRequired` config has been renamed to `reloadRequired` to better match the
  `XH.reloadApp()` method called to reload the entire app in the browser. Any options defined by an
  app that require it to be fully reloaded should have this renamed config set to `true`.
* The options dialog will now automatically trigger an app-wide data _refresh_ via
  `XH.refreshAppAsync()` if options have changed that don't require a _reload_.
* The `EventSupport` mixin has been removed. There are no known uses of it and it is in conflict
  with the overall reactive structure of the hoist-react API. If your app listens to the
  `appStateChanged`, `prefChange` or `prefsPushed` events you will need to adjust accordingly.

### 🐞 Bug Fixes

* `Select` will now let the user edit existing text in conditions where it is expected to be
  editable. #880
* The Admin "Config Differ" tool has been updated to reflect changes to `Record` made in v22. It is
  once again able to apply remote config values.
* A `Panel` with configs `resizable: true, collapsible: false` now renders with a splitter.
* A `Panel` with no `icon`, `title`, or `headerItems` will not render a blank header.
* `FileChooser.enableMulti` now behaves as one might expect -- true to allow multiple files in a
  single upload. Previous behavior (the ability to add multiple files to dropzone) is now controlled
  by `enableAddMulti`.

[Commit Log](https://github.com/xh/hoist-react/compare/v22.0.0...v23.0.0)


## v22.0.0 - 2019-04-29

### 🎁 New Features

* A new `DockContainer` component provides a user-friendly way to render multiple child components
  "docked" to its bottom edge. Each child view is rendered with a configurable header and controls
  to allow the user to expand it, collapse it, or optionally "pop it out" into a modal dialog.
* A new `AgGrid` component provides a much lighter Hoist wrapper around ag-Grid while maintaining
  consistent styling and layout support. This allows apps to use any features supported by ag-Grid
  without conflicting with functionality added by the core Hoist `Grid`.
  * Note that this lighter wrapper lacks a number of core Hoist features and integrations, including
    store support, grid state, enhanced column and renderer APIs, absolute value sorting, and more.
  * An associated `AgGridModel` provides access to to the ag-Grid APIs, minimal styling configs, and
    several utility methods for managing Grid state.
* Added `GridModel.groupSortFn` config to support custom group sorting (replaces any use of
  `agOptions.defaultGroupSortComparator`).
* The `Column.cellClass` and `Column.headerClass` configs now accept functions to dynamically
  generate custom classes based on the Record and/or Column being rendered.
* The `Record` object now provides an additional getter `Record.allChildren` to return all children
  of the record, irrespective of the current filter in place on the record's store. This supplements
  the existing `Record.children` getter, which returns only the children meeting the filter.

### 💥 Breaking Changes

* The class `LocalStore` has been renamed `Store`, and is now the main implementation and base class
  for Store Data. The extraneous abstract superclass `BaseStore` has been removed.
* `Store.dataLastUpdated` had been renamed `Store.lastUpdated` on the new class and is now a simple
  timestamp (ms) rather than a Javascript Date object.
* The constructor argument `Store.processRawData` now expects a function that *returns* a modified
  object with the necessary edits. This allows implementations to safely *clone* the raw data rather
  than mutating it.
* The method `Store.removeRecord` has been replaced with the method `Store.removeRecords`. This will
  facilitate efficient bulk deletes.

### ⚙️ Technical

* `Grid` now performs an important performance workaround when loading a new dataset that would
  result in the removal of a significant amount of existing records/rows. The underlying ag-Grid
  component has a serious bottleneck here (acknowledged as AG-2879 in their bug tracker). The Hoist
  grid wrapper will now detect when this is likely and proactively clear all data using a different
  API call before loading the new dataset.
* The implementations `Store`, `RecordSet`, and `Record` have been updated to more efficiently
  re-use existing record references when loading, updating, or filtering data in a store. This keeps
  the Record objects within a store as stable as possible, and allows additional optimizations by
  ag-Grid and its `deltaRowDataMode`.
* When loading raw data into store `Record`s, Hoist will now perform additional conversions based on
  the declared `Field.type`. The unused `Field.nullable` has been removed.
* `LocalStorageService` now uses both the `appCode` and current username for its namespace key,
  ensuring that e.g. local prefs/grid state are not overwritten across multiple app users on one OS
  profile, or when admin impersonation is active. The service will automatically perform a one-time
  migration of existing local state from the old namespace to the new. #674
* `elem` no longer skips `null` children in its calls to `React.createElement()`. These children may
  play the role of placeholders when using conditional rendering, and skipping them was causing
  React to trigger extra re-renders. This change further simplifies Hoist's element factory and
  removes an unnecessary divergence with the behavior of JSX.


### 🐞 Bug Fixes

* `Grid` exports retain sorting, including support for absolute value sorting. #1068
* Ensure `FormField`s are keyed with their model ID, so that React can properly account for dynamic
  changes to fields within a form. #1031
* Prompt for app refresh in (rare) case of mismatch between client and server-side session user.
  (This can happen during impersonation and is defended against in server-side code.) #675

[Commit Log](https://github.com/xh/hoist-react/compare/v21.0.2...v22.0.0)

## v21.0.2 - 2019-04-05

### 📚 Libraries

* Rollback ag-Grid to v20.0.0 after running into new performance issues with large datasets and
  `deltaRowDataMode`. Updates to tree filtering logic, also related to grid performance issues with
  filtered tree results returning much larger record counts.

## v21.0.0 - 2019-04-04

### 🎁 New Features

* `FetchService` fetch methods now accept a plain object as the `headers` argument. These headers
  will be merged with the default headers provided by FetchService.
* An app can also now specify default headers to be sent with every fetch request via
  `XH.fetchService.setDefaultHeaders()`. You can pass either a plain object, or a closure which
  returns one.
* `Grid` supports a new `onGridReady` prop, allowing apps to hook into the ag-Grid event callback
  without inadvertently short-circuiting the Grid's own internal handler.

### 💥 Breaking Changes

* The shortcut getter `FormModel.isNotValid` was deemed confusing and has been removed from the API.
  In most cases applications should use `!FormModel.isValid` instead; this expression will return
  `false` for the `Unknown` as well as the `NotValid` state. Applications that wish to explicitly
  test for the `NotValid` state should use the `validationState` getter.
* Multiple HoistInputs have changed their `onKeyPress` props to `onKeyDown`, including TextInput,
  NumberInput, TextArea & SearchInput. The `onKeyPress` event has been deprecated in general and has
  limitations on which keys will trigger the event to fire (i.e. it would not fire on an arrow
  keypress).
* FetchService's fetch methods no longer support `contentType` parameter. Instead, specify a custom
  content-type by setting a 'Content-Type' header using the `headers` parameter.
* FetchService's fetch methods no longer support `acceptJson` parameter. Instead, pass an {"Accept":
  "application/json"} header using the `headers` parameter.

### ✨ Style

* Black point + grid colors adjusted in dark theme to better blend with overall blue-gray tint.
* Mobile styles have been adjusted to increase the default font size and grid row height, in
  addition to a number of other smaller visual adjustments.

### 🐞 Bug Fixes

* Avoid throwing React error due to tab / routing interactions. Tab / routing / state support
  generally improved. (#1052)
* `GridModel.selectFirst()` improved to reliably select first visible record even when one or more
  groupBy levels active. (#1058)

### 📚 Libraries

* ag-Grid `~20.1 -> ~20.2` (fixes ag-grid sorting bug with treeMode)
* @blueprint/core `3.14 -> 3.15`
* @blueprint/datetime `3.7 -> 3.8`
* react-dropzone `10.0 -> 10.1`
* react-transition-group `2.6 -> 2.8`

[Commit Log](https://github.com/xh/hoist-react/compare/v20.2.1...v21.0.0)

## v20.2.1 - 2019-03-28

* Minor tweaks to grid styles - CSS var for pinned column borders, drop left/right padding on
  center-aligned grid cells.

[Commit Log](https://github.com/xh/hoist-react/compare/v20.2.0...v20.2.1)

## v20.2.0 - 2019-03-27

### 🎁 New Features

* `GridModel` exposes three new configs - `rowBorders`, `stripeRows`, and `showCellFocus` - to
  provide additional control over grid styling. The former `Grid` prop `showHover` has been
  converted to a `GridModel` config for symmetry with these other flags and more efficient
  re-rendering. Note that some grid-related CSS classes have also been modified to better conform to
  the BEM approach used elsewhere - this could be a breaking change for apps that keyed off of
  certain Hoist grid styles (not expected to be a common case).
* `Select` adds a `queryBuffer` prop to avoid over-eager calls to an async `queryFn`. This buffer is
  defaulted to 300ms to provide some out-of-the-box debouncing of keyboard input when an async query
  is provided. A longer value might be appropriate for slow / intensive queries to a remote API.

### 🐞 Bug Fixes

* A small `FormField.labelWidth` config value will now be respected, even if it is less than the
  default minWidth of 80px.
* Unnecessary re-renders of inactive tab panels now avoided.
* `Grid`'s filter will now be consistently applied to all tree grid records. Previously, the filter
  skipped deeply nested records under specific conditions.
* `Timer` no longer requires its `runFn` to be a promise, as it briefly (and unintentionally) did.
* Suppressed default browser resize handles on `textarea`.

[Commit Log](https://github.com/xh/hoist-react/compare/v20.1.1...v20.2.0)

## v20.1.1 - 2019-03-27

### 🐞 Bug Fixes

* Fix form field reset so that it will call computeValidationAsync even if revalidation is not
  triggered because the field's value did not change when reset.

[Commit Log](https://github.com/xh/hoist-react/compare/v20.1.0...v20.1.1)


## v20.1.0 - 2019-03-14

### 🎁 New Features

* Standard app options panel now includes a "Restore Defaults" button to clear all user preferences
  as well as any custom grid state, resetting the app to its default state for that user.

### 🐞 Bug Fixes

* Removed a delay from `HoistInput` blur handling, ensuring `noteBlurred()` is called as soon as the
  element loses focus. This should remove a class of bugs related to input values not flushing into
  their models quickly enough when `commitOnChange: false` and the user moves directly from an input
  to e.g. clicking a submit button. #1023
* Fix to Admin ConfigDiffer tool (missing decorator).

### ⚙️ Technical

* The `GridModel.store` config now accepts a plain object and will internally create a `LocalStore`.
  This store config can also be partially specified or even omitted entirely. GridModel will ensure
  that the store is auto-configured with all fields in configured grid columns, reducing the need
  for app code boilerplate (re)enumerating field names.
* `Timer` class reworked to allow its interval to be adjusted dynamically via `setInterval()`,
  without requiring the Timer to be re-created.

[Commit Log](https://github.com/xh/hoist-react/compare/v20.0.1...v20.1.0)


## v20.0.1 - 2019-03-08

### 🐞 Bug Fixes

* Ensure `RestStore` processes records in a standard way following a save/add operation (#1010).

[Commit Log](https://github.com/xh/hoist-react/compare/v20.0.0...v20.0.1)


## v20.0.0 - 2019-03-06

### 💥 Breaking Changes

* The `@LoadSupport` decorator has been substantially reworked and enhanced from its initial release
  in v19. It is no longer needed on the HoistComponent, but rather should be put directly on the
  owned HoistModel implementing the loading. IMPORTANT NOTE: all models should implement
  `doLoadAsync` rather than `loadAsync`. Please see `LoadSupport` for more information on this
  important change.
* `TabContainer` and `TabContainerModel` are now cross-platform. Apps should update their code to
  import both from `@xh/hoist/cmp/tab`.
* `TabContainer.switcherPosition` has been moved to `TabContainerModel`. Please note that changes to
  `switcherPosition` are not supported on mobile, where the switcher will always appear beneath the
  container.
* The `Label` component from `@xh/hoist/desktop/cmp/input` has been removed. Applications should
  consider using the basic html `label` element instead (or a `FormField` if applicable).
* The `LeftRightChooserModel` constructor no longer accepts a `leftSortBy` and `rightSortBy`
  property. The implementation of these properties was generally broken. Use `leftSorted` and
  `rightSorted` instead.

#### Mobile

* Mobile `Page` has changed - `Pages` are now wrappers around `Panels` that are designed to be used
  with a `NavigationModel` or `TabContainer`. `Page` accepts the same props as `Panel`, meaning uses
  of `loadModel` should be replaced with `mask`.
* The mobile `AppBar` title is static and defaults to the app name. If you want to display page
  titles, it is recommended to use the `title` prop on the `Page`.

### 🎁 New Features

* Enhancements to Model and Component data loading via `@LoadSupport` provides a stronger set of
  conventions and better support for distinguishing between initial loads / auto/background
  refreshes / user- driven refreshes. It also provides new patterns for ensuring application
  Services are refreshed as part of a reworked global refresh cycle.
* RestGridModel supports a new `cloneAction` to take an existing record and open the editor form in
  "add mode" with all editable fields pre-populated from the source record. The action calls
  `prepareCloneFn`, if defined on the RestGridModel, to perform any transform operations before
  rendering the form.
* Tabs in `TabContainerModel` now support an `icon` property on the desktop.
* Charts take a new optional `aspectRatio` prop.
* Added new `Column.headerTooltip` config.
* Added new method `markManaged` on `ManagedSupport`.
* Added new function decorator `debounced`.
* Added new function `applyMixin` providing support for structured creation of class decorators
  (mixins).

#### Mobile

* Column chooser support available for mobile Grids. Users can check/uncheck columns to add/remove
  them from a configurable grid and reorder the columns in the list via drag and drop. Pair
  `GridModel.enableColChooser` with a mobile `colChooserButton` to allow use.
* Added `DialogPage` to the mobile toolkit. These floating pages do not participate in navigation or
  routing, and are used for showing fullscreen views outside of the Navigator / TabContainer
  context.
* Added `Panel` to the mobile toolkit, which offers a header element with standardized styling,
  title, and icon, as well as support for top and bottom toolbars.
* The mobile `AppBar` has been updated to more closely match the desktop `AppBar`, adding `icon`,
  `leftItems`, `hideAppMenuButton` and `appMenuButtonProps` props.
* Added routing support to mobile.

### 🐞 Bug Fixes

* The HighCharts wrapper component properly resizes its chart.
* Mobile dimension chooser button properly handles overflow for longer labels.
* Sizing fixes for multi-line inputs such as textArea and jsonInput.
* NumberInput calls a `onKeyPress` prop if given.
* Layout fixes on several admin panels and detail popups.

### 📚 Libraries

* @blueprintjs/core `3.13 -> 3.14`
* @xh/hoist-dev-utils `3.5 -> 3.6`
* ag-Grid `~20.0 -> ~20.1`
* react-dropzone `~8.0 -> ~9.0`
* react-select `~2.3 -> ~2.4`
* router5 `~6.6 -> ~7.0`
* react `~16.7 -> ~16.8`

[Commit Log](https://github.com/xh/hoist-react/compare/v19.0.1...v20.0.0)

## v19.0.1 - 2019-02-12

### 🐞 Bug Fixes

* Additional updates and simplifications to `FormField` sizing of child `HoistInput` elements, for
  more reliable sizing and spacing filling behavior.

[Commit Log](https://github.com/xh/hoist-react/compare/v19.0.0...v19.0.1)


## v19.0.0 - 2019-02-08

### 🎁 New Features

* Added a new architecture for signaling the need to load / refresh new data across either the
  entire app or a section of the component hierarchy. This new system relies on React context to
  minimizes the need for explicit application wiring, and improves support for auto-refresh. See
  newly added decorator `@LoadSupport` and classes/components `RefreshContext`,
  `RefreshContextModel`, and `RefreshContextView` for more info.
* `TabContainerModel` and `TabModel` now support `refreshMode` and `renderMode` configs to allow
  better control over how inactive tabs are mounted/unmounted and how tabs handle refresh requests
  when hidden or (re)activated.
* Apps can implement `getAppOptions()` in their `AppModel` class to specify a set of app-wide
  options that should be editable via a new built-in Options dialog. This system includes built-in
  support for reading/writing options to preferences, or getting/setting their values via custom
  handlers. The toolkit handles the rendering of the dialog.
* Standard top-level app buttons - for actions such as launching the new Options dialog, switching
  themes, launching the admin client, and logging out - have been moved into a new menu accessible
  from the top-right corner of the app, leaving more space for app-specific controls in the AppBar.
* `RecordGridModel` now supports an enhanced `editors` configuration that exposes the full set of
  validation and display support from the Forms package.
* `HoistInput` sizing is now consistently implemented using `LayoutSupport`. All sizable
  `HoistInputs` now have default `width` to ensure a standard display out of the box. `JsonInput`
  and `TextArea` also have default `height`. These defaults can be overridden by declaring explicit
  `width` and `height` values, or unset by setting the prop to `null`.
* `HoistInputs` within `FormFields` will be automatically sized to fill the available space in the
  `FormField`. In these cases, it is advised to either give the `FormField` an explicit size or
  render it in a flex layout.

### 💥 Breaking Changes

* ag-Grid has been updated to v20.0.0. Most apps shouldn't require any changes - however, if you are
  using `agOptions` to set sorting, filtering or resizing properties, these may need to change:

  For the `Grid`, `agOptions.enableColResize`, `agOptions.enableSorting` and `agOptions.enableFilter`
  have been removed. You can replicate their effects by using `agOptions.defaultColDef`. For
  `Columns`, `suppressFilter` has been removed, an should be replaced with `filter: false`.

* `HoistAppModel.requestRefresh` and `TabContainerModel.requestRefresh` have been removed.
  Applications should use the new Refresh architecture described above instead.
* `tabRefreshMode` on TabContainer has been renamed `renderMode`.
* `TabModel.reloadOnShow` has been removed. Set the `refreshMode` property on TabContainerModel or
  TabModel to `TabRefreshMode.ON_SHOW_ALWAYS` instead.
* The mobile APIs for `TabContainerModel`, `TabModel`, and `RefreshButton` have been rewritten to
  more closely mirror the desktop API.
* The API for `RecordGridModel` editors has changed -- `type` is no longer supported. Use
  `fieldModel` and `formField` intead.
* `LocalStore.loadRawData` requires that all records presented to store have unique IDs specified.
  See `LocalStore.idSpec` for more information.

### 🐞 Bug Fixes

* SwitchInput and RadioInput now properly highlight validation errors in `minimal` mode.

### 📚 Libraries

* @blueprintjs/core `3.12 -> 3.13`
* ag-Grid `~19.1.4 -> ~20.0.0`

[Commit Log](https://github.com/xh/hoist-react/compare/v18.1.2...v19.0.0)


## v18.1.2 - 2019-01-30

### 🐞 Bug Fixes

* Grid integrations relying on column visibility (namely export, storeFilterField) now correctly
  consult updated column state from GridModel. #935
* Ensure `FieldModel.initialValue` is observable to ensure that computed dirty state (and any other
  derivations) are updated if it changes. #934
* Fixes to ensure Admin console log viewer more cleanly handles exceptions (e.g. attempting to
  auto-refresh on a log file that has been deleted).

[Commit Log](https://github.com/xh/hoist-react/compare/v18.1.1...v18.1.2)

## v18.1.1 - 2019-01-29

* Grid cell padding can be controlled via a new set of CSS vars and is reduced by default for grids
  in compact mode.
* The `addRecordAsync()` and `saveRecordAsync()` methods on `RestStore` return the updated record.

[Commit Log](https://github.com/xh/hoist-react/compare/v18.1.0...v18.1.1)


## v18.1.0 - 2019-01-28

### 🎁 New Features

* New `@managed` class field decorator can be used to mark a property as fully created/owned by its
  containing class (provided that class has installed the matching `@ManagedSupport` decorator).
  * The framework will automatically pass any `@managed` class members to `XH.safeDestroy()` on
    destroy/unmount to ensure their own `destroy()` lifecycle methods are called and any related
    resources are disposed of properly, notably MobX observables and reactions.
  * In practice, this should be used to decorate any properties on `HoistModel`, `HoistService`, or
    `HoistComponent` classes that hold a reference to a `HoistModel` created by that class. All of
    those core artifacts support the new decorator, `HoistModel` already provides a built-in
    `destroy()` method, and calling that method when an app is done with a Model is an important
    best practice that can now happen more reliably / easily.
* `FormModel.getData()` accepts a new single parameter `dirtyOnly` - pass true to get back only
  fields which have been modified.
* The mobile `Select` component indicates the current value with a ✅ in the drop-down list.
* Excel exports from tree grids now include the matching expand/collapse tree controls baked into
  generated Excel file.

### 🐞 Bug Fixes

* The `JsonInput` component now properly respects / indicates disabled state.

### 📚 Libraries

* Hoist-dev-utils `3.4.1 -> 3.5.0` - updated webpack and other build tool dependencies, as well as
  an improved eslint configuration.
* @blueprintjs/core `3.10 -> 3.12`
* @blueprintjs/datetime `3.5 -> 3.7`
* fontawesome `5.6 -> 5.7`
* mobx `5.8 -> 5.9`
* react-select `2.2 -> 2.3`
* Other patch updates

[Commit Log](https://github.com/xh/hoist-react/compare/v18.0.0...v18.1.0)

## v18.0.0 - 2019-01-15

### 🎁 New Features

* Form support has been substantially enhanced and restructured to provide both a cleaner API and
  new functionality:
  * `FormModel` and `FieldModel` are now concrete classes and provide the main entry point for
    specifying the contents of a form. The `Field` and `FieldSupport` decorators have been removed.
  * Fields and sub-forms may now be dynamically added to FormModel.
  * The validation state of a FormModel is now *immediately* available after construction and
    independent of the GUI. The triggering of the *display* of that state is now a separate process
    triggered by GUI actions such as blur.
  * `FormField` has been substantially reworked to support a read-only display and inherit common
    property settings from its containing `Form`.
  * `HoistInput` has been moved into the `input` package to clarify that these are lower level
    controls and independent of the Forms package.

* `RestGrid` now supports a `mask` prop. RestGrid loading is now masked by default.
* `Chart` component now supports a built-in zoom out gesture: click and drag from right-to-left on
  charts with x-axis zooming.
* `Select` now supports an `enableClear` prop to control the presence of an optional inline clear
  button.
* `Grid` components take `onCellClicked` and `onCellDoubleClicked` event handlers.
* A new desktop `FileChooser` wraps a preconfigured react-dropzone component to allow users to
  easily select files for upload or other client-side processing.

### 💥 Breaking Changes

* Major changes to Form (see above). `HoistInput` imports will also need to be adjusted to move from
  `form` to `input`.
* The name of the HoistInput `field` prop has been changed to `bind`. This change distinguishes the
  lower-level input package more clearly from the higher-level form package which uses it. It also
  more clearly relates the property to the associated `@bindable` annotation for models.
* A `Select` input with `enableMulti = true` will by default no longer show an inline x to clear the
  input value. Use the `enableClear` prop to re-enable.
* Column definitions are exported from the `grid` package. To ensure backwards compatibility,
  replace imports from `@xh/hoist/desktop/columns` with `@xh/hoist/desktop/cmp/grid`.

### 📚 Libraries

* React `~16.6.0 -> ~16.7.0`
* Patch version updates to multiple other dependencies.

[Commit Log](https://github.com/xh/hoist-react/compare/v17.0.0...v18.0.0)

## v17.0.0 - 2018-12-21

### 💥 Breaking Changes

* The implementation of the `model` property on `HoistComponent` has been substantially enhanced:
  *  "Local" Models should now be specified on the Component class declaration by simply setting the
     `model` property, rather than the confusing `localModel` property.
  *  HoistComponent now supports a static `modelClass` class property. If set, this property will
     allow a HoistComponent to auto-create a model internally when presented with a plain javascript
     object as its `model` prop. This is especially useful in cases like `Panel` and `TabContainer`,
     where apps often need to specify a model but do not require a reference to the model. Those
     usages can now skip importing and instantiating an instance of the component's model class
     themselves.
  *  Hoist will now throw an Exception if an application attempts to changes the model on an
     existing HoistComponent instance or presents the wrong type of model to a HoistComponent where
     `modelClass` has been specified.

* `PanelSizingModel` has been renamed `PanelModel`. The class now also has the following new
  optional properties, all of which are `true` by default:
  * `showSplitter` - controls visibility of the splitter bar on the outside edge of the component.
  * `showSplitterCollapseButton` - controls visibility of the collapse button on the splitter bar.
  * `showHeaderCollapseButton` - controls visibility of a (new) collapse button in the header.

* The API methods for exporting grid data have changed and gained new features:
  * Grids must opt-in to export with the `GridModel.enableExport` config.
  * Exporting a `GridModel` is handled by the new `GridExportService`, which takes a collection of
    `exportOptions`. See `GridExportService.exportAsync` for available `exportOptions`.
  * All export entry points (`GridModel.exportAsync()`, `ExportButton` and the export context menu
    items) support `exportOptions`. Additionally, `GridModel` can be configured with default
    `exportOptions` in its config.

* The `buttonPosition` prop on `NumberInput` has been removed due to problems with the underlying
  implementation. Support for incrementing buttons on NumberInputs will be re-considered for future
  versions of Hoist.

### 🎁 New Features

* `TextInput` on desktop now supports an `enableClear` property to allow easy addition of a clear
  button at the right edge of the component.
* `TabContainer` enhancements:
  * An `omit` property can now be passed in the tab configs passed to the `TabContainerModel`
    constructor to conditionally exclude a tab from the container
  * Each `TabModel` can now be retrieved by id via the new `getTabById` method on
    `TabContainerModel`.
  * `TabModel.title` can now be changed at runtime.
  * `TabModel` now supports the following properties, which can be changed at runtime or set via the
    config:
    * `disabled` - applies a disabled style in the switcher and blocks navigation to the tab via
      user click, routing, or the API.
    * `excludeFromSwitcher` - removes the tab from the switcher, but the tab can still be navigated
      to programmatically or via routing.
* `MultiFieldRenderer` `multiFieldConfig` now supports a `delimiter` property to separate
  consecutive SubFields.
* `MultiFieldRenderer` SubFields now support a `position` property, to allow rendering in either the
  top or bottom row.
* `StoreCountLabel` now supports a new 'includeChildren' prop to control whether or not children
  records are included in the count. By default this is `false`.
* `Checkbox` now supports a `displayUnsetState` prop which may be used to display a visually
  distinct state for null values.
* `Select` now renders with a checkbox next to the selected item in its drowndown menu, instead of
  relying on highlighting. A new `hideSelectedOptionCheck` prop is available to disable.
* `RestGridModel` supports a `readonly` property.
* `DimensionChooser`, various `HoistInput` components, `Toolbar` and `ToolbarSeparator` have been
  added to the mobile component library.
* Additional environment enums for UAT and BCP, added to Hoist Core 5.4.0, are supported in the
  application footer.

### 🐞 Bug Fixes

* `NumberInput` will no longer immediately convert its shorthand value (e.g. "3m") into numeric form
  while the user remains focused on the input.
* Grid `actionCol` columns no longer render Button components for each action, relying instead on
  plain HTML / CSS markup for a significant performance improvement when there are many rows and/or
  actions per row.
* Grid exports more reliably include the appropriate file extension.
* `Select` will prevent an `<esc>` keypress from bubbling up to parent components only when its menu
  is open. (In that case, the component assumes escape was pressed to close its menu and captures
  the keypress, otherwise it should leave it alone and let it e.g. close a parent popover).

[Commit Log](https://github.com/xh/hoist-react/compare/v16.0.1...v17.0.0)

## v16.0.1 - 2018-12-12

### 🐞 Bug Fixes

* Fix to FeedbackForm allowing attempted submission with an empty message.

[Commit Log](https://github.com/xh/hoist-react/compare/v16.0.0...v16.0.1)


## v16.0.0

### 🎁 New Features

* Support for ComboBoxes and Dropdowns have been improved dramatically, via a new `Select` component
  based on react-select.
* The ag-Grid based `Grid` and `GridModel` are now available on both mobile and desktop. We have
  also added new support for multi-row/multi-field columns via the new `multiFieldRenderer` renderer
  function.
* The app initialization lifecycle has been restructured so that no App classes are constructed
  until Hoist is fully initialized.
* `Column` now supports an optional `rowHeight` property.
* `Button` now defaults to 'minimal' mode, providing a much lighter-weight visual look-and-feel to
  HoistApps. `Button` also implements `@LayoutSupport`.
* Grouping state is now saved by the grid state support on `GridModel`.
* The Hoist `DimChooser` component has been ported to hoist-react.
* `fetchService` now supports an `autoAbortKey` in its fetch methods. This can be used to
  automatically cancel obsolete requests that have been superceded by more recent variants.
* Support for new `clickableLabel` property on `FormField`.
* `RestForm` now supports a read-only view.
* Hoist now supports automatic tracking of app/page load times.

### 💥 Breaking Changes

* The new location for the cross-platform grid component is `@xh/hoist/cmp/grid`. The `columns`
  package has also moved under a new sub-package in this location.
* Hoist top-level App Structure has changed in order to improve consistency of the Model-View
  conventions, to improve the accessibility of services, and to support the improvements in app
  initialization mentioned above:
  - `XH.renderApp` now takes a new `AppSpec` configuration.
  - `XH.app` is now `XH.appModel`.
  - All services are installed directly on `XH`.
  - `@HoistApp` is now `@HoistAppModel`
* `RecordAction` has been substantially refactored and improved. These are now typically immutable
  and may be shared.
  - `prepareFn` has been replaced with a `displayFn`.
  - `actionFn` and `displayFn` now take a single object as their parameter.
* The `hide` property on `Column` has been changed to `hidden`.
* The `ColChooserButton` has been moved from the incorrect location `@xh/hoist/cmp/grid` to
  `@xh/hoist/desktop/cmp/button`. This is a desktop-only component. Apps will have to adjust these
  imports.
* `withDefaultTrue` and `withDefaultFalse` in `@xh/hoist/utils/js` have been removed. Use
  `withDefault` instead.
* `CheckBox` has been renamed `Checkbox`


### ⚙️ Technical

* ag-Grid has been upgraded to v19.1
* mobx has been upgraded to v5.6
* React has been upgraded to v16.6
* Allow browsers with proper support for Proxy (e.g Edge) to access Hoist Applications.


### 🐞 Bug Fixes

* Extensive. See full change list below.

[Commit Log](https://github.com/xh/hoist-react/compare/v15.1.2...v16.0.0)


## v15.1.2

🛠 Hotfix release to MultiSelect to cap the maximum number of options rendered by the drop-down
list. Note, this component is being replaced in Hoist v16 by the react-select library.

[Commit Log](https://github.com/xh/hoist-react/compare/v15.1.1...v15.1.2)

## v15.1.1

### 🐞 Bug Fixes

* Fix to minimal validation mode for FormField disrupting input focus.
* Fix to JsonInput disrupting input focus.

### ⚙️ Technical

* Support added for TLBR-style notation when specifying margin/padding via layoutSupport - e.g.
  box({margin: '10 20 5 5'}).
* Tweak to lockout panel message when the user has no roles.

[Commit Log](https://github.com/xh/hoist-react/compare/v15.1.0...v15.1.1)


## v15.1.0

### 🎁 New Features

* The FormField component takes a new minimal prop to display validation errors with a tooltip only
  as opposed to an inline message string. This can be used to help reduce shifting / jumping form
  layouts as required.
* The admin-only user impersonation toolbar will now accept new/unknown users, to support certain
  SSO application implementations that can create users on the fly.

### ⚙️ Technical

* Error reporting to server w/ custom user messages is disabled if the user is not known to the
  client (edge case with errors early in app lifecycle, prior to successful authentication).

[Commit Log](https://github.com/xh/hoist-react/compare/v15.0.0...v15.1.0)


## v15.0.0

### 💥 Breaking Changes

* This update does not require any application client code changes, but does require updating the
  Hoist Core Grails plugin to >= 5.0. Hoist Core changes to how application roles are loaded and
  users are authenticated required minor changes to how JS clients bootstrap themselves and load
  user data.
* The Hoist Core HoistImplController has also been renamed to XhController, again requiring Hoist
  React adjustments to call the updated /xh/ paths for these (implementation) endpoints. Again, no
  app updates required beyond taking the latest Hoist Core plugin.

[Commit Log](https://github.com/xh/hoist-react/compare/v14.2.0...v15.0.0)


## v14.2.0

### 🎁 New Features

* Upgraded hoist-dev-utils to 3.0.3. Client builds now use the latest Webpack 4 and Babel 7 for
  noticeably faster builds and recompiles during CI and at development time.
* GridModel now has a top-level agColumnApi property to provide a direct handle on the ag-Grid
  Column API object.

### ⚙️ Technical

* Support for column groups strengthened with the addition of a dedicated ColumnGroup sibling class
  to Column. This includes additional internal refactoring to reduce unnecessary cloning of Column
  configurations and provide a more managed path for Column updates. Public APIs did not change.
  (#694)

### 📚 Libraries

* Blueprint Core `3.6.1 -> 3.7.0`
* Blueprint Datetime `3.2.0 -> 3.3.0`
* Fontawesome `5.3.x -> 5.4.x`
* MobX `5.1.2 -> 5.5.0`
* Router5 `6.5.0 -> 6.6.0`

[Commit Log](https://github.com/xh/hoist-react/compare/v14.1.3...v14.2.0)


## v14.1.3

### 🐞 Bug Fixes

* Ensure JsonInput reacts properly to value changes.

### ⚙️ Technical

* Block user pinning/unpinning in Grid via drag-and-drop - pending further work via #687.
* Support "now" as special token for dateIs min/max validation rules.
* Tweak grouped grid row background color.

[Commit Log](https://github.com/xh/hoist-react/compare/v14.1.1...v14.1.3)


## v14.1.1

### 🐞 Bug Fixes

* Fixes GridModel support for row-level grouping at same time as column grouping.

[Commit Log](https://github.com/xh/hoist-react/compare/v14.1.0...v14.1.1)


## v14.1.0

### 🎁 New Features

* GridModel now supports multiple levels of row grouping. Pass the public setGroupBy() method an
  array of string column IDs, or a falsey value / empty array to ungroup. Note that the public and
  observable groupBy property on GridModel will now always be an array, even if the grid is not
  grouped or has only a single level of grouping.
* GridModel exposes public expandAll() and collapseAll() methods for grouped / tree grids, and
  StoreContextMenu supports a new "expandCollapseAll" string token to insert context menu items.
  These are added to the default menu, but auto-hide when the grid is not in a grouped state.
* The Grid component provides a new onKeyDown prop, which takes a callback and will fire on any
  keypress targeted within the Grid. Note such a handler is not provided directly by ag-Grid.
* The Column class supports pinned as a top-level config. Supports passing true to pin to the left.

### 🐞 Bug Fixes

* Updates to Grid column widths made via ag-Grid's "autosize to fit" API are properly persisted to
  grid state.

[Commit Log](https://github.com/xh/hoist-react/compare/v14.0.0...v14.1.0)


## v14.0.0

* Along with numerous bug fixes, v14 brings with it a number of important enhancements for grids,
  including support for tree display, 'action' columns, and absolute value sorting. It also includes
  some new controls and improvement to focus display.

### 💥 Breaking Changes

* The signatures of the Column.elementRenderer and Column.renderer have been changed to be
  consistent with each other, and more extensible. Each takes two arguments -- the value to be
  rendered, and a single bundle of metadata.
* StoreContextMenuAction has been renamed to RecordAction. Its action property has been renamed to
  actionFn for consistency and clarity.
* LocalStore : The method LocalStore.processRawData no longer takes an array of all records, but
  instead takes just a single record. Applications that need to operate on all raw records in bulk
  should do so before presenting them to LocalStore. Also, LocalStores template methods for override
  have also changed substantially, and sub-classes that rely on these methods will need to be
  adjusted accordingly.

### 🎁 New Features

#### Grid

* The Store API now supports hierarchical datasets. Applications need to simply provide raw data for
  records with a "children" property containing the raw data for their children.
* Grid supports a 'TreeGrid' mode. To show a tree grid, bind the GridModel to a store containing
  hierarchical data (as above), set treeMode: true on the GridModel, and specify a column to display
  the tree controls (isTreeColumn: true)
* Grid supports absolute sorting for numerical columns. Specify absSort: true on your column config
  to enable. Clicking the grid header will now cycle through ASC > DESC > DESC (abs) sort modes.
* Grid supports an 'Actions' column for one-click record actions. See cmp/desktop/columns/actionCol.
* A new showHover prop on the desktop Grid component will highlight the hovered row with default
  styling. A new GridModel.rowClassFn callback was added to support per-row custom classes based on
  record data.
* A new ExportFormat.LONG_TEXT format has been added, along with a new Column.exportWidth config.
  This supports exporting columns that contain long text (e.g. notes) as multi-line cells within
  Excel.

#### Other Components

* RadioInput and ButtonGroupInputhave been added to the desktop/cmp/form package.
* DateInput now has support for entering and displaying time values.
* NumberInput displays its unformatted value when focused.
* Focused components are now better highlighted, with additional CSS vars provided to customize as
  needed.

### 🐞 Bug Fixes

* Calls to GridModel.setGroupBy() work properly not only on the first, but also all subsequent calls
  (#644).
* Background / style issues resolved on several input components in dark theme (#657).
* Grid context menus appear properly over other floating components.

### 📚 Libraries

* React `16.5.1 -> 16.5.2`
* router5 `6.4.2 -> 6.5.0`
* CodeMirror, Highcharts, and MobX patch updates

[Commit Log](https://github.com/xh/hoist-react/compare/v13.0.0...v14.0.0)


## v13.0.0

🍀Lucky v13 brings with it a number of enhancements for forms and validation, grouped column
support in the core Grid API, a fully wrapped MultiSelect component, decorator syntax adjustments,
and a number of other fixes and enhancements.

It also includes contributions from new ExHI team members Arjun and Brendan. 🎉

### 💥 Breaking Changes

* The core `@HoistComponent`, `@HoistService`, and `@HoistModel` decorators are **no longer
  parameterized**, meaning that trailing `()` should be removed after each usage. (#586)
* The little-used `hoistComponentFactory()` method was also removed as a further simplification
  (#587).
* The `HoistField` superclass has been renamed to `HoistInput` and the various **desktop form
  control components have been renamed** to match (55afb8f). Apps using these components (which will
  likely be most apps) will need to adapt to the new names.
  * This was done to better distinguish between the input components and the upgraded Field concept
    on model classes (see below).

### 🎁 New Features

⭐️ **Forms and Fields** have been a major focus of attention, with support for structured data
fields added to Models via the `@FieldSupport` and `@field()` decorators.
* Models annotated with `@FieldSupport` can decorate member properties with `@field()`, making those
  properties observable and settable (with a generated `setXXX()` method).
* The `@field()` decorators themselves can be passed an optional display label string as well as
  zero or more *validation rules* to define required constraints on the value of the field.
* A set of predefined constraints is provided within the toolkit within the `/field/` package.
* Models using `FieldSupport` should be sure to call the `initFields()` method installed by the
  decorator within their constructor. This method can be called without arguments to generally
  initialize the field system, or it can be passed an object of field names to initial/default
  values, which will set those values on the model class properties and provide change/dirty
  detection and the ability to "reset" a form.
* A new `FormField` UI component can be used to wrap input components within a form. The `FormField`
  wrapper can accept the source model and field name, and will apply those to its child input. It
  leverages the Field model to automatically display a label, indicate required fields, and print
  validation error messages. This new component should be the building-block for most non-trivial
  forms within an application.

Other enhancements include:
* **Grid columns can be grouped**, with support for grouping added to the grid state management
  system, column chooser, and export manager (#565). To define a column group, nest column
  definitions passed to `GridModel.columns` within a wrapper object of the form `{headerName: 'My
  group', children: [...]}`.

(Note these release notes are incomplete for this version.)

[Commit Log](https://github.com/xh/hoist-react/compare/v12.1.2...v13.0.0)


## v12.1.2

### 🐞 Bug Fixes

* Fix casing on functions generated by `@settable` decorator
  (35c7daa209a4205cb011583ebf8372319716deba).

[Commit Log](https://github.com/xh/hoist-react/compare/v12.1.1...v12.1.2)


## v12.1.1

### 🐞 Bug Fixes

* Avoid passing unknown HoistField component props down to Blueprint select/checkbox controls.

### 📚 Libraries

* Rollback update of `@blueprintjs/select` package `3.1.0 -> 3.0.0` - this included breaking API
  changes and will be revisited in #558.

[Commit Log](https://github.com/xh/hoist-react/compare/v12.1.0...v12.1.1)


## v12.1.0

### 🎁 New Features

* New `@bindable` and `@settable` decorators added for MobX support. Decorating a class member
  property with `@bindable` makes it a MobX `@observable` and auto-generates a setter method on the
  class wrapped in a MobX `@action`.
* A `fontAwesomeIcon` element factory is exported for use with other FA icons not enumerated by the
  `Icon` class.
* CSS variables added to control desktop Blueprint form control margins. These remain defaulted to
  zero, but now within CSS with support for variable overrides. A Blueprint library update also
  brought some changes to certain field-related alignment and style properties. Review any form
  controls within apps to ensure they remain aligned as desired
  (8275719e66b4677ec5c68a56ccc6aa3055283457 and df667b75d41d12dba96cbd206f5736886cb2ac20).

### 🐞 Bug Fixes

* Grid cells are fully refreshed on a data update, ensuring cell renderers that rely on data other
  than their primary display field are updated (#550).
* Grid auto-sizing is run after a data update, ensuring flex columns resize to adjust for possible
  scrollbar visibility changes (#553).
* Dropdown fields can be instantiated with fewer required properties set (#541).

### 📚 Libraries

* Blueprint `3.0.1 -> 3.4.0`
* FontAwesome `5.2.0 -> 5.3.0`
* CodeMirror `5.39.2 -> 5.40.0`
* MobX `5.0.3 -> 5.1.0`
* router5 `6.3.0 -> 6.4.2`
* React `16.4.1 -> 16.4.2`

[Commit Log](https://github.com/xh/hoist-react/compare/v12.0.0...v12.1.0)


## v12.0.0

Hoist React v12 is a relatively large release, with multiple refactorings around grid columns,
`elemFactory` support, classNames, and a re-organization of classes and exports within `utils`.

### 💥 Breaking Changes

#### ⭐️ Grid Columns

**A new `Column` class describes a top-level API for columns and their supported options** and is
intended to be a cross-platform layer on top of ag-Grid and TBD mobile grid implementations.
* The desktop `GridModel` class now accepts a collection of `Column` configuration objects to define
  its available columns.
* Columns may be configured with `flex: true` to cause them to stretch all available horizontal
  space within a grid, sharing it equally with any other flex columns. However note that this should
  be used sparingly, as flex columns have some deliberate limitations to ensure stable and
  consistent behavior. Most noticeably, they cannot be resized directly by users. Often, a best
  practice will be to insert an `emptyFlexCol` configuration as the last column in a grid - this
  will avoid messy-looking gaps in the layout while not requiring a data-driven column be flexed.
* User customizations to column widths are now saved if the GridModel has been configured with a
  `stateModel` key or model instance - see `GridStateModel`.
* Columns accept a `renderer` config to format text or HTML-based output. This is a callback that is
  provided the value, the row-level record, and a metadata object with the column's `colId`. An
  `elementRenderer` config is also available for cells that should render a Component.
* An `agOptions` config key continues to provide a way to pass arbitrary options to the underlying
  ag-Grid instance (for desktop implementations). This is considered an "escape hatch" and should be
  used with care, but can provide a bridge to required ag-Grid features as the Hoist-level API
  continues to develop.
* The "factory pattern" for Column templates / defaults has been removed, replaced by a simpler
  approach that recommends exporting simple configuration partials and spreading them into
  instance-specific column configs.
  [See the Admin app for some examples](https://github.com/xh/hoist-react/blob/a1b14ac6d41aa8f8108a518218ce889fe5596780/admin/tabs/activity/tracking/ActivityGridModel.js#L42)
  of this pattern.
* See 0798f6bb20092c59659cf888aeaf9ecb01db52a6 for primary commit.

#### ⭐️ Element Factory, LayoutSupport, BaseClassName

Hoist provides core support for creating components via a factory pattern, powered by the `elem()`
and `elemFactory()` methods. This approach remains the recommended way to instantiate component
elements, but was **simplified and streamlined**.
* The rarely used `itemSpec` argument was removed (this previously applied defaults to child items).
* Developers can now also use JSX to instantiate all Hoist-provided components while still taking
  advantage of auto-handling for layout-related properties provided by the `LayoutSupport` mixin.
  * HoistComponents should now spread **`...this.getLayoutProps()`** into their outermost rendered
    child to enable promotion of layout properties.
* All HoistComponents can now specify a **baseClassName** on their component class and should pass
  `className: this.getClassName()` down to their outermost rendered child. This allows components to
  cleanly layer on a base CSS class name with any instance-specific classes.
* See 8342d3870102ee9bda4d11774019c4928866f256 for primary commit.

#### ⭐️ Panel resizing / collapsing

**The `Panel` component now takes a `sizingModel` prop to control and encapsulate newly built-in
resizing and collapsing behavior** (#534).
* See the `PanelSizingModel` class for configurable details, including continued support for saving
  sizing / collapsed state as a user preference.
* **The standalone `Resizable` component was removed** in favor of the improved support built into
  Panel directly.

#### Other

* Two promise-related models have been combined into **a new, more powerful `PendingTaskModel`**,
  and the `LoadMask` component has been removed and consolidated into `Mask`
  (d00a5c6e8fc1e0e89c2ce3eef5f3e14cb842f3c8).
  * `Panel` now exposes a single `mask` prop that can take either a configured `mask` element or a
    simple boolean to display/remove a default mask.
* **Classes within the `utils` package have been re-organized** into more standardized and scalable
  namespaces. Imports of these classes will need to be adjusted.

### 🎁 New Features

* **The desktop Grid component now offers a `compact` mode** with configurable styling to display
  significantly more data with reduced padding and font sizes.
* The top-level `AppBar` refresh button now provides a default implementation, calling a new
  abstract `requestRefresh()` method on `HoistApp`.
* The grid column chooser can now be configured to display its column groups as initially collapsed,
  for especially large collections of columns.
* A new `XH.restoreDefaultsAsync()` method provides a centralized way to wipe out user-specific
  preferences or customizations (#508).
* Additional Blueprint `MultiSelect`, `Tag`, and `FormGroup` controls re-exported.

### 🐞 Bug Fixes

* Some components were unintentionally not exporting their Component class directly, blocking JSX
  usage. All components now export their class.
* Multiple fixes to `DayField` (#531).
* JsonField now responds properly when switching from light to dark theme (#507).
* Context menus properly filter out duplicated separators (#518).

[Commit Log](https://github.com/xh/hoist-react/compare/v11.0.0...v12.0.0)


## v11.0.0

### 💥 Breaking Changes

* **Blueprint has been upgraded to the latest 3.x release.** The primary breaking change here is the
  renaming of all `pt-` CSS classes to use a new `bp3-` prefix. Any in-app usages of the BP
  selectors will need to be updated. See the
  [Blueprint "What's New" page](http://blueprintjs.com/docs/#blueprint/whats-new-3.0).
* **FontAwesome has been upgraded to the latest 5.2 release.** Only the icons enumerated in the
  Hoist `Icon` class are now registered via the FA `library.add()` method for inclusion in bundled
  code, resulting in a significant reduction in bundle size. Apps wishing to use other FA icons not
  included by Hoist must import and register them - see the
  [FA React Readme](https://github.com/FortAwesome/react-fontawesome/blob/master/README.md) for
  details.
* **The `mobx-decorators` dependency has been removed** due to lack of official support for the
  latest MobX update, as well as limited usage within the toolkit. This package was primarily
  providing the optional `@setter` decorator, which should now be replaced as needed by dedicated
  `@action` setter methods (19cbf86138499bda959303e602a6d58f6e95cb40).

### 🎁 Enhancements

* `HoistComponent` now provides a `getClassNames()` method that will merge any `baseCls` CSS class
  names specified on the component with any instance-specific classes passed in via props (#252).
  * Components that wish to declare and support a `baseCls` should use this method to generate and
    apply a combined list of classes to their outermost rendered elements (see `Grid`).
  * Base class names have been added for relevant Hoist-provided components - e.g. `.xh-panel` and
    `.xh-grid`. These will be appended to any instance class names specified within applications and
    be available as public CSS selectors.
* Relevant `HoistField` components support inline `leftIcon` and `rightElement` props. `DayField`
  adds support for `minDay / maxDay` props.
* Styling for the built-in ag-Grid loading overlay has been simplified and improved (#401).
* Grid column definitions can now specify an `excludeFromExport` config to drop them from
  server-generated Excel/CSV exports (#485).

### 🐞 Bug Fixes

* Grid data loading and selection reactions have been hardened and better coordinated to prevent
  throwing when attempting to set a selection before data has been loaded (#484).

### 📚 Libraries

* Blueprint `2.x -> 3.x`
* FontAwesome `5.0.x -> 5.2.x`
* CodeMirror `5.37.0 -> 5.39.2`
* router5 `6.2.4 -> 6.3.0`

[Commit Log](https://github.com/xh/hoist-react/compare/v10.0.1...v11.0.0)


## v10.0.1

### 🐞 Bug Fixes

* Grid `export` context menu token now defaults to server-side 'exportExcel' export.
  * Specify the `exportLocal` token to return a menu item for local ag-Grid export.
* Columns with `field === null` skipped for server-side export (considered spacer / structural
  columns).

## v10.0.0

### 💥 Breaking Changes

* **Access to the router API has changed** with the `XH` global now exposing `router` and
  `routerState` properties and a `navigate()` method directly.
* `ToastManager` has been deprecated. Use `XH.toast` instead.
* `Message` is no longer a public class (and its API has changed). Use `XH.message/confirm/alert`
  instead.
*  Export API has changed. The Built-in grid export now uses more powerful server-side support. To
   continue to use local AG based export, call method `GridModel.localExport()`. Built-in export
   needs to be enabled with the new property on `GridModel.enableExport`. See `GridModel` for more
   details.

### 🎁 Enhancements

* New Mobile controls and `AppContainer` provided services (impersonation, about, and version bars).
* Full-featured server-side Excel export for grids.

### 🐞 Bug Fixes

* Prevent automatic zooming upon input focus on mobile devices (#476).
* Clear the selection when showing the context menu for a record which is not already selected
  (#469).
* Fix to make lockout script readable by Compatibility Mode down to IE5.

### 📚 Libraries

* MobX `4.2.x -> 5.0.x`

[Commit Log](https://github.com/xh/hoist-react/compare/v9.0.0...v10.0.0)


## v9.0.0

### 💥 Breaking Changes

* **Hoist-provided mixins (decorators) have been refactored to be more granular and have been broken
  out of `HoistComponent`.**
  * New discrete mixins now exist for `LayoutSupport` and `ContextMenuSupport` - these should be
    added directly to components that require the functionality they add for auto-handling of
    layout-related props and support for showing right-click menus. The corresponding options on
    `HoistComponent` that used to enable them have been removed.
  * For consistency, we have also renamed `EventTarget -> EventSupport` and `Reactive ->
    ReactiveSupport` mixins. These both continue to be auto-applied to HoistModel and HoistService
    classes, and ReactiveSupport enabled by default in HoistComponent.
* **The Context menu API has changed.** The `ContextMenuSupport` mixin now specifies an abstract
  `getContextMenuItems()` method for component implementation (replacing the previous
  `renderContextMenu()` method). See the new [`ContextMenuItem` class for what these items support,
  as well as several static default items that can be used.
  * The top-level `AppContainer` no longer provides a default context menu, instead allowing the
    browser's own context menu to show unless an app / component author has implemented custom
    context-menu handling at any level of their component hierarchy.

### 🐞 Bug Fixes

* TabContainer active tab can become out of sync with the router state (#451)
  * ⚠️ Note this also involved a change to the `TabContainerModel` API - `activateTab()` is now the
    public method to set the active tab and ensure both the tab and the route land in the correct
    state.
* Remove unintended focused cell borders that came back with the prior ag-Grid upgrade.

[Commit Log](https://github.com/xh/hoist-react/compare/v8.0.0...v9.0.0)


## v8.0.0

Hoist React v8 brings a big set of improvements and fixes, some API and package re-organizations,
and ag-Grid upgrade, and more. 🚀

### 💥 Breaking Changes

* **Component package directories have been re-organized** to provide better symmetry between
  pre-existing "desktop" components and a new set of mobile-first component. Current desktop
  applications should replace imports from `@xh/hoist/cmp/xxx` with `@xh/hoist/desktop/cmp/xxx`.
  * Important exceptions include several classes within `@xh/hoist/cmp/layout/`, which remain
    cross-platform.
  * `Panel` and `Resizable` components have moved to their own packages in
    `@xh/hoist/desktop/cmp/panel` and `@xh/hoist/desktop/cmp/resizable`.
* **Multiple changes and improvements made to tab-related APIs and components.**
  * The `TabContainerModel` constructor API has changed, notably `children` -> `tabs`, `useRoutes` ->
    `route` (to specify a starting route as a string) and `switcherPosition` has moved from a model
    config to a prop on the `TabContainer` component.
  * `TabPane` and `TabPaneModel` have been renamed `Tab` and `TabModel`, respectively, with several
    related renames.
* **Application entry-point classes decorated with `@HoistApp` must implement the new getter method
  `containerClass()`** to specify the platform specific component used to wrap the app's
  `componentClass`.
  * This will typically be `@xh/hoist/[desktop|mobile]/AppContainer` depending on platform.

### 🎁 New Features

* **Tab-related APIs re-worked and improved**, including streamlined support for routing, a new
  `tabRenderMode` config on `TabContainerModel`, and better naming throughout.
* **Ag-grid updated to latest v18.x** - now using native flex for overall grid layout and sizing
  controls, along with multiple other vendor improvements.
* Additional `XH` API methods exposed for control of / integration with Router5.
* The core `@HoistComponent` decorated now installs a new `isDisplayed` getter to report on
  component visibility, taking into account the visibility of its ancestors in the component tree.
* Mobile and Desktop app package / component structure made more symmetrical (#444).
* Initial versions of multiple new mobile components added to the toolkit.
* Support added for **`IdleService` - automatic app suspension on inactivity** (#427).
* Hoist wrapper added for the low-level Blueprint **button component** - provides future hooks into
  button customizations and avoids direct BP import (#406).
* Built-in support for collecting user feedback via a dedicated dialog, convenient XH methods and
  default appBar button (#379).
* New `XH.isDevelopmentMode` constant added, true when running in local Webpack dev-server mode.
* CSS variables have been added to customize and standardize the Blueprint "intent" based styling,
  with defaults adjusted to be less distracting (#420).

### 🐞 Bug Fixes

* Preference-related events have been standardized and bugs resolved related to pushAsync() and the
  `prefChange` event (ee93290).
* Admin log viewer auto-refreshes in tail-mode (#330).
* Distracting grid "loading" overlay removed (#401).
* Clipboard button ("click-to-copy" functionality) restored (#442).

[Commit Log](https://github.com/xh/hoist-react/compare/v7.2.0...v8.0.0)

## v7.2.0

### 🎁 New Features

+ Admin console grids now outfitted with column choosers and grid state. #375
+ Additional components for Onsen UI mobile development.

### 🐞 Bug Fixes

+ Multiple improvements to the Admin console config differ. #380 #381 #392

[Commit Log](https://github.com/xh/hoist-react/compare/v7.1.0...v7.2.0)

## v7.1.0

### 🎁 New Features

* Additional kit components added for Onsen UI mobile development.

### 🐞 Bug Fixes

* Dropdown fields no longer default to `commitOnChange: true` - avoiding unexpected commits of
  type-ahead query values for the comboboxes.
* Exceptions thrown from FetchService more accurately report the remote host when unreachable, along
  with some additional enhancements to fetch exception reporting for clarity.

[Commit Log](https://github.com/xh/hoist-react/compare/v7.0.0...v7.1.0)

## v7.0.0

### 💥 Breaking Changes

* **Restructuring of core `App` concept** with change to new `@HoistApp` decorator and conventions
  around defining `App.js` and `AppComponent.js` files as core app entry points. `XH.app` now
  installed to provide access to singleton instance of primary app class. See #387.

### 🎁 New Features

* **Added `AppBar` component** to help further standardize a pattern for top-level application
  headers.
* **Added `SwitchField` and `SliderField`** form field components.
* **Kit package added for Onsen UI** - base component library for mobile development.
* **Preferences get a group field for better organization**, parity with AppConfigs. (Requires
  hoist-core 3.1.x.)

### 🐞 Bug Fixes

* Improvements to `Grid` component's interaction with underlying ag-Grid instance, avoiding extra
  renderings and unwanted loss of state. 03de0ae7

[Commit Log](https://github.com/xh/hoist-react/compare/v6.0.0...v7.0.0)


## v6.0.0

### 💥 Breaking Changes

* API for `MessageModel` has changed as part of the feature addition noted below, with `alert()` and
  `confirm()` replaced by `show()` and new `XH` convenience methods making the need for direct calls
  rare.
* `TabContainerModel` no longer takes an `orientation` prop, replaced by the more flexible
  `switcherPosition` as noted below.

### 🎁 New Features

* **Initial version of grid state** now available, supporting easy persistence of user grid column
  selections and sorting. The `GridModel` constructor now takes a `stateModel` argument, which in
  its simplest form is a string `xhStateId` used to persist grid state to local storage. See the
  [`GridStateModel` class](https://github.com/xh/hoist-react/blob/develop/cmp/grid/GridStateModel.js)
  for implementation details. #331
* The **Message API** has been improved and simplified, with new `XH.confirm()` and `XH.alert()`
  methods providing an easy way to show pop-up alerts without needing to manually construct or
  maintain a `MessageModel`. #349
* **`TabContainer` components can now be controlled with a remote `TabSwitcher`** that does not need
  to be directly docked to the container itself. Specify `switcherPosition:none` on the
  `TabContainerModel` to suppress showing the switching affordance on the tabs themselves and
  instantiate a `TabSwitcher` bound to the same model to control a tabset from elsewhere in the
  component hierarchy. In particular, this enabled top-level application tab navigation to move up
  into the top toolbar, saving vertical space in the layout. #368
* `DataViewModel` supports an `emptyText` config.

### 🐞 Bugfixes

* Dropdown fields no longer fire multiple commit messages, and no longer commit partial entries
  under some circumstances. #353 and #354
* Grids resizing fixed when shrinking the containing component. #357

[Commit Log](https://github.com/xh/hoist-react/compare/v5.0.0...v6.0.0)


## v5.0.0

### 💥 Breaking Changes

* **Multi environment configs have been unwound** See these release notes/instructions for how to
  migrate: https://github.com/xh/hoist-core/releases/tag/release-3.0.0
* **Breaking change to context menus in dataviews and grids not using the default context menu:**
  StoreContextMenu no longer takes an array of items as an argument to its constructor. Instead it
  takes a configuration object with an ‘items’ key that will point to any current implementation’s
  array of items. This object can also contain an optional gridModel argument which is intended to
  support StoreContextMenuItems that may now be specified as known ‘hoist tokens’, currently limited
  to a ‘colChooser’ token.

### 🎁 New Features

* Config differ presents inline view, easier to read diffs now.
* Print Icon added!

### 🐞 Bugfixes

* Update processFailedLoad to loadData into gridModel store, Fixes #337
* Fix regression to ErrorTracking. Make errorTrackingService safer/simpler to call at any point in
  life-cycle.
*  Fix broken LocalStore state.
* Tweak flex prop for charts. Side by side charts in a flexbox now auto-size themselves! Fixes #342
* Provide token parsing for storeContextMenus. Context menus are all grown up! Fixes #300

## v4.0.1

### 🐞 Bugfixes

* DataView now properly re-renders its items when properties on their records change (and the ID
  does not)


## v4.0.0

### 💥 Breaking Changes

* **The `GridModel` selection API has been reworked for clarity.** These models formerly exposed
  their selectionModel as `grid.selection` - now that getter returns the selected records. A new
  `selectedRecord` getter is also available to return a single selection, and new string shortcut
  options are available when configuring GridModel selection behavior.
* **Grid components can now take an `agOptions` prop** to pass directly to the underlying ag-grid
  component, as well as an `onRowDoubleClicked` handler function.
  16be2bfa10e5aab4ce8e7e2e20f8569979dd70d1

### 🎁 New Features

* Additional core components have been updated with built-in `layoutSupport`, allowing developers to
  set width/height/flex and other layout properties directly as top-level props for key comps such
  as Grid, DataView, and Chart. These special props are processed via `elemFactory` into a
  `layoutConfig` prop that is now passed down to the underlying wrapper div for these components.
  081fb1f3a2246a4ff624ab123c6df36c1474ed4b

### 🐞 Bugfixes

* Log viewer tail mode now working properly for long log files - #325


## v3.0.1

### 🐞 Bugfixes

* FetchService throws a dedicated exception when the server is unreachable, fixes a confusing
  failure case detailed in #315


## v3.0.0

### 💥 Breaking Changes

* **An application's `AppModel` class must now implement a new `checkAccess()` method.** This method
  is passed the current user, and the appModel should determine if that user should see the UI and
  return an object with a `hasAccess` boolean and an optional `message` string. For a return with
  `hasAccess: false`, the framework will render a lockout panel instead of the primary UI.
  974c1def99059f11528c476f04e0d8c8a0811804
  * Note that this is only a secondary level of "security" designed to avoid showing an unauthorized
    user a confusing / non-functional UI. The server or any other third-party data sources must
    always be the actual enforcer of access to data or other operations.
* **We updated the APIs for core MobX helper methods added to component/model/service classes.** In
  particular, `addReaction()` was updated to take a more declarative / clear config object.
  8169123a4a8be6940b747e816cba40bd10fa164e
  * See Reactive.js - the mixin that provides this functionality.

### 🎁 New Features

* Built-in client-side lockout support, as per above.

### 🐞 Bugfixes

* None

------------------------------------------

Copyright © 2020 Extremely Heavy Industries Inc. - all rights reserved

------------------------------------------

📫☎️🌎 info@xh.io | https://xh.io/contact<|MERGE_RESOLUTION|>--- conflicted
+++ resolved
@@ -26,13 +26,9 @@
   sub-options.
 * `FetchService` methods support a new `timeout` option. This config chains `Promise.timeout()` to
   the promises returned by the service.
-<<<<<<< HEAD
-* `Select` now allows the use of objects as values.
-=======
 * Added alpha version of `DashContainer` for building dynamic, draggable dashboard-style layouts.
   Please note: the API for this component is subject to change - use at your own risk!
-
->>>>>>> 6191027b
+* `Select` now allows the use of objects as values.
 
 ### 💥 Breaking Changes
 
