--- conflicted
+++ resolved
@@ -4,20 +4,6 @@
 
 ### 🎁 New Features
 
-<<<<<<< HEAD
-* Added a `showCounts` option to show the number of items on each side of a LeftRightChooser.
-* Added an `useOnResize` hook, which runs a function when a component is resized.
-* Added prop `enforcePrecision` to NumberInput to force precision to flow through to commited value ([#1305](https://github.com/xh/hoist-react/issues/1305)).
-
-### 💥 Breaking Changes
-
-* The GridModel `contextMenuFn` parameter has been replaced with a `contextMenu` parameter.  The new
-parameter will allow context menus to be specifed with a simple array in addition to the function
-specification currently supported.
-* The GridModel `defaultContextMenuTokens` array has been renamed `defaultContextMenu`.
-* `Chart` and `ChartModel` have been moved from `desktop/cmp/charts` to `cmp/charts`.
-* `StoreFilterField` have been moved from `desktop/cmp/store` to `cmp/store`.
-=======
 * Added new `JsonBlobService` for saving and updating named chunks of arbitrary json.
 * The `select` input supports a new prop: `leftIcon`.
 
@@ -517,7 +503,6 @@
   intended for public use and was intended for the framework's internal implementation only.
 * `ColumnGroup.align` has been renamed to `ColumnGroup.headerAlign`. This avoids confusion with the
   `Column` API, where `align` refers to the alignment of cell contents within the column.
->>>>>>> ebd17f11
 
 ### 🐞 Bug Fixes
 
