# Changelog

## v25.0.0-SNAPSHOT - under development

<<<<<<< HEAD
### 🎁 New Features

* A new preference `xhShowVersionBar` has been added to allow more fine-grained control of when the
  Hoist version bar is showing.  By default it is 'auto', preserving the current behavior of *not* showing the
  toolbar to production non-admins.  It can alternatively be set to 'always' or 'never' on a per-user basis.
 
* The fmtPercent and fmtPercentRenderer methods will multiply provided value by 100. 
  This is consistent with the behavior of Excel's percentage formatting.  

### 🎁 Breaking Changes

* Applications that have been using fmtPercent or fmtPercentRenderer methods should adjust to
  their new behavior. Columns that were previously using `exportValue: v => v/100` as a workaround 
  to the previous renderer behavior should remove this line of code.
=======
* TBD

## v24.2.0 - 2019-07-08

### 🎁 New Features

* `GridModel` accepts a new `colDefaults` configuration. Defaults provided via this object will be
  merged (deeply) into all column configs as they are instantiated.
* New `Panel.compactHeader` and `DockContainer.compactHeaders` props added to enable more compact
  and space efficient styling for headers in these components.
  * ⚠️ Note that as part of this change, internal panel header CSS class names changed slightly -
    apps that were targeting these internal selectors would need to adjust. See
    desktop/cmp/panel/impl/PanelHeader.scss for the relevant updates.
* A new `exportOptions.columns` option on `GridModel` replaces `exportOptions.includeHiddenCols`.
  The updated and more flexible config supports special strings 'VISIBLE' (default), 'ALL', and/or a
  list of specific colIds to include in an export.
  * To avoid immediate breaking changes, GridModel will log a warning on any remaining usages of
    `includeHiddenCols` but auto-set to `columns: 'ALL'` to maintain the same behavior.
* Added new preference `xhShowVersionBar` to allow more fine-grained control of when the Hoist
  version bar is showing. It defaults to `auto`, preserving the current behavior of always showing
  the footer to Hoist Admins while including it for non-admins *only* in non-production
  environments. The pref can alternatively be set to 'always' or 'never' on a per-user basis.

### 💥 Breaking Changes
  
* `DimensionChooserModel`'s `historyPreference` has been renamed `preference`. It now supports saving 
  both value and history to the same preference (existing history preferences will be handled).

### 📚 Libraries

* @blueprintjs/core `3.16 -> 3.17`
* @blueprintjs/datetime `3.10 -> 3.11`
* mobx `5.10 -> 5.11`
* react-transition-group `2.8 -> 4.2`

[Commit Log](https://github.com/exhi/hoist-react/compare/v24.1.1...develop)
>>>>>>> 13d2e792

## v24.1.1 - 2019-07-01

### 🐞 Bug Fixes

* Mobile column chooser internal layout/sizing fixed when used in certain secure mobile browsers.

[Commit Log](https://github.com/exhi/hoist-react/compare/v24.1.0...v24.1.1)

## v24.1.0 - 2019-07-01

### 🎁 New Features

* `DateInput.enableClear` prop added to support built-in button to null-out a date input's value.

### 🐞 Bug Fixes

* The `Select` component now properly shows all options when the pick-list is re-shown after a
  change without first blurring the control. (Previously this interaction edge case would only show
  the option matching the current input value.) #1198
* Mobile mask component `onClick` callback prop restored - required to dismiss mobile menus when not
  tapping a menu option.
* When checking for a possible expired session within `XH.handleException()`, prompt for app login
  only for Ajax requests made to relative URLs (not e.g. remote APIs accessed via CORS). #1189

### ✨ Style

* Panel splitter collapse button more visible in dark theme. CSS vars to customize further fixed.
* The mobile app menu button has been moved to the right side of the top appBar, consistent with its
  placement in desktop apps.

### 📚 Libraries

* @blueprintjs/core `3.15 -> 3.16`
* @blueprintjs/datetime `3.9 -> 3.10`
* codemirror `5.47 -> 5.48`
* mobx `6.0 -> 6.1`

[Commit Log](https://github.com/exhi/hoist-react/compare/v24.0.0...v24.1.0)

## v24.0.0 - 2019-06-24

### 🎁 New Features

#### Data

* A `StoreFilter` object has been introduced to the data API. This allows `Store` and
  `StoreFilterField` to support the ability to conditionally include all children when filtering
  hierarchical data stores, and could support additional filtering customizations in the future.
* `Store` now provides a `summaryRecord` property which can be used to expose aggregated data for
  the data it contains. The raw data for this record can be provided to `loadData()` and
  `updateData()` either via an explicit argument to these methods, or as the root node of the raw
  data provided (see `Store.loadRootAsSummary`).
* The `StoreFilterField` component accepts new optional `model` and `bind` props to allow control of
  its text value from an external model's observable.
* `pwd` is now a new supported type of `Field` in the `@xh/hoist/core/data` package.

#### Grid

* `GridModel` now supports a `showSummary` config which can be used to display its store's
  summaryRecord (see above) as either a pinned top or bottom row.
* `GridModel` also adds a `enableColumnPinning` config to enable/disable user-driven pinning. On
  desktop, if enabled, users can pin columns by dragging them to the left or right edges of the grid
  (the default ag-Grid gesture). Column pinned state is now also captured and maintained by the
  overall grid state system.
* The desktop column chooser now options in a non-modal popover when triggered from the standard
  `ColChooserButton` component. This offers a quicker and less disruptive alternative to the modal
  dialog (which is still used when launched from the grid context menu). In this popover mode,
  updates to columns are immediately reflected in the underlying grid.
* The mobile `ColChooser` has been improved significantly. It now renders displayed and available
  columns as two lists, allowing drag and drop between to update the visibility and ordering. It
  also provides an easy option to toggle pinning the first column.
* `DimensionChooser` now supports an optional empty / ungrouped configuration with a value of `[]`.
  See `DimensionChooserModel.enableClear` and `DimensionChooser.emptyText`.

#### Other Features

* Core `AutoRefreshService` added to trigger an app-wide data refresh on a configurable interval, if
  so enabled via a combination of soft-config and user preference. Auto-refresh relies on the use of
  the root `RefreshContextModel` and model-level `LoadSupport`.
* A new `LoadingIndicator` component is available as a more minimal / unobtrusive alternative to a
  modal mask. Typically configured via a new `Panel.loadingIndicator` prop, the indicator can be
  bound to a `PendingTaskModel` and will automatically show/hide a spinner and/or custom message in
  an overlay docked to the corner of the parent Panel.
* `DateInput` adds support for new `enablePicker` and `showPickerOnFocus` props, offering greater
  control over when the calendar picker is shown. The new default behaviour is to not show the
  picker on focus, instead showing it via a built-in button.
* Transitions have been disabled by default on desktop Dialog and Popover components (both are from
  the Blueprint library) and on the Hoist Mask component. This should result in a snappier user
  experience, especially when working on remote / virtual workstations. Any in-app customizations to
  disable or remove transitions can now be removed in favor of this toolkit-wide change.
* Added new `@bindable.ref` variant of the `@bindable` decorator.

### 💥 Breaking Changes

* Apps that defined and initialized their own `AutoRefreshService` service or functionality should
  leverage the new Hoist service if possible. Apps with a pre-existing custom service of the same
  name must either remove in favor of the new service or - if they have special requirements not
  covered by the Hoist implementation - rename their own service to avoid a naming conflict.
* The `StoreFilterField.onFilterChange` callback will now be passed a `StoreFilter`, rather than a
  function.
* `DateInput` now has a calendar button on the right side of the input which is 22 pixels square.
  Applications explicitly setting width or height on this component should ensure that they are
  providing enough space for it to display its contents without clipping.

### 🐞 Bug Fixes

* Performance for bulk grid selections has been greatly improved (#1157)
* Toolbars now specify a minimum height (or width when vertical) to avoid shrinking unexpectedly
  when they contain only labels or are entirely empty (but still desired to e.g. align UIs across
  multiple panels). Customize if needed via the new `--xh-tbar-min-size` CSS var.
* All Hoist Components that accept a `model` prop now have that properly documented in their
  prop-types.
* Admin Log Viewer no longer reverses its lines when not in tail mode.

### ⚙️ Technical

* The `AppSpec` config passed to `XH.renderApp()` now supports a `clientAppCode` value to compliment
  the existing `clientAppName`. Both values are now optional and defaulted from the project-wide
  `appCode` and `appName` values set via the project's Webpack config. (Note that `clientAppCode` is
  referenced by the new `AutoRefreshService` to support configurable auto-refresh intervals on a
  per-app basis.)

### 📚 Libraries

* ag-grid `20.0 -> 21.0`
* react-select `2.4 -> 3.0`
* mobx-react `5.4 -> 6.0.3`
* font-awesome `5.8 -> 5.9`
* react-beautiful-dnd `10.1.1 -> 11.0.4`

[Commit Log](https://github.com/exhi/hoist-react/compare/v23.0.0...v24.0.0)

## v23.0.0 - 2019-05-30

### 🎁 New Features

* `GridModel` now accepts a config of `cellBorders`, similar to `rowBorders`
* `Panel.tbar` and `Panel.bbar` props now accept an array of Elements and will auto-generate a
  `Toolbar` to contain them, avoiding the need for the extra import of `toolbar()`.
* New functions `withDebug` and `withShortDebug` have been added to provide a terse syntax for
  adding debug messages that track the execution of specific blocks of code.
* `XH.toast()` now supports an optional `containerRef` argument that can be used for anchoring a
  toast within another component (desktop only). Can be used to display more targeted toasts within
  the relevant section of an application UI, as opposed to the edge of the screen.
* `ButtonGroupInput` accepts a new `enableClear` prop that allows the active / depressed button to
  be unselected by pressing it again - this sets the value of the input as a whole to `null`.
* Hoist Admins now always see the VersionBar in the footer.
* `Promise.track` now accepts an optional `omit` config that indicates when no tracking will be
  performed.
* `fmtNumber` now accepts an optional `prefix` config that prepends immediately before the number,
  but after the sign (`+`, `-`).
* New utility methods `forEachAsync()` and `whileAsync()` have been added to allow non-blocking
  execution of time-consuming loops.

### 💥 Breaking Changes

* The `AppOption.refreshRequired` config has been renamed to `reloadRequired` to better match the
  `XH.reloadApp()` method called to reload the entire app in the browser. Any options defined by an
  app that require it to be fully reloaded should have this renamed config set to `true`.
* The options dialog will now automatically trigger an app-wide data _refresh_ via
  `XH.refreshAppAsync()` if options have changed that don't require a _reload_.
* The `EventSupport` mixin has been removed. There are no known uses of it and it is in conflict
  with the overall reactive structure of the hoist-react API. If your app listens to the
  `appStateChanged`, `prefChange` or `prefsPushed` events you will need to adjust accordingly.

### 🐞 Bug Fixes

* `Select` will now let the user edit existing text in conditions where it is expected to be
  editable. #880
* The Admin "Config Differ" tool has been updated to reflect changes to `Record` made in v22. It is
  once again able to apply remote config values.
* A `Panel` with configs `resizable: true, collapsible: false` now renders with a splitter.
* A `Panel` with no `icon`, `title`, or `headerItems` will not render a blank header.
* `FileChooser.enableMulti` now behaves as one might expect -- true to allow multiple files in a
  single upload. Previous behavior (the ability to add multiple files to dropzone) is now controlled
  by `enableAddMulti`.

[Commit Log](https://github.com/exhi/hoist-react/compare/v22.0.0...v23.0.0)


## v22.0.0 - 2019-04-29

### 🎁 New Features

* A new `DockContainer` component provides a user-friendly way to render multiple child components
  "docked" to its bottom edge. Each child view is rendered with a configurable header and controls
  to allow the user to expand it, collapse it, or optionally "pop it out" into a modal dialog.
* A new `AgGrid` component provides a much lighter Hoist wrapper around ag-Grid while maintaining
  consistent styling and layout support. This allows apps to use any features supported by ag-Grid
  without conflicting with functionality added by the core Hoist `Grid`.
  * Note that this lighter wrapper lacks a number of core Hoist features and integrations, including
    store support, grid state, enhanced column and renderer APIs, absolute value sorting, and more.
  * An associated `AgGridModel` provides access to to the ag-Grid APIs, minimal styling configs, and
    several utility methods for managing Grid state.
* Added `GridModel.groupSortFn` config to support custom group sorting (replaces any use of
  `agOptions.defaultGroupSortComparator`).
* The `Column.cellClass` and `Column.headerClass` configs now accept functions to dynamically
  generate custom classes based on the Record and/or Column being rendered.
* The `Record` object now provides an additional getter `Record.allChildren` to return all children
  of the record, irrespective of the current filter in place on the record's store. This supplements
  the existing `Record.children` getter, which returns only the children meeting the filter.

### 💥 Breaking Changes

* The class `LocalStore` has been renamed `Store`, and is now the main implementation and base class
  for Store Data. The extraneous abstract superclass `BaseStore` has been removed.
* `Store.dataLastUpdated` had been renamed `Store.lastUpdated` on the new class and is now a simple
  timestamp (ms) rather than a Javascript Date object.
* The constructor argument `Store.processRawData` now expects a function that *returns* a modified
  object with the necessary edits. This allows implementations to safely *clone* the raw data rather
  than mutating it.
* The method `Store.removeRecord` has been replaced with the method `Store.removeRecords`. This will
  facilitate efficient bulk deletes.

### ⚙️ Technical

* `Grid` now performs an important performance workaround when loading a new dataset that would
  result in the removal of a significant amount of existing records/rows. The underlying ag-Grid
  component has a serious bottleneck here (acknowledged as AG-2879 in their bug tracker). The Hoist
  grid wrapper will now detect when this is likely and proactively clear all data using a different
  API call before loading the new dataset.
* The implementations `Store`, `RecordSet`, and `Record` have been updated to more efficiently
  re-use existing record references when loading, updating, or filtering data in a store. This keeps
  the Record objects within a store as stable as possible, and allows additional optimizations by
  ag-Grid and its `deltaRowDataMode`.
* When loading raw data into store `Record`s, Hoist will now perform additional conversions based on
  the declared `Field.type`. The unused `Field.nullable` has been removed.
* `LocalStorageService` now uses both the `appCode` and current username for its namespace key,
  ensuring that e.g. local prefs/grid state are not overwritten across multiple app users on one OS
  profile, or when admin impersonation is active. The service will automatically perform a one-time
  migration of existing local state from the old namespace to the new. #674
* `elem` no longer skips `null` children in its calls to `React.createElement()`. These children may
  play the role of placeholders when using conditional rendering, and skipping them was causing
  React to trigger extra re-renders. This change further simplifies Hoist's element factory and
  removes an unnecessary divergence with the behavior of JSX.


### 🐞 Bug Fixes

* `Grid` exports retain sorting, including support for absolute value sorting. #1068
* Ensure `FormField`s are keyed with their model ID, so that React can properly account for dynamic
  changes to fields within a form. #1031
* Prompt for app refresh in (rare) case of mismatch between client and server-side session user.
  (This can happen during impersonation and is defended against in server-side code.) #675

[Commit Log](https://github.com/exhi/hoist-react/compare/v21.0.2...v22.0.0)

## v21.0.2 - 2019-04-05

### 📚 Libraries

* Rollback ag-Grid to v20.0.0 after running into new performance issues with large datasets and
  `deltaRowDataMode`. Updates to tree filtering logic, also related to grid performance issues with
  filtered tree results returning much larger record counts.

## v21.0.0 - 2019-04-04

### 🎁 New Features

* `FetchService` fetch methods now accept a plain object as the `headers` argument. These headers
  will be merged with the default headers provided by FetchService.
* An app can also now specify default headers to be sent with every fetch request via
  `XH.fetchService.setDefaultHeaders()`. You can pass either a plain object, or a closure which
  returns one.
* `Grid` supports a new `onGridReady` prop, allowing apps to hook into the ag-Grid event callback
  without inadvertently short-circuiting the Grid's own internal handler.

### 💥 Breaking Changes

* The shortcut getter `FormModel.isNotValid` was deemed confusing and has been removed from the API.
  In most cases applications should use `!FormModel.isValid` instead; this expression will return
  `false` for the `Unknown` as well as the `NotValid` state. Applications that wish to explicitly
  test for the `NotValid` state should use the `validationState` getter.
* Multiple HoistInputs have changed their `onKeyPress` props to `onKeyDown`, including TextInput,
  NumberInput, TextArea & SearchInput. The `onKeyPress` event has been deprecated in general and has
  limitations on which keys will trigger the event to fire (i.e. it would not fire on an arrow
  keypress).
* FetchService's fetch methods no longer support `contentType` parameter. Instead, specify a custom
  content-type by setting a 'Content-Type' header using the `headers` parameter.
* FetchService's fetch methods no longer support `acceptJson` parameter. Instead, pass an {"Accept":
  "application/json"} header using the `headers` parameter.

### ✨ Style

* Black point + grid colors adjusted in dark theme to better blend with overall blue-gray tint.
* Mobile styles have been adjusted to increase the default font size and grid row height, in
  addition to a number of other smaller visual adjustments.

### 🐞 Bug Fixes

* Avoid throwing React error due to tab / routing interactions. Tab / routing / state support
  generally improved. (#1052)
* `GridModel.selectFirst()` improved to reliably select first visible record even when one or more
  groupBy levels active. (#1058)

### 📚 Libraries

* ag-Grid `~20.1 -> ~20.2` (fixes ag-grid sorting bug with treeMode)
* @blueprint/core `3.14 -> 3.15`
* @blueprint/datetime `3.7 -> 3.8`
* react-dropzone `10.0 -> 10.1`
* react-transition-group `2.6 -> 2.8`

[Commit Log](https://github.com/exhi/hoist-react/compare/v20.2.1...v21.0.0)

## v20.2.1 - 2019-03-28

* Minor tweaks to grid styles - CSS var for pinned column borders, drop left/right padding on
  center-aligned grid cells.

[Commit Log](https://github.com/exhi/hoist-react/compare/v20.2.0...v20.2.1)

## v20.2.0 - 2019-03-27

### 🎁 New Features

* `GridModel` exposes three new configs - `rowBorders`, `stripeRows`, and `showCellFocus` - to
  provide additional control over grid styling. The former `Grid` prop `showHover` has been
  converted to a `GridModel` config for symmetry with these other flags and more efficient
  re-rendering. Note that some grid-related CSS classes have also been modified to better conform to
  the BEM approach used elsewhere - this could be a breaking change for apps that keyed off of
  certain Hoist grid styles (not expected to be a common case).
* `Select` adds a `queryBuffer` prop to avoid over-eager calls to an async `queryFn`. This buffer is
  defaulted to 300ms to provide some out-of-the-box debouncing of keyboard input when an async query
  is provided. A longer value might be appropriate for slow / intensive queries to a remote API.

### 🐞 Bug Fixes

* A small `FormField.labelWidth` config value will now be respected, even if it is less than the
  default minWidth of 80px.
* Unnecessary re-renders of inactive tab panels now avoided.
* `Grid`'s filter will now be consistently applied to all tree grid records. Previously, the filter
  skipped deeply nested records under specific conditions.
* `Timer` no longer requires its `runFn` to be a promise, as it briefly (and unintentionally) did.
* Suppressed default browser resize handles on `textarea`.

[Commit Log](https://github.com/exhi/hoist-react/compare/v20.1.1...v20.2.0)

## v20.1.1 - 2019-03-27

### 🐞 Bug Fixes

* Fix form field reset so that it will call computeValidationAsync even if revalidation is not
  triggered because the field's value did not change when reset.

[Commit Log](https://github.com/exhi/hoist-react/compare/v20.1.0...v20.1.1)


## v20.1.0 - 2019-03-14

### 🎁 New Features

* Standard app options panel now includes a "Restore Defaults" button to clear all user preferences
  as well as any custom grid state, resetting the app to its default state for that user.

### 🐞 Bug Fixes

* Removed a delay from `HoistInput` blur handling, ensuring `noteBlurred()` is called as soon as the
  element loses focus. This should remove a class of bugs related to input values not flushing into
  their models quickly enough when `commitOnChange: false` and the user moves directly from an input
  to e.g. clicking a submit button. #1023
* Fix to Admin ConfigDiffer tool (missing decorator).

### ⚙️ Technical

* The `GridModel.store` config now accepts a plain object and will internally create a `LocalStore`.
  This store config can also be partially specified or even omitted entirely. GridModel will ensure
  that the store is auto-configured with all fields in configured grid columns, reducing the need
  for app code boilerplate (re)enumerating field names.
* `Timer` class reworked to allow its interval to be adjusted dynamically via `setInterval()`,
  without requiring the Timer to be re-created.

[Commit Log](https://github.com/exhi/hoist-react/compare/v20.0.1...v20.1.0)


## v20.0.1 - 2019-03-08

### 🐞 Bug Fixes

* Ensure `RestStore` processes records in a standard way following a save/add operation (#1010).

[Commit Log](https://github.com/exhi/hoist-react/compare/v20.0.0...v20.0.1)


## v20.0.0 - 2019-03-06

### 💥 Breaking Changes

* The `@LoadSupport` decorator has been substantially reworked and enhanced from its initial release
  in v19. It is no longer needed on the HoistComponent, but rather should be put directly on the
  owned HoistModel implementing the loading. IMPORTANT NOTE: all models should implement
  `doLoadAsync` rather than `loadAsync`. Please see `LoadSupport` for more information on this
  important change.
* `TabContainer` and `TabContainerModel` are now cross-platform. Apps should update their code to
  import both from `@xh/hoist/cmp/tab`.
* `TabContainer.switcherPosition` has been moved to `TabContainerModel`. Please note that changes to
  `switcherPosition` are not supported on mobile, where the switcher will always appear beneath the
  container.
* The `Label` component from `@xh/hoist/desktop/cmp/input` has been removed. Applications should
  consider using the basic html `label` element instead (or a `FormField` if applicable).
* The `LeftRightChooserModel` constructor no longer accepts a `leftSortBy` and `rightSortBy`
  property. The implementation of these properties was generally broken. Use `leftSorted` and
  `rightSorted` instead.

#### Mobile

* Mobile `Page` has changed - `Pages` are now wrappers around `Panels` that are designed to be used
  with a `NavigationModel` or `TabContainer`. `Page` accepts the same props as `Panel`, meaning uses
  of `loadModel` should be replaced with `mask`.
* The mobile `AppBar` title is static and defaults to the app name. If you want to display page
  titles, it is recommended to use the `title` prop on the `Page`.

### 🎁 New Features

* Enhancements to Model and Component data loading via `@LoadSupport` provides a stronger set of
  conventions and better support for distinguishing between initial loads / auto/background
  refreshes / user- driven refreshes. It also provides new patterns for ensuring application
  Services are refreshed as part of a reworked global refresh cycle.
* RestGridModel supports a new `cloneAction` to take an existing record and open the editor form in
  "add mode" with all editable fields pre-populated from the source record. The action calls
  `prepareCloneFn`, if defined on the RestGridModel, to perform any transform operations before
  rendering the form.
* Tabs in `TabContainerModel` now support an `icon` property on the desktop.
* Charts take a new optional `aspectRatio` prop.
* Added new `Column.headerTooltip` config.
* Added new method `markManaged` on `ManagedSupport`.
* Added new function decorator `debounced`.
* Added new function `applyMixin` providing support for structured creation of class decorators
  (mixins).

#### Mobile

* Column chooser support available for mobile Grids. Users can check/uncheck columns to add/remove
  them from a configurable grid and reorder the columns in the list via drag and drop. Pair
  `GridModel.enableColChooser` with a mobile `colChooserButton` to allow use.
* Added `DialogPage` to the mobile toolkit. These floating pages do not participate in navigation or
  routing, and are used for showing fullscreen views outside of the Navigator / TabContainer
  context.
* Added `Panel` to the mobile toolkit, which offers a header element with standardized styling,
  title, and icon, as well as support for top and bottom toolbars.
* The mobile `AppBar` has been updated to more closely match the desktop `AppBar`, adding `icon`,
  `leftItems`, `hideAppMenuButton` and `appMenuButtonProps` props.
* Added routing support to mobile.

### 🐞 Bug Fixes

* The HighCharts wrapper component properly resizes its chart.
* Mobile dimension chooser button properly handles overflow for longer labels.
* Sizing fixes for multi-line inputs such as textArea and jsonInput.
* NumberInput calls a `onKeyPress` prop if given.
* Layout fixes on several admin panels and detail popups.

### 📚 Libraries

* @blueprintjs/core `3.13 -> 3.14`
* @xh/hoist-dev-utils `3.5 -> 3.6`
* ag-Grid `~20.0 -> ~20.1`
* react-dropzone `~8.0 -> ~9.0`
* react-select `~2.3 -> ~2.4`
* router5 `~6.6 -> ~7.0`
* react `~16.7 -> ~16.8`

[Commit Log](https://github.com/exhi/hoist-react/compare/v19.0.1...v20.0.0)

## v19.0.1 - 2019-02-12

### 🐞 Bug Fixes

* Additional updates and simplifications to `FormField` sizing of child `HoistInput` elements, for
  more reliable sizing and spacing filling behavior.

[Commit Log](https://github.com/exhi/hoist-react/compare/v19.0.0...v19.0.1)


## v19.0.0 - 2019-02-08

### 🎁 New Features

* Added a new architecture for signaling the need to load / refresh new data across either the
  entire app or a section of the component hierarchy. This new system relies on React context to
  minimizes the need for explicit application wiring, and improves support for auto-refresh. See
  newly added decorator `@LoadSupport` and classes/components `RefreshContext`,
  `RefreshContextModel`, and `RefreshContextView` for more info.
* `TabContainerModel` and `TabModel` now support `refreshMode` and `renderMode` configs to allow
  better control over how inactive tabs are mounted/unmounted and how tabs handle refresh requests
  when hidden or (re)activated.
* Apps can implement `getAppOptions()` in their `AppModel` class to specify a set of app-wide
  options that should be editable via a new built-in Options dialog. This system includes built-in
  support for reading/writing options to preferences, or getting/setting their values via custom
  handlers. The toolkit handles the rendering of the dialog.
* Standard top-level app buttons - for actions such as launching the new Options dialog, switching
  themes, launching the admin client, and logging out - have been moved into a new menu accessible
  from the top-right corner of the app, leaving more space for app-specific controls in the AppBar.
* `RecordGridModel` now supports an enhanced `editors` configuration that exposes the full set of
  validation and display support from the Forms package.
* `HoistInput` sizing is now consistently implemented using `LayoutSupport`. All sizable
  `HoistInputs` now have default `width` to ensure a standard display out of the box. `JsonInput`
  and `TextArea` also have default `height`. These defaults can be overridden by declaring explicit
  `width` and `height` values, or unset by setting the prop to `null`.
* `HoistInputs` within `FormFields` will be automatically sized to fill the available space in the
  `FormField`. In these cases, it is advised to either give the `FormField` an explicit size or
  render it in a flex layout.

### 💥 Breaking Changes

* ag-Grid has been updated to v20.0.0. Most apps shouldn't require any changes - however, if you are
  using `agOptions` to set sorting, filtering or resizing properties, these may need to change:

  For the `Grid`, `agOptions.enableColResize`, `agOptions.enableSorting` and `agOptions.enableFilter`
  have been removed. You can replicate their effects by using `agOptions.defaultColDef`. For
  `Columns`, `suppressFilter` has been removed, an should be replaced with `filter: false`.

* `HoistAppModel.requestRefresh` and `TabContainerModel.requestRefresh` have been removed.
  Applications should use the new Refresh architecture described above instead.
* `tabRefreshMode` on TabContainer has been renamed `renderMode`.
* `TabModel.reloadOnShow` has been removed. Set the `refreshMode` property on TabContainerModel or
  TabModel to `TabRefreshMode.ON_SHOW_ALWAYS` instead.
* The mobile APIs for `TabContainerModel`, `TabModel`, and `RefreshButton` have been rewritten to
  more closely mirror the desktop API.
* The API for `RecordGridModel` editors has changed -- `type` is no longer supported. Use
  `fieldModel` and `formField` intead.
* `LocalStore.loadRawData` requires that all records presented to store have unique IDs specified.
  See `LocalStore.idSpec` for more information.

### 🐞 Bug Fixes

* SwitchInput and RadioInput now properly highlight validation errors in `minimal` mode.

### 📚 Libraries

* @blueprintjs/core `3.12 -> 3.13`
* ag-Grid `~19.1.4 -> ~20.0.0`

[Commit Log](https://github.com/exhi/hoist-react/compare/v18.1.2...v19.0.0)


## v18.1.2 - 2019-01-30

### 🐞 Bug Fixes

* Grid integrations relying on column visibility (namely export, storeFilterField) now correctly
  consult updated column state from GridModel. #935
* Ensure `FieldModel.initialValue` is observable to ensure that computed dirty state (and any other
  derivations) are updated if it changes. #934
* Fixes to ensure Admin console log viewer more cleanly handles exceptions (e.g. attempting to
  auto-refresh on a log file that has been deleted).

[Commit Log](https://github.com/exhi/hoist-react/compare/v18.1.1...v18.1.2)

## v18.1.1 - 2019-01-29

* Grid cell padding can be controlled via a new set of CSS vars and is reduced by default for grids
  in compact mode.
* The `addRecordAsync()` and `saveRecordAsync()` methods on `RestStore` return the updated record.

[Commit Log](https://github.com/exhi/hoist-react/compare/v18.1.0...v18.1.1)


## v18.1.0 - 2019-01-28

### 🎁 New Features

* New `@managed` class field decorator can be used to mark a property as fully created/owned by its
  containing class (provided that class has installed the matching `@ManagedSupport` decorator).
  * The framework will automatically pass any `@managed` class members to `XH.safeDestroy()` on
    destroy/unmount to ensure their own `destroy()` lifecycle methods are called and any related
    resources are disposed of properly, notably MobX observables and reactions.
  * In practice, this should be used to decorate any properties on `HoistModel`, `HoistService`, or
    `HoistComponent` classes that hold a reference to a `HoistModel` created by that class. All of
    those core artifacts support the new decorator, `HoistModel` already provides a built-in
    `destroy()` method, and calling that method when an app is done with a Model is an important
    best practice that can now happen more reliably / easily.
* `FormModel.getData()` accepts a new single parameter `dirtyOnly` - pass true to get back only
  fields which have been modified.
* The mobile `Select` component indicates the current value with a ✅ in the drop-down list.
* Excel exports from tree grids now include the matching expand/collapse tree controls baked into
  generated Excel file.

### 🐞 Bug Fixes

* The `JsonInput` component now properly respects / indicates disabled state.

### 📚 Libraries

* Hoist-dev-utils `3.4.1 -> 3.5.0` - updated webpack and other build tool dependencies, as well as
  an improved eslint configuration.
* @blueprintjs/core `3.10 -> 3.12`
* @blueprintjs/datetime `3.5 -> 3.7`
* fontawesome `5.6 -> 5.7`
* mobx `5.8 -> 5.9`
* react-select `2.2 -> 2.3`
* Other patch updates

[Commit Log](https://github.com/exhi/hoist-react/compare/v18.0.0...v18.1.0)

## v18.0.0 - 2019-01-15

### 🎁 New Features

* Form support has been substantially enhanced and restructured to provide both a cleaner API and
  new functionality:
  * `FormModel` and `FieldModel` are now concrete classes and provide the main entry point for
    specifying the contents of a form. The `Field` and `FieldSupport` decorators have been removed.
  * Fields and sub-forms may now be dynamically added to FormModel.
  * The validation state of a FormModel is now *immediately* available after construction and
    independent of the GUI. The triggering of the *display* of that state is now a separate process
    triggered by GUI actions such as blur.
  * `FormField` has been substantially reworked to support a read-only display and inherit common
    property settings from its containing `Form`.
  * `HoistInput` has been moved into the `input` package to clarify that these are lower level
    controls and independent of the Forms package.

* `RestGrid` now supports a `mask` prop. RestGrid loading is now masked by default.
* `Chart` component now supports a built-in zoom out gesture: click and drag from right-to-left on
  charts with x-axis zooming.
* `Select` now supports an `enableClear` prop to control the presence of an optional inline clear
  button.
* `Grid` components take `onCellClicked` and `onCellDoubleClicked` event handlers.
* A new desktop `FileChooser` wraps a preconfigured react-dropzone component to allow users to
  easily select files for upload or other client-side processing.

### 💥 Breaking Changes

* Major changes to Form (see above). `HoistInput` imports will also need to be adjusted to move from
  `form` to `input`.
* The name of the HoistInput `field` prop has been changed to `bind`. This change distinguishes the
  lower-level input package more clearly from the higher-level form package which uses it. It also
  more clearly relates the property to the associated `@bindable` annotation for models.
* A `Select` input with `enableMulti = true` will by default no longer show an inline x to clear the
  input value. Use the `enableClear` prop to re-enable.
* Column definitions are exported from the `grid` package. To ensure backwards compatibility,
  replace imports from `@xh/hoist/desktop/columns` with `@xh/hoist/desktop/cmp/grid`.

### 📚 Libraries

* React `~16.6.0 -> ~16.7.0`
* Patch version updates to multiple other dependencies.

[Commit Log](https://github.com/exhi/hoist-react/compare/v17.0.0...v18.0.0)

## v17.0.0 - 2018-12-21

### 💥 Breaking Changes

* The implementation of the `model` property on `HoistComponent` has been substantially enhanced:
  *  "Local" Models should now be specified on the Component class declaration by simply setting the
     `model` property, rather than the confusing `localModel` property.
  *  HoistComponent now supports a static `modelClass` class property. If set, this property will
     allow a HoistComponent to auto-create a model internally when presented with a plain javascript
     object as its `model` prop. This is especially useful in cases like `Panel` and `TabContainer`,
     where apps often need to specify a model but do not require a reference to the model. Those
     usages can now skip importing and instantiating an instance of the component's model class
     themselves.
  *  Hoist will now throw an Exception if an application attempts to changes the model on an
     existing HoistComponent instance or presents the wrong type of model to a HoistComponent where
     `modelClass` has been specified.

* `PanelSizingModel` has been renamed `PanelModel`. The class now also has the following new
  optional properties, all of which are `true` by default:
  * `showSplitter` - controls visibility of the splitter bar on the outside edge of the component.
  * `showSplitterCollapseButton` - controls visibility of the collapse button on the splitter bar.
  * `showHeaderCollapseButton` - controls visibility of a (new) collapse button in the header.

* The API methods for exporting grid data have changed and gained new features:
  * Grids must opt-in to export with the `GridModel.enableExport` config.
  * Exporting a `GridModel` is handled by the new `GridExportService`, which takes a collection of
    `exportOptions`. See `GridExportService.exportAsync` for available `exportOptions`.
  * All export entry points (`GridModel.exportAsync()`, `ExportButton` and the export context menu
    items) support `exportOptions`. Additionally, `GridModel` can be configured with default
    `exportOptions` in its config.

* The `buttonPosition` prop on `NumberInput` has been removed due to problems with the underlying
  implementation. Support for incrementing buttons on NumberInputs will be re-considered for future
  versions of Hoist.

### 🎁 New Features

* `TextInput` on desktop now supports an `enableClear` property to allow easy addition of a clear
  button at the right edge of the component.
* `TabContainer` enhancements:
  * An `omit` property can now be passed in the tab configs passed to the `TabContainerModel`
    constructor to conditionally exclude a tab from the container
  * Each `TabModel` can now be retrieved by id via the new `getTabById` method on
    `TabContainerModel`.
  * `TabModel.title` can now be changed at runtime.
  * `TabModel` now supports the following properties, which can be changed at runtime or set via the
    config:
    * `disabled` - applies a disabled style in the switcher and blocks navigation to the tab via
      user click, routing, or the API.
    * `excludeFromSwitcher` - removes the tab from the switcher, but the tab can still be navigated
      to programmatically or via routing.
* `MultiFieldRenderer` `multiFieldConfig` now supports a `delimiter` property to separate
  consecutive SubFields.
* `MultiFieldRenderer` SubFields now support a `position` property, to allow rendering in either the
  top or bottom row.
* `StoreCountLabel` now supports a new 'includeChildren' prop to control whether or not children
  records are included in the count. By default this is `false`.
* `Checkbox` now supports a `displayUnsetState` prop which may be used to display a visually
  distinct state for null values.
* `Select` now renders with a checkbox next to the selected item in its drowndown menu, instead of
  relying on highlighting. A new `hideSelectedOptionCheck` prop is available to disable.
* `RestGridModel` supports a `readonly` property.
* `DimensionChooser`, various `HoistInput` components, `Toolbar` and `ToolbarSeparator` have been
  added to the mobile component library.
* Additional environment enums for UAT and BCP, added to Hoist Core 5.4.0, are supported in the
  application footer.

### 🐞 Bug Fixes

* `NumberInput` will no longer immediately convert its shorthand value (e.g. "3m") into numeric form
  while the user remains focused on the input.
* Grid `actionCol` columns no longer render Button components for each action, relying instead on
  plain HTML / CSS markup for a significant performance improvement when there are many rows and/or
  actions per row.
* Grid exports more reliably include the appropriate file extension.
* `Select` will prevent an `<esc>` keypress from bubbling up to parent components only when its menu
  is open. (In that case, the component assumes escape was pressed to close its menu and captures
  the keypress, otherwise it should leave it alone and let it e.g. close a parent popover).

[Commit Log](https://github.com/exhi/hoist-react/compare/v16.0.1...v17.0.0)

## v16.0.1 - 2018-12-12

### 🐞 Bug Fixes

* Fix to FeedbackForm allowing attempted submission with an empty message.

[Commit Log](https://github.com/exhi/hoist-react/compare/v16.0.0...v16.0.1)


## v16.0.0

### 🎁 New Features

* Support for ComboBoxes and Dropdowns have been improved dramatically, via a new `Select` component
  based on react-select.
* The ag-Grid based `Grid` and `GridModel` are now available on both mobile and desktop. We have
  also added new support for multi-row/multi-field columns via the new `multiFieldRenderer` renderer
  function.
* The app initialization lifecycle has been restructured so that no App classes are constructed
  until Hoist is fully initialized.
* `Column` now supports an optional `rowHeight` property.
* `Button` now defaults to 'minimal' mode, providing a much lighter-weight visual look-and-feel to
  HoistApps. `Button` also implements `@LayoutSupport`.
* Grouping state is now saved by the grid state support on `GridModel`.
* The Hoist `DimChooser` component has been ported to hoist-react.
* `fetchService` now supports an `autoAbortKey` in its fetch methods. This can be used to
  automatically cancel obsolete requests that have been superceded by more recent variants.
* Support for new `clickableLabel` property on `FormField`.
* `RestForm` now supports a read-only view.
* Hoist now supports automatic tracking of app/page load times.

### 💥 Breaking Changes

* The new location for the cross-platform grid component is `@xh/hoist/cmp/grid`. The `columns`
  package has also moved under a new sub-package in this location.
* Hoist top-level App Structure has changed in order to improve consistency of the Model-View
  conventions, to improve the accessibility of services, and to support the improvements in app
  initialization mentioned above:
  - `XH.renderApp` now takes a new `AppSpec` configuration.
  - `XH.app` is now `XH.appModel`.
  - All services are installed directly on `XH`.
  - `@HoistApp` is now `@HoistAppModel`
* `RecordAction` has been substantially refactored and improved. These are now typically immutable
  and may be shared.
  - `prepareFn` has been replaced with a `displayFn`.
  - `actionFn` and `displayFn` now take a single object as their parameter.
* The `hide` property on `Column` has been changed to `hidden`.
* The `ColChooserButton` has been moved from the incorrect location `@xh/hoist/cmp/grid` to
  `@xh/hoist/desktop/cmp/button`. This is a desktop-only component. Apps will have to adjust these
  imports.
* `withDefaultTrue` and `withDefaultFalse` in `@xh/hoist/utils/js` have been removed. Use
  `withDefault` instead.
* `CheckBox` has been renamed `Checkbox`


### ⚙️ Technical

* ag-Grid has been upgraded to v19.1
* mobx has been upgraded to v5.6
* React has been upgraded to v16.6
* Allow browsers with proper support for Proxy (e.g Edge) to access Hoist Applications.


### 🐞 Bug Fixes

* Extensive. See full change list below.

[Commit Log](https://github.com/exhi/hoist-react/compare/v15.1.2...v16.0.0)


## v15.1.2

🛠 Hotfix release to MultiSelect to cap the maximum number of options rendered by the drop-down
list. Note, this component is being replaced in Hoist v16 by the react-select library.

[Commit Log](https://github.com/exhi/hoist-react/compare/v15.1.1...v15.1.2)

## v15.1.1

### 🐞 Bug Fixes

* Fix to minimal validation mode for FormField disrupting input focus.
* Fix to JsonInput disrupting input focus.

### ⚙️ Technical

* Support added for TLBR-style notation when specifying margin/padding via layoutSupport - e.g.
  box({margin: '10 20 5 5'}).
* Tweak to lockout panel message when the user has no roles.

[Commit Log](https://github.com/exhi/hoist-react/compare/v15.1.0...v15.1.1)


## v15.1.0

### 🎁 New Features

* The FormField component takes a new minimal prop to display validation errors with a tooltip only
  as opposed to an inline message string. This can be used to help reduce shifting / jumping form
  layouts as required.
* The admin-only user impersonation toolbar will now accept new/unknown users, to support certain
  SSO application implementations that can create users on the fly.

### ⚙️ Technical

* Error reporting to server w/ custom user messages is disabled if the user is not known to the
  client (edge case with errors early in app lifecycle, prior to successful authentication).

[Commit Log](https://github.com/exhi/hoist-react/compare/v15.0.0...v15.1.0)


## v15.0.0

### 💥 Breaking Changes

* This update does not require any application client code changes, but does require updating the
  Hoist Core Grails plugin to >= 5.0. Hoist Core changes to how application roles are loaded and
  users are authenticated required minor changes to how JS clients bootstrap themselves and load
  user data.
* The Hoist Core HoistImplController has also been renamed to XhController, again requiring Hoist
  React adjustments to call the updated /xh/ paths for these (implementation) endpoints. Again, no
  app updates required beyond taking the latest Hoist Core plugin.

[Commit Log](https://github.com/exhi/hoist-react/compare/v14.2.0...v15.0.0)


## v14.2.0

### 🎁 New Features

* Upgraded hoist-dev-utils to 3.0.3. Client builds now use the latest Webpack 4 and Babel 7 for
  noticeably faster builds and recompiles during CI and at development time.
* GridModel now has a top-level agColumnApi property to provide a direct handle on the ag-Grid
  Column API object.

### ⚙️ Technical

* Support for column groups strengthened with the addition of a dedicated ColumnGroup sibling class
  to Column. This includes additional internal refactoring to reduce unnecessary cloning of Column
  configurations and provide a more managed path for Column updates. Public APIs did not change.
  (#694)

### 📚 Libraries

* Blueprint Core `3.6.1 -> 3.7.0`
* Blueprint Datetime `3.2.0 -> 3.3.0`
* Fontawesome `5.3.x -> 5.4.x`
* MobX `5.1.2 -> 5.5.0`
* Router5 `6.5.0 -> 6.6.0`

[Commit Log](https://github.com/exhi/hoist-react/compare/v14.1.3...v14.2.0)


## v14.1.3

### 🐞 Bug Fixes

* Ensure JsonInput reacts properly to value changes.

### ⚙️ Technical

* Block user pinning/unpinning in Grid via drag-and-drop - pending further work via #687.
* Support "now" as special token for dateIs min/max validation rules.
* Tweak grouped grid row background color.

[Commit Log](https://github.com/exhi/hoist-react/compare/v14.1.1...v14.1.3)


## v14.1.1

### 🐞 Bug Fixes

* Fixes GridModel support for row-level grouping at same time as column grouping.

[Commit Log](https://github.com/exhi/hoist-react/compare/v14.1.0...v14.1.1)


## v14.1.0

### 🎁 New Features

* GridModel now supports multiple levels of row grouping. Pass the public setGroupBy() method an
  array of string column IDs, or a falsey value / empty array to ungroup. Note that the public and
  observable groupBy property on GridModel will now always be an array, even if the grid is not
  grouped or has only a single level of grouping.
* GridModel exposes public expandAll() and collapseAll() methods for grouped / tree grids, and
  StoreContextMenu supports a new "expandCollapseAll" string token to insert context menu items.
  These are added to the default menu, but auto-hide when the grid is not in a grouped state.
* The Grid component provides a new onKeyDown prop, which takes a callback and will fire on any
  keypress targeted within the Grid. Note such a handler is not provided directly by ag-Grid.
* The Column class supports pinned as a top-level config. Supports passing true to pin to the left.

### 🐞 Bug Fixes

* Updates to Grid column widths made via ag-Grid's "autosize to fit" API are properly persisted to
  grid state.

[Commit Log](https://github.com/exhi/hoist-react/compare/v14.0.0...v14.1.0)


## v14.0.0

* Along with numerous bug fixes, v14 brings with it a number of important enhancements for grids,
  including support for tree display, 'action' columns, and absolute value sorting. It also includes
  some new controls and improvement to focus display.

### 💥 Breaking Changes

* The signatures of the Column.elementRenderer and Column.renderer have been changed to be
  consistent with each other, and more extensible. Each takes two arguments -- the value to be
  rendered, and a single bundle of metadata.
* StoreContextMenuAction has been renamed to RecordAction. Its action property has been renamed to
  actionFn for consistency and clarity.
* LocalStore : The method LocalStore.processRawData no longer takes an array of all records, but
  instead takes just a single record. Applications that need to operate on all raw records in bulk
  should do so before presenting them to LocalStore. Also, LocalStores template methods for override
  have also changed substantially, and sub-classes that rely on these methods will need to be
  adjusted accordingly.

### 🎁 New Features

#### Grid

* The Store API now supports hierarchical datasets. Applications need to simply provide raw data for
  records with a "children" property containing the raw data for their children.
* Grid supports a 'TreeGrid' mode. To show a tree grid, bind the GridModel to a store containing
  hierarchical data (as above), set treeMode: true on the GridModel, and specify a column to display
  the tree controls (isTreeColumn: true)
* Grid supports absolute sorting for numerical columns. Specify absSort: true on your column config
  to enable. Clicking the grid header will now cycle through ASC > DESC > DESC (abs) sort modes.
* Grid supports an 'Actions' column for one-click record actions. See cmp/desktop/columns/actionCol.
* A new showHover prop on the desktop Grid component will highlight the hovered row with default
  styling. A new GridModel.rowClassFn callback was added to support per-row custom classes based on
  record data.
* A new ExportFormat.LONG_TEXT format has been added, along with a new Column.exportWidth config.
  This supports exporting columns that contain long text (e.g. notes) as multi-line cells within
  Excel.

#### Other Components

* RadioInput and ButtonGroupInputhave been added to the desktop/cmp/form package.
* DateInput now has support for entering and displaying time values.
* NumberInput displays its unformatted value when focused.
* Focused components are now better highlighted, with additional CSS vars provided to customize as
  needed.

### 🐞 Bug Fixes

* Calls to GridModel.setGroupBy() work properly not only on the first, but also all subsequent calls
  (#644).
* Background / style issues resolved on several input components in dark theme (#657).
* Grid context menus appear properly over other floating components.

### 📚 Libraries

* React `16.5.1 -> 16.5.2`
* router5 `6.4.2 -> 6.5.0`
* CodeMirror, Highcharts, and MobX patch updates

[Commit Log](https://github.com/exhi/hoist-react/compare/v13.0.0...v14.0.0)


## v13.0.0

🍀Lucky v13 brings with it a number of enhancements for forms and validation, grouped column
support in the core Grid API, a fully wrapped MultiSelect component, decorator syntax adjustments,
and a number of other fixes and enhancements.

It also includes contributions from new ExHI team members Arjun and Brendan. 🎉

### 💥 Breaking Changes

* The core `@HoistComponent`, `@HoistService`, and `@HoistModel` decorators are **no longer
  parameterized**, meaning that trailing `()` should be removed after each usage. (#586)
* The little-used `hoistComponentFactory()` method was also removed as a further simplification
  (#587).
* The `HoistField` superclass has been renamed to `HoistInput` and the various **desktop form
  control components have been renamed** to match (55afb8f). Apps using these components (which will
  likely be most apps) will need to adapt to the new names.
  * This was done to better distinguish between the input components and the upgraded Field concept
    on model classes (see below).

### 🎁 New Features

⭐️ **Forms and Fields** have been a major focus of attention, with support for structured data
fields added to Models via the `@FieldSupport` and `@field()` decorators.
* Models annotated with `@FieldSupport` can decorate member properties with `@field()`, making those
  properties observable and settable (with a generated `setXXX()` method).
* The `@field()` decorators themselves can be passed an optional display label string as well as
  zero or more *validation rules* to define required constraints on the value of the field.
* A set of predefined constraints is provided within the toolkit within the `/field/` package.
* Models using `FieldSupport` should be sure to call the `initFields()` method installed by the
  decorator within their constructor. This method can be called without arguments to generally
  initialize the field system, or it can be passed an object of field names to initial/default
  values, which will set those values on the model class properties and provide change/dirty
  detection and the ability to "reset" a form.
* A new `FormField` UI component can be used to wrap input components within a form. The `FormField`
  wrapper can accept the source model and field name, and will apply those to its child input. It
  leverages the Field model to automatically display a label, indicate required fields, and print
  validation error messages. This new component should be the building-block for most non-trivial
  forms within an application.

Other enhancements include:
* **Grid columns can be grouped**, with support for grouping added to the grid state management
  system, column chooser, and export manager (#565). To define a column group, nest column
  definitions passed to `GridModel.columns` within a wrapper object of the form `{headerName: 'My
  group', children: [...]}`.

(Note these release notes are incomplete for this version.)

[Commit Log](https://github.com/exhi/hoist-react/compare/v12.1.2...v13.0.0)


## v12.1.2

### 🐞 Bug Fixes

* Fix casing on functions generated by `@settable` decorator
  (35c7daa209a4205cb011583ebf8372319716deba).

[Commit Log](https://github.com/exhi/hoist-react/compare/v12.1.1...v12.1.2)


## v12.1.1

### 🐞 Bug Fixes

* Avoid passing unknown HoistField component props down to Blueprint select/checkbox controls.

### 📚 Libraries

* Rollback update of `@blueprintjs/select` package `3.1.0 -> 3.0.0` - this included breaking API
  changes and will be revisited in #558.

[Commit Log](https://github.com/exhi/hoist-react/compare/v12.1.0...v12.1.1)


## v12.1.0

### 🎁 New Features

* New `@bindable` and `@settable` decorators added for MobX support. Decorating a class member
  property with `@bindable` makes it a MobX `@observable` and auto-generates a setter method on the
  class wrapped in a MobX `@action`.
* A `fontAwesomeIcon` element factory is exported for use with other FA icons not enumerated by the
  `Icon` class.
* CSS variables added to control desktop Blueprint form control margins. These remain defaulted to
  zero, but now within CSS with support for variable overrides. A Blueprint library update also
  brought some changes to certain field-related alignment and style properties. Review any form
  controls within apps to ensure they remain aligned as desired
  (8275719e66b4677ec5c68a56ccc6aa3055283457 and df667b75d41d12dba96cbd206f5736886cb2ac20).

### 🐞 Bug Fixes

* Grid cells are fully refreshed on a data update, ensuring cell renderers that rely on data other
  than their primary display field are updated (#550).
* Grid auto-sizing is run after a data update, ensuring flex columns resize to adjust for possible
  scrollbar visibility changes (#553).
* Dropdown fields can be instantiated with fewer required properties set (#541).

### 📚 Libraries

* Blueprint `3.0.1 -> 3.4.0`
* FontAwesome `5.2.0 -> 5.3.0`
* CodeMirror `5.39.2 -> 5.40.0`
* MobX `5.0.3 -> 5.1.0`
* router5 `6.3.0 -> 6.4.2`
* React `16.4.1 -> 16.4.2`

[Commit Log](https://github.com/exhi/hoist-react/compare/v12.0.0...v12.1.0)


## v12.0.0

Hoist React v12 is a relatively large release, with multiple refactorings around grid columns,
`elemFactory` support, classNames, and a re-organization of classes and exports within `utils`.

### 💥 Breaking Changes

#### ⭐️ Grid Columns

**A new `Column` class describes a top-level API for columns and their supported options** and is
intended to be a cross-platform layer on top of ag-Grid and TBD mobile grid implementations.
* The desktop `GridModel` class now accepts a collection of `Column` configuration objects to define
  its available columns.
* Columns may be configured with `flex: true` to cause them to stretch all available horizontal
  space within a grid, sharing it equally with any other flex columns. However note that this should
  be used sparingly, as flex columns have some deliberate limitations to ensure stable and
  consistent behavior. Most noticeably, they cannot be resized directly by users. Often, a best
  practice will be to insert an `emptyFlexCol` configuration as the last column in a grid - this
  will avoid messy-looking gaps in the layout while not requiring a data-driven column be flexed.
* User customizations to column widths are now saved if the GridModel has been configured with a
  `stateModel` key or model instance - see `GridStateModel`.
* Columns accept a `renderer` config to format text or HTML-based output. This is a callback that is
  provided the value, the row-level record, and a metadata object with the column's `colId`. An
  `elementRenderer` config is also available for cells that should render a Component.
* An `agOptions` config key continues to provide a way to pass arbitrary options to the underlying
  ag-Grid instance (for desktop implementations). This is considered an "escape hatch" and should be
  used with care, but can provide a bridge to required ag-Grid features as the Hoist-level API
  continues to develop.
* The "factory pattern" for Column templates / defaults has been removed, replaced by a simpler
  approach that recommends exporting simple configuration partials and spreading them into
  instance-specific column configs.
  [See the Admin app for some examples](https://github.com/exhi/hoist-react/blob/a1b14ac6d41aa8f8108a518218ce889fe5596780/admin/tabs/activity/tracking/ActivityGridModel.js#L42)
  of this pattern.
* See 0798f6bb20092c59659cf888aeaf9ecb01db52a6 for primary commit.

#### ⭐️ Element Factory, LayoutSupport, BaseClassName

Hoist provides core support for creating components via a factory pattern, powered by the `elem()`
and `elemFactory()` methods. This approach remains the recommended way to instantiate component
elements, but was **simplified and streamlined**.
* The rarely used `itemSpec` argument was removed (this previously applied defaults to child items).
* Developers can now also use JSX to instantiate all Hoist-provided components while still taking
  advantage of auto-handling for layout-related properties provided by the `LayoutSupport` mixin.
  * HoistComponents should now spread **`...this.getLayoutProps()`** into their outermost rendered
    child to enable promotion of layout properties.
* All HoistComponents can now specify a **baseClassName** on their component class and should pass
  `className: this.getClassName()` down to their outermost rendered child. This allows components to
  cleanly layer on a base CSS class name with any instance-specific classes.
* See 8342d3870102ee9bda4d11774019c4928866f256 for primary commit.

#### ⭐️ Panel resizing / collapsing

**The `Panel` component now takes a `sizingModel` prop to control and encapsulate newly built-in
resizing and collapsing behavior** (#534).
* See the `PanelSizingModel` class for configurable details, including continued support for saving
  sizing / collapsed state as a user preference.
* **The standalone `Resizable` component was removed** in favor of the improved support built into
  Panel directly.

#### Other

* Two promise-related models have been combined into **a new, more powerful `PendingTaskModel`**,
  and the `LoadMask` component has been removed and consolidated into `Mask`
  (d00a5c6e8fc1e0e89c2ce3eef5f3e14cb842f3c8).
  * `Panel` now exposes a single `mask` prop that can take either a configured `mask` element or a
    simple boolean to display/remove a default mask.
* **Classes within the `utils` package have been re-organized** into more standardized and scalable
  namespaces. Imports of these classes will need to be adjusted.

### 🎁 New Features

* **The desktop Grid component now offers a `compact` mode** with configurable styling to display
  significantly more data with reduced padding and font sizes.
* The top-level `AppBar` refresh button now provides a default implementation, calling a new
  abstract `requestRefresh()` method on `HoistApp`.
* The grid column chooser can now be configured to display its column groups as initially collapsed,
  for especially large collections of columns.
* A new `XH.restoreDefaultsAsync()` method provides a centralized way to wipe out user-specific
  preferences or customizations (#508).
* Additional Blueprint `MultiSelect`, `Tag`, and `FormGroup` controls re-exported.

### 🐞 Bug Fixes

* Some components were unintentionally not exporting their Component class directly, blocking JSX
  usage. All components now export their class.
* Multiple fixes to `DayField` (#531).
* JsonField now responds properly when switching from light to dark theme (#507).
* Context menus properly filter out duplicated separators (#518).

[Commit Log](https://github.com/exhi/hoist-react/compare/v11.0.0...v12.0.0)


## v11.0.0

### 💥 Breaking Changes

* **Blueprint has been upgraded to the latest 3.x release.** The primary breaking change here is the
  renaming of all `pt-` CSS classes to use a new `bp3-` prefix. Any in-app usages of the BP
  selectors will need to be updated. See the
  [Blueprint "What's New" page](http://blueprintjs.com/docs/#blueprint/whats-new-3.0).
* **FontAwesome has been upgraded to the latest 5.2 release.** Only the icons enumerated in the
  Hoist `Icon` class are now registered via the FA `library.add()` method for inclusion in bundled
  code, resulting in a significant reduction in bundle size. Apps wishing to use other FA icons not
  included by Hoist must import and register them - see the
  [FA React Readme](https://github.com/FortAwesome/react-fontawesome/blob/master/README.md) for
  details.
* **The `mobx-decorators` dependency has been removed** due to lack of official support for the
  latest MobX update, as well as limited usage within the toolkit. This package was primarily
  providing the optional `@setter` decorator, which should now be replaced as needed by dedicated
  `@action` setter methods (19cbf86138499bda959303e602a6d58f6e95cb40).

### 🎁 Enhancements

* `HoistComponent` now provides a `getClassNames()` method that will merge any `baseCls` CSS class
  names specified on the component with any instance-specific classes passed in via props (#252).
  * Components that wish to declare and support a `baseCls` should use this method to generate and
    apply a combined list of classes to their outermost rendered elements (see `Grid`).
  * Base class names have been added for relevant Hoist-provided components - e.g. `.xh-panel` and
    `.xh-grid`. These will be appended to any instance class names specified within applications and
    be available as public CSS selectors.
* Relevant `HoistField` components support inline `leftIcon` and `rightElement` props. `DayField`
  adds support for `minDay / maxDay` props.
* Styling for the built-in ag-Grid loading overlay has been simplified and improved (#401).
* Grid column definitions can now specify an `excludeFromExport` config to drop them from
  server-generated Excel/CSV exports (#485).

### 🐞 Bug Fixes

* Grid data loading and selection reactions have been hardened and better coordinated to prevent
  throwing when attempting to set a selection before data has been loaded (#484).

### 📚 Libraries

* Blueprint `2.x -> 3.x`
* FontAwesome `5.0.x -> 5.2.x`
* CodeMirror `5.37.0 -> 5.39.2`
* router5 `6.2.4 -> 6.3.0`

[Commit Log](https://github.com/exhi/hoist-react/compare/v10.0.1...v11.0.0)


## v10.0.1

### 🐞 Bug Fixes

* Grid `export` context menu token now defaults to server-side 'exportExcel' export.
  * Specify the `exportLocal` token to return a menu item for local ag-Grid export.
* Columns with `field === null` skipped for server-side export (considered spacer / structural
  columns).

## v10.0.0

### 💥 Breaking Changes

* **Access to the router API has changed** with the `XH` global now exposing `router` and
  `routerState` properties and a `navigate()` method directly.
* `ToastManager` has been deprecated. Use `XH.toast` instead.
* `Message` is no longer a public class (and its API has changed). Use `XH.message/confirm/alert`
  instead.
*  Export API has changed. The Built-in grid export now uses more powerful server-side support. To
   continue to use local AG based export, call method `GridModel.localExport()`. Built-in export
   needs to be enabled with the new property on `GridModel.enableExport`. See `GridModel` for more
   details.

### 🎁 Enhancements

* New Mobile controls and `AppContainer` provided services (impersonation, about, and version bars).
* Full-featured server-side Excel export for grids.

### 🐞 Bug Fixes

* Prevent automatic zooming upon input focus on mobile devices (#476).
* Clear the selection when showing the context menu for a record which is not already selected
  (#469).
* Fix to make lockout script readable by Compatibility Mode down to IE5.

### 📚 Libraries

* MobX `4.2.x -> 5.0.x`

[Commit Log](https://github.com/exhi/hoist-react/compare/v9.0.0...v10.0.0)


## v9.0.0

### 💥 Breaking Changes

* **Hoist-provided mixins (decorators) have been refactored to be more granular and have been broken
  out of `HoistComponent`.**
  * New discrete mixins now exist for `LayoutSupport` and `ContextMenuSupport` - these should be
    added directly to components that require the functionality they add for auto-handling of
    layout-related props and support for showing right-click menus. The corresponding options on
    `HoistComponent` that used to enable them have been removed.
  * For consistency, we have also renamed `EventTarget -> EventSupport` and `Reactive ->
    ReactiveSupport` mixins. These both continue to be auto-applied to HoistModel and HoistService
    classes, and ReactiveSupport enabled by default in HoistComponent.
* **The Context menu API has changed.** The
  [`ContextMenuSupport` mixin](https://github.com/exhi/hoist-react/blob/develop/desktop/cmp/contextmenu/ContextMenuSupport.js)
  now specifies an abstract `getContextMenuItems()` method for component implementation (replacing
  the previous `renderContextMenu()` method). See the new
  [`ContextMenuItem` class](https://github.com/exhi/hoist-react/blob/develop/desktop/cmp/contextmenu/ContextMenuItem.js)
  for what these items support, as well as several static default items that can be used.
  * The top-level `AppContainer` no longer provides a default context menu, instead allowing the
    browser's own context menu to show unless an app / component author has implemented custom
    context-menu handling at any level of their component hierarchy.

### 🐞 Bug Fixes

* TabContainer active tab can become out of sync with the router state (#451)
  * ⚠️ Note this also involved a change to the `TabContainerModel` API - `activateTab()` is now the
    public method to set the active tab and ensure both the tab and the route land in the correct
    state.
* Remove unintended focused cell borders that came back with the prior ag-Grid upgrade.

[Commit Log](https://github.com/exhi/hoist-react/compare/v8.0.0...v9.0.0)


## v8.0.0

Hoist React v8 brings a big set of improvements and fixes, some API and package re-organizations,
and ag-Grid upgrade, and more. 🚀

### 💥 Breaking Changes

* **Component package directories have been re-organized** to provide better symmetry between
  pre-existing "desktop" components and a new set of mobile-first component. Current desktop
  applications should replace imports from `@xh/hoist/cmp/xxx` with `@xh/hoist/desktop/cmp/xxx`.
  * Important exceptions include several classes within `@xh/hoist/cmp/layout/`, which remain
    cross-platform.
  * `Panel` and `Resizable` components have moved to their own packages in
    `@xh/hoist/desktop/cmp/panel` and `@xh/hoist/desktop/cmp/resizable`.
* **Multiple changes and improvements made to tab-related APIs and components.**
  * The `TabContainerModel` constructor API has changed, notably `children` -> `tabs`, `useRoutes` ->
    `route` (to specify a starting route as a string) and `switcherPosition` has moved from a model
    config to a prop on the `TabContainer` component.
  * `TabPane` and `TabPaneModel` have been renamed `Tab` and `TabModel`, respectively, with several
    related renames.
* **Application entry-point classes decorated with `@HoistApp` must implement the new getter method
  `containerClass()`** to specify the platform specific component used to wrap the app's
  `componentClass`.
  * This will typically be `@xh/hoist/[desktop|mobile]/AppContainer` depending on platform.

### 🎁 New Features

* **Tab-related APIs re-worked and improved**, including streamlined support for routing, a new
  `tabRenderMode` config on `TabContainerModel`, and better naming throughout.
* **Ag-grid updated to latest v18.x** - now using native flex for overall grid layout and sizing
  controls, along with multiple other vendor improvements.
* Additional `XH` API methods exposed for control of / integration with Router5.
* The core `@HoistComponent` decorated now installs a new `isDisplayed` getter to report on
  component visibility, taking into account the visibility of its ancestors in the component tree.
* Mobile and Desktop app package / component structure made more symmetrical (#444).
* Initial versions of multiple new mobile components added to the toolkit.
* Support added for **`IdleService` - automatic app suspension on inactivity** (#427).
* Hoist wrapper added for the low-level Blueprint **button component** - provides future hooks into
  button customizations and avoids direct BP import (#406).
* Built-in support for collecting user feedback via a dedicated dialog, convenient XH methods and
  default appBar button (#379).
* New `XH.isDevelopmentMode` constant added, true when running in local Webpack dev-server mode.
* CSS variables have been added to customize and standardize the Blueprint "intent" based styling,
  with defaults adjusted to be less distracting (#420).

### 🐞 Bug Fixes

* Preference-related events have been standardized and bugs resolved related to pushAsync() and the
  `prefChange` event (ee93290).
* Admin log viewer auto-refreshes in tail-mode (#330).
* Distracting grid "loading" overlay removed (#401).
* Clipboard button ("click-to-copy" functionality) restored (#442).

[Commit Log](https://github.com/exhi/hoist-react/compare/v7.2.0...v8.0.0)

## v7.2.0

### 🎁 New Features

+ Admin console grids now outfitted with column choosers and grid state. #375
+ Additional components for Onsen UI mobile development.

### 🐞 Bug Fixes

+ Multiple improvements to the Admin console config differ. #380 #381 #392

[Commit Log](https://github.com/exhi/hoist-react/compare/v7.1.0...v7.2.0)

## v7.1.0

### 🎁 New Features

* Additional kit components added for Onsen UI mobile development.

### 🐞 Bug Fixes

* Dropdown fields no longer default to `commitOnChange: true` - avoiding unexpected commits of
  type-ahead query values for the comboboxes.
* Exceptions thrown from FetchService more accurately report the remote host when unreachable, along
  with some additional enhancements to fetch exception reporting for clarity.

[Commit Log](https://github.com/exhi/hoist-react/compare/v7.0.0...v7.1.0)

## v7.0.0

### 💥 Breaking Changes

* **Restructuring of core `App` concept** with change to new `@HoistApp` decorator and conventions
  around defining `App.js` and `AppComponent.js` files as core app entry points. `XH.app` now
  installed to provide access to singleton instance of primary app class. See #387.

### 🎁 New Features

* **Added `AppBar` component** to help further standardize a pattern for top-level application
  headers.
* **Added `SwitchField` and `SliderField`** form field components.
* **Kit package added for Onsen UI** - base component library for mobile development.
* **Preferences get a group field for better organization**, parity with AppConfigs. (Requires
  hoist-core 3.1.x.)

### 🐞 Bug Fixes

* Improvements to `Grid` component's interaction with underlying ag-Grid instance, avoiding extra
  renderings and unwanted loss of state. 03de0ae7

[Commit Log](https://github.com/exhi/hoist-react/compare/v6.0.0...v7.0.0)


## v6.0.0

### 💥 Breaking Changes

* API for `MessageModel` has changed as part of the feature addition noted below, with `alert()` and
  `confirm()` replaced by `show()` and new `XH` convenience methods making the need for direct calls
  rare.
* `TabContainerModel` no longer takes an `orientation` prop, replaced by the more flexible
  `switcherPosition` as noted below.

### 🎁 New Features

* **Initial version of grid state** now available, supporting easy persistence of user grid column
  selections and sorting. The `GridModel` constructor now takes a `stateModel` argument, which in
  its simplest form is a string `xhStateId` used to persist grid state to local storage. See the
  [`GridStateModel` class](https://github.com/exhi/hoist-react/blob/develop/cmp/grid/GridStateModel.js)
  for implementation details. #331
* The **Message API** has been improved and simplified, with new `XH.confirm()` and `XH.alert()`
  methods providing an easy way to show pop-up alerts without needing to manually construct or
  maintain a `MessageModel`. #349
* **`TabContainer` components can now be controlled with a remote `TabSwitcher`** that does not need
  to be directly docked to the container itself. Specify `switcherPosition:none` on the
  `TabContainerModel` to suppress showing the switching affordance on the tabs themselves and
  instantiate a `TabSwitcher` bound to the same model to control a tabset from elsewhere in the
  component hierarchy. In particular, this enabled top-level application tab navigation to move up
  into the top toolbar, saving vertical space in the layout. #368
* `DataViewModel` supports an `emptyText` config.

### 🐞 Bugfixes

* Dropdown fields no longer fire multiple commit messages, and no longer commit partial entries
  under some circumstances. #353 and #354
* Grids resizing fixed when shrinking the containing component. #357

[Commit Log](https://github.com/exhi/hoist-react/compare/v5.0.0...v6.0.0)


## v5.0.0

### 💥 Breaking Changes

* **Multi environment configs have been unwound** See these release notes/instructions for how to
  migrate: https://github.com/exhi/hoist-core/releases/tag/release-3.0.0
* **Breaking change to context menus in dataviews and grids not using the default context menu:**
  StoreContextMenu no longer takes an array of items as an argument to its constructor. Instead it
  takes a configuration object with an ‘items’ key that will point to any current implementation’s
  array of items. This object can also contain an optional gridModel argument which is intended to
  support StoreContextMenuItems that may now be specified as known ‘hoist tokens’, currently limited
  to a ‘colChooser’ token.

### 🎁 New Features

* Config differ presents inline view, easier to read diffs now.
* Print Icon added!

### 🐞 Bugfixes

* Update processFailedLoad to loadData into gridModel store, Fixes #337
* Fix regression to ErrorTracking. Make errorTrackingService safer/simpler to call at any point in
  life-cycle.
*  Fix broken LocalStore state.
* Tweak flex prop for charts. Side by side charts in a flexbox now auto-size themselves! Fixes #342
* Provide token parsing for storeContextMenus. Context menus are all grown up! Fixes #300

## v4.0.1

### 🐞 Bugfixes

* DataView now properly re-renders its items when properties on their records change (and the ID
  does not)


## v4.0.0

### 💥 Breaking Changes

* **The `GridModel` selection API has been reworked for clarity.** These models formerly exposed
  their selectionModel as `grid.selection` - now that getter returns the selected records. A new
  `selectedRecord` getter is also available to return a single selection, and new string shortcut
  options are available when configuring GridModel selection behavior.
* **Grid components can now take an `agOptions` prop** to pass directly to the underlying ag-grid
  component, as well as an `onRowDoubleClicked` handler function.
  16be2bfa10e5aab4ce8e7e2e20f8569979dd70d1

### 🎁 New Features

* Additional core components have been updated with built-in `layoutSupport`, allowing developers to
  set width/height/flex and other layout properties directly as top-level props for key comps such
  as Grid, DataView, and Chart. These special props are processed via `elemFactory` into a
  `layoutConfig` prop that is now passed down to the underlying wrapper div for these components.
  081fb1f3a2246a4ff624ab123c6df36c1474ed4b

### 🐞 Bugfixes

* Log viewer tail mode now working properly for long log files - #325


## v3.0.1

### 🐞 Bugfixes

* FetchService throws a dedicated exception when the server is unreachable, fixes a confusing
  failure case detailed in #315


## v3.0.0

### 💥 Breaking Changes

* **An application's `AppModel` class must now implement a new `checkAccess()` method.** This method
  is passed the current user, and the appModel should determine if that user should see the UI and
  return an object with a `hasAccess` boolean and an optional `message` string. For a return with
  `hasAccess: false`, the framework will render a lockout panel instead of the primary UI.
  974c1def99059f11528c476f04e0d8c8a0811804
  * Note that this is only a secondary level of "security" designed to avoid showing an unauthorized
    user a confusing / non-functional UI. The server or any other third-party data sources must
    always be the actual enforcer of access to data or other operations.
* **We updated the APIs for core MobX helper methods added to component/model/service classes.** In
  particular, `addReaction()` was updated to take a more declarative / clear config object.
  8169123a4a8be6940b747e816cba40bd10fa164e
  * See Reactive.js - the mixin that provides this functionality.

### 🎁 New Features

* Built-in client-side lockout support, as per above.

### 🐞 Bugfixes

* None<|MERGE_RESOLUTION|>--- conflicted
+++ resolved
@@ -2,13 +2,8 @@
 
 ## v25.0.0-SNAPSHOT - under development
 
-<<<<<<< HEAD
-### 🎁 New Features
-
-* A new preference `xhShowVersionBar` has been added to allow more fine-grained control of when the
-  Hoist version bar is showing.  By default it is 'auto', preserving the current behavior of *not* showing the
-  toolbar to production non-admins.  It can alternatively be set to 'always' or 'never' on a per-user basis.
- 
+### 🎁 New Features
+
 * The fmtPercent and fmtPercentRenderer methods will multiply provided value by 100. 
   This is consistent with the behavior of Excel's percentage formatting.  
 
@@ -17,8 +12,9 @@
 * Applications that have been using fmtPercent or fmtPercentRenderer methods should adjust to
   their new behavior. Columns that were previously using `exportValue: v => v/100` as a workaround 
   to the previous renderer behavior should remove this line of code.
-=======
-* TBD
+  
+* `DimensionChooserModel`'s `historyPreference` has been renamed `preference`. It now supports saving 
+  both value and history to the same preference (existing history preferences will be handled).
 
 ## v24.2.0 - 2019-07-08
 
@@ -41,11 +37,6 @@
   the footer to Hoist Admins while including it for non-admins *only* in non-production
   environments. The pref can alternatively be set to 'always' or 'never' on a per-user basis.
 
-### 💥 Breaking Changes
-  
-* `DimensionChooserModel`'s `historyPreference` has been renamed `preference`. It now supports saving 
-  both value and history to the same preference (existing history preferences will be handled).
-
 ### 📚 Libraries
 
 * @blueprintjs/core `3.16 -> 3.17`
@@ -54,7 +45,6 @@
 * react-transition-group `2.8 -> 4.2`
 
 [Commit Log](https://github.com/exhi/hoist-react/compare/v24.1.1...develop)
->>>>>>> 13d2e792
 
 ## v24.1.1 - 2019-07-01
 
