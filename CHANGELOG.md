# Changelog

## v36.0.0-SNAPSHOT - under development

### 🎁 New Features

* Added new `AppSpec.showBrowserContextMenu` config to control whether the browser's default context
  menu will be shown if no app-specific context menu (e.g. from a grid) would be triggered.
  * ⚠ Note this new config defaults to `false`, meaning the browser context menu will *not* be
    available. Developers should set to true for apps that expect/depend on the built-in menu.
* Added new `GridModel.setColumnVisible()` method, along with `showColumn()` and `hideColumn()`
  convenience methods. Can replace calls to `applyColumnStateChanges()` when all you need to do is
  show or hide a single column.
<<<<<<< HEAD
* RestGrids now support bulk delete and bulk regrouping actions. These have been added to the
  Preference and Config panels in the Hoist admin app.

### 💥 Breaking Changes

* The `deleteSelection` and `editSelection` methods have been removed from `RestGridModel`. These
  methods are no longer called internally by Hoist. This could be breaking change in the unlikely
  event that an application is relying on them.
=======
* By default, elided Grid column headers now show the full `headerName` value in a tooltip
>>>>>>> a05910ad

### ✨ Style

* CSS variables for "intents" - most commonly used on buttons - have been reworked to use HSL color
  values and support several standard variations of lightness and transparency.
  * Developers are encouraged to customize intents by setting the individual HSL vars provided for
    each intent (e.g. `--intent-primary-h` to adjust the primary hue) and/or the different levels of
    lightness (e.g. `--intent-primary-l3` to adjust the default lightness).
  * ⚠ Uses of the prior intent var overrides such as `--intent-primary` will no longer work. It is
    possible to set directly via `--xh-intent-primary`, but components such as buttons will still
    use the default intent shades for variations such as hover and pressed states. Again, review and
    customize the HSL vars if required.
* Desktop `Button` styles and classes have been rationalized and reworked to allow for more
  consistent and direct styling of buttons in all their many permutations (standard/minimal/outlined
  styles * default/hovered/pressed/disabled states * light/dark themes).
  * Customized intent colors will now also be applied to outlined and minimal buttons.
  * Dedicated classes are now applied to desktop buttons based on their style and state. Developers
    can key off of these classes directly if required.

### 🐞 Bug Fixes

* Fixed `Column.tooltipElement` so that it can work if a `headerTooltip` is also specified on the
  same column.
* Fixed issue where certain values (e.g. `%`) would break in `Column.tooltipElement`.
* Fixed issue where newly loaded records in `Store` were not being frozen as promised by the API.

### 📚 Libraries

* @blueprintjs/core `3.30 -> 3.31`
* store2 `2.11 -> 2.12`

[Commit Log](https://github.com/xh/hoist-react/compare/v35.2.1...develop)


## v35.2.1 - 2020-07-31

### 🐞 Bug Fixes

* A Grid's docked summary row is now properly cleared when its bound Store is cleared.
* Additional SVG paths added to `requiredBlueprintIcons.js` to bring back calendar scroll icons on
  the DatePicker component.
* Colors specified via the `--xh-intent-` CSS vars have been removed from minimal / outlined desktop
  `Button` components because of incompatibility with `ButtonGroupInput` component. Fix to address
  issue forthcoming. (This reverts the change made in 35.2.0 below.)

[Commit Log](https://github.com/xh/hoist-react/compare/v35.2.0...v35.2.1)


## v35.2.0 - 2020-07-21

### 🎁 New Features

* `TabContainerModel` now supports a `persistWith` config to persist the active tab.
* `TabContainerModel` now supports a `emptyText` config to display when TabContainer gets rendered
  with no children.

### ⚙️ Technical

* Supports smaller bundle sizes via a greatly reduced set of BlueprintJS icons. (Requires apps to be
  built with `@xh/hoist-dev-utils` v5.2 or greater to take advantage of this optimization.)

### 🐞 Bug Fixes

* Colors specified via the `--xh-intent-` CSS vars are now applied to minimal / outlined desktop
  `Button` components. Previously they fell through to use default Blueprint colors in these modes.
* Code input correctly handles dynamically toggling readonly/disabled state.

### 📚 Libraries

* @fortawesome/fontawesome-pro `5.13 -> 5.14`
* codemirror `5.55 -> 5.56`

[Commit Log](https://github.com/xh/hoist-react/compare/v35.1.1...v35.2.0)


## v35.1.1 - 2020-07-17

### 📚 Libraries

* @blueprintjs/core `3.29 -> 3.30`

[Commit Log](https://github.com/xh/hoist-react/compare/v35.1.0...v35.1.1)


## v35.1.0 - 2020-07-16

### 🎁 New Features

* Extend existing environment diff tool to preferences. Now, both configs and preferences may be
  diffed across servers. This feature will require an update of hoist-core to a version 8.1.0 or
  greater.
* `ExportOptions.columns` provided to `GridModel` can now be specified as a function, allowing for
  full control of columns to export, including their sort order.

### 🐞 Bug Fixes

* `GridModel`s export feature was previously excluding summary rows. These are now included.
* Fixed problems with coloring and shading algorithm in `TreeMap`.
* Fixed problems with sort order of exports in `GridModel`.
* Ensure that preferences are written to server, even if set right before navigating away from page.
* Prevent situation where a spurious exception can be sent to server when application is unloaded
  while waiting on a fetch request.

[Commit Log](https://github.com/xh/hoist-react/compare/v35.0.1...v35.1.0)


## v35.0.1 - 2020-07-02

### 🐞 Bug Fixes

* Column headers no longer allocate space for a sort arrow icon when the column has an active
  `GridSorter` in the special state of `sort: null`.
* Grid auto-sizing better accounts for margins on sort arrow icons.

[Commit Log](https://github.com/xh/hoist-react/compare/v35.0.0...v35.0.1)


## v35.0.0 - 2020-06-29

### ⚖️ Licensing Change

As of this release, Hoist is [now licensed](LICENSE.md) under the popular and permissive
[Apache 2.0 open source license](https://www.apache.org/licenses/LICENSE-2.0). Previously, Hoist was
"source available" via our public GitHub repository but still covered by a proprietary license.

We are making this change to align Hoist's licensing with our ongoing commitment to openness,
transparency and ease-of-use, and to clarify and emphasize the suitability of Hoist for use within a
wide variety of enterprise software projects. For any questions regarding this change, please
[contact us](https://xh.io/contact/).

### 🎁 New Features

* Added a new Persistence API to provide a more flexible yet consistent approach to saving state for
  Components, Models, and Services to different persistent locations such as Hoist Preferences,
  browser local storage, and Hoist Dashboard views.
  * The primary entry points for this API are the new `@PersistSupport` and `@persist` annotations.
    `@persist` can be added to any observable property on a `@PersistSupport` to make it
    automatically synchronize with a `PersistenceProvider`. Both `HoistModel` and `HoistService` are
    decorated with `@PersistSupport`.
  * This is designed to replace any app-specific code previously added to synchronize fields and
    their values to Preferences via ad-hoc initializers and reactions.
  * This same API is now used to handle state persistence for `GridStateModel`, `PanelModel`,
    `DimensionChooserModel`, and `DashContainerModel` - configurable via the new `persistWith`
    option on those classes.
* `FetchService` now installs a default timeout of 30 seconds for all requests. This can be disabled
  by setting timeout to `null`. Fetch Timeout Exceptions have also been improved to include the same
  information as other standard exceptions thrown by this service.
  * 💥 Apps that were relying on the lack of a built-in timeout for long-running requests should
    ensure they configure such calls with a longer or null timeout.
* `Store` gets new `clearFilter()` and `recordIsFiltered()` helper functions.
* The Admin console's Activity Tracking tab has been significantly upgraded to allow admins to
  better analyze both built-in and custom tracking data generated by their application. Its sibling
  Client Errors tab has also been updated with a docked detail panel.
* `CodeInput` gets new `showCopyButton` prop - set to true to provide an inline action button to
  copy the editor contents to the clipboard.
* Hoist config `xhEnableMonitoring` can be used to enable/disable the Admin monitor tab and its
  associated server-side jobs

### 💥 Breaking Changes

* Applications should update to `hoist-core` v8.0.1 or above, required to support the upgraded Admin
  Activity Tracking tab. Contact XH for assistance with this update.
* The option `PanelModel.prefName` has been removed in favor of `persistWith`. Existing user state
  will be transferred to the new format, assuming a `PersistenceProvider` of type 'pref' referring
  to the same preference is used (e.g. `persistWith: {prefKey: 'my-panel-model-prefName'}`.
* The option `GridModel.stateModel` has been removed in favor of `persistWith`. Existing user state
  will be transferred to the new format, assuming a `PersistenceProvider` of type 'localStorage'
  referring to the same key is used (e.g. `persistWith: {localStorageKey: 'my-grid-state-id'}`.
  * Use the new `GridModel.persistOptions` config for finer control over what grid state is
    persisted (replacement for stateModel configs to disable persistence of column
    state/sorting/grouping).
* The options `DimensionChooserModel.preference` and `DimensionChooserModel.historyPreference` have
  been removed in favor of `persistWith`.
* `AppSpec.idleDetectionEnabled` has been removed. App-specific Idle detection is now enabled via
  the new `xhIdleConfig` config. The old `xhIdleTimeoutMins` has also been deprecated.
* `AppSpec.idleDialogClass` has been renamed `AppSpec.idlePanel`. If specified, it should be a
  full-screen component.
* `PinPad` and `PinPadModel` have been moved to `@xh/hoist/cmp/pinpad`, and is now available for use
  with both standard and mobile toolkits.
* Third-party dependencies updated to properly reflect application-level licensing requirements.
  Applications must now import and provide their licensed version of ag-Grid, and Highcharts to
  Hoist. See file `Bootstrap.js` in Toolbox for an example.

### 🐞 Bug Fixes

* Sorting special columns generated by custom ag-Grid configurations (e.g. auto-group columns) no
  longer throws with an error.
* The `deepFreeze()` util - used to freeze data in `Record` instances - now only attempts to freeze
  a whitelist of object types that are known to be safely freezable. Custom application classes and
  other potentially-problematic objects (such as `moment` instances) are no longer frozen when
  loaded into `Record` fields.

### 📚 Libraries

Note that certain licensed third-party dependencies have been removed as direct dependencies of this
project, as per note in Breaking Changes above.

* @xh/hoist-dev-utils `4.x -> 5.x` - apps should also update to the latest 5.x release of dev-utils.
  Although license and dependency changes triggered a new major version of this dev dependency, no
  application-level changes should be required.
* @blueprintjs/core `3.28 -> 3.29`
* codemirror `5.54 -> 5.55`
* react-select `3.0 -> 3.1`

### 📚 Optional Libraries

* ag-Grid `23.0.2` > `23.2.0` (See Toolbox app for example on this upgrade)
* Highcharts `8.0.4 -> 8.1.1`

[Commit Log](https://github.com/xh/hoist-react/compare/v34.0.0...v35.0.0)


## v34.0.0 - 2020-05-26

### 🎁 New Features

* Hoist's enhanced autosizing is now enabled on all grids by default. See `GridModel` and
  `GridAutosizeService` for more details.
* New flags `XH.isPhone`, `XH.isTablet`, and `XH.isDesktop` available for device-specific switching.
  Corresponding `.xh-phone`, `.xh-tablet`, and `.xh-desktop` CSS classes are added to the document
  `body`. These flags and classes are set based on the detected device, as per its user-agent.
  * One of the two higher-level CSS classes `.xh-standard` or `.xh-mobile` will also be applied
    based on an app's use of the primary (desktop-centric) components vs mobile components - as
    declared by its `AppSpec.isMobileApp` - regardless of the detected device.
  * These changes provide more natural support for use cases such as apps that are built with
    standard components yet target/support tablet users.
* New method `Record.get()` provides an alternative API for checked data access.
* The mobile `Select` component supports the `enableFilter` and `enableCreate` props.
* `DashContainerModel` supports new `layoutLocked`, `contentLocked` and `renameLocked` modes.
* `DimensionChooser` now has the ability to persist its value and history separately.
* Enhance Hoist Admin's Activity Tracking tab.
* Enhance Hoist Admin's Client Error tab.

### 💥 Breaking Changes

* `emptyFlexCol` has been removed from the Hoist API and should simply be removed from all client
  applications. Improvements to agGrid's default rendering of empty space have made it obsolete.
* `isMobile` property on `XH` and `AppSpec` has been renamed to `isMobileApp`. All apps will need to
  update their (required) use of this flag in the app specifications within their
  `/client-app/src/apps` directory.
* The `xh-desktop` class should no longer be used to indicate a non-mobile toolkit based app. For
  this purpose, use `xh-standard` instead.

### 🐞 Bug Fixes

* Fix to Average Aggregators when used with hierarchical data.
* Fixes to Context Menu handling on `Panel` to allow better handling of `[]` and `null`.

### 📚 Libraries

* @blueprintjs/core `3.26 -> 3.28`
* @blueprintjs/datetime `3.16 -> 3.18`
* codemirror `5.53 -> 5.54`
* react-transition-group `4.3 -> 4.4`

[Commit Log](https://github.com/xh/hoist-react/compare/v33.3.0...v34.0.0)


## v33.3.0 - 2020-05-08

### ⚙️ Technical

* Additional updates to experimental autosize feature: standardization of naming, better masking
  control, and API fixes. Added new property `autosizeOptions` on `GridModel` and main entry point
  is now named `GridModel.autosizeAsync()`.

### 🐞 Bug Fixes

* `Column.hideable` will now be respected by ag-grid column drag and drop
  [#1900](https://github.com/xh/hoist-react/issues/1900)
* Fixed an issue where dragging a column would cause it to be sorted unintentionally.

[Commit Log](https://github.com/xh/hoist-react/compare/v33.2.0...v33.3.0)


## v33.2.0 - 2020-05-07

### 🎁 New Features

* Virtual column rendering has been disabled by default, as it offered a minimal performance benefit
  for most grids while compromising autosizing. See new `GridModel.useVirtualColumns` config, which
  can be set to `true` to re-enable this behavior if required.
* Any `GridModel` can now be reset to its code-prescribed defaults via the column chooser reset
  button. Previously, resetting to defaults was only possible for grids that persisted their state
  with a `GridModel.stateModel` config.

### 🐞 Bug Fixes

* Fixed several issues with new grid auto-sizing feature.
* Fixed issues with and generally improved expand/collapse column alignment in tree grids.
  * 💥 Note that this improvement introduced a minor breaking change for apps that have customized
    tree indentation via the removed `--grid-tree-indent-px` CSS var. Use `--grid-tree-indent`
    instead. Note the new var is specified in em units to scale well across grid sizing modes.

### ⚙️ Technical

* Note that the included version of Onsen has been replaced with a fork that includes updates for
  react 16.13. Apps should not need to make any changes.

### 📚 Libraries

* react `~16.8 -> ~16.13`
* onsenui `~16.8` -> @xh/onsenui `~16.13`
* react-onsenui `~16.8` -> @xh/react-onsenui `~16.13`

[Commit Log](https://github.com/xh/hoist-react/compare/v33.1.0...33.2.0)


## v33.1.0 - 2020-05-05

### 🎁 New Features

* Added smart auto-resizing of columns in `GridModel` Unlike ag-Grid's native auto-resizing support,
  Hoist's auto-resizing will also take into account collapsed rows, off-screen cells that are not
  currently rendered in the DOM, and summary rows. See the new `GridAutosizeService` for details.
  * This feature is currently marked as 'experimental' and must be enabled by passing a special
    config to the `GridModel` constructor of the form `experimental: {useHoistAutosize: true}`. In
    future versions of Hoist, we expect to make it the default behavior.
* `GridModel.autoSizeColumns()` has been renamed `GridModel.autosizeColumns()`, with lowercase 's'.
  Similarly, the `autoSizeColumns` context menu token has been renamed `autosizeColumns`.

### 🐞 Bug Fixes

* Fixed a regression with `StoreFilterField` introduced in v33.0.1.

[Commit Log](https://github.com/xh/hoist-react/compare/v33.0.2...33.1.0)


## v33.0.2 - 2020-05-01

### 🎁 New Features

* Add Hoist Cube Aggregators: `AverageAggregator` and `AverageStrictAggregator`
* `ColAutosizeButton` has been added to desktop and mobile

### 🐞 Bug Fixes

* Fixed mobile menus to constrain to the bottom of the viewport, scrolling if necessary.
  [#1862](https://github.com/xh/hoist-react/issues/1862)
* Tightened up mobile tree grid, fixed issues in mobile column chooser.
* Fixed a bug with reloading hierarchical data in `Store`.
  [#1871](https://github.com/xh/hoist-react/issues/1871)

[Commit Log](https://github.com/xh/hoist-react/compare/v33.0.1...33.0.2)


## v33.0.1 - 2020-04-29

### 🎁 New Features

* `StoreFieldField` supports dot-separated field names in a bound `GridModel`, meaning it will now
  match on columns with fields such as `address.city`.

* `Toolbar.enableOverflowMenu` now defaults to `false`. This was determined safer and more
  appropriate due to issues with the underlying Blueprint implementation, and the need to configure
  it carefully.

### 🐞 Bug Fixes

* Fixed an important bug with state management in `StoreFilterField`. See
  https://github.com/xh/hoist-react/issues/1854

* Fixed the default sort order for grids. ABS DESC should be first when present.

### 📚 Libraries

* @blueprintjs/core `3.25 -> 3.26`
* codemirror `5.52 -> 5.53`

[Commit Log](https://github.com/xh/hoist-react/compare/v33.0.0...v33.0.1)

## v33.0.0 - 2020-04-22

### 🎁 New Features

* The object returned by the `data` property on `Record` now includes the record `id`. This will
  allow for convenient access of the id with the other field values on the record.
* The `Timer` class has been enhanced and further standardized with its Hoist Core counterpart:
  * Both the `interval` and `timeout` arguments may be specified as functions, or config keys
    allowing for dynamic lookup and reconfiguration.
  * Added `intervalUnits` and `timeoutUnits` arguments.
  * `delay` can now be specified as a boolean for greater convenience.

### 💥 Breaking Changes

* We have consolidated the import location for several packages, removing unintended nested index
  files and 'sub-packages'. In particular, the following locations now provide a single index file
  for import for all of their public contents: `@xh/hoist/core`, `@xh/hoist/data`,
  `@xh/hoist/cmp/grid`, and `@xh/hoist/desktop/cmp/grid`. Applications may need to update import
  statements that referred to index files nested within these directories.
* Removed the unnecessary and confusing `values` getter on `BaseFieldModel`. This getter was not
  intended for public use and was intended for the framework's internal implementation only.
* `ColumnGroup.align` has been renamed to `ColumnGroup.headerAlign`. This avoids confusion with the
  `Column` API, where `align` refers to the alignment of cell contents within the column.

### 🐞 Bug Fixes

* Exceptions will no longer overwrite the currently shown exception in the exception dialog if the
  currently shown exception requires reloading the application.
  [#1834](https://github.com/xh/hoist-react/issues/1834)

### ⚙️ Technical

* Note that the Mobx React bindings have been updated to 6.2, and we have enabled the recommended
  "observer batching" feature as per
  [the mobx-react docs](https://github.com/mobxjs/mobx-react-lite/#observer-batching).

### 📚 Libraries

* @blueprintjs/core `3.24 -> 3.25`
* @blueprintjs/datetime `3.15 -> 3.16`
* mobx-react `6.1 -> 6.2`

[Commit Log](https://github.com/xh/hoist-react/compare/v32.0.4...v33.0.0)

## v32.0.5 - 2020-07-14

### 🐞 Bug Fixes

* Fixes a regression in which grid exports were no longer sorting rows properly.

[Commit Log](https://github.com/xh/hoist-react/compare/v32.0.4...v32.0.5)

## v32.0.4 - 2020-04-09

### 🐞 Bug Fixes

* Fixes a regression with the alignment of `ColumnGroup` headers.
* Fixes a bug with 'Copy Cell' context menu item for certain columns displaying the Record ID.
* Quiets console logging of 'routine' exceptions to 'debug' instead of 'log'.

[Commit Log](https://github.com/xh/hoist-react/compare/v32.0.3...v32.0.4)

## v32.0.3 - 2020-04-06

### 🐞 Bug Fixes

* Suppresses a console warning from ag-Grid for `GridModel`s that do not specify an `emptyText`.

[Commit Log](https://github.com/xh/hoist-react/compare/v32.0.2...v32.0.3)

## v32.0.2 - 2020-04-03

⚠ Note that this release includes a *new major version of ag-Grid*. Please consult the
[ag-Grid Changelog](https://www.ag-grid.com/ag-grid-changelog/) for versions 22-23 to review
possible breaking changes to any direct/custom use of ag-Grid APIs and props within applications.

### 🎁 New Features

* GridModel `groupSortFn` now accepts `null` to turn off sorting of group rows.
* `DockViewModel` now supports optional `width`, `height` and `collapsedWidth` configs.
* The `appMenuButton.extraItems` prop now accepts `MenuItem` configs (as before) but also React
  elements and the special string token '-' (shortcut to render a `MenuDivider`).
* Grid column `flex` param will now accept numbers, with available space divided between flex
  columns in proportion to their `flex` value.
* `Column` now supports a `sortingOrder` config to allow control of the sorting options that will be
  cycled through when the user clicks on the header.
* `PanelModel` now supports setting a `refreshMode` to control how collapsed panels respond to
  refresh requests.

### 💥 Breaking Changes

* The internal DOM structure of desktop `Panel` has changed to always include an inner frame with
  class `.xh-panel__content`. You may need to update styling that targets the inner structure of
  `Panel` via `.xh-panel`.
* The hooks `useOnResize()` and `useOnVisibleChange()` no longer take a `ref` argument. Use
  `composeRefs` to combine the ref that they return with any ref you wish to compose them with.
* The callback for `useOnResize()` will now receive an object representing the locations and
  dimensions of the element's content box. (Previously it incorrectly received an array of
  `ResizeObserver` entries that had to be de-referenced)
* `PanelModel.collapsedRenderMode` has been renamed to `PanelModel.renderMode`, to be more
  consistent with other Hoist APIs such as `TabContainer`, `DashContainer`, and `DockContainer`.


### 🐞 Bug Fixes

* Checkboxes in grid rows in Tiny sizing mode have been styled to fit correctly within the row.
* `GridStateModel` no longer saves/restores the width of non-resizable columns.
  [#1718](https://github.com/xh/hoist-react/issues/1718)
* Fixed an issue with the hooks useOnResize and useOnVisibleChange. In certain conditions these
  hooks would not be called. [#1808](https://github.com/xh/hoist-react/issues/1808)
* Inputs that accept a rightElement prop will now properly display an Icon passed as that element.
  [#1803](https://github.com/xh/hoist-react/issues/1803)

### ⚙️ Technical

* Flex columns now use the built-in ag-Grid flex functionality.

### 📚 Libraries

* ag-grid-community `removed @ 21.2`
* ag-grid-enterprise `21.2` replaced with @ag-grid-enterprise/all-modules `23.0`
* ag-grid-react `21.2` replaced with @ag-grid-community/react `23.0`
* @fortawesome/* `5.12 -> 5.13`
* codemirror `5.51 -> 5.52`
* filesize `6.0 -> 6.1`
* numbro `2.1 -> 2.2`
* react-beautiful-dnd `12.0 -> 13.0`
* store2 `2.10 -> 2.11`
* compose-react-refs `NEW 1.0.4`

[Commit Log](https://github.com/xh/hoist-react/compare/v31.0.0...v32.0.2)

## v31.0.0 - 2020-03-16

### 🎁 New Features

* The mobile `Navigator` / `NavigatorModel` API has been improved and made consistent with other
  Hoist content container APIs such as `TabContainer`, `DashContainer`, and `DockContainer`.
  * `NavigatorModel` and `PageModel` now support setting a `RenderMode` and `RefreshMode` to control
    how inactive pages are mounted/unmounted and how they respond to refresh requests.
  * `Navigator` pages are no longer required to to return `Page` components - they can now return
    any suitable component.
* `DockContainerModel` and `DockViewModel` also now support `refreshMode` and `renderMode` configs.
* `Column` now auto-sizes when double-clicking / double-tapping its header.
* `Toolbar` will now collapse overflowing items into a drop down menu. (Supported for horizontal
  toolbars only at this time.)
* Added new `xhEnableLogViewer` config (default `true`) to enable or disable the Admin Log Viewer.

#### 🎨 Icons

* Added `Icon.icon()` factory method as a new common entry point for creating new FontAwesome based
  icons in Hoist. It should typically be used instead of using the `FontAwesomeIcon` component
  directly.
* Also added a new `Icon.fileIcon()` factory. This method take a filename and returns an appropriate
  icon based on its extension.
* All Icon factories can now accept an `asHtml` parameter, as an alternative to calling the helper
  function `convertIconToSVG()` on the element. Use this to render icons as raw html where needed
  (e.g. grid renderers).
* Icons rendered as html will now preserve their styling, tooltips, and size.

### 💥 Breaking Changes

* The application's primary `HoistApplicationModel` is now instantiated and installed as
  `XH.appModel` earlier within the application initialization sequence, with construction happening
  prior to the init of the XH identity, config, and preference services.
  * This allows for a new `preAuthInitAsync()` lifecycle method to be called on the model before
    auth has completed, but could be a breaking change for appModel code that relied on these
    services for field initialization or in its constructor.
  * Such code should be moved to the core `initAsync()` method instead, which continues to be called
    after all XH-level services are initialized and ready.
* Mobile apps may need to adjust to the following updates to `NavigatorModel` and related APIs:
  * `NavigatorModel`'s `routes` constructor parameter has been renamed `pages`.
  * `NavigatorModel`'s observable `pages[]` has been renamed `stack[]`.
  * `NavigatorPageModel` has been renamed `PageModel`. Apps do not usually create `PageModels`
    directly, so this change is unlikely to require code updates.
  * `Page` has been removed from the mobile toolkit. Components that previously returned a `Page`
    for inclusion in a `Navigator` or `TabContainer` can now return any component. It is recommended
    you replace `Page` with `Panel` where appropriate.
* Icon enhancements described above removed the following public methods:
  * The `fontAwesomeIcon()` factory function (used to render icons not already enumerated by Hoist)
    has been replaced by the improved `Icon.icon()` factory - e.g. `fontAwesomeIcon({icon: ['far',
    'alicorn']}) -> Icon.icon({iconName: 'alicorn'})`.
  * The `convertIconToSvg()` utility method has been replaced by the new `asHtml` parameter on icon
    factory functions. If you need to convert an existing icon element, use `convertIconToHtml()`.
* `Toolbar` items should be provided as direct children. Wrapping Toolbar items in container
  components can result in unexpected item overflow.

### 🐞 Bug Fixes

* The `fmtDate()` utility now properly accepts, parses, and formats a string value input as
  documented.
* Mobile `PinPad` input responsiveness improved on certain browsers to avoid lag.

### ⚙️ Technical

* New lifecycle methods `preAuthInitAsync()` and `logoutAsync()` added to the `HoistAppModel`
  decorator (aka the primary `XH.appModel`).

[Commit Log](https://github.com/xh/hoist-react/compare/v30.1.0...v31.0.0)

## v30.1.0 - 2020-03-04

### 🐞 Bug Fixes

* Ensure `WebSocketService.connected` remains false until `channelKey` assigned and received from
  server.
* When empty, `DashContainer` now displays a user-friendly prompt to add an initial view.

### ⚙️ Technical

* Form validation enhanced to improve handling of asynchronous validation. Individual rules and
  constraints are now re-evaluated in parallel, allowing for improved asynchronous validation.
* `Select` will now default to selecting contents on focus if in filter or creatable mode.

[Commit Log](https://github.com/xh/hoist-react/compare/v30.0.0...30.1.0)

## v30.0.0 - 2020-02-29

### 🎁 New Features

* `GridModel` and `DataViewModel` now support `groupRowHeight`, `groupRowRenderer` and
  `groupRowElementRenderer` configs. Grouping is new in general to `DataViewModel`, which now takes
  a `groupBy` config.
  * `DataViewModel` allows for settable and multiple groupings and sorters.
  * `DataViewModel` also now supports additional configs from the underlying `GridModel` that make
    sense in a `DataView` context, such as `showHover` and `rowBorders`.
* `TabContainerModel` now accepts a `track` property (default false) for easily tracking tab views
  via Hoist's built-in activity tracking.
* The browser document title is now set to match `AppSpec.clientAppName` - helpful for projects with
  multiple javascript client apps.
* `StoreFilterField` accepts all other config options from `TextInput` (e.g. `disabled`).
* Clicking on a summary row in `Grid` now clears its record selection.
* The `@LoadSupport` decorator now provides an additional observable property `lastException`. The
  decorator also now logs load execution times and failures to `console.debug` automatically.
* Support for mobile `Panel.scrollable` prop made more robust with re-implementation of inner
  content element. Note this change included a tweak to some CSS class names for mobile `Panel`
  internals that could require adjustments if directly targeted by app stylesheets.
* Added new `useOnVisibleChange` hook.
* Columns now support a `headerAlign` config to allow headers to be aligned differently from column
  contents.

### 💥 Breaking Changes

* `Toolbar` items must be provided as direct children. Wrapping Toolbar items in container
  components can result in unexpected item overflow.
* `DataView.rowCls` prop removed, replaced by new `DataViewModel.rowClassFn` config for more
  flexibility and better symmetry with `GridModel`.
* `DataViewModel.itemRenderer` renamed to `DataViewModel.elementRenderer`
* `DataView` styling has been updated to avoid applying several unwanted styles from `Grid`. Note
  that apps might rely on these styles (intentionally or not) for their `itemRenderer` components
  and appearance and will need to adjust.
* Several CSS variables related to buttons have been renamed for consistency, and button style rules
  have been adjusted to ensure they take effect reliably across desktop and mobile buttons
  ([#1568](https://github.com/xh/hoist-react/pull/1568)).
* The optional `TreeMapModel.highchartsConfig` object will now be recursively merged with the
  top-level config generated by the Hoist model and component, where previously it was spread onto
  the generated config. This could cause a change in behavior for apps using this config to
  customize map instances, but provides more flexibility for e.g. customizing the `series`.
* The signature of `useOnResize` hook has been modified slightly for API consistency and clarity.
  Options are now passed in a configuration object.

### 🐞 Bug Fixes

* Fixed an issue where charts that are rendered while invisible would have the incorrect size.
  [#1703](https://github.com/xh/hoist-react/issues/1703)
* Fixed an issue where zeroes entered by the user in `PinPad` would be displayed as blanks.
* Fixed `fontAwesomeIcon` elem factory component to always include the default 'fa-fw' className.
  Previously, it was overridden if a `className` prop was provided.
* Fixed an issue where ConfigDiffer would always warn about deletions, even when there weren't any.
  [#1652](https://github.com/xh/hoist-react/issues/1652)
* `TextInput` will now set its value to `null` when all text is deleted and the clear icon will
  automatically hide.
* Fixed an issue where multiple buttons in a `ButtonGroupInput` could be shown as active
  simultaneously. [#1592](https://github.com/xh/hoist-react/issues/1592)
* `StoreFilterField` will again match on `Record.id` if bound to a Store or a GridModel with the
  `id` column visible. [#1697](https://github.com/xh/hoist-react/issues/1697)
* A number of fixes have been applied to `RelativeTimeStamp` and `getRelativeTimestamp`, especially
  around its handling of 'equal' or 'epsilon equal' times. Remove unintended leading whitespace from
  `getRelativeTimestamp`.

### ⚙️ Technical

* The `addReaction` and `addAutorun` methods (added to Hoist models, components, and services by the
  `ReactiveSupport` mixin) now support a configurable `debounce` argument. In many cases, this is
  preferable to the built-in MobX `delay` argument, which only provides throttling and not true
  debouncing.
* New `ChartModel.highchart` property provides a reference to the underlying HighChart component.

### 📚 Libraries

* @blueprintjs/core `3.23 -> 3.24`
* react-dates `21.7 -> 21.8`
* react-beautiful-dnd `11.0 -> 12.2`

[Commit Log](https://github.com/xh/hoist-react/compare/v29.1.0...v30.0.0)

## v29.1.0 - 2020-02-07

### 🎁 New Features

#### Grid

* The `compact` config on `GridModel` has been deprecated in favor of the more powerful `sizingMode`
  which supports the values 'large', 'standard', 'compact', or 'tiny'.
  * Each new mode has its own set of CSS variables for applications to override as needed.
  * Header and row heights are configurable for each via the `HEADER_HEIGHTS` and `ROW_HEIGHTS`
    static properties of the `AgGrid` component. These objects can be modified on init by
    applications that wish to customize the default row heights globally.
  * 💥 Note that these height config objects were previously exported as constants from AgGrid.js.
    This would be a breaking change for any apps that imported the old objects directly (considered
    unlikely).
* `GridModel` now exposes an `autoSizeColumns` method, and the Grid context menu now contains an
  `Autosize Columns` option by default.
* `Column` and `ColumnGroup` now support React elements for `headerName`.

#### Data

* The `Store` constructor now accepts a `data` argument to load data at initialization.
* The `xh/hoist/data/cube` package has been modified substantially to better integrate with the core
  data package and support observable "Views". See documentation on `Cube` for more information.

#### Other

* Added a `PinPad` component for streamlined handling of PIN entry on mobile devices.
* `FormField` now takes `tooltipPosition` and `tooltipBoundary` props for customizing minimal
  validation tooltip.
* `RecordAction.actionFn` parameters now include a `buttonEl` property containing the button element
  when used in an action column.
* Mobile Navigator component now takes an `animation` prop which can be set to 'slide' (default),
  'lift', 'fade', or 'none'. These values are passed to the underlying onsenNavigator component.
  ([#1641](https://github.com/xh/hoist-react/pull/1641))
* `AppOption` configs now accept an `omit` property for conditionally excluding options.

### 🐞 Bug Fixes

* Unselectable grid rows are now skipped during up/down keyboard navigation.
* Fix local quick filtering in `LeftRightChooser` (v29 regression).
* Fix `SplitTreeMap` - the default filtering once again splits the map across positive and negative
  values as intended (v29 regression).

### ⚙️ Technical

* `FormFields` now check that they are contained in a Hoist `Form`.

### 📚 Libraries

* @blueprintjs/core `3.22 -> 3.23`
* codemirror `5.50 -> 5.51`
* react-dates `21.5 -> 21.7`

[Commit Log](https://github.com/xh/hoist-react/compare/v29.0.0...v29.1.0)

## v29.0.0 - 2020-01-24

### 🗄️ Data Package Changes

Several changes have been made to data package (`Store` and `Record`) APIs for loading, updating,
and modifying data. They include some breaking changes, but pave the way for upcoming enhancements
to fully support inline grid editing and other new features.

Store now tracks the "committed" state of its records, which represents the data as it was loaded
(typically from the server) via `loadData()` or `updateData()`. Records are now immutable and
frozen, so they cannot be changed directly, but Store offers a new `modifyRecords()` API to apply
local modifications to data in a tracked and managed way. (Store creates new records internally to
hold both this modified data and the original, "committed" data.) This additional state tracking
allows developers to query Stores for modified or added records (e.g. to flush back to the server
and persist) as well as call new methods to revert changes (e.g. to undo a block of changes that the
user wishes to discard).

Note the following more specific changes to these related classes:

#### Record

* 💥 Record data properties are now nested within a `data` object on Record instances and are no
  longer available as top-level properties on the Record itself.
  * Calls to access data such as `rec.quantity` must be modified to `rec.data.quantity`.
  * When accessing multiple properties, destructuring provides an efficient syntax - e.g. `const
    {quantity, price} = rec.data;`.
* 💥 Records are now immutable and cannot be modified by applications directly.
  * This is a breaking change, but should only affect apps with custom inline grid editing
    implementations or similar code that modifies individual record values.
  * Calls to change data such as `rec.quantity = 100` must now be made through the Record's Store,
    e.g. `store.modifyData({id: 41, quantity: 100})`
* Record gains new getters for inspecting its state, including: `isAdd`, `isModified`, and
  `isCommitted`.

#### Store

* 💥 `noteDataUpdated()` has been removed, as out-of-band modifications to Store Records are no
  longer possible.
* 💥 Store's `idSpec` function is now called with the raw record data - previously it was passed
  source data after it had been run through the store's optional `processRawData` function. (This is
  unlikely to have a practical impact on most apps, but is included here for completeness.)
* `Store.updateData()` now accepts a flat list of raw data to process into Record additions and
  updates. Previously developers needed to call this method with an object containing add, update,
  and/or remove keys mapped to arrays. Now Store will produce an object of this shape automatically.
* `Store.refreshFilter()` method has been added to allow applications to rebuild the filtered data
  set if some application state has changed (apart from the store's data itself) which would affect
  the store filter.
* Store gains new methods for manipulating its Records and data, including `addRecords()`,
  `removeRecords()`, `modifyRecords()`, `revertRecords()`, and `revert()`. New getters have been
  added for `addedRecords`, `removedRecords`, `modifiedRecords`, and `isModified`.

#### Column

* Columns have been enhanced for provide basic support for inline-editing of record data. Further
  inline editing support enhancements are planned for upcoming Hoist releases.
* `Column.getValueFn` config added to retrieve the cell value for a Record field. The default
  implementation pulls the value from the Record's new `data` property (see above). Apps that
  specify custom `valueGetter` callbacks via `Column.agOptions` should now implement their custom
  logic in this new config.
* `Column.setValueFn` config added to support modifying the Column field's value on the underlying
  Record. The default implementation calls the new `Store.modifyRecords()` API and should be
  sufficient for the majority of cases.
* `Column.editable` config added to indicate if a column/cell should be inline-editable.

### 🎁 New Features

* Added keyboard support to ag-Grid context menus.
* Added `GridModel.setEmptyText()` to allow updates to placeholder text after initial construction.
* Added `GridModel.ensureSelectionVisible()` to scroll the currently selected row into view.
* When a `TreeMap` is bound to a `GridModel`, the grid will now respond to map selection changes by
  scrolling to ensure the selected grid row is visible.
* Added a `Column.tooltipElement` config to support fully customizable tooltip components.
* Added a `useOnResize` hook, which runs a function when a component is resized.
* Exposed an `inputRef` prop on numberInput, textArea, and textInput
* `PanelModel` now accepts a `maxSize` config.
* `RelativeTimeStamp` now support a `relativeTo` option, allowing it to display the difference
  between a timestamp and another reference time other than now. Both the component and the
  `getRelativeTimestamp()` helper function now leverage moment.js for their underlying
  implementation.
* A new `Clock` component displays the time, either local to the browser or for a configurable
  timezone.
* `LeftRightChooser` gets a new `showCounts` option to print the number of items on each side.
* `Select` inputs support a new property `enableWindowed` (desktop platform only) to improve
  rendering performance with large lists of options.
* `Select` inputs support grouped options. To use, add an attribute `options` containing an array of
  sub-options.
* `FetchService` methods support a new `timeout` option. This config chains `Promise.timeout()` to
  the promises returned by the service.
* Added alpha version of `DashContainer` for building dynamic, draggable dashboard-style layouts.
  Please note: the API for this component is subject to change - use at your own risk!
* `Select` now allows the use of objects as values.
* Added a new `xhEnableImpersonation` config to enable or disable the ability of Hoist Admins to
  impersonate other users. Note that this defaults to `false`. Apps will need to set this config to
  continue using impersonation. (Note that an update to hoist-core 6.4+ is required for this config
  to be enforced on the server.)
* `FormField` now supports a `requiredIndicator` to customize how required fields are displayed.
* Application build tags are now included in version update checks, primarily to prompt dev/QA users
  to refresh when running SNAPSHOT versions. (Note that an update to hoist-core 6.4+ is required for
  the server to emit build tag for comparison.)
* `CodeInput` component added to provide general `HoistInput` support around the CodeMirror code
  editor. The pre-existing `JsonInput` has been converted to a wrapper around this class.
* `JsonInput` now supports an `autoFocus` prop.
* `Select` now supports a `hideDropdownIndicator` prop.
* `useOnResize` hook will now ignore visibility changes, i.e. a component resizing to a size of 0.
* `DimensionChooser` now supports a `popoverPosition` prop.
* `AppBar.appMenuButtonPosition` prop added to configure the App Menu on the left or the right, and
  `AppMenuButton` now accepts and applies any `Button` props to customize.
* New `--xh-grid-tree-indent-px` CSS variable added to allow control over the amount of indentation
  applied to tree grid child nodes.

### 💥 Breaking Changes

* `GridModel.contextMenuFn` config replaced with a `contextMenu` parameter. The new parameter will
  allow context menus to be specified with a simple array in addition to the function specification
  currently supported.
* `GridModel.defaultContextMenuTokens` config renamed to `defaultContextMenu`.
* `Chart` and `ChartModel` have been moved from `desktop/cmp/charts` to `cmp/charts`.
* `StoreFilterField` has been moved from `desktop/cmp/store` to `cmp/store`.
* The options `nowEpsilon` and `nowString` on `RelativeTimestamp` have been renamed to `epsilon` and
  `equalString`, respectively.
* `TabRenderMode` and `TabRefreshMode` have been renamed to `RenderMode` and `RefreshMode` and moved
  to the `core` package. These enumerations are now used in the APIs for `Panel`, `TabContainer`,
  and `DashContainer`.
* `DockViewModel` now requires a function, or a HoistComponent as its `content` param. It has always
  been documented this way, but a bug in the original implementation had it accepting an actual
  element rather than a function. As now implemented, the form of the `content` param is consistent
  across `TabModel`, `DockViewModel`, and `DashViewSpec`.
* `JsonInput.showActionButtons` prop replaced with more specific `showFormatButton` and
  `showFullscreenButton` props.
* The `DataView.itemHeight` prop has been moved to `DataViewModel` where it can now be changed
  dynamically by applications.
* Desktop `AppBar.appMenuButtonOptions` prop renamed to `appMenuButtonProps` for consistency.

### 🐞 Bug Fixes

* Fixed issue where JsonInput was not receiving its `model` from context
  ([#1456](https://github.com/xh/hoist-react/issues/1456))
* Fixed issue where TreeMap would not be initialized if the TreeMapModel was created after the
  GridModel data was loaded ([#1471](https://github.com/xh/hoist-react/issues/1471))
* Fixed issue where export would create malformed file with dynamic header names
* Fixed issue where exported tree grids would have incorrect aggregate data
  ([#1447](https://github.com/xh/hoist-react/issues/1447))
* Fixed issue where resizable Panels could grow larger than desired
  ([#1498](https://github.com/xh/hoist-react/issues/1498))
* Changed RestGrid to only display export button if export is enabled
  ([#1490](https://github.com/xh/hoist-react/issues/1490))
* Fixed errors when grouping rows in Grids with `groupUseEntireRow` turned off
  ([#1520](https://github.com/xh/hoist-react/issues/1520))
* Fixed problem where charts were resized when being hidden
  ([#1528](https://github.com/xh/hoist-react/issues/1528))
* Fixed problem where charts were needlessly re-rendered, hurting performance and losing some state
  ([#1505](https://github.com/xh/hoist-react/issues/1505))
* Removed padding from Select option wrapper elements which was making it difficult for custom
  option renderers to control the padding ([1571](https://github.com/xh/hoist-react/issues/1571))
* Fixed issues with inconsistent indentation for tree grid nodes under certain conditions
  ([#1546](https://github.com/xh/hoist-react/issues/1546))
* Fixed autoFocus on NumberInput.

### 📚 Libraries

* @blueprintjs/core `3.19 -> 3.22`
* @blueprintjs/datetime `3.14 -> 3.15`
* @fortawesome/fontawesome-pro `5.11 -> 5.12`
* codemirror `5.49 -> 5.50`
* core-js `3.3 -> 3.6`
* fast-deep-equal `2.0 -> 3.1`
* filesize `5.0 -> 6.0`
* highcharts 7.2 -> 8.0`
* mobx `5.14 -> 5.15`
* react-dates `21.3 -> 21.5`
* react-dropzone `10.1 -> 10.2`
* react-windowed-select `added @ 2.0.1`

[Commit Log](https://github.com/xh/hoist-react/compare/v28.2.0...v29.0.0)

## v28.2.0 - 2019-11-08

### 🎁 New Features

* Added a `DateInput` component to the mobile toolkit. Its API supports many of the same options as
  its desktop analog with the exception of `timePrecision`, which is not yet supported.
* Added `minSize` to panelModel. A resizable panel can now be prevented from resizing to a size
  smaller than minSize. ([#1431](https://github.com/xh/hoist-react/issues/1431))

### 🐞 Bug Fixes

* Made `itemHeight` a required prop for `DataView`. This avoids an issue where agGrid went into an
  infinite loop if this value was not set.
* Fixed a problem with `RestStore` behavior when `dataRoot` changed from its default value.

[Commit Log](https://github.com/xh/hoist-react/compare/v28.1.1...v28.2.0)

## v28.1.1 - 2019-10-23

### 🐞 Bug Fixes

* Fixes a bug with default model context being set incorrectly within context inside of `Panel`.

[Commit Log](https://github.com/xh/hoist-react/compare/v28.1.0...v28.1.1)

## v28.1.0 - 2019-10-18

### 🎁 New Features

* `DateInput` supports a new `strictInputParsing` prop to enforce strict parsing of keyed-in entries
  by the underlying moment library. The default value is false, maintained the existing behavior
  where [moment will do its best](https://momentjs.com/guides/#/parsing/) to parse an entered date
  string that doesn't exactly match the specified format
* Any `DateInput` values entered that exceed any specified max/minDate will now be reset to null,
  instead of being set to the boundary date (which was surprising and potentially much less obvious
  to a user that their input had been adjusted automatically).
* `Column` and `ColumnGroup` now accept a function for `headerName`. The header will be
  automatically re-rendered when any observable properties referenced by the `headerName` function
  are modified.
* `ColumnGroup` now accepts an `align` config for setting the header text alignment
* The flag `toContext` for `uses` and `creates` has been replaced with a new flag `publishMode` that
  provides more granular control over how models are published and looked up via context. Components
  can specify `ModelPublishMode.LIMITED` to make their model available for contained components
  without it becoming the default model or exposing its sub-models.

### 🐞 Bug Fixes

* Tree columns can now specify `renderer` or `elementRenderer` configs without breaking the standard
  ag-Grid group cell renderer auto-applied to tree columns (#1397).
* Use of a custom `Column.comparator` function will no longer break agGrid-provided column header
  filter menus (#1400).
* The MS Edge browser does not return a standard Promise from `async` functions, so the the return
  of those functions did not previously have the required Hoist extensions installed on its
  prototype. Edge "native" Promises are now also polyfilled / extended as required. (#1411).
* Async `Select` combobox queries are now properly debounced as per the `queryBuffer` prop (#1416).

### ⚙️ Technical

* Grid column group headers now use a custom React component instead of the default ag-Grid column
  header, resulting in a different DOM structure and CSS classes. Existing CSS overrides of the
  ag-Grid column group headers may need to be updated to work with the new structure/classes.
* We have configured `stylelint` to enforce greater consistency in our stylesheets within this
  project. The initial linting run resulted in a large number of updates to our SASS files, almost
  exclusively whitespace changes. No functional changes are intended/expected. We have also enabled
  hooks to run both JS and style linting on pre-commit. Neither of these updates directly affects
  applications, but the same tools could be configured for apps if desired.

### 📚 Libraries

* core-js `3.2 -> 3.3`
* filesize `4.2 -> 5.0`
* http-status-codes `added @ 1.3`

[Commit Log](https://github.com/xh/hoist-react/compare/v28.0.0...v28.1.0)

## v28.0.0 - 2019-10-07

_"The one with the hooks."_

**Hoist now fully supports React functional components and hooks.** The new `hoistComponent`
function is now the recommended method for defining new components and their corresponding element
factories. See that (within [HoistComponentFunctional.js](core/HoistComponentFunctional.js)) and the
new `useLocalModel()` and `useContextModel()` hooks (within [core/hooks](core/hooks)) for more
information.

Along with the performance benefits and the ability to use React hooks, Hoist functional components
are designed to read and write their models via context. This allows a much less verbose
specification of component element trees.

Note that **Class-based Components remain fully supported** (by both Hoist and React) using the
familiar `@HoistComponent` decorator, but transitioning to functional components within Hoist apps
is now strongly encouraged. In particular note that Class-based Components will *not* be able to
leverage the context for model support discussed above.

### 🎁 New Features

* Resizable panels now default to not redrawing their content when resized until the resize bar is
  dropped. This offers an improved user experience for most situations, especially when layouts are
  complex. To re-enable the previous dynamic behavior, set `PanelModel.resizeWhileDragging: true`.
* The default text input shown by `XH.prompt()` now has `selectOnFocus: true` and will confirm the
  user's entry on an `<enter>` keypress (same as clicking 'OK').
* `stringExcludes` function added to form validation constraints. This allows an input value to
  block specific characters or strings, e.g. no slash "/" in a textInput for a filename.
* `constrainAll` function added to form validation constraints. This takes another constraint as its
  only argument, and applies that constraint to an array of values, rather than just to one value.
  This is useful for applying a constraint to inputs that produce arrays, such as tag pickers.
* `DateInput` now accepts LocalDates as `value`, `minDate` and `maxDate` props.
* `RelativeTimestamp` now accepts a `bind` prop to specify a model field name from which it can pull
  its timestamp. The model itself can either be passed as a prop or (better) sourced automatically
  from the parent context. Developers are encouraged to take this change to minimize re-renders of
  parent components (which often contain grids and other intensive layouts).
* `Record` now has properties and methods for accessing and iterating over children, descendants,
  and ancestors
* `Store` now has methods for retrieving the descendants and ancestors of a given Record

### 💥 Breaking Changes

* **Apps must update their dev dependencies** to the latest `@xh/hoist-dev-utils` package: v4.0+.
  This updates the versions of Babel / Webpack used in builds to their latest / current versions and
  swaps to the updated Babel recommendation of `core-js` for polyfills.
* The `allSettled` function in `@xh/promise` has been removed. Applications using this method should
  use the ECMA standard (stage-2) `Promise.allSettled` instead. This method is now fully available
  in Hoist via bundled polyfills. Note that the standard method returns an array of objects of the
  form `{status: [rejected|fulfilled], ...}`, rather than `{state: [rejected|fulfilled], ...}`.
* The `containerRef` argument for `XH.toast()` should now be a DOM element. Component instances are
  no longer supported types for this value. This is required to support functional Components
  throughout the toolkit.
* Apps that need to prevent a `StoreFilterField` from binding to a `GridModel` in context, need to
  set the `store` or `gridModel` property explicitly to null.
* The Blueprint non-standard decorators `ContextMenuTarget` and `HotkeysTarget` are no longer
  supported. Use the new hooks `useContextMenu()` and `useHotkeys()` instead. For convenience, this
  functionality has also been made available directly on `Panel` via the `contextMenu` and `hotkeys`
  props.
* `DataView` and `DataViewModel` have been moved from `/desktop/cmp/dataview` to the cross-platform
  package `/cmp/dataview`.
* `isReactElement` has been removed. Applications should use the native React API method
  `React.isValidElement` instead.

### ⚙️ Technical

* `createObservableRef()` is now available in `@xh/hoist/utils/react` package. Use this function for
  creating refs that are functionally equivalent to refs created with `React.createRef()`, yet fully
  observable. With this change the `Ref` class in the same package is now obsolete.
* Hoist now establishes a proper react "error boundary" around all application code. This means that
  errors throw when rendering will be caught and displayed in the standard Hoist exception dialog,
  and stack traces for rendering errors should be significantly less verbose.
* Not a Hoist feature, exactly, but the latest version of `@xh/hoist-dev-utils` (see below) enables
  support for the `optional chaining` (aka null safe) and `nullish coalescing` operators via their
  Babel proposal plugins. Developers are encouraged to make good use of the new syntax below:
  * conditional-chaining: `let foo = bar?.baz?.qux;`
  * nullish coalescing: `let foo = bar ?? 'someDefaultValue';`

### 🐞 Bug Fixes

* Date picker month and year controls will now work properly in `localDate` mode. (Previously would
  reset to underlying value.)
* Individual `Buttons` within a `ButtonGroupInput` will accept a disabled prop while continuing to
  respect the overall `ButtonGroupInput`'s disabled prop.
* Raised z-index level of AG-Grid tooltip to ensure tooltips for AG-Grid context menu items appear
  above the context menu.

### 📚 Libraries

* @blueprintjs/core `3.18 -> 3.19`
* @blueprintjs/datetime `3.12 -> 3.14`
* @fortawesome/fontawesome-pro `5.10 -> 5.11`
* @xh/hoist-dev-utils `3.8 -> 4.3` (multiple transitive updates to build tooling)
* ag-grid `21.1 -> 21.2`
* highcharts `7.1 -> 7.2`
* mobx `5.13 -> 5.14`
* react-transition-group `4.2 -> 4.3`
* rsvp (removed)
* store2 `2.9 -> 2.10`

[Commit Log](https://github.com/xh/hoist-react/compare/v27.1.0...v28.0.0)

## v27.1.0 - 2019-09-05

### 🎁 New Features

* `Column.exportFormat` can now be a function, which supports setting Excel formats on a per-cell
  (vs. entire column) basis by returning a conditional `exportFormat` based upon the value and / or
  record.
  * ⚠️ Note that per-cell formatting _requires_ that apps update their server to use hoist-core
    v6.3.0+ to work, although earlier versions of hoist-core _are_ backwards compatible with the
    pre-existing, column-level export formatting.
* `DataViewModel` now supports a `sortBy` config. Accepts the same inputs as `GridModel.sortBy`,
  with the caveat that only a single-level sort is supported at this time.

[Commit Log](https://github.com/xh/hoist-react/compare/v27.0.1...v27.1.0)

## v27.0.1 - 2019-08-26

### 🐞 Bug Fixes

* Fix to `Store.clear()` and `GridModel.clear()`, which delegates to the same (#1324).

[Commit Log](https://github.com/xh/hoist-react/compare/v27.0.0...v27.0.1)

## v27.0.0 - 2019-08-23

### 🎁 New Features

* A new `LocalDate` class has been added to the toolkit. This class provides client-side support for
  "business" or "calendar" days that do not have a time component. It is an immutable class that
  supports '==', '<' and '>', as well as a number of convenient manipulation functions. Support for
  the `LocalDate` class has also been added throughout the toolkit, including:
  * `Field.type` now supports an additional `localDate` option for automatic conversion of server
    data to this type when loading into a `Store`.
  * `fetchService` is aware of this class and will automatically serialize all instances of it for
    posting to the server. ⚠ NOTE that along with this change, `fetchService` and its methods such
    as `XH.fetchJson()` will now serialize regular JS Date objects as ms timestamps when provided in
    params. Previously Dates were serialized in their default `toString()` format. This would be a
    breaking change for an app that relied on that default Date serialization, but it was made for
    increased symmetry with how Hoist JSON-serializes Dates and LocalDates on the server-side.
  * `DateInput` can now be used to seamlessly bind to a `LocalDate` as well as a `Date`. See its new
    prop of `valueType` which can be set to `localDate` or `date` (default).
  * A new `localDateCol` config has been added to the `@xh/hoist/grid/columns` package with
    standardized rendering and formatting.
* New `TreeMap` and `SplitTreeMap` components added, to render hierarchical data in a configurable
  TreeMap visualization based on the Highcharts library. Supports optional binding to a GridModel,
  which syncs selection and expand / collapse state.
* `Column` gets a new `highlightOnChange` config. If true, the grid will highlight the cell on each
  change by flashing its background. (Currently this is a simple on/off config - future iterations
  could support a function variant or other options to customize the flash effect based on the
  old/new values.) A new CSS var `--xh-grid-cell-change-bg-highlight` can be used to customize the
  color used, app-wide or scoped to a particular grid selector. Note that columns must *not* specify
  `rendererIsComplex` (see below) if they wish to enable the new highlight flag.

### 💥 Breaking Changes

* The updating of `Store` data has been reworked to provide a simpler and more powerful API that
  allows for the applications of additions, deletions, and updates in a single transaction:
  * The signature of `Store.updateData()` has been substantially changed, and is now the main entry
    point for all updates.
  * `Store.removeRecords()` has been removed. Use `Store.updateData()` instead.
  * `Store.addData()` has been removed. Use `Store.updateData()` instead.
* `Column` takes an additional property `rendererIsComplex`. Application must set this flag to
  `true` to indicate if a column renderer uses values other than its own bound field. This change
  provides an efficiency boost by allowing ag-Grid to use its default change detection instead of
  forcing a cell refresh on any change.

### ⚙️ Technical

* `Grid` will now update the underlying ag-Grid using ag-Grid transactions rather than relying on
  agGrid `deltaRowMode`. This is intended to provide the best possible grid performance and
  generally streamline the use of the ag-Grid Api.

### 🐞 Bug Fixes

* Panel resize events are now properly throttled, avoiding extreme lagginess when resizing panels
  that contain complex components such as big grids.
* Workaround for issues with the mobile Onsen toolkit throwing errors while resetting page stack.
* Dialogs call `doCancel()` handler if cancelled via `<esc>` keypress.

### 📚 Libraries

* @xh/hoist-dev-utils `3.7 -> 3.8`
* qs `6.7 -> 6.8`
* store2 `2.8 -> 2.9`

[Commit Log](https://github.com/xh/hoist-react/compare/v26.0.1...v27.0.0)

## v26.0.1 - 2019-08-07

### 🎁 New Features

* **WebSocket support** has been added in the form of `XH.webSocketService` to establish and
  maintain a managed websocket connection with the Hoist UI server. This is implemented on the
  client via the native `WebSocket` object supported by modern browsers and relies on the
  corresponding service and management endpoints added to Hoist Core v6.1.
  * Apps must declare `webSocketsEnabled: true` in their `AppSpec` configuration to enable this
    overall functionality on the client.
  * Apps can then subscribe via the new service to updates on a requested topic and will receive any
    inbound messages for that topic via a callback.
  * The service will monitor the socket connection with a regular heartbeat and attempt to
    re-establish if dropped.
  * A new admin console snap-in provides an overview of connected websocket clients.
* The `XH.message()` and related methods such as `XH.alert()` now support more flexible
  `confirmProps` and `cancelProps` configs, each of which will be passed to their respective button
  and merged with suitable defaults. Allows use of the new `autoFocus` prop with these preconfigured
  dialogs.
  * By default, `XH.alert()` and `XH.confirm()` will auto focus the confirm button for user
    convenience.
  * The previous text/intent configs have been deprecated and the message methods will log a console
    warning if they are used (although it will continue to respect them to aid transitioning to the
    new configs).
* `GridModel` now supports a `copyCell` context menu action. See `StoreContextMenu` for more
  details.
* New `GridCountLabel` component provides an alternative to existing `StoreCountLabel`, outputting
  both overall record count and current selection count in a configurable way.
* The `Button` component accepts an `autoFocus` prop to attempt to focus on render.
* The `Checkbox` component accepts an `autoFocus` prop to attempt to focus on render.

### 💥 Breaking Changes

* `StoreCountLabel` has been moved from `/desktop/cmp/store` to the cross-platform package
  `/cmp/store`. Its `gridModel` prop has also been removed - usages with grids should likely switch
  to the new `GridCountLabel` component, noted above and imported from `/cmp/grid`.
* The API for `ClipboardButton` and `ClipboardMenuItem` has been simplified, and made implementation
  independent. Specify a single `getCopyText` function rather than the `clipboardSpec`.
  (`clipboardSpec` is an artifact from the removed `clipboard` library).
* The `XH.prompt()` and `XH.message()` input config has been updated to work as documented, with any
  initial/default value for the input sourced from `input.initialValue`. Was previously sourced from
  `input.value` (#1298).
* ChartModel `config` has been deprecated. Please use `highchartsConfig` instead.

### 🐞 Bug Fixes

* The `Select.selectOnFocus` prop is now respected when used in tandem with `enableCreate` and/or
  `queryFn` props.
* `DateInput` popup _will_ now close when input is blurred but will _not_ immediately close when
  `enableTextInput` is `false` and a month or year is clicked (#1293).
* Buttons within a grid `actionCol` now render properly in compact mode, without clipping/overflow.

### ⚙️ Technical

* `AgGridModel` will now throw an exception if any of its methods which depend on ag-Grid state are
  called before the grid has been fully initialized (ag-Grid onGridReady event has fired).
  Applications can check the new `isReady` property on `AgGridModel` before calling such methods to️️
  verify the grid is fully initialized.

### 📚 Libraries

* @blueprintjs/core `3.17 -> 3.18`
* @blueprintjs/datetime `3.11 -> 3.12`
* @fortawesome/fontawesome `5.9 -> 5.10`
* ag-grid `21.0.1 -> 21.1.1`
* store2 `2.7 -> 2.8`
* The `clipboard` library has been replaced with the simpler `clipboard-copy` library.

[Commit Log](https://github.com/xh/hoist-react/compare/v25.2.0...v26.0.1)

## v25.2.0 - 2019-07-25

### 🎁 New Features

* `RecordAction` supports a new `secondaryText` property. When used for a Grid context menu item,
  this text appears on the right side of the menu item, usually used for displaying the shortcut key
  associated with an action.

### 🐞 Bug Fixes

* Fixed issue with loopy behavior when using `Select.selectOnFocus` and changing focus
  simultaneously with keyboard and mouse.

[Commit Log](https://github.com/xh/hoist-react/compare/v25.1.0...v25.2.0)

## v25.1.0 - 2019-07-23

### 🎁 New Features

* `JsonInput` includes buttons for toggling showing in a full-screen dialog window. Also added a
  convenience button to auto-format `JsonInput's` content.
* `DateInput` supports a new `enableTextInput` prop. When this property is set to false, `DateInput`
  will be entirely driven by the provided date picker. Additionally, `DateInput` styles have been
  improved for its various modes to more clearly convey its functionality.
* `ExportButton` will auto-disable itself if bound to an empty `GridModel`. This helper button will
  now also throw a console warning (to alert the developer) if `gridModel.enableExport != true`.

### ⚙️ Technical

* Classes decorated with `@LoadSupport` will now throw an exception out of their provided
  `loadAsync()` method if called with a parameter that's not a plain object (i.e. param is clearly
  not a `LoadSpec`). Note this might be a breaking change, in so far as it introduces additional
  validation around this pre-existing API requirement.
* Requirements for the `colorSpec` option passed to Hoist number formatters have been relaxed to
  allow partial definitions such that, for example, only negative values may receive the CSS class
  specified, without having to account for positive value styling.

### 🐞 Bug Fixes

* `RestFormModel` now submits dirty fields only when editing a record, as intended (#1245).
* `FormField` will no longer override the disabled prop of its child input if true (#1262).

### 📚 Libraries

* mobx `5.11 -> 5.13`
* Misc. patch-level updates

[Commit Log](https://github.com/xh/hoist-react/compare/v25.0.0...v25.1.0)

## v25.0.0 - 2019-07-16

### 🎁 New Features

* `Column` accepts a new `comparator` callback to customize how column cell values are sorted by the
  grid.
* Added `XH.prompt()` to show a simple message popup with a built-in, configurable HoistInput. When
  submitted by the user, its callback or resolved promise will include the input's value.
* `Select` accepts a new `selectOnFocus` prop. The behaviour is analogous to the `selectOnFocus`
  prop already in `TextInput`, `TextArea` and `NumberInput`.

### 💥 Breaking Changes

* The `fmtPercent` and `percentRenderer` methods will now multiply provided value by 100. This is
  consistent with the behavior of Excel's percentage formatting and matches the expectations of
  `ExportFormat.PCT`. Columns that were previously using `exportValue: v => v/100` as a workaround
  to the previous renderer behavior should remove this line of code.
* `DimensionChooserModel`'s `historyPreference` config has been renamed `preference`. It now
  supports saving both value and history to the same preference (existing history preferences will
  be handled).

[Commit Log](https://github.com/xh/hoist-react/compare/v24.2.0...v25.0.0)

## v24.2.0 - 2019-07-08

### 🎁 New Features

* `GridModel` accepts a new `colDefaults` configuration. Defaults provided via this object will be
  merged (deeply) into all column configs as they are instantiated.
* New `Panel.compactHeader` and `DockContainer.compactHeaders` props added to enable more compact
  and space efficient styling for headers in these components.
  * ⚠️ Note that as part of this change, internal panel header CSS class names changed slightly -
    apps that were targeting these internal selectors would need to adjust. See
    desktop/cmp/panel/impl/PanelHeader.scss for the relevant updates.
* A new `exportOptions.columns` option on `GridModel` replaces `exportOptions.includeHiddenCols`.
  The updated and more flexible config supports special strings 'VISIBLE' (default), 'ALL', and/or a
  list of specific colIds to include in an export.
  * To avoid immediate breaking changes, GridModel will log a warning on any remaining usages of
    `includeHiddenCols` but auto-set to `columns: 'ALL'` to maintain the same behavior.
* Added new preference `xhShowVersionBar` to allow more fine-grained control of when the Hoist
  version bar is showing. It defaults to `auto`, preserving the current behavior of always showing
  the footer to Hoist Admins while including it for non-admins *only* in non-production
  environments. The pref can alternatively be set to 'always' or 'never' on a per-user basis.

### 📚 Libraries

* @blueprintjs/core `3.16 -> 3.17`
* @blueprintjs/datetime `3.10 -> 3.11`
* mobx `5.10 -> 5.11`
* react-transition-group `2.8 -> 4.2`

[Commit Log](https://github.com/xh/hoist-react/compare/v24.1.1...v24.2.0)

## v24.1.1 - 2019-07-01

### 🐞 Bug Fixes

* Mobile column chooser internal layout/sizing fixed when used in certain secure mobile browsers.

[Commit Log](https://github.com/xh/hoist-react/compare/v24.1.0...v24.1.1)

## v24.1.0 - 2019-07-01

### 🎁 New Features

* `DateInput.enableClear` prop added to support built-in button to null-out a date input's value.

### 🐞 Bug Fixes

* The `Select` component now properly shows all options when the pick-list is re-shown after a
  change without first blurring the control. (Previously this interaction edge case would only show
  the option matching the current input value.) #1198
* Mobile mask component `onClick` callback prop restored - required to dismiss mobile menus when not
  tapping a menu option.
* When checking for a possible expired session within `XH.handleException()`, prompt for app login
  only for Ajax requests made to relative URLs (not e.g. remote APIs accessed via CORS). #1189

### ✨ Style

* Panel splitter collapse button more visible in dark theme. CSS vars to customize further fixed.
* The mobile app menu button has been moved to the right side of the top appBar, consistent with its
  placement in desktop apps.

### 📚 Libraries

* @blueprintjs/core `3.15 -> 3.16`
* @blueprintjs/datetime `3.9 -> 3.10`
* codemirror `5.47 -> 5.48`
* mobx `6.0 -> 6.1`

[Commit Log](https://github.com/xh/hoist-react/compare/v24.0.0...v24.1.0)

## v24.0.0 - 2019-06-24

### 🎁 New Features

#### Data

* A `StoreFilter` object has been introduced to the data API. This allows `Store` and
  `StoreFilterField` to support the ability to conditionally include all children when filtering
  hierarchical data stores, and could support additional filtering customizations in the future.
* `Store` now provides a `summaryRecord` property which can be used to expose aggregated data for
  the data it contains. The raw data for this record can be provided to `loadData()` and
  `updateData()` either via an explicit argument to these methods, or as the root node of the raw
  data provided (see `Store.loadRootAsSummary`).
* The `StoreFilterField` component accepts new optional `model` and `bind` props to allow control of
  its text value from an external model's observable.
* `pwd` is now a new supported type of `Field` in the `@xh/hoist/core/data` package.

#### Grid

* `GridModel` now supports a `showSummary` config which can be used to display its store's
  summaryRecord (see above) as either a pinned top or bottom row.
* `GridModel` also adds a `enableColumnPinning` config to enable/disable user-driven pinning. On
  desktop, if enabled, users can pin columns by dragging them to the left or right edges of the grid
  (the default ag-Grid gesture). Column pinned state is now also captured and maintained by the
  overall grid state system.
* The desktop column chooser now options in a non-modal popover when triggered from the standard
  `ColChooserButton` component. This offers a quicker and less disruptive alternative to the modal
  dialog (which is still used when launched from the grid context menu). In this popover mode,
  updates to columns are immediately reflected in the underlying grid.
* The mobile `ColChooser` has been improved significantly. It now renders displayed and available
  columns as two lists, allowing drag and drop between to update the visibility and ordering. It
  also provides an easy option to toggle pinning the first column.
* `DimensionChooser` now supports an optional empty / ungrouped configuration with a value of `[]`.
  See `DimensionChooserModel.enableClear` and `DimensionChooser.emptyText`.

#### Other Features

* Core `AutoRefreshService` added to trigger an app-wide data refresh on a configurable interval, if
  so enabled via a combination of soft-config and user preference. Auto-refresh relies on the use of
  the root `RefreshContextModel` and model-level `LoadSupport`.
* A new `LoadingIndicator` component is available as a more minimal / unobtrusive alternative to a
  modal mask. Typically configured via a new `Panel.loadingIndicator` prop, the indicator can be
  bound to a `PendingTaskModel` and will automatically show/hide a spinner and/or custom message in
  an overlay docked to the corner of the parent Panel.
* `DateInput` adds support for new `enablePicker` and `showPickerOnFocus` props, offering greater
  control over when the calendar picker is shown. The new default behaviour is to not show the
  picker on focus, instead showing it via a built-in button.
* Transitions have been disabled by default on desktop Dialog and Popover components (both are from
  the Blueprint library) and on the Hoist Mask component. This should result in a snappier user
  experience, especially when working on remote / virtual workstations. Any in-app customizations to
  disable or remove transitions can now be removed in favor of this toolkit-wide change.
* Added new `@bindable.ref` variant of the `@bindable` decorator.

### 💥 Breaking Changes

* Apps that defined and initialized their own `AutoRefreshService` service or functionality should
  leverage the new Hoist service if possible. Apps with a pre-existing custom service of the same
  name must either remove in favor of the new service or - if they have special requirements not
  covered by the Hoist implementation - rename their own service to avoid a naming conflict.
* The `StoreFilterField.onFilterChange` callback will now be passed a `StoreFilter`, rather than a
  function.
* `DateInput` now has a calendar button on the right side of the input which is 22 pixels square.
  Applications explicitly setting width or height on this component should ensure that they are
  providing enough space for it to display its contents without clipping.

### 🐞 Bug Fixes

* Performance for bulk grid selections has been greatly improved (#1157)
* Toolbars now specify a minimum height (or width when vertical) to avoid shrinking unexpectedly
  when they contain only labels or are entirely empty (but still desired to e.g. align UIs across
  multiple panels). Customize if needed via the new `--xh-tbar-min-size` CSS var.
* All Hoist Components that accept a `model` prop now have that properly documented in their
  prop-types.
* Admin Log Viewer no longer reverses its lines when not in tail mode.

### ⚙️ Technical

* The `AppSpec` config passed to `XH.renderApp()` now supports a `clientAppCode` value to compliment
  the existing `clientAppName`. Both values are now optional and defaulted from the project-wide
  `appCode` and `appName` values set via the project's Webpack config. (Note that `clientAppCode` is
  referenced by the new `AutoRefreshService` to support configurable auto-refresh intervals on a
  per-app basis.)

### 📚 Libraries

* ag-grid `20.0 -> 21.0`
* react-select `2.4 -> 3.0`
* mobx-react `5.4 -> 6.0.3`
* font-awesome `5.8 -> 5.9`
* react-beautiful-dnd `10.1.1 -> 11.0.4`

[Commit Log](https://github.com/xh/hoist-react/compare/v23.0.0...v24.0.0)

## v23.0.0 - 2019-05-30

### 🎁 New Features

* `GridModel` now accepts a config of `cellBorders`, similar to `rowBorders`
* `Panel.tbar` and `Panel.bbar` props now accept an array of Elements and will auto-generate a
  `Toolbar` to contain them, avoiding the need for the extra import of `toolbar()`.
* New functions `withDebug` and `withShortDebug` have been added to provide a terse syntax for
  adding debug messages that track the execution of specific blocks of code.
* `XH.toast()` now supports an optional `containerRef` argument that can be used for anchoring a
  toast within another component (desktop only). Can be used to display more targeted toasts within
  the relevant section of an application UI, as opposed to the edge of the screen.
* `ButtonGroupInput` accepts a new `enableClear` prop that allows the active / depressed button to
  be unselected by pressing it again - this sets the value of the input as a whole to `null`.
* Hoist Admins now always see the VersionBar in the footer.
* `Promise.track` now accepts an optional `omit` config that indicates when no tracking will be
  performed.
* `fmtNumber` now accepts an optional `prefix` config that prepends immediately before the number,
  but after the sign (`+`, `-`).
* New utility methods `forEachAsync()` and `whileAsync()` have been added to allow non-blocking
  execution of time-consuming loops.

### 💥 Breaking Changes

* The `AppOption.refreshRequired` config has been renamed to `reloadRequired` to better match the
  `XH.reloadApp()` method called to reload the entire app in the browser. Any options defined by an
  app that require it to be fully reloaded should have this renamed config set to `true`.
* The options dialog will now automatically trigger an app-wide data _refresh_ via
  `XH.refreshAppAsync()` if options have changed that don't require a _reload_.
* The `EventSupport` mixin has been removed. There are no known uses of it and it is in conflict
  with the overall reactive structure of the hoist-react API. If your app listens to the
  `appStateChanged`, `prefChange` or `prefsPushed` events you will need to adjust accordingly.

### 🐞 Bug Fixes

* `Select` will now let the user edit existing text in conditions where it is expected to be
  editable. #880
* The Admin "Config Differ" tool has been updated to reflect changes to `Record` made in v22. It is
  once again able to apply remote config values.
* A `Panel` with configs `resizable: true, collapsible: false` now renders with a splitter.
* A `Panel` with no `icon`, `title`, or `headerItems` will not render a blank header.
* `FileChooser.enableMulti` now behaves as one might expect -- true to allow multiple files in a
  single upload. Previous behavior (the ability to add multiple files to dropzone) is now controlled
  by `enableAddMulti`.

[Commit Log](https://github.com/xh/hoist-react/compare/v22.0.0...v23.0.0)


## v22.0.0 - 2019-04-29

### 🎁 New Features

* A new `DockContainer` component provides a user-friendly way to render multiple child components
  "docked" to its bottom edge. Each child view is rendered with a configurable header and controls
  to allow the user to expand it, collapse it, or optionally "pop it out" into a modal dialog.
* A new `AgGrid` component provides a much lighter Hoist wrapper around ag-Grid while maintaining
  consistent styling and layout support. This allows apps to use any features supported by ag-Grid
  without conflicting with functionality added by the core Hoist `Grid`.
  * Note that this lighter wrapper lacks a number of core Hoist features and integrations, including
    store support, grid state, enhanced column and renderer APIs, absolute value sorting, and more.
  * An associated `AgGridModel` provides access to to the ag-Grid APIs, minimal styling configs, and
    several utility methods for managing Grid state.
* Added `GridModel.groupSortFn` config to support custom group sorting (replaces any use of
  `agOptions.defaultGroupSortComparator`).
* The `Column.cellClass` and `Column.headerClass` configs now accept functions to dynamically
  generate custom classes based on the Record and/or Column being rendered.
* The `Record` object now provides an additional getter `Record.allChildren` to return all children
  of the record, irrespective of the current filter in place on the record's store. This supplements
  the existing `Record.children` getter, which returns only the children meeting the filter.

### 💥 Breaking Changes

* The class `LocalStore` has been renamed `Store`, and is now the main implementation and base class
  for Store Data. The extraneous abstract superclass `BaseStore` has been removed.
* `Store.dataLastUpdated` had been renamed `Store.lastUpdated` on the new class and is now a simple
  timestamp (ms) rather than a Javascript Date object.
* The constructor argument `Store.processRawData` now expects a function that *returns* a modified
  object with the necessary edits. This allows implementations to safely *clone* the raw data rather
  than mutating it.
* The method `Store.removeRecord` has been replaced with the method `Store.removeRecords`. This will
  facilitate efficient bulk deletes.

### ⚙️ Technical

* `Grid` now performs an important performance workaround when loading a new dataset that would
  result in the removal of a significant amount of existing records/rows. The underlying ag-Grid
  component has a serious bottleneck here (acknowledged as AG-2879 in their bug tracker). The Hoist
  grid wrapper will now detect when this is likely and proactively clear all data using a different
  API call before loading the new dataset.
* The implementations `Store`, `RecordSet`, and `Record` have been updated to more efficiently
  re-use existing record references when loading, updating, or filtering data in a store. This keeps
  the Record objects within a store as stable as possible, and allows additional optimizations by
  ag-Grid and its `deltaRowDataMode`.
* When loading raw data into store `Record`s, Hoist will now perform additional conversions based on
  the declared `Field.type`. The unused `Field.nullable` has been removed.
* `LocalStorageService` now uses both the `appCode` and current username for its namespace key,
  ensuring that e.g. local prefs/grid state are not overwritten across multiple app users on one OS
  profile, or when admin impersonation is active. The service will automatically perform a one-time
  migration of existing local state from the old namespace to the new. #674
* `elem` no longer skips `null` children in its calls to `React.createElement()`. These children may
  play the role of placeholders when using conditional rendering, and skipping them was causing
  React to trigger extra re-renders. This change further simplifies Hoist's element factory and
  removes an unnecessary divergence with the behavior of JSX.


### 🐞 Bug Fixes

* `Grid` exports retain sorting, including support for absolute value sorting. #1068
* Ensure `FormField`s are keyed with their model ID, so that React can properly account for dynamic
  changes to fields within a form. #1031
* Prompt for app refresh in (rare) case of mismatch between client and server-side session user.
  (This can happen during impersonation and is defended against in server-side code.) #675

[Commit Log](https://github.com/xh/hoist-react/compare/v21.0.2...v22.0.0)

## v21.0.2 - 2019-04-05

### 📚 Libraries

* Rollback ag-Grid to v20.0.0 after running into new performance issues with large datasets and
  `deltaRowDataMode`. Updates to tree filtering logic, also related to grid performance issues with
  filtered tree results returning much larger record counts.

## v21.0.0 - 2019-04-04

### 🎁 New Features

* `FetchService` fetch methods now accept a plain object as the `headers` argument. These headers
  will be merged with the default headers provided by FetchService.
* An app can also now specify default headers to be sent with every fetch request via
  `XH.fetchService.setDefaultHeaders()`. You can pass either a plain object, or a closure which
  returns one.
* `Grid` supports a new `onGridReady` prop, allowing apps to hook into the ag-Grid event callback
  without inadvertently short-circuiting the Grid's own internal handler.

### 💥 Breaking Changes

* The shortcut getter `FormModel.isNotValid` was deemed confusing and has been removed from the API.
  In most cases applications should use `!FormModel.isValid` instead; this expression will return
  `false` for the `Unknown` as well as the `NotValid` state. Applications that wish to explicitly
  test for the `NotValid` state should use the `validationState` getter.
* Multiple HoistInputs have changed their `onKeyPress` props to `onKeyDown`, including TextInput,
  NumberInput, TextArea & SearchInput. The `onKeyPress` event has been deprecated in general and has
  limitations on which keys will trigger the event to fire (i.e. it would not fire on an arrow
  keypress).
* FetchService's fetch methods no longer support `contentType` parameter. Instead, specify a custom
  content-type by setting a 'Content-Type' header using the `headers` parameter.
* FetchService's fetch methods no longer support `acceptJson` parameter. Instead, pass an {"Accept":
  "application/json"} header using the `headers` parameter.

### ✨ Style

* Black point + grid colors adjusted in dark theme to better blend with overall blue-gray tint.
* Mobile styles have been adjusted to increase the default font size and grid row height, in
  addition to a number of other smaller visual adjustments.

### 🐞 Bug Fixes

* Avoid throwing React error due to tab / routing interactions. Tab / routing / state support
  generally improved. (#1052)
* `GridModel.selectFirst()` improved to reliably select first visible record even when one or more
  groupBy levels active. (#1058)

### 📚 Libraries

* ag-Grid `~20.1 -> ~20.2` (fixes ag-grid sorting bug with treeMode)
* @blueprint/core `3.14 -> 3.15`
* @blueprint/datetime `3.7 -> 3.8`
* react-dropzone `10.0 -> 10.1`
* react-transition-group `2.6 -> 2.8`

[Commit Log](https://github.com/xh/hoist-react/compare/v20.2.1...v21.0.0)

## v20.2.1 - 2019-03-28

* Minor tweaks to grid styles - CSS var for pinned column borders, drop left/right padding on
  center-aligned grid cells.

[Commit Log](https://github.com/xh/hoist-react/compare/v20.2.0...v20.2.1)

## v20.2.0 - 2019-03-27

### 🎁 New Features

* `GridModel` exposes three new configs - `rowBorders`, `stripeRows`, and `showCellFocus` - to
  provide additional control over grid styling. The former `Grid` prop `showHover` has been
  converted to a `GridModel` config for symmetry with these other flags and more efficient
  re-rendering. Note that some grid-related CSS classes have also been modified to better conform to
  the BEM approach used elsewhere - this could be a breaking change for apps that keyed off of
  certain Hoist grid styles (not expected to be a common case).
* `Select` adds a `queryBuffer` prop to avoid over-eager calls to an async `queryFn`. This buffer is
  defaulted to 300ms to provide some out-of-the-box debouncing of keyboard input when an async query
  is provided. A longer value might be appropriate for slow / intensive queries to a remote API.

### 🐞 Bug Fixes

* A small `FormField.labelWidth` config value will now be respected, even if it is less than the
  default minWidth of 80px.
* Unnecessary re-renders of inactive tab panels now avoided.
* `Grid`'s filter will now be consistently applied to all tree grid records. Previously, the filter
  skipped deeply nested records under specific conditions.
* `Timer` no longer requires its `runFn` to be a promise, as it briefly (and unintentionally) did.
* Suppressed default browser resize handles on `textarea`.

[Commit Log](https://github.com/xh/hoist-react/compare/v20.1.1...v20.2.0)

## v20.1.1 - 2019-03-27

### 🐞 Bug Fixes

* Fix form field reset so that it will call computeValidationAsync even if revalidation is not
  triggered because the field's value did not change when reset.

[Commit Log](https://github.com/xh/hoist-react/compare/v20.1.0...v20.1.1)


## v20.1.0 - 2019-03-14

### 🎁 New Features

* Standard app options panel now includes a "Restore Defaults" button to clear all user preferences
  as well as any custom grid state, resetting the app to its default state for that user.

### 🐞 Bug Fixes

* Removed a delay from `HoistInput` blur handling, ensuring `noteBlurred()` is called as soon as the
  element loses focus. This should remove a class of bugs related to input values not flushing into
  their models quickly enough when `commitOnChange: false` and the user moves directly from an input
  to e.g. clicking a submit button. #1023
* Fix to Admin ConfigDiffer tool (missing decorator).

### ⚙️ Technical

* The `GridModel.store` config now accepts a plain object and will internally create a `LocalStore`.
  This store config can also be partially specified or even omitted entirely. GridModel will ensure
  that the store is auto-configured with all fields in configured grid columns, reducing the need
  for app code boilerplate (re)enumerating field names.
* `Timer` class reworked to allow its interval to be adjusted dynamically via `setInterval()`,
  without requiring the Timer to be re-created.

[Commit Log](https://github.com/xh/hoist-react/compare/v20.0.1...v20.1.0)


## v20.0.1 - 2019-03-08

### 🐞 Bug Fixes

* Ensure `RestStore` processes records in a standard way following a save/add operation (#1010).

[Commit Log](https://github.com/xh/hoist-react/compare/v20.0.0...v20.0.1)


## v20.0.0 - 2019-03-06

### 💥 Breaking Changes

* The `@LoadSupport` decorator has been substantially reworked and enhanced from its initial release
  in v19. It is no longer needed on the HoistComponent, but rather should be put directly on the
  owned HoistModel implementing the loading. IMPORTANT NOTE: all models should implement
  `doLoadAsync` rather than `loadAsync`. Please see `LoadSupport` for more information on this
  important change.
* `TabContainer` and `TabContainerModel` are now cross-platform. Apps should update their code to
  import both from `@xh/hoist/cmp/tab`.
* `TabContainer.switcherPosition` has been moved to `TabContainerModel`. Please note that changes to
  `switcherPosition` are not supported on mobile, where the switcher will always appear beneath the
  container.
* The `Label` component from `@xh/hoist/desktop/cmp/input` has been removed. Applications should
  consider using the basic html `label` element instead (or a `FormField` if applicable).
* The `LeftRightChooserModel` constructor no longer accepts a `leftSortBy` and `rightSortBy`
  property. The implementation of these properties was generally broken. Use `leftSorted` and
  `rightSorted` instead.

#### Mobile

* Mobile `Page` has changed - `Pages` are now wrappers around `Panels` that are designed to be used
  with a `NavigationModel` or `TabContainer`. `Page` accepts the same props as `Panel`, meaning uses
  of `loadModel` should be replaced with `mask`.
* The mobile `AppBar` title is static and defaults to the app name. If you want to display page
  titles, it is recommended to use the `title` prop on the `Page`.

### 🎁 New Features

* Enhancements to Model and Component data loading via `@LoadSupport` provides a stronger set of
  conventions and better support for distinguishing between initial loads / auto/background
  refreshes / user- driven refreshes. It also provides new patterns for ensuring application
  Services are refreshed as part of a reworked global refresh cycle.
* RestGridModel supports a new `cloneAction` to take an existing record and open the editor form in
  "add mode" with all editable fields pre-populated from the source record. The action calls
  `prepareCloneFn`, if defined on the RestGridModel, to perform any transform operations before
  rendering the form.
* Tabs in `TabContainerModel` now support an `icon` property on the desktop.
* Charts take a new optional `aspectRatio` prop.
* Added new `Column.headerTooltip` config.
* Added new method `markManaged` on `ManagedSupport`.
* Added new function decorator `debounced`.
* Added new function `applyMixin` providing support for structured creation of class decorators
  (mixins).

#### Mobile

* Column chooser support available for mobile Grids. Users can check/uncheck columns to add/remove
  them from a configurable grid and reorder the columns in the list via drag and drop. Pair
  `GridModel.enableColChooser` with a mobile `colChooserButton` to allow use.
* Added `DialogPage` to the mobile toolkit. These floating pages do not participate in navigation or
  routing, and are used for showing fullscreen views outside of the Navigator / TabContainer
  context.
* Added `Panel` to the mobile toolkit, which offers a header element with standardized styling,
  title, and icon, as well as support for top and bottom toolbars.
* The mobile `AppBar` has been updated to more closely match the desktop `AppBar`, adding `icon`,
  `leftItems`, `hideAppMenuButton` and `appMenuButtonProps` props.
* Added routing support to mobile.

### 🐞 Bug Fixes

* The HighCharts wrapper component properly resizes its chart.
* Mobile dimension chooser button properly handles overflow for longer labels.
* Sizing fixes for multi-line inputs such as textArea and jsonInput.
* NumberInput calls a `onKeyPress` prop if given.
* Layout fixes on several admin panels and detail popups.

### 📚 Libraries

* @blueprintjs/core `3.13 -> 3.14`
* @xh/hoist-dev-utils `3.5 -> 3.6`
* ag-Grid `~20.0 -> ~20.1`
* react-dropzone `~8.0 -> ~9.0`
* react-select `~2.3 -> ~2.4`
* router5 `~6.6 -> ~7.0`
* react `~16.7 -> ~16.8`

[Commit Log](https://github.com/xh/hoist-react/compare/v19.0.1...v20.0.0)

## v19.0.1 - 2019-02-12

### 🐞 Bug Fixes

* Additional updates and simplifications to `FormField` sizing of child `HoistInput` elements, for
  more reliable sizing and spacing filling behavior.

[Commit Log](https://github.com/xh/hoist-react/compare/v19.0.0...v19.0.1)


## v19.0.0 - 2019-02-08

### 🎁 New Features

* Added a new architecture for signaling the need to load / refresh new data across either the
  entire app or a section of the component hierarchy. This new system relies on React context to
  minimizes the need for explicit application wiring, and improves support for auto-refresh. See
  newly added decorator `@LoadSupport` and classes/components `RefreshContext`,
  `RefreshContextModel`, and `RefreshContextView` for more info.
* `TabContainerModel` and `TabModel` now support `refreshMode` and `renderMode` configs to allow
  better control over how inactive tabs are mounted/unmounted and how tabs handle refresh requests
  when hidden or (re)activated.
* Apps can implement `getAppOptions()` in their `AppModel` class to specify a set of app-wide
  options that should be editable via a new built-in Options dialog. This system includes built-in
  support for reading/writing options to preferences, or getting/setting their values via custom
  handlers. The toolkit handles the rendering of the dialog.
* Standard top-level app buttons - for actions such as launching the new Options dialog, switching
  themes, launching the admin client, and logging out - have been moved into a new menu accessible
  from the top-right corner of the app, leaving more space for app-specific controls in the AppBar.
* `RecordGridModel` now supports an enhanced `editors` configuration that exposes the full set of
  validation and display support from the Forms package.
* `HoistInput` sizing is now consistently implemented using `LayoutSupport`. All sizable
  `HoistInputs` now have default `width` to ensure a standard display out of the box. `JsonInput`
  and `TextArea` also have default `height`. These defaults can be overridden by declaring explicit
  `width` and `height` values, or unset by setting the prop to `null`.
* `HoistInputs` within `FormFields` will be automatically sized to fill the available space in the
  `FormField`. In these cases, it is advised to either give the `FormField` an explicit size or
  render it in a flex layout.

### 💥 Breaking Changes

* ag-Grid has been updated to v20.0.0. Most apps shouldn't require any changes - however, if you are
  using `agOptions` to set sorting, filtering or resizing properties, these may need to change:

  For the `Grid`, `agOptions.enableColResize`, `agOptions.enableSorting` and
  `agOptions.enableFilter` have been removed. You can replicate their effects by using
  `agOptions.defaultColDef`. For `Columns`, `suppressFilter` has been removed, an should be replaced
  with `filter: false`.

* `HoistAppModel.requestRefresh` and `TabContainerModel.requestRefresh` have been removed.
  Applications should use the new Refresh architecture described above instead.
* `tabRefreshMode` on TabContainer has been renamed `renderMode`.
* `TabModel.reloadOnShow` has been removed. Set the `refreshMode` property on TabContainerModel or
  TabModel to `TabRefreshMode.ON_SHOW_ALWAYS` instead.
* The mobile APIs for `TabContainerModel`, `TabModel`, and `RefreshButton` have been rewritten to
  more closely mirror the desktop API.
* The API for `RecordGridModel` editors has changed -- `type` is no longer supported. Use
  `fieldModel` and `formField` instead.
* `LocalStore.loadRawData` requires that all records presented to store have unique IDs specified.
  See `LocalStore.idSpec` for more information.

### 🐞 Bug Fixes

* SwitchInput and RadioInput now properly highlight validation errors in `minimal` mode.

### 📚 Libraries

* @blueprintjs/core `3.12 -> 3.13`
* ag-Grid `~19.1.4 -> ~20.0.0`

[Commit Log](https://github.com/xh/hoist-react/compare/v18.1.2...v19.0.0)


## v18.1.2 - 2019-01-30

### 🐞 Bug Fixes

* Grid integrations relying on column visibility (namely export, storeFilterField) now correctly
  consult updated column state from GridModel. #935
* Ensure `FieldModel.initialValue` is observable to ensure that computed dirty state (and any other
  derivations) are updated if it changes. #934
* Fixes to ensure Admin console log viewer more cleanly handles exceptions (e.g. attempting to
  auto-refresh on a log file that has been deleted).

[Commit Log](https://github.com/xh/hoist-react/compare/v18.1.1...v18.1.2)

## v18.1.1 - 2019-01-29

* Grid cell padding can be controlled via a new set of CSS vars and is reduced by default for grids
  in compact mode.
* The `addRecordAsync()` and `saveRecordAsync()` methods on `RestStore` return the updated record.

[Commit Log](https://github.com/xh/hoist-react/compare/v18.1.0...v18.1.1)


## v18.1.0 - 2019-01-28

### 🎁 New Features

* New `@managed` class field decorator can be used to mark a property as fully created/owned by its
  containing class (provided that class has installed the matching `@ManagedSupport` decorator).
  * The framework will automatically pass any `@managed` class members to `XH.safeDestroy()` on
    destroy/unmount to ensure their own `destroy()` lifecycle methods are called and any related
    resources are disposed of properly, notably MobX observables and reactions.
  * In practice, this should be used to decorate any properties on `HoistModel`, `HoistService`, or
    `HoistComponent` classes that hold a reference to a `HoistModel` created by that class. All of
    those core artifacts support the new decorator, `HoistModel` already provides a built-in
    `destroy()` method, and calling that method when an app is done with a Model is an important
    best practice that can now happen more reliably / easily.
* `FormModel.getData()` accepts a new single parameter `dirtyOnly` - pass true to get back only
  fields which have been modified.
* The mobile `Select` component indicates the current value with a ✅ in the drop-down list.
* Excel exports from tree grids now include the matching expand/collapse tree controls baked into
  generated Excel file.

### 🐞 Bug Fixes

* The `JsonInput` component now properly respects / indicates disabled state.

### 📚 Libraries

* Hoist-dev-utils `3.4.1 -> 3.5.0` - updated webpack and other build tool dependencies, as well as
  an improved eslint configuration.
* @blueprintjs/core `3.10 -> 3.12`
* @blueprintjs/datetime `3.5 -> 3.7`
* fontawesome `5.6 -> 5.7`
* mobx `5.8 -> 5.9`
* react-select `2.2 -> 2.3`
* Other patch updates

[Commit Log](https://github.com/xh/hoist-react/compare/v18.0.0...v18.1.0)

## v18.0.0 - 2019-01-15

### 🎁 New Features

* Form support has been substantially enhanced and restructured to provide both a cleaner API and
  new functionality:
  * `FormModel` and `FieldModel` are now concrete classes and provide the main entry point for
    specifying the contents of a form. The `Field` and `FieldSupport` decorators have been removed.
  * Fields and sub-forms may now be dynamically added to FormModel.
  * The validation state of a FormModel is now *immediately* available after construction and
    independent of the GUI. The triggering of the *display* of that state is now a separate process
    triggered by GUI actions such as blur.
  * `FormField` has been substantially reworked to support a read-only display and inherit common
    property settings from its containing `Form`.
  * `HoistInput` has been moved into the `input` package to clarify that these are lower level
    controls and independent of the Forms package.

* `RestGrid` now supports a `mask` prop. RestGrid loading is now masked by default.
* `Chart` component now supports a built-in zoom out gesture: click and drag from right-to-left on
  charts with x-axis zooming.
* `Select` now supports an `enableClear` prop to control the presence of an optional inline clear
  button.
* `Grid` components take `onCellClicked` and `onCellDoubleClicked` event handlers.
* A new desktop `FileChooser` wraps a preconfigured react-dropzone component to allow users to
  easily select files for upload or other client-side processing.

### 💥 Breaking Changes

* Major changes to Form (see above). `HoistInput` imports will also need to be adjusted to move from
  `form` to `input`.
* The name of the HoistInput `field` prop has been changed to `bind`. This change distinguishes the
  lower-level input package more clearly from the higher-level form package which uses it. It also
  more clearly relates the property to the associated `@bindable` annotation for models.
* A `Select` input with `enableMulti = true` will by default no longer show an inline x to clear the
  input value. Use the `enableClear` prop to re-enable.
* Column definitions are exported from the `grid` package. To ensure backwards compatibility,
  replace imports from `@xh/hoist/desktop/columns` with `@xh/hoist/desktop/cmp/grid`.

### 📚 Libraries

* React `~16.6.0 -> ~16.7.0`
* Patch version updates to multiple other dependencies.

[Commit Log](https://github.com/xh/hoist-react/compare/v17.0.0...v18.0.0)

## v17.0.0 - 2018-12-21

### 💥 Breaking Changes

* The implementation of the `model` property on `HoistComponent` has been substantially enhanced:
  * "Local" Models should now be specified on the Component class declaration by simply setting the
    `model` property, rather than the confusing `localModel` property.
  * HoistComponent now supports a static `modelClass` class property. If set, this property will
    allow a HoistComponent to auto-create a model internally when presented with a plain javascript
    object as its `model` prop. This is especially useful in cases like `Panel` and `TabContainer`,
    where apps often need to specify a model but do not require a reference to the model. Those
    usages can now skip importing and instantiating an instance of the component's model class
    themselves.
  * Hoist will now throw an Exception if an application attempts to changes the model on an existing
    HoistComponent instance or presents the wrong type of model to a HoistComponent where
    `modelClass` has been specified.

* `PanelSizingModel` has been renamed `PanelModel`. The class now also has the following new
  optional properties, all of which are `true` by default:
  * `showSplitter` - controls visibility of the splitter bar on the outside edge of the component.
  * `showSplitterCollapseButton` - controls visibility of the collapse button on the splitter bar.
  * `showHeaderCollapseButton` - controls visibility of a (new) collapse button in the header.

* The API methods for exporting grid data have changed and gained new features:
  * Grids must opt-in to export with the `GridModel.enableExport` config.
  * Exporting a `GridModel` is handled by the new `GridExportService`, which takes a collection of
    `exportOptions`. See `GridExportService.exportAsync` for available `exportOptions`.
  * All export entry points (`GridModel.exportAsync()`, `ExportButton` and the export context menu
    items) support `exportOptions`. Additionally, `GridModel` can be configured with default
    `exportOptions` in its config.

* The `buttonPosition` prop on `NumberInput` has been removed due to problems with the underlying
  implementation. Support for incrementing buttons on NumberInputs will be re-considered for future
  versions of Hoist.

### 🎁 New Features

* `TextInput` on desktop now supports an `enableClear` property to allow easy addition of a clear
  button at the right edge of the component.
* `TabContainer` enhancements:
  * An `omit` property can now be passed in the tab configs passed to the `TabContainerModel`
    constructor to conditionally exclude a tab from the container
  * Each `TabModel` can now be retrieved by id via the new `getTabById` method on
    `TabContainerModel`.
  * `TabModel.title` can now be changed at runtime.
  * `TabModel` now supports the following properties, which can be changed at runtime or set via the
    config:
    * `disabled` - applies a disabled style in the switcher and blocks navigation to the tab via
      user click, routing, or the API.
    * `excludeFromSwitcher` - removes the tab from the switcher, but the tab can still be navigated
      to programmatically or via routing.
* `MultiFieldRenderer` `multiFieldConfig` now supports a `delimiter` property to separate
  consecutive SubFields.
* `MultiFieldRenderer` SubFields now support a `position` property, to allow rendering in either the
  top or bottom row.
* `StoreCountLabel` now supports a new 'includeChildren' prop to control whether or not children
  records are included in the count. By default this is `false`.
* `Checkbox` now supports a `displayUnsetState` prop which may be used to display a visually
  distinct state for null values.
* `Select` now renders with a checkbox next to the selected item in its dropdown menu, instead of
  relying on highlighting. A new `hideSelectedOptionCheck` prop is available to disable.
* `RestGridModel` supports a `readonly` property.
* `DimensionChooser`, various `HoistInput` components, `Toolbar` and `ToolbarSeparator` have been
  added to the mobile component library.
* Additional environment enums for UAT and BCP, added to Hoist Core 5.4.0, are supported in the
  application footer.

### 🐞 Bug Fixes

* `NumberInput` will no longer immediately convert its shorthand value (e.g. "3m") into numeric form
  while the user remains focused on the input.
* Grid `actionCol` columns no longer render Button components for each action, relying instead on
  plain HTML / CSS markup for a significant performance improvement when there are many rows and/or
  actions per row.
* Grid exports more reliably include the appropriate file extension.
* `Select` will prevent an `<esc>` keypress from bubbling up to parent components only when its menu
  is open. (In that case, the component assumes escape was pressed to close its menu and captures
  the keypress, otherwise it should leave it alone and let it e.g. close a parent popover).

[Commit Log](https://github.com/xh/hoist-react/compare/v16.0.1...v17.0.0)

## v16.0.1 - 2018-12-12

### 🐞 Bug Fixes

* Fix to FeedbackForm allowing attempted submission with an empty message.

[Commit Log](https://github.com/xh/hoist-react/compare/v16.0.0...v16.0.1)


## v16.0.0

### 🎁 New Features

* Support for ComboBoxes and Dropdowns have been improved dramatically, via a new `Select` component
  based on react-select.
* The ag-Grid based `Grid` and `GridModel` are now available on both mobile and desktop. We have
  also added new support for multi-row/multi-field columns via the new `multiFieldRenderer` renderer
  function.
* The app initialization lifecycle has been restructured so that no App classes are constructed
  until Hoist is fully initialized.
* `Column` now supports an optional `rowHeight` property.
* `Button` now defaults to 'minimal' mode, providing a much lighter-weight visual look-and-feel to
  HoistApps. `Button` also implements `@LayoutSupport`.
* Grouping state is now saved by the grid state support on `GridModel`.
* The Hoist `DimChooser` component has been ported to hoist-react.
* `fetchService` now supports an `autoAbortKey` in its fetch methods. This can be used to
  automatically cancel obsolete requests that have been superseded by more recent variants.
* Support for new `clickableLabel` property on `FormField`.
* `RestForm` now supports a read-only view.
* Hoist now supports automatic tracking of app/page load times.

### 💥 Breaking Changes

* The new location for the cross-platform grid component is `@xh/hoist/cmp/grid`. The `columns`
  package has also moved under a new sub-package in this location.
* Hoist top-level App Structure has changed in order to improve consistency of the Model-View
  conventions, to improve the accessibility of services, and to support the improvements in app
  initialization mentioned above:
  - `XH.renderApp` now takes a new `AppSpec` configuration.
  - `XH.app` is now `XH.appModel`.
  - All services are installed directly on `XH`.
  - `@HoistApp` is now `@HoistAppModel`
* `RecordAction` has been substantially refactored and improved. These are now typically immutable
  and may be shared.
  - `prepareFn` has been replaced with a `displayFn`.
  - `actionFn` and `displayFn` now take a single object as their parameter.
* The `hide` property on `Column` has been changed to `hidden`.
* The `ColChooserButton` has been moved from the incorrect location `@xh/hoist/cmp/grid` to
  `@xh/hoist/desktop/cmp/button`. This is a desktop-only component. Apps will have to adjust these
  imports.
* `withDefaultTrue` and `withDefaultFalse` in `@xh/hoist/utils/js` have been removed. Use
  `withDefault` instead.
* `CheckBox` has been renamed `Checkbox`


### ⚙️ Technical

* ag-Grid has been upgraded to v19.1
* mobx has been upgraded to v5.6
* React has been upgraded to v16.6
* Allow browsers with proper support for Proxy (e.g Edge) to access Hoist Applications.


### 🐞 Bug Fixes

* Extensive. See full change list below.

[Commit Log](https://github.com/xh/hoist-react/compare/v15.1.2...v16.0.0)


## v15.1.2

🛠 Hotfix release to MultiSelect to cap the maximum number of options rendered by the drop-down
list. Note, this component is being replaced in Hoist v16 by the react-select library.

[Commit Log](https://github.com/xh/hoist-react/compare/v15.1.1...v15.1.2)

## v15.1.1

### 🐞 Bug Fixes

* Fix to minimal validation mode for FormField disrupting input focus.
* Fix to JsonInput disrupting input focus.

### ⚙️ Technical

* Support added for TLBR-style notation when specifying margin/padding via layoutSupport - e.g.
  box({margin: '10 20 5 5'}).
* Tweak to lockout panel message when the user has no roles.

[Commit Log](https://github.com/xh/hoist-react/compare/v15.1.0...v15.1.1)


## v15.1.0

### 🎁 New Features

* The FormField component takes a new minimal prop to display validation errors with a tooltip only
  as opposed to an inline message string. This can be used to help reduce shifting / jumping form
  layouts as required.
* The admin-only user impersonation toolbar will now accept new/unknown users, to support certain
  SSO application implementations that can create users on the fly.

### ⚙️ Technical

* Error reporting to server w/ custom user messages is disabled if the user is not known to the
  client (edge case with errors early in app lifecycle, prior to successful authentication).

[Commit Log](https://github.com/xh/hoist-react/compare/v15.0.0...v15.1.0)


## v15.0.0

### 💥 Breaking Changes

* This update does not require any application client code changes, but does require updating the
  Hoist Core Grails plugin to >= 5.0. Hoist Core changes to how application roles are loaded and
  users are authenticated required minor changes to how JS clients bootstrap themselves and load
  user data.
* The Hoist Core HoistImplController has also been renamed to XhController, again requiring Hoist
  React adjustments to call the updated /xh/ paths for these (implementation) endpoints. Again, no
  app updates required beyond taking the latest Hoist Core plugin.

[Commit Log](https://github.com/xh/hoist-react/compare/v14.2.0...v15.0.0)


## v14.2.0

### 🎁 New Features

* Upgraded hoist-dev-utils to 3.0.3. Client builds now use the latest Webpack 4 and Babel 7 for
  noticeably faster builds and recompiles during CI and at development time.
* GridModel now has a top-level agColumnApi property to provide a direct handle on the ag-Grid
  Column API object.

### ⚙️ Technical

* Support for column groups strengthened with the addition of a dedicated ColumnGroup sibling class
  to Column. This includes additional internal refactoring to reduce unnecessary cloning of Column
  configurations and provide a more managed path for Column updates. Public APIs did not change.
  (#694)

### 📚 Libraries

* Blueprint Core `3.6.1 -> 3.7.0`
* Blueprint Datetime `3.2.0 -> 3.3.0`
* Fontawesome `5.3.x -> 5.4.x`
* MobX `5.1.2 -> 5.5.0`
* Router5 `6.5.0 -> 6.6.0`

[Commit Log](https://github.com/xh/hoist-react/compare/v14.1.3...v14.2.0)


## v14.1.3

### 🐞 Bug Fixes

* Ensure JsonInput reacts properly to value changes.

### ⚙️ Technical

* Block user pinning/unpinning in Grid via drag-and-drop - pending further work via #687.
* Support "now" as special token for dateIs min/max validation rules.
* Tweak grouped grid row background color.

[Commit Log](https://github.com/xh/hoist-react/compare/v14.1.1...v14.1.3)


## v14.1.1

### 🐞 Bug Fixes

* Fixes GridModel support for row-level grouping at same time as column grouping.

[Commit Log](https://github.com/xh/hoist-react/compare/v14.1.0...v14.1.1)


## v14.1.0

### 🎁 New Features

* GridModel now supports multiple levels of row grouping. Pass the public setGroupBy() method an
  array of string column IDs, or a falsey value / empty array to ungroup. Note that the public and
  observable groupBy property on GridModel will now always be an array, even if the grid is not
  grouped or has only a single level of grouping.
* GridModel exposes public expandAll() and collapseAll() methods for grouped / tree grids, and
  StoreContextMenu supports a new "expandCollapseAll" string token to insert context menu items.
  These are added to the default menu, but auto-hide when the grid is not in a grouped state.
* The Grid component provides a new onKeyDown prop, which takes a callback and will fire on any
  keypress targeted within the Grid. Note such a handler is not provided directly by ag-Grid.
* The Column class supports pinned as a top-level config. Supports passing true to pin to the left.

### 🐞 Bug Fixes

* Updates to Grid column widths made via ag-Grid's "autosize to fit" API are properly persisted to
  grid state.

[Commit Log](https://github.com/xh/hoist-react/compare/v14.0.0...v14.1.0)


## v14.0.0

* Along with numerous bug fixes, v14 brings with it a number of important enhancements for grids,
  including support for tree display, 'action' columns, and absolute value sorting. It also includes
  some new controls and improvement to focus display.

### 💥 Breaking Changes

* The signatures of the Column.elementRenderer and Column.renderer have been changed to be
  consistent with each other, and more extensible. Each takes two arguments -- the value to be
  rendered, and a single bundle of metadata.
* StoreContextMenuAction has been renamed to RecordAction. Its action property has been renamed to
  actionFn for consistency and clarity.
* LocalStore : The method LocalStore.processRawData no longer takes an array of all records, but
  instead takes just a single record. Applications that need to operate on all raw records in bulk
  should do so before presenting them to LocalStore. Also, LocalStores template methods for override
  have also changed substantially, and sub-classes that rely on these methods will need to be
  adjusted accordingly.

### 🎁 New Features

#### Grid

* The Store API now supports hierarchical datasets. Applications need to simply provide raw data for
  records with a "children" property containing the raw data for their children.
* Grid supports a 'TreeGrid' mode. To show a tree grid, bind the GridModel to a store containing
  hierarchical data (as above), set treeMode: true on the GridModel, and specify a column to display
  the tree controls (isTreeColumn: true)
* Grid supports absolute sorting for numerical columns. Specify absSort: true on your column config
  to enable. Clicking the grid header will now cycle through ASC > DESC > DESC (abs) sort modes.
* Grid supports an 'Actions' column for one-click record actions. See cmp/desktop/columns/actionCol.
* A new showHover prop on the desktop Grid component will highlight the hovered row with default
  styling. A new GridModel.rowClassFn callback was added to support per-row custom classes based on
  record data.
* A new ExportFormat.LONG_TEXT format has been added, along with a new Column.exportWidth config.
  This supports exporting columns that contain long text (e.g. notes) as multi-line cells within
  Excel.

#### Other Components

* RadioInput and ButtonGroupInput have been added to the desktop/cmp/form package.
* DateInput now has support for entering and displaying time values.
* NumberInput displays its unformatted value when focused.
* Focused components are now better highlighted, with additional CSS vars provided to customize as
  needed.

### 🐞 Bug Fixes

* Calls to GridModel.setGroupBy() work properly not only on the first, but also all subsequent calls
  (#644).
* Background / style issues resolved on several input components in dark theme (#657).
* Grid context menus appear properly over other floating components.

### 📚 Libraries

* React `16.5.1 -> 16.5.2`
* router5 `6.4.2 -> 6.5.0`
* CodeMirror, Highcharts, and MobX patch updates

[Commit Log](https://github.com/xh/hoist-react/compare/v13.0.0...v14.0.0)


## v13.0.0

🍀Lucky v13 brings with it a number of enhancements for forms and validation, grouped column
support in the core Grid API, a fully wrapped MultiSelect component, decorator syntax adjustments,
and a number of other fixes and enhancements.

It also includes contributions from new ExHI team members Arjun and Brendan. 🎉

### 💥 Breaking Changes

* The core `@HoistComponent`, `@HoistService`, and `@HoistModel` decorators are **no longer
  parameterized**, meaning that trailing `()` should be removed after each usage. (#586)
* The little-used `hoistComponentFactory()` method was also removed as a further simplification
  (#587).
* The `HoistField` superclass has been renamed to `HoistInput` and the various **desktop form
  control components have been renamed** to match (55afb8f). Apps using these components (which will
  likely be most apps) will need to adapt to the new names.
  * This was done to better distinguish between the input components and the upgraded Field concept
    on model classes (see below).

### 🎁 New Features

⭐️ **Forms and Fields** have been a major focus of attention, with support for structured data
fields added to Models via the `@FieldSupport` and `@field()` decorators.
* Models annotated with `@FieldSupport` can decorate member properties with `@field()`, making those
  properties observable and settable (with a generated `setXXX()` method).
* The `@field()` decorators themselves can be passed an optional display label string as well as
  zero or more *validation rules* to define required constraints on the value of the field.
* A set of predefined constraints is provided within the toolkit within the `/field/` package.
* Models using `FieldSupport` should be sure to call the `initFields()` method installed by the
  decorator within their constructor. This method can be called without arguments to generally
  initialize the field system, or it can be passed an object of field names to initial/default
  values, which will set those values on the model class properties and provide change/dirty
  detection and the ability to "reset" a form.
* A new `FormField` UI component can be used to wrap input components within a form. The `FormField`
  wrapper can accept the source model and field name, and will apply those to its child input. It
  leverages the Field model to automatically display a label, indicate required fields, and print
  validation error messages. This new component should be the building-block for most non-trivial
  forms within an application.

Other enhancements include:
* **Grid columns can be grouped**, with support for grouping added to the grid state management
  system, column chooser, and export manager (#565). To define a column group, nest column
  definitions passed to `GridModel.columns` within a wrapper object of the form `{headerName: 'My
  group', children: [...]}`.

(Note these release notes are incomplete for this version.)

[Commit Log](https://github.com/xh/hoist-react/compare/v12.1.2...v13.0.0)


## v12.1.2

### 🐞 Bug Fixes

* Fix casing on functions generated by `@settable` decorator
  (35c7daa209a4205cb011583ebf8372319716deba).

[Commit Log](https://github.com/xh/hoist-react/compare/v12.1.1...v12.1.2)


## v12.1.1

### 🐞 Bug Fixes

* Avoid passing unknown HoistField component props down to Blueprint select/checkbox controls.

### 📚 Libraries

* Rollback update of `@blueprintjs/select` package `3.1.0 -> 3.0.0` - this included breaking API
  changes and will be revisited in #558.

[Commit Log](https://github.com/xh/hoist-react/compare/v12.1.0...v12.1.1)


## v12.1.0

### 🎁 New Features

* New `@bindable` and `@settable` decorators added for MobX support. Decorating a class member
  property with `@bindable` makes it a MobX `@observable` and auto-generates a setter method on the
  class wrapped in a MobX `@action`.
* A `fontAwesomeIcon` element factory is exported for use with other FA icons not enumerated by the
  `Icon` class.
* CSS variables added to control desktop Blueprint form control margins. These remain defaulted to
  zero, but now within CSS with support for variable overrides. A Blueprint library update also
  brought some changes to certain field-related alignment and style properties. Review any form
  controls within apps to ensure they remain aligned as desired
  (8275719e66b4677ec5c68a56ccc6aa3055283457 and df667b75d41d12dba96cbd206f5736886cb2ac20).

### 🐞 Bug Fixes

* Grid cells are fully refreshed on a data update, ensuring cell renderers that rely on data other
  than their primary display field are updated (#550).
* Grid auto-sizing is run after a data update, ensuring flex columns resize to adjust for possible
  scrollbar visibility changes (#553).
* Dropdown fields can be instantiated with fewer required properties set (#541).

### 📚 Libraries

* Blueprint `3.0.1 -> 3.4.0`
* FontAwesome `5.2.0 -> 5.3.0`
* CodeMirror `5.39.2 -> 5.40.0`
* MobX `5.0.3 -> 5.1.0`
* router5 `6.3.0 -> 6.4.2`
* React `16.4.1 -> 16.4.2`

[Commit Log](https://github.com/xh/hoist-react/compare/v12.0.0...v12.1.0)


## v12.0.0

Hoist React v12 is a relatively large release, with multiple refactorings around grid columns,
`elemFactory` support, classNames, and a re-organization of classes and exports within `utils`.

### 💥 Breaking Changes

#### ⭐️ Grid Columns

**A new `Column` class describes a top-level API for columns and their supported options** and is
intended to be a cross-platform layer on top of ag-Grid and TBD mobile grid implementations.
* The desktop `GridModel` class now accepts a collection of `Column` configuration objects to define
  its available columns.
* Columns may be configured with `flex: true` to cause them to stretch all available horizontal
  space within a grid, sharing it equally with any other flex columns. However note that this should
  be used sparingly, as flex columns have some deliberate limitations to ensure stable and
  consistent behavior. Most noticeably, they cannot be resized directly by users. Often, a best
  practice will be to insert an `emptyFlexCol` configuration as the last column in a grid - this
  will avoid messy-looking gaps in the layout while not requiring a data-driven column be flexed.
* User customizations to column widths are now saved if the GridModel has been configured with a
  `stateModel` key or model instance - see `GridStateModel`.
* Columns accept a `renderer` config to format text or HTML-based output. This is a callback that is
  provided the value, the row-level record, and a metadata object with the column's `colId`. An
  `elementRenderer` config is also available for cells that should render a Component.
* An `agOptions` config key continues to provide a way to pass arbitrary options to the underlying
  ag-Grid instance (for desktop implementations). This is considered an "escape hatch" and should be
  used with care, but can provide a bridge to required ag-Grid features as the Hoist-level API
  continues to develop.
* The "factory pattern" for Column templates / defaults has been removed, replaced by a simpler
  approach that recommends exporting simple configuration partials and spreading them into
  instance-specific column configs.
* See 0798f6bb20092c59659cf888aeaf9ecb01db52a6 for primary commit.

#### ⭐️ Element Factory, LayoutSupport, BaseClassName

Hoist provides core support for creating components via a factory pattern, powered by the `elem()`
and `elemFactory()` methods. This approach remains the recommended way to instantiate component
elements, but was **simplified and streamlined**.
* The rarely used `itemSpec` argument was removed (this previously applied defaults to child items).
* Developers can now also use JSX to instantiate all Hoist-provided components while still taking
  advantage of auto-handling for layout-related properties provided by the `LayoutSupport` mixin.
  * HoistComponents should now spread **`...this.getLayoutProps()`** into their outermost rendered
    child to enable promotion of layout properties.
* All HoistComponents can now specify a **baseClassName** on their component class and should pass
  `className: this.getClassName()` down to their outermost rendered child. This allows components to
  cleanly layer on a base CSS class name with any instance-specific classes.
* See 8342d3870102ee9bda4d11774019c4928866f256 for primary commit.

#### ⭐️ Panel resizing / collapsing

**The `Panel` component now takes a `sizingModel` prop to control and encapsulate newly built-in
resizing and collapsing behavior** (#534).
* See the `PanelSizingModel` class for configurable details, including continued support for saving
  sizing / collapsed state as a user preference.
* **The standalone `Resizable` component was removed** in favor of the improved support built into
  Panel directly.

#### Other

* Two promise-related models have been combined into **a new, more powerful `PendingTaskModel`**,
  and the `LoadMask` component has been removed and consolidated into `Mask`
  (d00a5c6e8fc1e0e89c2ce3eef5f3e14cb842f3c8).
  * `Panel` now exposes a single `mask` prop that can take either a configured `mask` element or a
    simple boolean to display/remove a default mask.
* **Classes within the `utils` package have been re-organized** into more standardized and scalable
  namespaces. Imports of these classes will need to be adjusted.

### 🎁 New Features

* **The desktop Grid component now offers a `compact` mode** with configurable styling to display
  significantly more data with reduced padding and font sizes.
* The top-level `AppBar` refresh button now provides a default implementation, calling a new
  abstract `requestRefresh()` method on `HoistApp`.
* The grid column chooser can now be configured to display its column groups as initially collapsed,
  for especially large collections of columns.
* A new `XH.restoreDefaultsAsync()` method provides a centralized way to wipe out user-specific
  preferences or customizations (#508).
* Additional Blueprint `MultiSelect`, `Tag`, and `FormGroup` controls re-exported.

### 🐞 Bug Fixes

* Some components were unintentionally not exporting their Component class directly, blocking JSX
  usage. All components now export their class.
* Multiple fixes to `DayField` (#531).
* JsonField now responds properly when switching from light to dark theme (#507).
* Context menus properly filter out duplicated separators (#518).

[Commit Log](https://github.com/xh/hoist-react/compare/v11.0.0...v12.0.0)


## v11.0.0

### 💥 Breaking Changes

* **Blueprint has been upgraded to the latest 3.x release.** The primary breaking change here is the
  renaming of all `pt-` CSS classes to use a new `bp3-` prefix. Any in-app usages of the BP
  selectors will need to be updated. See the
  [Blueprint "What's New" page](http://blueprintjs.com/docs/#blueprint/whats-new-3.0).
* **FontAwesome has been upgraded to the latest 5.2 release.** Only the icons enumerated in the
  Hoist `Icon` class are now registered via the FA `library.add()` method for inclusion in bundled
  code, resulting in a significant reduction in bundle size. Apps wishing to use other FA icons not
  included by Hoist must import and register them - see the
  [FA React Readme](https://github.com/FortAwesome/react-fontawesome/blob/master/README.md) for
  details.
* **The `mobx-decorators` dependency has been removed** due to lack of official support for the
  latest MobX update, as well as limited usage within the toolkit. This package was primarily
  providing the optional `@setter` decorator, which should now be replaced as needed by dedicated
  `@action` setter methods (19cbf86138499bda959303e602a6d58f6e95cb40).

### 🎁 Enhancements

* `HoistComponent` now provides a `getClassNames()` method that will merge any `baseCls` CSS class
  names specified on the component with any instance-specific classes passed in via props (#252).
  * Components that wish to declare and support a `baseCls` should use this method to generate and
    apply a combined list of classes to their outermost rendered elements (see `Grid`).
  * Base class names have been added for relevant Hoist-provided components - e.g. `.xh-panel` and
    `.xh-grid`. These will be appended to any instance class names specified within applications and
    be available as public CSS selectors.
* Relevant `HoistField` components support inline `leftIcon` and `rightElement` props. `DayField`
  adds support for `minDay / maxDay` props.
* Styling for the built-in ag-Grid loading overlay has been simplified and improved (#401).
* Grid column definitions can now specify an `excludeFromExport` config to drop them from
  server-generated Excel/CSV exports (#485).

### 🐞 Bug Fixes

* Grid data loading and selection reactions have been hardened and better coordinated to prevent
  throwing when attempting to set a selection before data has been loaded (#484).

### 📚 Libraries

* Blueprint `2.x -> 3.x`
* FontAwesome `5.0.x -> 5.2.x`
* CodeMirror `5.37.0 -> 5.39.2`
* router5 `6.2.4 -> 6.3.0`

[Commit Log](https://github.com/xh/hoist-react/compare/v10.0.1...v11.0.0)


## v10.0.1

### 🐞 Bug Fixes

* Grid `export` context menu token now defaults to server-side 'exportExcel' export.
  * Specify the `exportLocal` token to return a menu item for local ag-Grid export.
* Columns with `field === null` skipped for server-side export (considered spacer / structural
  columns).

## v10.0.0

### 💥 Breaking Changes

* **Access to the router API has changed** with the `XH` global now exposing `router` and
  `routerState` properties and a `navigate()` method directly.
* `ToastManager` has been deprecated. Use `XH.toast` instead.
* `Message` is no longer a public class (and its API has changed). Use `XH.message/confirm/alert`
  instead.
* Export API has changed. The Built-in grid export now uses more powerful server-side support. To
  continue to use local AG based export, call method `GridModel.localExport()`. Built-in export
  needs to be enabled with the new property on `GridModel.enableExport`. See `GridModel` for more
  details.

### 🎁 Enhancements

* New Mobile controls and `AppContainer` provided services (impersonation, about, and version bars).
* Full-featured server-side Excel export for grids.

### 🐞 Bug Fixes

* Prevent automatic zooming upon input focus on mobile devices (#476).
* Clear the selection when showing the context menu for a record which is not already selected
  (#469).
* Fix to make lockout script readable by Compatibility Mode down to IE5.

### 📚 Libraries

* MobX `4.2.x -> 5.0.x`

[Commit Log](https://github.com/xh/hoist-react/compare/v9.0.0...v10.0.0)


## v9.0.0

### 💥 Breaking Changes

* **Hoist-provided mixins (decorators) have been refactored to be more granular and have been broken
  out of `HoistComponent`.**
  * New discrete mixins now exist for `LayoutSupport` and `ContextMenuSupport` - these should be
    added directly to components that require the functionality they add for auto-handling of
    layout-related props and support for showing right-click menus. The corresponding options on
    `HoistComponent` that used to enable them have been removed.
  * For consistency, we have also renamed `EventTarget -> EventSupport` and `Reactive ->
    ReactiveSupport` mixins. These both continue to be auto-applied to HoistModel and HoistService
    classes, and ReactiveSupport enabled by default in HoistComponent.
* **The Context menu API has changed.** The `ContextMenuSupport` mixin now specifies an abstract
  `getContextMenuItems()` method for component implementation (replacing the previous
  `renderContextMenu()` method). See the new [`ContextMenuItem` class for what these items support,
  as well as several static default items that can be used.
  * The top-level `AppContainer` no longer provides a default context menu, instead allowing the
    browser's own context menu to show unless an app / component author has implemented custom
    context-menu handling at any level of their component hierarchy.

### 🐞 Bug Fixes

* TabContainer active tab can become out of sync with the router state (#451)
  * ⚠️ Note this also involved a change to the `TabContainerModel` API - `activateTab()` is now the
    public method to set the active tab and ensure both the tab and the route land in the correct
    state.
* Remove unintended focused cell borders that came back with the prior ag-Grid upgrade.

[Commit Log](https://github.com/xh/hoist-react/compare/v8.0.0...v9.0.0)


## v8.0.0

Hoist React v8 brings a big set of improvements and fixes, some API and package re-organizations,
and ag-Grid upgrade, and more. 🚀

### 💥 Breaking Changes

* **Component package directories have been re-organized** to provide better symmetry between
  pre-existing "desktop" components and a new set of mobile-first component. Current desktop
  applications should replace imports from `@xh/hoist/cmp/xxx` with `@xh/hoist/desktop/cmp/xxx`.
  * Important exceptions include several classes within `@xh/hoist/cmp/layout/`, which remain
    cross-platform.
  * `Panel` and `Resizable` components have moved to their own packages in
    `@xh/hoist/desktop/cmp/panel` and `@xh/hoist/desktop/cmp/resizable`.
* **Multiple changes and improvements made to tab-related APIs and components.**
  * The `TabContainerModel` constructor API has changed, notably `children` -> `tabs`, `useRoutes`
    -> `route` (to specify a starting route as a string) and `switcherPosition` has moved from a
    model config to a prop on the `TabContainer` component.
  * `TabPane` and `TabPaneModel` have been renamed `Tab` and `TabModel`, respectively, with several
    related renames.
* **Application entry-point classes decorated with `@HoistApp` must implement the new getter method
  `containerClass()`** to specify the platform specific component used to wrap the app's
  `componentClass`.
  * This will typically be `@xh/hoist/[desktop|mobile]/AppContainer` depending on platform.

### 🎁 New Features

* **Tab-related APIs re-worked and improved**, including streamlined support for routing, a new
  `tabRenderMode` config on `TabContainerModel`, and better naming throughout.
* **Ag-grid updated to latest v18.x** - now using native flex for overall grid layout and sizing
  controls, along with multiple other vendor improvements.
* Additional `XH` API methods exposed for control of / integration with Router5.
* The core `@HoistComponent` decorated now installs a new `isDisplayed` getter to report on
  component visibility, taking into account the visibility of its ancestors in the component tree.
* Mobile and Desktop app package / component structure made more symmetrical (#444).
* Initial versions of multiple new mobile components added to the toolkit.
* Support added for **`IdleService` - automatic app suspension on inactivity** (#427).
* Hoist wrapper added for the low-level Blueprint **button component** - provides future hooks into
  button customizations and avoids direct BP import (#406).
* Built-in support for collecting user feedback via a dedicated dialog, convenient XH methods and
  default appBar button (#379).
* New `XH.isDevelopmentMode` constant added, true when running in local Webpack dev-server mode.
* CSS variables have been added to customize and standardize the Blueprint "intent" based styling,
  with defaults adjusted to be less distracting (#420).

### 🐞 Bug Fixes

* Preference-related events have been standardized and bugs resolved related to pushAsync() and the
  `prefChange` event (ee93290).
* Admin log viewer auto-refreshes in tail-mode (#330).
* Distracting grid "loading" overlay removed (#401).
* Clipboard button ("click-to-copy" functionality) restored (#442).

[Commit Log](https://github.com/xh/hoist-react/compare/v7.2.0...v8.0.0)

## v7.2.0

### 🎁 New Features

+ Admin console grids now outfitted with column choosers and grid state. #375
+ Additional components for Onsen UI mobile development.

### 🐞 Bug Fixes

+ Multiple improvements to the Admin console config differ. #380 #381 #392

[Commit Log](https://github.com/xh/hoist-react/compare/v7.1.0...v7.2.0)

## v7.1.0

### 🎁 New Features

* Additional kit components added for Onsen UI mobile development.

### 🐞 Bug Fixes

* Dropdown fields no longer default to `commitOnChange: true` - avoiding unexpected commits of
  type-ahead query values for the comboboxes.
* Exceptions thrown from FetchService more accurately report the remote host when unreachable, along
  with some additional enhancements to fetch exception reporting for clarity.

[Commit Log](https://github.com/xh/hoist-react/compare/v7.0.0...v7.1.0)

## v7.0.0

### 💥 Breaking Changes

* **Restructuring of core `App` concept** with change to new `@HoistApp` decorator and conventions
  around defining `App.js` and `AppComponent.js` files as core app entry points. `XH.app` now
  installed to provide access to singleton instance of primary app class. See #387.

### 🎁 New Features

* **Added `AppBar` component** to help further standardize a pattern for top-level application
  headers.
* **Added `SwitchField` and `SliderField`** form field components.
* **Kit package added for Onsen UI** - base component library for mobile development.
* **Preferences get a group field for better organization**, parity with AppConfigs. (Requires
  hoist-core 3.1.x.)

### 🐞 Bug Fixes

* Improvements to `Grid` component's interaction with underlying ag-Grid instance, avoiding extra
  renderings and unwanted loss of state. 03de0ae7

[Commit Log](https://github.com/xh/hoist-react/compare/v6.0.0...v7.0.0)


## v6.0.0

### 💥 Breaking Changes

* API for `MessageModel` has changed as part of the feature addition noted below, with `alert()` and
  `confirm()` replaced by `show()` and new `XH` convenience methods making the need for direct calls
  rare.
* `TabContainerModel` no longer takes an `orientation` prop, replaced by the more flexible
  `switcherPosition` as noted below.

### 🎁 New Features

* **Initial version of grid state** now available, supporting easy persistence of user grid column
  selections and sorting. The `GridModel` constructor now takes a `stateModel` argument, which in
  its simplest form is a string `xhStateId` used to persist grid state to local storage. See the
  `GridStateModel` class for implementation details. #331
* The **Message API** has been improved and simplified, with new `XH.confirm()` and `XH.alert()`
  methods providing an easy way to show pop-up alerts without needing to manually construct or
  maintain a `MessageModel`. #349
* **`TabContainer` components can now be controlled with a remote `TabSwitcher`** that does not need
  to be directly docked to the container itself. Specify `switcherPosition:none` on the
  `TabContainerModel` to suppress showing the switching affordance on the tabs themselves and
  instantiate a `TabSwitcher` bound to the same model to control a tabset from elsewhere in the
  component hierarchy. In particular, this enabled top-level application tab navigation to move up
  into the top toolbar, saving vertical space in the layout. #368
* `DataViewModel` supports an `emptyText` config.

### 🐞 Bugfixes

* Dropdown fields no longer fire multiple commit messages, and no longer commit partial entries
  under some circumstances. #353 and #354
* Grids resizing fixed when shrinking the containing component. #357

[Commit Log](https://github.com/xh/hoist-react/compare/v5.0.0...v6.0.0)


## v5.0.0

### 💥 Breaking Changes

* **Multi environment configs have been unwound** See these release notes/instructions for how to
  migrate: https://github.com/xh/hoist-core/releases/tag/release-3.0.0
* **Breaking change to context menus in dataviews and grids not using the default context menu:**
  StoreContextMenu no longer takes an array of items as an argument to its constructor. Instead it
  takes a configuration object with an ‘items’ key that will point to any current implementation’s
  array of items. This object can also contain an optional gridModel argument which is intended to
  support StoreContextMenuItems that may now be specified as known ‘hoist tokens’, currently limited
  to a ‘colChooser’ token.

### 🎁 New Features

* Config differ presents inline view, easier to read diffs now.
* Print Icon added!

### 🐞 Bugfixes

* Update processFailedLoad to loadData into gridModel store, Fixes #337
* Fix regression to ErrorTracking. Make errorTrackingService safer/simpler to call at any point in
  life-cycle.
* Fix broken LocalStore state.
* Tweak flex prop for charts. Side by side charts in a flexbox now auto-size themselves! Fixes #342
* Provide token parsing for storeContextMenus. Context menus are all grown up! Fixes #300

## v4.0.1

### 🐞 Bugfixes

* DataView now properly re-renders its items when properties on their records change (and the ID
  does not)


## v4.0.0

### 💥 Breaking Changes

* **The `GridModel` selection API has been reworked for clarity.** These models formerly exposed
  their selectionModel as `grid.selection` - now that getter returns the selected records. A new
  `selectedRecord` getter is also available to return a single selection, and new string shortcut
  options are available when configuring GridModel selection behavior.
* **Grid components can now take an `agOptions` prop** to pass directly to the underlying ag-grid
  component, as well as an `onRowDoubleClicked` handler function.
  16be2bfa10e5aab4ce8e7e2e20f8569979dd70d1

### 🎁 New Features

* Additional core components have been updated with built-in `layoutSupport`, allowing developers to
  set width/height/flex and other layout properties directly as top-level props for key comps such
  as Grid, DataView, and Chart. These special props are processed via `elemFactory` into a
  `layoutConfig` prop that is now passed down to the underlying wrapper div for these components.
  081fb1f3a2246a4ff624ab123c6df36c1474ed4b

### 🐞 Bugfixes

* Log viewer tail mode now working properly for long log files - #325


## v3.0.1

### 🐞 Bugfixes

* FetchService throws a dedicated exception when the server is unreachable, fixes a confusing
  failure case detailed in #315


## v3.0.0

### 💥 Breaking Changes

* **An application's `AppModel` class must now implement a new `checkAccess()` method.** This method
  is passed the current user, and the appModel should determine if that user should see the UI and
  return an object with a `hasAccess` boolean and an optional `message` string. For a return with
  `hasAccess: false`, the framework will render a lockout panel instead of the primary UI.
  974c1def99059f11528c476f04e0d8c8a0811804
  * Note that this is only a secondary level of "security" designed to avoid showing an unauthorized
    user a confusing / non-functional UI. The server or any other third-party data sources must
    always be the actual enforcer of access to data or other operations.
* **We updated the APIs for core MobX helper methods added to component/model/service classes.** In
  particular, `addReaction()` was updated to take a more declarative / clear config object.
  8169123a4a8be6940b747e816cba40bd10fa164e
  * See Reactive.js - the mixin that provides this functionality.

### 🎁 New Features

* Built-in client-side lockout support, as per above.

### 🐞 Bugfixes

* None

------------------------------------------

Copyright © 2020 Extremely Heavy Industries Inc. - all rights reserved

------------------------------------------

📫☎️🌎 info@xh.io | https://xh.io/contact<|MERGE_RESOLUTION|>--- conflicted
+++ resolved
@@ -11,7 +11,7 @@
 * Added new `GridModel.setColumnVisible()` method, along with `showColumn()` and `hideColumn()`
   convenience methods. Can replace calls to `applyColumnStateChanges()` when all you need to do is
   show or hide a single column.
-<<<<<<< HEAD
+* By default, elided Grid column headers now show the full `headerName` value in a tooltip
 * RestGrids now support bulk delete and bulk regrouping actions. These have been added to the
   Preference and Config panels in the Hoist admin app.
 
@@ -20,9 +20,6 @@
 * The `deleteSelection` and `editSelection` methods have been removed from `RestGridModel`. These
   methods are no longer called internally by Hoist. This could be breaking change in the unlikely
   event that an application is relying on them.
-=======
-* By default, elided Grid column headers now show the full `headerName` value in a tooltip
->>>>>>> a05910ad
 
 ### ✨ Style
 
