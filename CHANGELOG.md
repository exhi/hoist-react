# Changelog

## v32.0.0-SNAPSHOT - unreleased

### 🎁 New Features

<<<<<<< HEAD
* `PanelModel` now supports setting a `RefreshMode` to control how collapsed panels
  respond to refresh requests.
* The appMenuButton.extraItems property will now support valid react elements (like menuDivider).
=======
* `DockViewModel` now supports optional `width`, `height` and `collapsedWidth` configs.
* The `appMenuButton.extraItems` prop now accepts `MenuItem` configs (as before) but also React
  elements and the special string token '-' (shortcut to render a `MenuDivider`).

### 💥 Breaking Changes

* The internal DOM structure of desktop `Panel` has changed to always include an inner frame with
  class `.xh-panel__content`. You may need to update styling that targets the inner structure of
  `Panel` via `.xh-panel`.
>>>>>>> db6f9574


### 💥 Breaking Changes

* `PanelModel.collapsedRenderMode` has been renamed to `PanelModel.renderMode`, to be more
  consistent with other Hoist APIs such as `TabContainer`, `DashContainer`, and `DockContainer`.

### 🐞 Bug Fixes

* `GridStateModel` no longer saves/restores the width of non-resizable columns.
  [#1718](https://github.com/xh/hoist-react/issues/1718)

### 📚 Libraries

* @fortawesome/* `5.12 -> 5.13`
* codemirror `5.51 -> 5.52`
* filesize `6.0 -> 6.1`
* numbro `2.1 -> 2.2`
* react-beautiful-dnd `12.0 -> 13.0`
* store2 `2.10 -> 2.11`

[Commit Log](https://github.com/xh/hoist-react/compare/v31.0.0...develop)

## v31.0.0 - 2020-03-16

### 🎁 New Features

* The mobile `Navigator` / `NavigatorModel` API has been improved and made consistent with other
  Hoist content container APIs such as `TabContainer`, `DashContainer`, and `DockContainer`.
  * `NavigatorModel` and `PageModel` now support setting a `RenderMode` and `RefreshMode` to control
    how inactive pages are mounted/unmounted and how they respond to refresh requests.
  * `Navigator` pages are no longer required to to return `Page` components - they can now return
    any suitable component.
* `DockContainerModel` and `DockViewModel` also now support `refreshMode` and `renderMode` configs.
* `Column` now auto-sizes when double-clicking / double-tapping its header.
* `Toolbar` will now collapse overflowing items into a drop down menu. (Supported for horizontal
  toolbars only at this time.)
* Added new `xhEnableLogViewer` config (default `true`) to enable or disable the Admin Log Viewer.

#### 🎨 Icons

* Added `Icon.icon()` factory method as a new common entry point for creating new FontAwesome based
  icons in Hoist. It should typically be used instead of using the `FontAwesomeIcon` component
  directly.
* Also added a new `Icon.fileIcon()` factory. This method take a filename and returns an appropriate
  icon based on its extension.
* All Icon factories can now accept an `asHtml` parameter, as an alternative to calling the helper
  function `convertIconToSVG()` on the element. Use this to render icons as raw html where needed
  (e.g. grid renderers).
* Icons rendered as html will now preserve their styling, tooltips, and size.

### 💥 Breaking Changes

* The application's primary `HoistApplicationModel` is now instantiated and installed as
  `XH.appModel` earlier within the application initialization sequence, with construction happening
  prior to the init of the XH identity, config, and preference services.
  * This allows for a new `preAuthInitAsync()` lifecycle method to be called on the model before
    auth has completed, but could be a breaking change for appModel code that relied on these
    services for field initialization or in its constructor.
  * Such code should be moved to the core `initAsync()` method instead, which continues to be called
    after all XH-level services are initialized and ready.
* Mobile apps may need to adjust to the following updates to `NavigatorModel` and related APIs:
  * `NavigatorModel`'s `routes` constructor parameter has been renamed `pages`.
  * `NavigatorModel`'s observable `pages[]` has been renamed `stack[]`.
  * `NavigatorPageModel` has been renamed `PageModel`. Apps do not usually create `PageModels`
    directly, so this change is unlikely to require code updates.
  * `Page` has been removed from the mobile toolkit. Components that previously returned a `Page`
    for inclusion in a `Navigator` or `TabContainer` can now return any component. It is recommended
    you replace `Page` with `Panel` where appropriate.
* Icon enhancements described above removed the following public methods:
  * The `fontAwesomeIcon()` factory function (used to render icons not already enumerated by Hoist)
    has been replaced by the improved `Icon.icon()` factory - e.g. `fontAwesomeIcon({icon: ['far',
    'alicorn']}) -> Icon.icon({iconName: 'alicorn'})`.
  * The `convertIconToSvg()` utility method has been replaced by the new `asHtml` parameter on icon
    factory functions. If you need to convert an existing icon element, use `convertIconToHtml()`.
* `Toolbar` items should be provided as direct children. Wrapping Toolbar items in container
  components can result in unexpected item overflow.

### 🐞 Bug Fixes

* The `fmtDate()` utility now properly accepts, parses, and formats a string value input as
  documented.
* Mobile `PinPad` input responsiveness improved on certain browsers to avoid lag.

### ⚙️ Technical

* New lifecycle methods `preAuthInitAsync()` and `logoutAsync()` added to the `HoistAppModel`
  decorator (aka the primary `XH.appModel`).

[Commit Log](https://github.com/xh/hoist-react/compare/v30.1.0...v31.0.0)

## v30.1.0 - 2020-03-04

### 🐞 Bug Fixes

* Ensure `WebSocketService.connected` remains false until `channelKey` assigned and received from
  server.
* When empty, `DashContainer` now displays a user-friendly prompt to add an initial view.

### ⚙️ Technical

* Form validation enhanced to improve handling of asynchronous validation. Individual rules and
  constraints are now re-evaluated in parallel, allowing for improved asynchronous validation.
* `Select` will now default to selecting contents on focus if in filter or creatable mode.

[Commit Log](https://github.com/xh/hoist-react/compare/v30.0.0...30.1.0)

## v30.0.0 - 2020-02-29

### 🎁 New Features

* `GridModel` and `DataViewModel` now support `groupRowHeight`, `groupRowRenderer` and
  `groupRowElementRenderer` configs. Grouping is new in general to `DataViewModel`, which now takes
  a `groupBy` config.
  * `DataViewModel` allows for settable and multiple groupings and sorters.
  * `DataViewModel` also now supports additional configs from the underlying `GridModel` that make
    sense in a `DataView` context, such as `showHover` and `rowBorders`.
* `TabContainerModel` now accepts a `track` property (default false) for easily tracking tab views
  via Hoist's built-in activity tracking.
* The browser document title is now set to match `AppSpec.clientAppName` - helpful for projects with
  multiple javascript client apps.
* `StoreFilterField` accepts all other config options from `TextInput` (e.g. `disabled`).
* Clicking on a summary row in `Grid` now clears its record selection.
* The `@LoadSupport` decorator now provides an additional observable property `lastException`. The
  decorator also now logs load execution times and failures to `console.debug` automatically.
* Support for mobile `Panel.scrollable` prop made more robust with re-implementation of inner
  content element. Note this change included a tweak to some CSS class names for mobile `Panel`
  internals that could require adjustments if directly targeted by app stylesheets.
* Added new `useOnVisibleChange` hook.
* Columns now support a `headerAlign` config to allow headers to be aligned differently from column
  contents.

### 💥 Breaking Changes

* `Toolbar` items must be provided as direct children. Wrapping Toolbar items in container
  components can result in unexpected item overflow.
* `DataView.rowCls` prop removed, replaced by new `DataViewModel.rowClassFn` config for more
  flexibility and better symmetry with `GridModel`.
* `DataViewModel.itemRenderer` renamed to `DataViewModel.elementRenderer`
* `DataView` styling has been updated to avoid applying several unwanted styles from `Grid`. Note
  that apps might rely on these styles (intentionally or not) for their `itemRenderer` components
  and appearance and will need to adjust.
* Several CSS variables related to buttons have been renamed for consistency, and button style rules
  have been adjusted to ensure they take effect reliably across desktop and mobile buttons
  ([#1568](https://github.com/xh/hoist-react/pull/1568)).
* The optional `TreeMapModel.highchartsConfig` object will now be recursively merged with the
  top-level config generated by the Hoist model and component, where previously it was spread onto
  the generated config. This could cause a change in behavior for apps using this config to
  customize map instances, but provides more flexibility for e.g. customizing the `series`.
* The signature of `useOnResize` hook has been modified slightly for API consistency and clarity.
  Options are now passed in a configuration object.

### 🐞 Bug Fixes

* Fixed an issue where charts that are rendered while invisible would have the incorrect size.
  [#1703](https://github.com/xh/hoist-react/issues/1703)
* Fixed an issue where zeroes entered by the user in `PinPad` would be displayed as blanks.
* Fixed `fontAwesomeIcon` elem factory component to always include the default 'fa-fw' className.
  Previously, it was overridden if a `className` prop was provided.
* Fixed an issue where ConfigDiffer would always warn about deletions, even when there weren't any.
  [#1652](https://github.com/xh/hoist-react/issues/1652)
* `TextInput` will now set its value to `null` when all text is deleted and the clear icon will
  automatically hide.
* Fixed an issue where multiple buttons in a `ButtonGroupInput` could be shown as active
  simultaneously. [#1592](https://github.com/xh/hoist-react/issues/1592)
* `StoreFilterField` will again match on `Record.id` if bound to a Store or a GridModel with the
  `id` column visible. [#1697](https://github.com/xh/hoist-react/issues/1697)
* A number of fixes have been applied to `RelativeTimeStamp` and `getRelativeTimestamp`, especially
  around its handling of 'equal' or 'epsilon equal' times. Remove unintended leading whitespace from
  `getRelativeTimestamp`.

### ⚙️ Technical

* The `addReaction` and `addAutorun` methods (added to Hoist models, components, and services by the
  `ReactiveSupport` mixin) now support a configurable `debounce` argument. In many cases, this is
  preferable to the built-in MobX `delay` argument, which only provides throttling and not true
  debouncing.
* New `ChartModel.highchart` property provides a reference to the underlying HighChart component.

### 📚 Libraries

* @blueprintjs/core `3.23 -> 3.24`
* react-dates `21.7 -> 21.8`
* react-beautiful-dnd `11.0 -> 12.2`

[Commit Log](https://github.com/xh/hoist-react/compare/v29.1.0...v30.0.0)

## v29.1.0 - 2020-02-07

### 🎁 New Features

#### Grid

* The `compact` config on `GridModel` has been deprecated in favor of the more powerful `sizingMode`
  which supports the values 'large', 'standard', 'compact', or 'tiny'.
  * Each new mode has its own set of CSS variables for applications to override as needed.
  * Header and row heights are configurable for each via the `HEADER_HEIGHTS` and `ROW_HEIGHTS`
    static properties of the `AgGrid` component. These objects can be modified on init by
    applications that wish to customize the default row heights globally.
  * 💥 Note that these height config objects were previously exported as constants from AgGrid.js.
    This would be a breaking change for any apps that imported the old objects directly (considered
    unlikely).
* `GridModel` now exposes an `autoSizeColumns` method, and the Grid context menu now contains an
  `Autosize Columns` option by default.
* `Column` and `ColumnGroup` now support React elements for `headerName`.

#### Data

* The `Store` constructor now accepts a `data` argument to load data at initialization.
* The `xh/hoist/data/cube` package has been modified substantially to better integrate with the core
  data package and support observable "Views". See documentation on `Cube` for more information.

#### Other

* Added a `PinPad` component for streamlined handling of PIN entry on mobile devices.
* `FormField` now takes `tooltipPosition` and `tooltipBoundary` props for customizing minimal
  validation tooltip.
* `RecordAction.actionFn` parameters now include a `buttonEl` property containing the button element
  when used in an action column.
* Mobile Navigator component now takes an `animation` prop which can be set to 'slide' (default),
  'lift', 'fade', or 'none'. These values are passed to the underlying onsenNavigator component.
  ([#1641](https://github.com/xh/hoist-react/pull/1641))
* `AppOption` configs now accept an `omit` property for conditionally excluding options.

### 🐞 Bug Fixes

* Unselectable grid rows are now skipped during up/down keyboard navigation.
* Fix local quick filtering in `LeftRightChooser` (v29 regression).
* Fix `SplitTreeMap` - the default filtering once again splits the map across positive and negative
  values as intended (v29 regression).

### ⚙️ Technical

* `FormFields` now check that they are contained in a Hoist `Form`.

### 📚 Libraries

* @blueprintjs/core `3.22 -> 3.23`
* codemirror `5.50 -> 5.51`
* react-dates `21.5 -> 21.7`

[Commit Log](https://github.com/xh/hoist-react/compare/v29.0.0...v29.1.0)

## v29.0.0 - 2020-01-24

### 🗄️ Data Package Changes

Several changes have been made to data package (`Store` and `Record`) APIs for loading, updating,
and modifying data. They include some breaking changes, but pave the way for upcoming enhancements
to fully support inline grid editing and other new features.

Store now tracks the "committed" state of its records, which represents the data as it was loaded
(typically from the server) via `loadData()` or `updateData()`. Records are now immutable and
frozen, so they cannot be changed directly, but Store offers a new `modifyRecords()` API to apply
local modifications to data in a tracked and managed way. (Store creates new records internally to
hold both this modified data and the original, "committed" data.) This additional state tracking
allows developers to query Stores for modified or added records (e.g. to flush back to the server
and persist) as well as call new methods to revert changes (e.g. to undo a block of changes that the
user wishes to discard).

Note the following more specific changes to these related classes:

#### Record

* 💥 Record data properties are now nested within a `data` object on Record instances and are no
  longer available as top-level properties on the Record itself.
  * Calls to access data such as `rec.quantity` must be modified to `rec.data.quantity`.
  * When accessing multiple properties, destructuring provides an efficient syntax - e.g. `const
    {quantity, price} = rec.data;`.
* 💥 Records are now immutable and cannot be modified by applications directly.
  * This is a breaking change, but should only affect apps with custom inline grid editing
    implementations or similar code that modifies individual record values.
  * Calls to change data such as `rec.quantity = 100` must now be made through the Record's Store,
    e.g. `store.modifyData({id: 41, quantity: 100})`
* Record gains new getters for inspecting its state, including: `isAdd`, `isModified`, and
  `isCommitted`.

#### Store

* 💥 `noteDataUpdated()` has been removed, as out-of-band modifications to Store Records are no
  longer possible.
* 💥 Store's `idSpec` function is now called with the raw record data - previously it was passed
  source data after it had been run through the store's optional `processRawData` function. (This is
  unlikely to have a practical impact on most apps, but is included here for completeness.)
* `Store.updateData()` now accepts a flat list of raw data to process into Record additions and
  updates. Previously developers needed to call this method with an object containing add, update,
  and/or remove keys mapped to arrays. Now Store will produce an object of this shape automatically.
* `Store.refreshFilter()` method has been added to allow applications to rebuild the filtered data
  set if some application state has changed (apart from the store's data itself) which would affect
  the store filter.
* Store gains new methods for manipulating its Records and data, including `addRecords()`,
  `removeRecords()`, `modifyRecords()`, `revertRecords()`, and `revert()`. New getters have been
  added for `addedRecords`, `removedRecords`, `modifiedRecords`, and `isModified`.

#### Column

* Columns have been enhanced for provide basic support for inline-editing of record data. Further
  inline editing support enhancements are planned for upcoming Hoist releases.
* `Column.getValueFn` config added to retrieve the cell value for a Record field. The default
  implementation pulls the value from the Record's new `data` property (see above). Apps that
  specify custom `valueGetter` callbacks via `Column.agOptions` should now implement their custom
  logic in this new config.
* `Column.setValueFn` config added to support modifying the Column field's value on the underlying
  Record. The default implementation calls the new `Store.modifyRecords()` API and should be
  sufficient for the majority of cases.
* `Column.editable` config added to indicate if a column/cell should be inline-editable.

### 🎁 New Features

* Added keyboard support to ag-Grid context menus.
* Added `GridModel.setEmptyText()` to allow updates to placeholder text after initial construction.
* Added `GridModel.ensureSelectionVisible()` to scroll the currently selected row into view.
* When a `TreeMap` is bound to a `GridModel`, the grid will now respond to map selection changes by
  scrolling to ensure the selected grid row is visible.
* Added a `Column.tooltipElement` config to support fully customizable tooltip components.
* Added a `useOnResize` hook, which runs a function when a component is resized.
* Exposed an `inputRef` prop on numberInput, textArea, and textInput
* `PanelModel` now accepts a `maxSize` config.
* `RelativeTimeStamp` now support a `relativeTo` option, allowing it to display the difference
  between a timestamp and another reference time other than now. Both the component and the
  `getRelativeTimestamp()` helper function now leverage moment.js for their underlying
  implementation.
* A new `Clock` component displays the time, either local to the browser or for a configurable
  timezone.
* `LeftRightChooser` gets a new `showCounts` option to print the number of items on each side.
* `Select` inputs support a new property `enableWindowed` (desktop platform only) to improve
  rendering performance with large lists of options.
* `Select` inputs support grouped options. To use, add an attribute `options` containing an array of
  sub-options.
* `FetchService` methods support a new `timeout` option. This config chains `Promise.timeout()` to
  the promises returned by the service.
* Added alpha version of `DashContainer` for building dynamic, draggable dashboard-style layouts.
  Please note: the API for this component is subject to change - use at your own risk!
* `Select` now allows the use of objects as values.
* Added a new `xhEnableImpersonation` config to enable or disable the ability of Hoist Admins to
  impersonate other users. Note that this defaults to `false`. Apps will need to set this config to
  continue using impersonation. (Note that an update to hoist-core 6.4+ is required for this config
  to be enforced on the server.)
* `FormField` now supports a `requiredIndicator` to customize how required fields are displayed.
* Application build tags are now included in version update checks, primarily to prompt dev/QA users
  to refresh when running SNAPSHOT versions. (Note that an update to hoist-core 6.4+ is required for
  the server to emit build tag for comparison.)
* `CodeInput` component added to provide general `HoistInput` support around the CodeMirror code
  editor. The pre-existing `JsonInput` has been converted to a wrapper around this class.
* `JsonInput` now supports an `autoFocus` prop.
* `Select` now supports a `hideDropdownIndicator` prop.
* `useOnResize` hook will now ignore visibility changes, i.e. a component resizing to a size of 0.
* `DimensionChooser` now supports a `popoverPosition` prop.
* `AppBar.appMenuButtonPosition` prop added to configure the App Menu on the left or the right, and
  `AppMenuButton` now accepts and applies any `Button` props to customize.
* New `--xh-grid-tree-indent-px` CSS variable added to allow control over the amount of indentation
  applied to tree grid child nodes.

### 💥 Breaking Changes

* `GridModel.contextMenuFn` config replaced with a `contextMenu` parameter. The new parameter will
  allow context menus to be specified with a simple array in addition to the function specification
  currently supported.
* `GridModel.defaultContextMenuTokens` config renamed to `defaultContextMenu`.
* `Chart` and `ChartModel` have been moved from `desktop/cmp/charts` to `cmp/charts`.
* `StoreFilterField` has been moved from `desktop/cmp/store` to `cmp/store`.
* The options `nowEpsilon` and `nowString` on `RelativeTimestamp` have been renamed to `epsilon` and
  `equalString`, respectively.
* `TabRenderMode` and `TabRefreshMode` have been renamed to `RenderMode` and `RefreshMode` and moved
  to the `core` package. These enumerations are now used in the APIs for `Panel`, `TabContainer`,
  and `DashContainer`.
* `DockViewModel` now requires a function, or a HoistComponent as its `content` param. It has always
  been documented this way, but a bug in the original implementation had it accepting an actual
  element rather than a function. As now implemented, the form of the `content` param is consistent
  across `TabModel`, `DockViewModel`, and `DashViewSpec`.
* `JsonInput.showActionButtons` prop replaced with more specific `showFormatButton` and
  `showFullscreenButton` props.
* The `DataView.itemHeight` prop has been moved to `DataViewModel` where it can now be changed
  dynamically by applications.
* Desktop `AppBar.appMenuButtonOptions` prop renamed to `appMenuButtonProps` for consistency.

### 🐞 Bug Fixes

* Fixed issue where JsonInput was not receiving its `model` from context
  ([#1456](https://github.com/xh/hoist-react/issues/1456))
* Fixed issue where TreeMap would not be initialized if the TreeMapModel was created after the
  GridModel data was loaded ([#1471](https://github.com/xh/hoist-react/issues/1471))
* Fixed issue where export would create malformed file with dynamic header names
* Fixed issue where exported tree grids would have incorrect aggregate data
  ([#1447](https://github.com/xh/hoist-react/issues/1447))
* Fixed issue where resizable Panels could grow larger than desired
  ([#1498](https://github.com/xh/hoist-react/issues/1498))
* Changed RestGrid to only display export button if export is enabled
  ([#1490](https://github.com/xh/hoist-react/issues/1490))
* Fixed errors when grouping rows in Grids with `groupUseEntireRow` turned off
  ([#1520](https://github.com/xh/hoist-react/issues/1520))
* Fixed problem where charts were resized when being hidden
  ([#1528](https://github.com/xh/hoist-react/issues/1528))
* Fixed problem where charts were needlessly re-rendered, hurting performance and losing some state
  ([#1505](https://github.com/xh/hoist-react/issues/1505))
* Removed padding from Select option wrapper elements which was making it difficult for custom
  option renderers to control the padding ([1571](https://github.com/xh/hoist-react/issues/1571))
* Fixed issues with inconsistent indentation for tree grid nodes under certain conditions
  ([#1546](https://github.com/xh/hoist-react/issues/1546))
* Fixed autoFocus on NumberInput.

### 📚 Libraries

* @blueprintjs/core `3.19 -> 3.22`
* @blueprintjs/datetime `3.14 -> 3.15`
* @fortawesome/fontawesome-pro `5.11 -> 5.12`
* codemirror `5.49 -> 5.50`
* core-js `3.3 -> 3.6`
* fast-deep-equal `2.0 -> 3.1`
* filesize `5.0 -> 6.0`
* highcharts 7.2 -> 8.0`
* mobx `5.14 -> 5.15`
* react-dates `21.3 -> 21.5`
* react-dropzone `10.1 -> 10.2`
* react-windowed-select `added @ 2.0.1`

[Commit Log](https://github.com/xh/hoist-react/compare/v28.2.0...v29.0.0)

## v28.2.0 - 2019-11-08

### 🎁 New Features

* Added a `DateInput` component to the mobile toolkit. Its API supports many of the same options as
  its desktop analog with the exception of `timePrecision`, which is not yet supported.
* Added `minSize` to panelModel. A resizable panel can now be prevented from resizing to a size
  smaller than minSize. ([#1431](https://github.com/xh/hoist-react/issues/1431))

### 🐞 Bug Fixes

* Made `itemHeight` a required prop for `DataView`. This avoids an issue where agGrid went into an
  infinite loop if this value was not set.
* Fixed a problem with `RestStore` behavior when `dataRoot` changed from its default value.

[Commit Log](https://github.com/xh/hoist-react/compare/v28.1.1...v28.2.0)

## v28.1.1 - 2019-10-23

### 🐞 Bug Fixes

* Fixes a bug with default model context being set incorrectly within context inside of `Panel`.

[Commit Log](https://github.com/xh/hoist-react/compare/v28.1.0...v28.1.1)

## v28.1.0 - 2019-10-18

### 🎁 New Features

* `DateInput` supports a new `strictInputParsing` prop to enforce strict parsing of keyed-in entries
  by the underlying moment library. The default value is false, maintained the existing behavior
  where [moment will do its best](https://momentjs.com/guides/#/parsing/) to parse an entered date
  string that doesn't exactly match the specified format
* Any `DateInput` values entered that exceed any specified max/minDate will now be reset to null,
  instead of being set to the boundary date (which was surprising and potentially much less obvious
  to a user that their input had been adjusted automatically).
* `Column` and `ColumnGroup` now accept a function for `headerName`. The header will be
  automatically re-rendered when any observable properties referenced by the `headerName` function
  are modified.
* `ColumnGroup` now accepts an `align` config for setting the header text alignment
* The flag `toContext` for `uses` and `creates` has been replaced with a new flag `publishMode` that
  provides more granular control over how models are published and looked up via context. Components
  can specify `ModelPublishMode.LIMITED` to make their model available for contained components
  without it becoming the default model or exposing its sub-models.

### 🐞 Bug Fixes

* Tree columns can now specify `renderer` or `elementRenderer` configs without breaking the standard
  ag-Grid group cell renderer auto-applied to tree columns (#1397).
* Use of a custom `Column.comparator` function will no longer break agGrid-provided column header
  filter menus (#1400).
* The MS Edge browser does not return a standard Promise from `async` functions, so the the return
  of those functions did not previously have the required Hoist extensions installed on its
  prototype. Edge "native" Promises are now also polyfilled / extended as required. (#1411).
* Async `Select` combobox queries are now properly debounced as per the `queryBuffer` prop (#1416).

### ⚙️ Technical

* Grid column group headers now use a custom React component instead of the default ag-Grid column
  header, resulting in a different DOM structure and CSS classes. Existing CSS overrides of the
  ag-Grid column group headers may need to be updated to work with the new structure/classes.
* We have configured `stylelint` to enforce greater consistency in our stylesheets within this
  project. The initial linting run resulted in a large number of updates to our SASS files, almost
  exclusively whitespace changes. No functional changes are intended/expected. We have also enabled
  hooks to run both JS and style linting on pre-commit. Neither of these updates directly affects
  applications, but the same tools could be configured for apps if desired.

### 📚 Libraries

* core-js `3.2 -> 3.3`
* filesize `4.2 -> 5.0`
* http-status-codes `added @ 1.3`

[Commit Log](https://github.com/xh/hoist-react/compare/v28.0.0...v28.1.0)

## v28.0.0 - 2019-10-07

_"The one with the hooks."_

**Hoist now fully supports React functional components and hooks.** The new `hoistComponent`
function is now the recommended method for defining new components and their corresponding element
factories. See that (within [HoistComponentFunctional.js](core/HoistComponentFunctional.js)) and the
new `useLocalModel()` and `useContextModel()` hooks (within [core/hooks](core/hooks)) for more
information.

Along with the performance benefits and the ability to use React hooks, Hoist functional components
are designed to read and write their models via context. This allows a much less verbose
specification of component element trees.

Note that **Class-based Components remain fully supported** (by both Hoist and React) using the
familiar `@HoistComponent` decorator, but transitioning to functional components within Hoist apps
is now strongly encouraged. In particular note that Class-based Components will *not* be able to
leverage the context for model support discussed above.

### 🎁 New Features

* Resizable panels now default to not redrawing their content when resized until the resize bar is
  dropped. This offers an improved user experience for most situations, especially when layouts are
  complex. To re-enable the previous dynamic behavior, set `PanelModel.resizeWhileDragging: true`.
* The default text input shown by `XH.prompt()` now has `selectOnFocus: true` and will confirm the
  user's entry on an `<enter>` keypress (same as clicking 'OK').
* `stringExcludes` function added to form validation constraints. This allows an input value to
  block specific characters or strings, e.g. no slash "/" in a textInput for a filename.
* `constrainAll` function added to form validation constraints. This takes another constraint as its
  only argument, and applies that constraint to an array of values, rather than just to one value.
  This is useful for applying a constraint to inputs that produce arrays, such as tag pickers.
* `DateInput` now accepts LocalDates as `value`, `minDate` and `maxDate` props.
* `RelativeTimestamp` now accepts a `bind` prop to specify a model field name from which it can pull
  its timestamp. The model itself can either be passed as a prop or (better) sourced automatically
  from the parent context. Developers are encouraged to take this change to minimize re-renders of
  parent components (which often contain grids and other intensive layouts).
* `Record` now has properties and methods for accessing and iterating over children, descendants,
  and ancestors
* `Store` now has methods for retrieving the descendants and ancestors of a given Record

### 💥 Breaking Changes

* **Apps must update their dev dependencies** to the latest `@xh/hoist-dev-utils` package: v4.0+.
  This updates the versions of Babel / Webpack used in builds to their latest / current versions and
  swaps to the updated Babel recommendation of `core-js` for polyfills.
* The `allSettled` function in `@xh/promise` has been removed. Applications using this method should
  use the ECMA standard (stage-2) `Promise.allSettled` instead. This method is now fully available
  in Hoist via bundled polyfills. Note that the standard method returns an array of objects of the
  form `{status: [rejected|fulfilled], ...}`, rather than `{state: [rejected|fulfilled], ...}`.
* The `containerRef` argument for `XH.toast()` should now be a DOM element. Component instances are
  no longer supported types for this value. This is required to support functional Components
  throughout the toolkit.
* Apps that need to prevent a `StoreFilterField` from binding to a `GridModel` in context, need to
  set the `store` or `gridModel` property explicitly to null.
* The Blueprint non-standard decorators `ContextMenuTarget` and `HotkeysTarget` are no longer
  supported. Use the new hooks `useContextMenu()` and `useHotkeys()` instead. For convenience, this
  functionality has also been made available directly on `Panel` via the `contextMenu` and `hotkeys`
  props.
* `DataView` and `DataViewModel` have been moved from `/desktop/cmp/dataview` to the cross-platform
  package `/cmp/dataview`.
* `isReactElement` has been removed. Applications should use the native React API method
  `React.isValidElement` instead.

### ⚙️ Technical

* `createObservableRef()` is now available in `@xh/hoist/utils/react` package. Use this function for
  creating refs that are functionally equivalent to refs created with `React.createRef()`, yet fully
  observable. With this change the `Ref` class in the same package is now obsolete.
* Hoist now establishes a proper react "error boundary" around all application code. This means that
  errors throw when rendering will be caught and displayed in the standard Hoist exception dialog,
  and stack traces for rendering errors should be significantly less verbose.
* Not a Hoist feature, exactly, but the latest version of `@xh/hoist-dev-utils` (see below) enables
  support for the `optional chaining` (aka null safe) and `nullish coalescing` operators via their
  Babel proposal plugins. Developers are encouraged to make good use of the new syntax below:
  * conditional-chaining: `let foo = bar?.baz?.qux;`
  * nullish coalescing: `let foo = bar ?? 'someDefaultValue';`

### 🐞 Bug Fixes

* Date picker month and year controls will now work properly in `localDate` mode. (Previously would
  reset to underlying value.)
* Individual `Buttons` within a `ButtonGroupInput` will accept a disabled prop while continuing to
  respect the overall `ButtonGroupInput`'s disabled prop.
* Raised z-index level of AG-Grid tooltip to ensure tooltips for AG-Grid context menu items appear
  above the context menu.

### 📚 Libraries

* @blueprintjs/core `3.18 -> 3.19`
* @blueprintjs/datetime `3.12 -> 3.14`
* @fortawesome/fontawesome-pro `5.10 -> 5.11`
* @xh/hoist-dev-utils `3.8 -> 4.3` (multiple transitive updates to build tooling)
* ag-grid `21.1 -> 21.2`
* highcharts `7.1 -> 7.2`
* mobx `5.13 -> 5.14`
* react-transition-group `4.2 -> 4.3`
* rsvp (removed)
* store2 `2.9 -> 2.10`

[Commit Log](https://github.com/xh/hoist-react/compare/v27.1.0...v28.0.0)

## v27.1.0 - 2019-09-05

### 🎁 New Features

* `Column.exportFormat` can now be a function, which supports setting Excel formats on a per-cell
  (vs. entire column) basis by returning a conditional `exportFormat` based upon the value and / or
  record.
  * ⚠️ Note that per-cell formatting _requires_ that apps update their server to use hoist-core
    v6.3.0+ to work, although earlier versions of hoist-core _are_ backwards compatible with the
    pre-existing, column-level export formatting.
* `DataViewModel` now supports a `sortBy` config. Accepts the same inputs as `GridModel.sortBy`,
  with the caveat that only a single-level sort is supported at this time.

[Commit Log](https://github.com/xh/hoist-react/compare/v27.0.1...v27.1.0)

## v27.0.1 - 2019-08-26

### 🐞 Bug Fixes

* Fix to `Store.clear()` and `GridModel.clear()`, which delegates to the same (#1324).

[Commit Log](https://github.com/xh/hoist-react/compare/v27.0.0...v27.0.1)

## v27.0.0 - 2019-08-23

### 🎁 New Features

* A new `LocalDate` class has been added to the toolkit. This class provides client-side support for
  "business" or "calendar" days that do not have a time component. It is an immutable class that
  supports '==', '<' and '>', as well as a number of convenient manipulation functions. Support for
  the `LocalDate` class has also been added throughout the toolkit, including:
  * `Field.type` now supports an additional `localDate` option for automatic conversion of server
    data to this type when loading into a `Store`.
  * `fetchService` is aware of this class and will automatically serialize all instances of it for
    posting to the server. ⚠ NOTE that along with this change, `fetchService` and its methods such
    as `XH.fetchJson()` will now serialize regular JS Date objects as ms timestamps when provided in
    params. Previously Dates were serialized in their default `toString()` format. This would be a
    breaking change for an app that relied on that default Date serialization, but it was made for
    increased symmetry with how Hoist JSON-serializes Dates and LocalDates on the server-side.
  * `DateInput` can now be used to seamlessly bind to a `LocalDate` as well as a `Date`. See its new
    prop of `valueType` which can be set to `localDate` or `date` (default).
  * A new `localDateCol` config has been added to the `@xh/hoist/grid/columns` package with
    standardized rendering and formatting.
* New `TreeMap` and `SplitTreeMap` components added, to render hierarchical data in a configurable
  TreeMap visualization based on the Highcharts library. Supports optional binding to a GridModel,
  which syncs selection and expand / collapse state.
* `Column` gets a new `highlightOnChange` config. If true, the grid will highlight the cell on each
  change by flashing its background. (Currently this is a simple on/off config - future iterations
  could support a function variant or other options to customize the flash effect based on the
  old/new values.) A new CSS var `--xh-grid-cell-change-bg-highlight` can be used to customize the
  color used, app-wide or scoped to a particular grid selector. Note that columns must *not* specify
  `rendererIsComplex` (see below) if they wish to enable the new highlight flag.

### 💥 Breaking Changes

* The updating of `Store` data has been reworked to provide a simpler and more powerful API that
  allows for the applications of additions, deletions, and updates in a single transaction:
  * The signature of `Store.updateData()` has been substantially changed, and is now the main entry
    point for all updates.
  * `Store.removeRecords()` has been removed. Use `Store.updateData()` instead.
  * `Store.addData()` has been removed. Use `Store.updateData()` instead.
* `Column` takes an additional property `rendererIsComplex`. Application must set this flag to
  `true` to indicate if a column renderer uses values other than its own bound field. This change
  provides an efficiency boost by allowing ag-Grid to use its default change detection instead of
  forcing a cell refresh on any change.

### ⚙️ Technical

* `Grid` will now update the underlying ag-Grid using ag-Grid transactions rather than relying on
  agGrid `deltaRowMode`. This is intended to provide the best possible grid performance and
  generally streamline the use of the ag-Grid Api.

### 🐞 Bug Fixes

* Panel resize events are now properly throttled, avoiding extreme lagginess when resizing panels
  that contain complex components such as big grids.
* Workaround for issues with the mobile Onsen toolkit throwing errors while resetting page stack.
* Dialogs call `doCancel()` handler if cancelled via `<esc>` keypress.

### 📚 Libraries

* @xh/hoist-dev-utils `3.7 -> 3.8`
* qs `6.7 -> 6.8`
* store2 `2.8 -> 2.9`

[Commit Log](https://github.com/xh/hoist-react/compare/v26.0.1...v27.0.0)

## v26.0.1 - 2019-08-07

### 🎁 New Features

* **WebSocket support** has been added in the form of `XH.webSocketService` to establish and
  maintain a managed websocket connection with the Hoist UI server. This is implemented on the
  client via the native `WebSocket` object supported by modern browsers and relies on the
  corresponding service and management endpoints added to Hoist Core v6.1.
  * Apps must declare `webSocketsEnabled: true` in their `AppSpec` configuration to enable this
    overall functionality on the client.
  * Apps can then subscribe via the new service to updates on a requested topic and will receive any
    inbound messages for that topic via a callback.
  * The service will monitor the socket connection with a regular heartbeat and attempt to
    re-establish if dropped.
  * A new admin console snap-in provides an overview of connected websocket clients.
* The `XH.message()` and related methods such as `XH.alert()` now support more flexible
  `confirmProps` and `cancelProps` configs, each of which will be passed to their respective button
  and merged with suitable defaults. Allows use of the new `autoFocus` prop with these preconfigured
  dialogs.
  * By default, `XH.alert()` and `XH.confirm()` will auto focus the confirm button for user
    convenience.
  * The previous text/intent configs have been deprecated and the message methods will log a console
    warning if they are used (although it will continue to respect them to aid transitioning to the
    new configs).
* `GridModel` now supports a `copyCell` context menu action. See `StoreContextMenu` for more
  details.
* New `GridCountLabel` component provides an alternative to existing `StoreCountLabel`, outputting
  both overall record count and current selection count in a configurable way.
* The `Button` component accepts an `autoFocus` prop to attempt to focus on render.
* The `Checkbox` component accepts an `autoFocus` prop to attempt to focus on render.

### 💥 Breaking Changes

* `StoreCountLabel` has been moved from `/desktop/cmp/store` to the cross-platform package
  `/cmp/store`. Its `gridModel` prop has also been removed - usages with grids should likely switch
  to the new `GridCountLabel` component, noted above and imported from `/cmp/grid`.
* The API for `ClipboardButton` and `ClipboardMenuItem` has been simplified, and made implementation
  independent. Specify a single `getCopyText` function rather than the `clipboardSpec`.
  (`clipboardSpec` is an artifact from the removed `clipboard` library).
* The `XH.prompt()` and `XH.message()` input config has been updated to work as documented, with any
  initial/default value for the input sourced from `input.initialValue`. Was previously sourced from
  `input.value` (#1298).
* ChartModel `config` has been deprecated. Please use `highchartsConfig` instead.

### 🐞 Bug Fixes

* The `Select.selectOnFocus` prop is now respected when used in tandem with `enableCreate` and/or
  `queryFn` props.
* `DateInput` popup _will_ now close when input is blurred but will _not_ immediately close when
  `enableTextInput` is `false` and a month or year is clicked (#1293).
* Buttons within a grid `actionCol` now render properly in compact mode, without clipping/overflow.

### ⚙️ Technical

* `AgGridModel` will now throw an exception if any of its methods which depend on ag-Grid state are
  called before the grid has been fully initialized (ag-Grid onGridReady event has fired).
  Applications can check the new `isReady` property on `AgGridModel` before calling such methods to️️
  verify the grid is fully initialized.

### 📚 Libraries

* @blueprintjs/core `3.17 -> 3.18`
* @blueprintjs/datetime `3.11 -> 3.12`
* @fortawesome/fontawesome `5.9 -> 5.10`
* ag-grid `21.0.1 -> 21.1.1`
* store2 `2.7 -> 2.8`
* The `clipboard` library has been replaced with the simpler `clipboard-copy` library.

[Commit Log](https://github.com/xh/hoist-react/compare/v25.2.0...v26.0.1)

## v25.2.0 - 2019-07-25

### 🎁 New Features

* `RecordAction` supports a new `secondaryText` property. When used for a Grid context menu item,
  this text appears on the right side of the menu item, usually used for displaying the shortcut key
  associated with an action.

### 🐞 Bug Fixes

* Fixed issue with loopy behavior when using `Select.selectOnFocus` and changing focus
  simultaneously with keyboard and mouse.

[Commit Log](https://github.com/xh/hoist-react/compare/v25.1.0...v25.2.0)

## v25.1.0 - 2019-07-23

### 🎁 New Features

* `JsonInput` includes buttons for toggling showing in a full-screen dialog window. Also added a
  convenience button to auto-format `JsonInput's` content.
* `DateInput` supports a new `enableTextInput` prop. When this property is set to false, `DateInput`
  will be entirely driven by the provided date picker. Additionally, `DateInput` styles have been
  improved for its various modes to more clearly convey its functionality.
* `ExportButton` will auto-disable itself if bound to an empty `GridModel`. This helper button will
  now also throw a console warning (to alert the developer) if `gridModel.enableExport != true`.

### ⚙️ Technical

* Classes decorated with `@LoadSupport` will now throw an exception out of their provided
  `loadAsync()` method if called with a parameter that's not a plain object (i.e. param is clearly
  not a `LoadSpec`). Note this might be a breaking change, in so far as it introduces additional
  validation around this pre-existing API requirement.
* Requirements for the `colorSpec` option passed to Hoist number formatters have been relaxed to
  allow partial definitions such that, for example, only negative values may receive the CSS class
  specified, without having to account for positive value styling.

### 🐞 Bug Fixes

* `RestFormModel` now submits dirty fields only when editing a record, as intended (#1245).
* `FormField` will no longer override the disabled prop of its child input if true (#1262).

### 📚 Libraries

* mobx `5.11 -> 5.13`
* Misc. patch-level updates

[Commit Log](https://github.com/xh/hoist-react/compare/v25.0.0...v25.1.0)

## v25.0.0 - 2019-07-16

### 🎁 New Features

* `Column` accepts a new `comparator` callback to customize how column cell values are sorted by the
  grid.
* Added `XH.prompt()` to show a simple message popup with a built-in, configurable HoistInput. When
  submitted by the user, its callback or resolved promise will include the input's value.
* `Select` accepts a new `selectOnFocus` prop. The behaviour is analogous to the `selectOnFocus`
  prop already in `TextInput`, `TextArea` and `NumberInput`.

### 💥 Breaking Changes

* The `fmtPercent` and `percentRenderer` methods will now multiply provided value by 100. This is
  consistent with the behavior of Excel's percentage formatting and matches the expectations of
  `ExportFormat.PCT`. Columns that were previously using `exportValue: v => v/100` as a workaround
  to the previous renderer behavior should remove this line of code.
* `DimensionChooserModel`'s `historyPreference` config has been renamed `preference`. It now
  supports saving both value and history to the same preference (existing history preferences will
  be handled).

[Commit Log](https://github.com/xh/hoist-react/compare/v24.2.0...v25.0.0)

## v24.2.0 - 2019-07-08

### 🎁 New Features

* `GridModel` accepts a new `colDefaults` configuration. Defaults provided via this object will be
  merged (deeply) into all column configs as they are instantiated.
* New `Panel.compactHeader` and `DockContainer.compactHeaders` props added to enable more compact
  and space efficient styling for headers in these components.
  * ⚠️ Note that as part of this change, internal panel header CSS class names changed slightly -
    apps that were targeting these internal selectors would need to adjust. See
    desktop/cmp/panel/impl/PanelHeader.scss for the relevant updates.
* A new `exportOptions.columns` option on `GridModel` replaces `exportOptions.includeHiddenCols`.
  The updated and more flexible config supports special strings 'VISIBLE' (default), 'ALL', and/or a
  list of specific colIds to include in an export.
  * To avoid immediate breaking changes, GridModel will log a warning on any remaining usages of
    `includeHiddenCols` but auto-set to `columns: 'ALL'` to maintain the same behavior.
* Added new preference `xhShowVersionBar` to allow more fine-grained control of when the Hoist
  version bar is showing. It defaults to `auto`, preserving the current behavior of always showing
  the footer to Hoist Admins while including it for non-admins *only* in non-production
  environments. The pref can alternatively be set to 'always' or 'never' on a per-user basis.

### 📚 Libraries

* @blueprintjs/core `3.16 -> 3.17`
* @blueprintjs/datetime `3.10 -> 3.11`
* mobx `5.10 -> 5.11`
* react-transition-group `2.8 -> 4.2`

[Commit Log](https://github.com/xh/hoist-react/compare/v24.1.1...v24.2.0)

## v24.1.1 - 2019-07-01

### 🐞 Bug Fixes

* Mobile column chooser internal layout/sizing fixed when used in certain secure mobile browsers.

[Commit Log](https://github.com/xh/hoist-react/compare/v24.1.0...v24.1.1)

## v24.1.0 - 2019-07-01

### 🎁 New Features

* `DateInput.enableClear` prop added to support built-in button to null-out a date input's value.

### 🐞 Bug Fixes

* The `Select` component now properly shows all options when the pick-list is re-shown after a
  change without first blurring the control. (Previously this interaction edge case would only show
  the option matching the current input value.) #1198
* Mobile mask component `onClick` callback prop restored - required to dismiss mobile menus when not
  tapping a menu option.
* When checking for a possible expired session within `XH.handleException()`, prompt for app login
  only for Ajax requests made to relative URLs (not e.g. remote APIs accessed via CORS). #1189

### ✨ Style

* Panel splitter collapse button more visible in dark theme. CSS vars to customize further fixed.
* The mobile app menu button has been moved to the right side of the top appBar, consistent with its
  placement in desktop apps.

### 📚 Libraries

* @blueprintjs/core `3.15 -> 3.16`
* @blueprintjs/datetime `3.9 -> 3.10`
* codemirror `5.47 -> 5.48`
* mobx `6.0 -> 6.1`

[Commit Log](https://github.com/xh/hoist-react/compare/v24.0.0...v24.1.0)

## v24.0.0 - 2019-06-24

### 🎁 New Features

#### Data

* A `StoreFilter` object has been introduced to the data API. This allows `Store` and
  `StoreFilterField` to support the ability to conditionally include all children when filtering
  hierarchical data stores, and could support additional filtering customizations in the future.
* `Store` now provides a `summaryRecord` property which can be used to expose aggregated data for
  the data it contains. The raw data for this record can be provided to `loadData()` and
  `updateData()` either via an explicit argument to these methods, or as the root node of the raw
  data provided (see `Store.loadRootAsSummary`).
* The `StoreFilterField` component accepts new optional `model` and `bind` props to allow control of
  its text value from an external model's observable.
* `pwd` is now a new supported type of `Field` in the `@xh/hoist/core/data` package.

#### Grid

* `GridModel` now supports a `showSummary` config which can be used to display its store's
  summaryRecord (see above) as either a pinned top or bottom row.
* `GridModel` also adds a `enableColumnPinning` config to enable/disable user-driven pinning. On
  desktop, if enabled, users can pin columns by dragging them to the left or right edges of the grid
  (the default ag-Grid gesture). Column pinned state is now also captured and maintained by the
  overall grid state system.
* The desktop column chooser now options in a non-modal popover when triggered from the standard
  `ColChooserButton` component. This offers a quicker and less disruptive alternative to the modal
  dialog (which is still used when launched from the grid context menu). In this popover mode,
  updates to columns are immediately reflected in the underlying grid.
* The mobile `ColChooser` has been improved significantly. It now renders displayed and available
  columns as two lists, allowing drag and drop between to update the visibility and ordering. It
  also provides an easy option to toggle pinning the first column.
* `DimensionChooser` now supports an optional empty / ungrouped configuration with a value of `[]`.
  See `DimensionChooserModel.enableClear` and `DimensionChooser.emptyText`.

#### Other Features

* Core `AutoRefreshService` added to trigger an app-wide data refresh on a configurable interval, if
  so enabled via a combination of soft-config and user preference. Auto-refresh relies on the use of
  the root `RefreshContextModel` and model-level `LoadSupport`.
* A new `LoadingIndicator` component is available as a more minimal / unobtrusive alternative to a
  modal mask. Typically configured via a new `Panel.loadingIndicator` prop, the indicator can be
  bound to a `PendingTaskModel` and will automatically show/hide a spinner and/or custom message in
  an overlay docked to the corner of the parent Panel.
* `DateInput` adds support for new `enablePicker` and `showPickerOnFocus` props, offering greater
  control over when the calendar picker is shown. The new default behaviour is to not show the
  picker on focus, instead showing it via a built-in button.
* Transitions have been disabled by default on desktop Dialog and Popover components (both are from
  the Blueprint library) and on the Hoist Mask component. This should result in a snappier user
  experience, especially when working on remote / virtual workstations. Any in-app customizations to
  disable or remove transitions can now be removed in favor of this toolkit-wide change.
* Added new `@bindable.ref` variant of the `@bindable` decorator.

### 💥 Breaking Changes

* Apps that defined and initialized their own `AutoRefreshService` service or functionality should
  leverage the new Hoist service if possible. Apps with a pre-existing custom service of the same
  name must either remove in favor of the new service or - if they have special requirements not
  covered by the Hoist implementation - rename their own service to avoid a naming conflict.
* The `StoreFilterField.onFilterChange` callback will now be passed a `StoreFilter`, rather than a
  function.
* `DateInput` now has a calendar button on the right side of the input which is 22 pixels square.
  Applications explicitly setting width or height on this component should ensure that they are
  providing enough space for it to display its contents without clipping.

### 🐞 Bug Fixes

* Performance for bulk grid selections has been greatly improved (#1157)
* Toolbars now specify a minimum height (or width when vertical) to avoid shrinking unexpectedly
  when they contain only labels or are entirely empty (but still desired to e.g. align UIs across
  multiple panels). Customize if needed via the new `--xh-tbar-min-size` CSS var.
* All Hoist Components that accept a `model` prop now have that properly documented in their
  prop-types.
* Admin Log Viewer no longer reverses its lines when not in tail mode.

### ⚙️ Technical

* The `AppSpec` config passed to `XH.renderApp()` now supports a `clientAppCode` value to compliment
  the existing `clientAppName`. Both values are now optional and defaulted from the project-wide
  `appCode` and `appName` values set via the project's Webpack config. (Note that `clientAppCode` is
  referenced by the new `AutoRefreshService` to support configurable auto-refresh intervals on a
  per-app basis.)

### 📚 Libraries

* ag-grid `20.0 -> 21.0`
* react-select `2.4 -> 3.0`
* mobx-react `5.4 -> 6.0.3`
* font-awesome `5.8 -> 5.9`
* react-beautiful-dnd `10.1.1 -> 11.0.4`

[Commit Log](https://github.com/xh/hoist-react/compare/v23.0.0...v24.0.0)

## v23.0.0 - 2019-05-30

### 🎁 New Features

* `GridModel` now accepts a config of `cellBorders`, similar to `rowBorders`
* `Panel.tbar` and `Panel.bbar` props now accept an array of Elements and will auto-generate a
  `Toolbar` to contain them, avoiding the need for the extra import of `toolbar()`.
* New functions `withDebug` and `withShortDebug` have been added to provide a terse syntax for
  adding debug messages that track the execution of specific blocks of code.
* `XH.toast()` now supports an optional `containerRef` argument that can be used for anchoring a
  toast within another component (desktop only). Can be used to display more targeted toasts within
  the relevant section of an application UI, as opposed to the edge of the screen.
* `ButtonGroupInput` accepts a new `enableClear` prop that allows the active / depressed button to
  be unselected by pressing it again - this sets the value of the input as a whole to `null`.
* Hoist Admins now always see the VersionBar in the footer.
* `Promise.track` now accepts an optional `omit` config that indicates when no tracking will be
  performed.
* `fmtNumber` now accepts an optional `prefix` config that prepends immediately before the number,
  but after the sign (`+`, `-`).
* New utility methods `forEachAsync()` and `whileAsync()` have been added to allow non-blocking
  execution of time-consuming loops.

### 💥 Breaking Changes

* The `AppOption.refreshRequired` config has been renamed to `reloadRequired` to better match the
  `XH.reloadApp()` method called to reload the entire app in the browser. Any options defined by an
  app that require it to be fully reloaded should have this renamed config set to `true`.
* The options dialog will now automatically trigger an app-wide data _refresh_ via
  `XH.refreshAppAsync()` if options have changed that don't require a _reload_.
* The `EventSupport` mixin has been removed. There are no known uses of it and it is in conflict
  with the overall reactive structure of the hoist-react API. If your app listens to the
  `appStateChanged`, `prefChange` or `prefsPushed` events you will need to adjust accordingly.

### 🐞 Bug Fixes

* `Select` will now let the user edit existing text in conditions where it is expected to be
  editable. #880
* The Admin "Config Differ" tool has been updated to reflect changes to `Record` made in v22. It is
  once again able to apply remote config values.
* A `Panel` with configs `resizable: true, collapsible: false` now renders with a splitter.
* A `Panel` with no `icon`, `title`, or `headerItems` will not render a blank header.
* `FileChooser.enableMulti` now behaves as one might expect -- true to allow multiple files in a
  single upload. Previous behavior (the ability to add multiple files to dropzone) is now controlled
  by `enableAddMulti`.

[Commit Log](https://github.com/xh/hoist-react/compare/v22.0.0...v23.0.0)


## v22.0.0 - 2019-04-29

### 🎁 New Features

* A new `DockContainer` component provides a user-friendly way to render multiple child components
  "docked" to its bottom edge. Each child view is rendered with a configurable header and controls
  to allow the user to expand it, collapse it, or optionally "pop it out" into a modal dialog.
* A new `AgGrid` component provides a much lighter Hoist wrapper around ag-Grid while maintaining
  consistent styling and layout support. This allows apps to use any features supported by ag-Grid
  without conflicting with functionality added by the core Hoist `Grid`.
  * Note that this lighter wrapper lacks a number of core Hoist features and integrations, including
    store support, grid state, enhanced column and renderer APIs, absolute value sorting, and more.
  * An associated `AgGridModel` provides access to to the ag-Grid APIs, minimal styling configs, and
    several utility methods for managing Grid state.
* Added `GridModel.groupSortFn` config to support custom group sorting (replaces any use of
  `agOptions.defaultGroupSortComparator`).
* The `Column.cellClass` and `Column.headerClass` configs now accept functions to dynamically
  generate custom classes based on the Record and/or Column being rendered.
* The `Record` object now provides an additional getter `Record.allChildren` to return all children
  of the record, irrespective of the current filter in place on the record's store. This supplements
  the existing `Record.children` getter, which returns only the children meeting the filter.

### 💥 Breaking Changes

* The class `LocalStore` has been renamed `Store`, and is now the main implementation and base class
  for Store Data. The extraneous abstract superclass `BaseStore` has been removed.
* `Store.dataLastUpdated` had been renamed `Store.lastUpdated` on the new class and is now a simple
  timestamp (ms) rather than a Javascript Date object.
* The constructor argument `Store.processRawData` now expects a function that *returns* a modified
  object with the necessary edits. This allows implementations to safely *clone* the raw data rather
  than mutating it.
* The method `Store.removeRecord` has been replaced with the method `Store.removeRecords`. This will
  facilitate efficient bulk deletes.

### ⚙️ Technical

* `Grid` now performs an important performance workaround when loading a new dataset that would
  result in the removal of a significant amount of existing records/rows. The underlying ag-Grid
  component has a serious bottleneck here (acknowledged as AG-2879 in their bug tracker). The Hoist
  grid wrapper will now detect when this is likely and proactively clear all data using a different
  API call before loading the new dataset.
* The implementations `Store`, `RecordSet`, and `Record` have been updated to more efficiently
  re-use existing record references when loading, updating, or filtering data in a store. This keeps
  the Record objects within a store as stable as possible, and allows additional optimizations by
  ag-Grid and its `deltaRowDataMode`.
* When loading raw data into store `Record`s, Hoist will now perform additional conversions based on
  the declared `Field.type`. The unused `Field.nullable` has been removed.
* `LocalStorageService` now uses both the `appCode` and current username for its namespace key,
  ensuring that e.g. local prefs/grid state are not overwritten across multiple app users on one OS
  profile, or when admin impersonation is active. The service will automatically perform a one-time
  migration of existing local state from the old namespace to the new. #674
* `elem` no longer skips `null` children in its calls to `React.createElement()`. These children may
  play the role of placeholders when using conditional rendering, and skipping them was causing
  React to trigger extra re-renders. This change further simplifies Hoist's element factory and
  removes an unnecessary divergence with the behavior of JSX.


### 🐞 Bug Fixes

* `Grid` exports retain sorting, including support for absolute value sorting. #1068
* Ensure `FormField`s are keyed with their model ID, so that React can properly account for dynamic
  changes to fields within a form. #1031
* Prompt for app refresh in (rare) case of mismatch between client and server-side session user.
  (This can happen during impersonation and is defended against in server-side code.) #675

[Commit Log](https://github.com/xh/hoist-react/compare/v21.0.2...v22.0.0)

## v21.0.2 - 2019-04-05

### 📚 Libraries

* Rollback ag-Grid to v20.0.0 after running into new performance issues with large datasets and
  `deltaRowDataMode`. Updates to tree filtering logic, also related to grid performance issues with
  filtered tree results returning much larger record counts.

## v21.0.0 - 2019-04-04

### 🎁 New Features

* `FetchService` fetch methods now accept a plain object as the `headers` argument. These headers
  will be merged with the default headers provided by FetchService.
* An app can also now specify default headers to be sent with every fetch request via
  `XH.fetchService.setDefaultHeaders()`. You can pass either a plain object, or a closure which
  returns one.
* `Grid` supports a new `onGridReady` prop, allowing apps to hook into the ag-Grid event callback
  without inadvertently short-circuiting the Grid's own internal handler.

### 💥 Breaking Changes

* The shortcut getter `FormModel.isNotValid` was deemed confusing and has been removed from the API.
  In most cases applications should use `!FormModel.isValid` instead; this expression will return
  `false` for the `Unknown` as well as the `NotValid` state. Applications that wish to explicitly
  test for the `NotValid` state should use the `validationState` getter.
* Multiple HoistInputs have changed their `onKeyPress` props to `onKeyDown`, including TextInput,
  NumberInput, TextArea & SearchInput. The `onKeyPress` event has been deprecated in general and has
  limitations on which keys will trigger the event to fire (i.e. it would not fire on an arrow
  keypress).
* FetchService's fetch methods no longer support `contentType` parameter. Instead, specify a custom
  content-type by setting a 'Content-Type' header using the `headers` parameter.
* FetchService's fetch methods no longer support `acceptJson` parameter. Instead, pass an {"Accept":
  "application/json"} header using the `headers` parameter.

### ✨ Style

* Black point + grid colors adjusted in dark theme to better blend with overall blue-gray tint.
* Mobile styles have been adjusted to increase the default font size and grid row height, in
  addition to a number of other smaller visual adjustments.

### 🐞 Bug Fixes

* Avoid throwing React error due to tab / routing interactions. Tab / routing / state support
  generally improved. (#1052)
* `GridModel.selectFirst()` improved to reliably select first visible record even when one or more
  groupBy levels active. (#1058)

### 📚 Libraries

* ag-Grid `~20.1 -> ~20.2` (fixes ag-grid sorting bug with treeMode)
* @blueprint/core `3.14 -> 3.15`
* @blueprint/datetime `3.7 -> 3.8`
* react-dropzone `10.0 -> 10.1`
* react-transition-group `2.6 -> 2.8`

[Commit Log](https://github.com/xh/hoist-react/compare/v20.2.1...v21.0.0)

## v20.2.1 - 2019-03-28

* Minor tweaks to grid styles - CSS var for pinned column borders, drop left/right padding on
  center-aligned grid cells.

[Commit Log](https://github.com/xh/hoist-react/compare/v20.2.0...v20.2.1)

## v20.2.0 - 2019-03-27

### 🎁 New Features

* `GridModel` exposes three new configs - `rowBorders`, `stripeRows`, and `showCellFocus` - to
  provide additional control over grid styling. The former `Grid` prop `showHover` has been
  converted to a `GridModel` config for symmetry with these other flags and more efficient
  re-rendering. Note that some grid-related CSS classes have also been modified to better conform to
  the BEM approach used elsewhere - this could be a breaking change for apps that keyed off of
  certain Hoist grid styles (not expected to be a common case).
* `Select` adds a `queryBuffer` prop to avoid over-eager calls to an async `queryFn`. This buffer is
  defaulted to 300ms to provide some out-of-the-box debouncing of keyboard input when an async query
  is provided. A longer value might be appropriate for slow / intensive queries to a remote API.

### 🐞 Bug Fixes

* A small `FormField.labelWidth` config value will now be respected, even if it is less than the
  default minWidth of 80px.
* Unnecessary re-renders of inactive tab panels now avoided.
* `Grid`'s filter will now be consistently applied to all tree grid records. Previously, the filter
  skipped deeply nested records under specific conditions.
* `Timer` no longer requires its `runFn` to be a promise, as it briefly (and unintentionally) did.
* Suppressed default browser resize handles on `textarea`.

[Commit Log](https://github.com/xh/hoist-react/compare/v20.1.1...v20.2.0)

## v20.1.1 - 2019-03-27

### 🐞 Bug Fixes

* Fix form field reset so that it will call computeValidationAsync even if revalidation is not
  triggered because the field's value did not change when reset.

[Commit Log](https://github.com/xh/hoist-react/compare/v20.1.0...v20.1.1)


## v20.1.0 - 2019-03-14

### 🎁 New Features

* Standard app options panel now includes a "Restore Defaults" button to clear all user preferences
  as well as any custom grid state, resetting the app to its default state for that user.

### 🐞 Bug Fixes

* Removed a delay from `HoistInput` blur handling, ensuring `noteBlurred()` is called as soon as the
  element loses focus. This should remove a class of bugs related to input values not flushing into
  their models quickly enough when `commitOnChange: false` and the user moves directly from an input
  to e.g. clicking a submit button. #1023
* Fix to Admin ConfigDiffer tool (missing decorator).

### ⚙️ Technical

* The `GridModel.store` config now accepts a plain object and will internally create a `LocalStore`.
  This store config can also be partially specified or even omitted entirely. GridModel will ensure
  that the store is auto-configured with all fields in configured grid columns, reducing the need
  for app code boilerplate (re)enumerating field names.
* `Timer` class reworked to allow its interval to be adjusted dynamically via `setInterval()`,
  without requiring the Timer to be re-created.

[Commit Log](https://github.com/xh/hoist-react/compare/v20.0.1...v20.1.0)


## v20.0.1 - 2019-03-08

### 🐞 Bug Fixes

* Ensure `RestStore` processes records in a standard way following a save/add operation (#1010).

[Commit Log](https://github.com/xh/hoist-react/compare/v20.0.0...v20.0.1)


## v20.0.0 - 2019-03-06

### 💥 Breaking Changes

* The `@LoadSupport` decorator has been substantially reworked and enhanced from its initial release
  in v19. It is no longer needed on the HoistComponent, but rather should be put directly on the
  owned HoistModel implementing the loading. IMPORTANT NOTE: all models should implement
  `doLoadAsync` rather than `loadAsync`. Please see `LoadSupport` for more information on this
  important change.
* `TabContainer` and `TabContainerModel` are now cross-platform. Apps should update their code to
  import both from `@xh/hoist/cmp/tab`.
* `TabContainer.switcherPosition` has been moved to `TabContainerModel`. Please note that changes to
  `switcherPosition` are not supported on mobile, where the switcher will always appear beneath the
  container.
* The `Label` component from `@xh/hoist/desktop/cmp/input` has been removed. Applications should
  consider using the basic html `label` element instead (or a `FormField` if applicable).
* The `LeftRightChooserModel` constructor no longer accepts a `leftSortBy` and `rightSortBy`
  property. The implementation of these properties was generally broken. Use `leftSorted` and
  `rightSorted` instead.

#### Mobile

* Mobile `Page` has changed - `Pages` are now wrappers around `Panels` that are designed to be used
  with a `NavigationModel` or `TabContainer`. `Page` accepts the same props as `Panel`, meaning uses
  of `loadModel` should be replaced with `mask`.
* The mobile `AppBar` title is static and defaults to the app name. If you want to display page
  titles, it is recommended to use the `title` prop on the `Page`.

### 🎁 New Features

* Enhancements to Model and Component data loading via `@LoadSupport` provides a stronger set of
  conventions and better support for distinguishing between initial loads / auto/background
  refreshes / user- driven refreshes. It also provides new patterns for ensuring application
  Services are refreshed as part of a reworked global refresh cycle.
* RestGridModel supports a new `cloneAction` to take an existing record and open the editor form in
  "add mode" with all editable fields pre-populated from the source record. The action calls
  `prepareCloneFn`, if defined on the RestGridModel, to perform any transform operations before
  rendering the form.
* Tabs in `TabContainerModel` now support an `icon` property on the desktop.
* Charts take a new optional `aspectRatio` prop.
* Added new `Column.headerTooltip` config.
* Added new method `markManaged` on `ManagedSupport`.
* Added new function decorator `debounced`.
* Added new function `applyMixin` providing support for structured creation of class decorators
  (mixins).

#### Mobile

* Column chooser support available for mobile Grids. Users can check/uncheck columns to add/remove
  them from a configurable grid and reorder the columns in the list via drag and drop. Pair
  `GridModel.enableColChooser` with a mobile `colChooserButton` to allow use.
* Added `DialogPage` to the mobile toolkit. These floating pages do not participate in navigation or
  routing, and are used for showing fullscreen views outside of the Navigator / TabContainer
  context.
* Added `Panel` to the mobile toolkit, which offers a header element with standardized styling,
  title, and icon, as well as support for top and bottom toolbars.
* The mobile `AppBar` has been updated to more closely match the desktop `AppBar`, adding `icon`,
  `leftItems`, `hideAppMenuButton` and `appMenuButtonProps` props.
* Added routing support to mobile.

### 🐞 Bug Fixes

* The HighCharts wrapper component properly resizes its chart.
* Mobile dimension chooser button properly handles overflow for longer labels.
* Sizing fixes for multi-line inputs such as textArea and jsonInput.
* NumberInput calls a `onKeyPress` prop if given.
* Layout fixes on several admin panels and detail popups.

### 📚 Libraries

* @blueprintjs/core `3.13 -> 3.14`
* @xh/hoist-dev-utils `3.5 -> 3.6`
* ag-Grid `~20.0 -> ~20.1`
* react-dropzone `~8.0 -> ~9.0`
* react-select `~2.3 -> ~2.4`
* router5 `~6.6 -> ~7.0`
* react `~16.7 -> ~16.8`

[Commit Log](https://github.com/xh/hoist-react/compare/v19.0.1...v20.0.0)

## v19.0.1 - 2019-02-12

### 🐞 Bug Fixes

* Additional updates and simplifications to `FormField` sizing of child `HoistInput` elements, for
  more reliable sizing and spacing filling behavior.

[Commit Log](https://github.com/xh/hoist-react/compare/v19.0.0...v19.0.1)


## v19.0.0 - 2019-02-08

### 🎁 New Features

* Added a new architecture for signaling the need to load / refresh new data across either the
  entire app or a section of the component hierarchy. This new system relies on React context to
  minimizes the need for explicit application wiring, and improves support for auto-refresh. See
  newly added decorator `@LoadSupport` and classes/components `RefreshContext`,
  `RefreshContextModel`, and `RefreshContextView` for more info.
* `TabContainerModel` and `TabModel` now support `refreshMode` and `renderMode` configs to allow
  better control over how inactive tabs are mounted/unmounted and how tabs handle refresh requests
  when hidden or (re)activated.
* Apps can implement `getAppOptions()` in their `AppModel` class to specify a set of app-wide
  options that should be editable via a new built-in Options dialog. This system includes built-in
  support for reading/writing options to preferences, or getting/setting their values via custom
  handlers. The toolkit handles the rendering of the dialog.
* Standard top-level app buttons - for actions such as launching the new Options dialog, switching
  themes, launching the admin client, and logging out - have been moved into a new menu accessible
  from the top-right corner of the app, leaving more space for app-specific controls in the AppBar.
* `RecordGridModel` now supports an enhanced `editors` configuration that exposes the full set of
  validation and display support from the Forms package.
* `HoistInput` sizing is now consistently implemented using `LayoutSupport`. All sizable
  `HoistInputs` now have default `width` to ensure a standard display out of the box. `JsonInput`
  and `TextArea` also have default `height`. These defaults can be overridden by declaring explicit
  `width` and `height` values, or unset by setting the prop to `null`.
* `HoistInputs` within `FormFields` will be automatically sized to fill the available space in the
  `FormField`. In these cases, it is advised to either give the `FormField` an explicit size or
  render it in a flex layout.

### 💥 Breaking Changes

* ag-Grid has been updated to v20.0.0. Most apps shouldn't require any changes - however, if you are
  using `agOptions` to set sorting, filtering or resizing properties, these may need to change:

  For the `Grid`, `agOptions.enableColResize`, `agOptions.enableSorting` and `agOptions.enableFilter`
  have been removed. You can replicate their effects by using `agOptions.defaultColDef`. For
  `Columns`, `suppressFilter` has been removed, an should be replaced with `filter: false`.

* `HoistAppModel.requestRefresh` and `TabContainerModel.requestRefresh` have been removed.
  Applications should use the new Refresh architecture described above instead.
* `tabRefreshMode` on TabContainer has been renamed `renderMode`.
* `TabModel.reloadOnShow` has been removed. Set the `refreshMode` property on TabContainerModel or
  TabModel to `TabRefreshMode.ON_SHOW_ALWAYS` instead.
* The mobile APIs for `TabContainerModel`, `TabModel`, and `RefreshButton` have been rewritten to
  more closely mirror the desktop API.
* The API for `RecordGridModel` editors has changed -- `type` is no longer supported. Use
  `fieldModel` and `formField` intead.
* `LocalStore.loadRawData` requires that all records presented to store have unique IDs specified.
  See `LocalStore.idSpec` for more information.

### 🐞 Bug Fixes

* SwitchInput and RadioInput now properly highlight validation errors in `minimal` mode.

### 📚 Libraries

* @blueprintjs/core `3.12 -> 3.13`
* ag-Grid `~19.1.4 -> ~20.0.0`

[Commit Log](https://github.com/xh/hoist-react/compare/v18.1.2...v19.0.0)


## v18.1.2 - 2019-01-30

### 🐞 Bug Fixes

* Grid integrations relying on column visibility (namely export, storeFilterField) now correctly
  consult updated column state from GridModel. #935
* Ensure `FieldModel.initialValue` is observable to ensure that computed dirty state (and any other
  derivations) are updated if it changes. #934
* Fixes to ensure Admin console log viewer more cleanly handles exceptions (e.g. attempting to
  auto-refresh on a log file that has been deleted).

[Commit Log](https://github.com/xh/hoist-react/compare/v18.1.1...v18.1.2)

## v18.1.1 - 2019-01-29

* Grid cell padding can be controlled via a new set of CSS vars and is reduced by default for grids
  in compact mode.
* The `addRecordAsync()` and `saveRecordAsync()` methods on `RestStore` return the updated record.

[Commit Log](https://github.com/xh/hoist-react/compare/v18.1.0...v18.1.1)


## v18.1.0 - 2019-01-28

### 🎁 New Features

* New `@managed` class field decorator can be used to mark a property as fully created/owned by its
  containing class (provided that class has installed the matching `@ManagedSupport` decorator).
  * The framework will automatically pass any `@managed` class members to `XH.safeDestroy()` on
    destroy/unmount to ensure their own `destroy()` lifecycle methods are called and any related
    resources are disposed of properly, notably MobX observables and reactions.
  * In practice, this should be used to decorate any properties on `HoistModel`, `HoistService`, or
    `HoistComponent` classes that hold a reference to a `HoistModel` created by that class. All of
    those core artifacts support the new decorator, `HoistModel` already provides a built-in
    `destroy()` method, and calling that method when an app is done with a Model is an important
    best practice that can now happen more reliably / easily.
* `FormModel.getData()` accepts a new single parameter `dirtyOnly` - pass true to get back only
  fields which have been modified.
* The mobile `Select` component indicates the current value with a ✅ in the drop-down list.
* Excel exports from tree grids now include the matching expand/collapse tree controls baked into
  generated Excel file.

### 🐞 Bug Fixes

* The `JsonInput` component now properly respects / indicates disabled state.

### 📚 Libraries

* Hoist-dev-utils `3.4.1 -> 3.5.0` - updated webpack and other build tool dependencies, as well as
  an improved eslint configuration.
* @blueprintjs/core `3.10 -> 3.12`
* @blueprintjs/datetime `3.5 -> 3.7`
* fontawesome `5.6 -> 5.7`
* mobx `5.8 -> 5.9`
* react-select `2.2 -> 2.3`
* Other patch updates

[Commit Log](https://github.com/xh/hoist-react/compare/v18.0.0...v18.1.0)

## v18.0.0 - 2019-01-15

### 🎁 New Features

* Form support has been substantially enhanced and restructured to provide both a cleaner API and
  new functionality:
  * `FormModel` and `FieldModel` are now concrete classes and provide the main entry point for
    specifying the contents of a form. The `Field` and `FieldSupport` decorators have been removed.
  * Fields and sub-forms may now be dynamically added to FormModel.
  * The validation state of a FormModel is now *immediately* available after construction and
    independent of the GUI. The triggering of the *display* of that state is now a separate process
    triggered by GUI actions such as blur.
  * `FormField` has been substantially reworked to support a read-only display and inherit common
    property settings from its containing `Form`.
  * `HoistInput` has been moved into the `input` package to clarify that these are lower level
    controls and independent of the Forms package.

* `RestGrid` now supports a `mask` prop. RestGrid loading is now masked by default.
* `Chart` component now supports a built-in zoom out gesture: click and drag from right-to-left on
  charts with x-axis zooming.
* `Select` now supports an `enableClear` prop to control the presence of an optional inline clear
  button.
* `Grid` components take `onCellClicked` and `onCellDoubleClicked` event handlers.
* A new desktop `FileChooser` wraps a preconfigured react-dropzone component to allow users to
  easily select files for upload or other client-side processing.

### 💥 Breaking Changes

* Major changes to Form (see above). `HoistInput` imports will also need to be adjusted to move from
  `form` to `input`.
* The name of the HoistInput `field` prop has been changed to `bind`. This change distinguishes the
  lower-level input package more clearly from the higher-level form package which uses it. It also
  more clearly relates the property to the associated `@bindable` annotation for models.
* A `Select` input with `enableMulti = true` will by default no longer show an inline x to clear the
  input value. Use the `enableClear` prop to re-enable.
* Column definitions are exported from the `grid` package. To ensure backwards compatibility,
  replace imports from `@xh/hoist/desktop/columns` with `@xh/hoist/desktop/cmp/grid`.

### 📚 Libraries

* React `~16.6.0 -> ~16.7.0`
* Patch version updates to multiple other dependencies.

[Commit Log](https://github.com/xh/hoist-react/compare/v17.0.0...v18.0.0)

## v17.0.0 - 2018-12-21

### 💥 Breaking Changes

* The implementation of the `model` property on `HoistComponent` has been substantially enhanced:
  * "Local" Models should now be specified on the Component class declaration by simply setting the
    `model` property, rather than the confusing `localModel` property.
  * HoistComponent now supports a static `modelClass` class property. If set, this property will
    allow a HoistComponent to auto-create a model internally when presented with a plain javascript
    object as its `model` prop. This is especially useful in cases like `Panel` and `TabContainer`,
    where apps often need to specify a model but do not require a reference to the model. Those
    usages can now skip importing and instantiating an instance of the component's model class
    themselves.
  * Hoist will now throw an Exception if an application attempts to changes the model on an existing
    HoistComponent instance or presents the wrong type of model to a HoistComponent where
    `modelClass` has been specified.

* `PanelSizingModel` has been renamed `PanelModel`. The class now also has the following new
  optional properties, all of which are `true` by default:
  * `showSplitter` - controls visibility of the splitter bar on the outside edge of the component.
  * `showSplitterCollapseButton` - controls visibility of the collapse button on the splitter bar.
  * `showHeaderCollapseButton` - controls visibility of a (new) collapse button in the header.

* The API methods for exporting grid data have changed and gained new features:
  * Grids must opt-in to export with the `GridModel.enableExport` config.
  * Exporting a `GridModel` is handled by the new `GridExportService`, which takes a collection of
    `exportOptions`. See `GridExportService.exportAsync` for available `exportOptions`.
  * All export entry points (`GridModel.exportAsync()`, `ExportButton` and the export context menu
    items) support `exportOptions`. Additionally, `GridModel` can be configured with default
    `exportOptions` in its config.

* The `buttonPosition` prop on `NumberInput` has been removed due to problems with the underlying
  implementation. Support for incrementing buttons on NumberInputs will be re-considered for future
  versions of Hoist.

### 🎁 New Features

* `TextInput` on desktop now supports an `enableClear` property to allow easy addition of a clear
  button at the right edge of the component.
* `TabContainer` enhancements:
  * An `omit` property can now be passed in the tab configs passed to the `TabContainerModel`
    constructor to conditionally exclude a tab from the container
  * Each `TabModel` can now be retrieved by id via the new `getTabById` method on
    `TabContainerModel`.
  * `TabModel.title` can now be changed at runtime.
  * `TabModel` now supports the following properties, which can be changed at runtime or set via the
    config:
    * `disabled` - applies a disabled style in the switcher and blocks navigation to the tab via
      user click, routing, or the API.
    * `excludeFromSwitcher` - removes the tab from the switcher, but the tab can still be navigated
      to programmatically or via routing.
* `MultiFieldRenderer` `multiFieldConfig` now supports a `delimiter` property to separate
  consecutive SubFields.
* `MultiFieldRenderer` SubFields now support a `position` property, to allow rendering in either the
  top or bottom row.
* `StoreCountLabel` now supports a new 'includeChildren' prop to control whether or not children
  records are included in the count. By default this is `false`.
* `Checkbox` now supports a `displayUnsetState` prop which may be used to display a visually
  distinct state for null values.
* `Select` now renders with a checkbox next to the selected item in its drowndown menu, instead of
  relying on highlighting. A new `hideSelectedOptionCheck` prop is available to disable.
* `RestGridModel` supports a `readonly` property.
* `DimensionChooser`, various `HoistInput` components, `Toolbar` and `ToolbarSeparator` have been
  added to the mobile component library.
* Additional environment enums for UAT and BCP, added to Hoist Core 5.4.0, are supported in the
  application footer.

### 🐞 Bug Fixes

* `NumberInput` will no longer immediately convert its shorthand value (e.g. "3m") into numeric form
  while the user remains focused on the input.
* Grid `actionCol` columns no longer render Button components for each action, relying instead on
  plain HTML / CSS markup for a significant performance improvement when there are many rows and/or
  actions per row.
* Grid exports more reliably include the appropriate file extension.
* `Select` will prevent an `<esc>` keypress from bubbling up to parent components only when its menu
  is open. (In that case, the component assumes escape was pressed to close its menu and captures
  the keypress, otherwise it should leave it alone and let it e.g. close a parent popover).

[Commit Log](https://github.com/xh/hoist-react/compare/v16.0.1...v17.0.0)

## v16.0.1 - 2018-12-12

### 🐞 Bug Fixes

* Fix to FeedbackForm allowing attempted submission with an empty message.

[Commit Log](https://github.com/xh/hoist-react/compare/v16.0.0...v16.0.1)


## v16.0.0

### 🎁 New Features

* Support for ComboBoxes and Dropdowns have been improved dramatically, via a new `Select` component
  based on react-select.
* The ag-Grid based `Grid` and `GridModel` are now available on both mobile and desktop. We have
  also added new support for multi-row/multi-field columns via the new `multiFieldRenderer` renderer
  function.
* The app initialization lifecycle has been restructured so that no App classes are constructed
  until Hoist is fully initialized.
* `Column` now supports an optional `rowHeight` property.
* `Button` now defaults to 'minimal' mode, providing a much lighter-weight visual look-and-feel to
  HoistApps. `Button` also implements `@LayoutSupport`.
* Grouping state is now saved by the grid state support on `GridModel`.
* The Hoist `DimChooser` component has been ported to hoist-react.
* `fetchService` now supports an `autoAbortKey` in its fetch methods. This can be used to
  automatically cancel obsolete requests that have been superceded by more recent variants.
* Support for new `clickableLabel` property on `FormField`.
* `RestForm` now supports a read-only view.
* Hoist now supports automatic tracking of app/page load times.

### 💥 Breaking Changes

* The new location for the cross-platform grid component is `@xh/hoist/cmp/grid`. The `columns`
  package has also moved under a new sub-package in this location.
* Hoist top-level App Structure has changed in order to improve consistency of the Model-View
  conventions, to improve the accessibility of services, and to support the improvements in app
  initialization mentioned above:
  - `XH.renderApp` now takes a new `AppSpec` configuration.
  - `XH.app` is now `XH.appModel`.
  - All services are installed directly on `XH`.
  - `@HoistApp` is now `@HoistAppModel`
* `RecordAction` has been substantially refactored and improved. These are now typically immutable
  and may be shared.
  - `prepareFn` has been replaced with a `displayFn`.
  - `actionFn` and `displayFn` now take a single object as their parameter.
* The `hide` property on `Column` has been changed to `hidden`.
* The `ColChooserButton` has been moved from the incorrect location `@xh/hoist/cmp/grid` to
  `@xh/hoist/desktop/cmp/button`. This is a desktop-only component. Apps will have to adjust these
  imports.
* `withDefaultTrue` and `withDefaultFalse` in `@xh/hoist/utils/js` have been removed. Use
  `withDefault` instead.
* `CheckBox` has been renamed `Checkbox`


### ⚙️ Technical

* ag-Grid has been upgraded to v19.1
* mobx has been upgraded to v5.6
* React has been upgraded to v16.6
* Allow browsers with proper support for Proxy (e.g Edge) to access Hoist Applications.


### 🐞 Bug Fixes

* Extensive. See full change list below.

[Commit Log](https://github.com/xh/hoist-react/compare/v15.1.2...v16.0.0)


## v15.1.2

🛠 Hotfix release to MultiSelect to cap the maximum number of options rendered by the drop-down
list. Note, this component is being replaced in Hoist v16 by the react-select library.

[Commit Log](https://github.com/xh/hoist-react/compare/v15.1.1...v15.1.2)

## v15.1.1

### 🐞 Bug Fixes

* Fix to minimal validation mode for FormField disrupting input focus.
* Fix to JsonInput disrupting input focus.

### ⚙️ Technical

* Support added for TLBR-style notation when specifying margin/padding via layoutSupport - e.g.
  box({margin: '10 20 5 5'}).
* Tweak to lockout panel message when the user has no roles.

[Commit Log](https://github.com/xh/hoist-react/compare/v15.1.0...v15.1.1)


## v15.1.0

### 🎁 New Features

* The FormField component takes a new minimal prop to display validation errors with a tooltip only
  as opposed to an inline message string. This can be used to help reduce shifting / jumping form
  layouts as required.
* The admin-only user impersonation toolbar will now accept new/unknown users, to support certain
  SSO application implementations that can create users on the fly.

### ⚙️ Technical

* Error reporting to server w/ custom user messages is disabled if the user is not known to the
  client (edge case with errors early in app lifecycle, prior to successful authentication).

[Commit Log](https://github.com/xh/hoist-react/compare/v15.0.0...v15.1.0)


## v15.0.0

### 💥 Breaking Changes

* This update does not require any application client code changes, but does require updating the
  Hoist Core Grails plugin to >= 5.0. Hoist Core changes to how application roles are loaded and
  users are authenticated required minor changes to how JS clients bootstrap themselves and load
  user data.
* The Hoist Core HoistImplController has also been renamed to XhController, again requiring Hoist
  React adjustments to call the updated /xh/ paths for these (implementation) endpoints. Again, no
  app updates required beyond taking the latest Hoist Core plugin.

[Commit Log](https://github.com/xh/hoist-react/compare/v14.2.0...v15.0.0)


## v14.2.0

### 🎁 New Features

* Upgraded hoist-dev-utils to 3.0.3. Client builds now use the latest Webpack 4 and Babel 7 for
  noticeably faster builds and recompiles during CI and at development time.
* GridModel now has a top-level agColumnApi property to provide a direct handle on the ag-Grid
  Column API object.

### ⚙️ Technical

* Support for column groups strengthened with the addition of a dedicated ColumnGroup sibling class
  to Column. This includes additional internal refactoring to reduce unnecessary cloning of Column
  configurations and provide a more managed path for Column updates. Public APIs did not change.
  (#694)

### 📚 Libraries

* Blueprint Core `3.6.1 -> 3.7.0`
* Blueprint Datetime `3.2.0 -> 3.3.0`
* Fontawesome `5.3.x -> 5.4.x`
* MobX `5.1.2 -> 5.5.0`
* Router5 `6.5.0 -> 6.6.0`

[Commit Log](https://github.com/xh/hoist-react/compare/v14.1.3...v14.2.0)


## v14.1.3

### 🐞 Bug Fixes

* Ensure JsonInput reacts properly to value changes.

### ⚙️ Technical

* Block user pinning/unpinning in Grid via drag-and-drop - pending further work via #687.
* Support "now" as special token for dateIs min/max validation rules.
* Tweak grouped grid row background color.

[Commit Log](https://github.com/xh/hoist-react/compare/v14.1.1...v14.1.3)


## v14.1.1

### 🐞 Bug Fixes

* Fixes GridModel support for row-level grouping at same time as column grouping.

[Commit Log](https://github.com/xh/hoist-react/compare/v14.1.0...v14.1.1)


## v14.1.0

### 🎁 New Features

* GridModel now supports multiple levels of row grouping. Pass the public setGroupBy() method an
  array of string column IDs, or a falsey value / empty array to ungroup. Note that the public and
  observable groupBy property on GridModel will now always be an array, even if the grid is not
  grouped or has only a single level of grouping.
* GridModel exposes public expandAll() and collapseAll() methods for grouped / tree grids, and
  StoreContextMenu supports a new "expandCollapseAll" string token to insert context menu items.
  These are added to the default menu, but auto-hide when the grid is not in a grouped state.
* The Grid component provides a new onKeyDown prop, which takes a callback and will fire on any
  keypress targeted within the Grid. Note such a handler is not provided directly by ag-Grid.
* The Column class supports pinned as a top-level config. Supports passing true to pin to the left.

### 🐞 Bug Fixes

* Updates to Grid column widths made via ag-Grid's "autosize to fit" API are properly persisted to
  grid state.

[Commit Log](https://github.com/xh/hoist-react/compare/v14.0.0...v14.1.0)


## v14.0.0

* Along with numerous bug fixes, v14 brings with it a number of important enhancements for grids,
  including support for tree display, 'action' columns, and absolute value sorting. It also includes
  some new controls and improvement to focus display.

### 💥 Breaking Changes

* The signatures of the Column.elementRenderer and Column.renderer have been changed to be
  consistent with each other, and more extensible. Each takes two arguments -- the value to be
  rendered, and a single bundle of metadata.
* StoreContextMenuAction has been renamed to RecordAction. Its action property has been renamed to
  actionFn for consistency and clarity.
* LocalStore : The method LocalStore.processRawData no longer takes an array of all records, but
  instead takes just a single record. Applications that need to operate on all raw records in bulk
  should do so before presenting them to LocalStore. Also, LocalStores template methods for override
  have also changed substantially, and sub-classes that rely on these methods will need to be
  adjusted accordingly.

### 🎁 New Features

#### Grid

* The Store API now supports hierarchical datasets. Applications need to simply provide raw data for
  records with a "children" property containing the raw data for their children.
* Grid supports a 'TreeGrid' mode. To show a tree grid, bind the GridModel to a store containing
  hierarchical data (as above), set treeMode: true on the GridModel, and specify a column to display
  the tree controls (isTreeColumn: true)
* Grid supports absolute sorting for numerical columns. Specify absSort: true on your column config
  to enable. Clicking the grid header will now cycle through ASC > DESC > DESC (abs) sort modes.
* Grid supports an 'Actions' column for one-click record actions. See cmp/desktop/columns/actionCol.
* A new showHover prop on the desktop Grid component will highlight the hovered row with default
  styling. A new GridModel.rowClassFn callback was added to support per-row custom classes based on
  record data.
* A new ExportFormat.LONG_TEXT format has been added, along with a new Column.exportWidth config.
  This supports exporting columns that contain long text (e.g. notes) as multi-line cells within
  Excel.

#### Other Components

* RadioInput and ButtonGroupInputhave been added to the desktop/cmp/form package.
* DateInput now has support for entering and displaying time values.
* NumberInput displays its unformatted value when focused.
* Focused components are now better highlighted, with additional CSS vars provided to customize as
  needed.

### 🐞 Bug Fixes

* Calls to GridModel.setGroupBy() work properly not only on the first, but also all subsequent calls
  (#644).
* Background / style issues resolved on several input components in dark theme (#657).
* Grid context menus appear properly over other floating components.

### 📚 Libraries

* React `16.5.1 -> 16.5.2`
* router5 `6.4.2 -> 6.5.0`
* CodeMirror, Highcharts, and MobX patch updates

[Commit Log](https://github.com/xh/hoist-react/compare/v13.0.0...v14.0.0)


## v13.0.0

🍀Lucky v13 brings with it a number of enhancements for forms and validation, grouped column
support in the core Grid API, a fully wrapped MultiSelect component, decorator syntax adjustments,
and a number of other fixes and enhancements.

It also includes contributions from new ExHI team members Arjun and Brendan. 🎉

### 💥 Breaking Changes

* The core `@HoistComponent`, `@HoistService`, and `@HoistModel` decorators are **no longer
  parameterized**, meaning that trailing `()` should be removed after each usage. (#586)
* The little-used `hoistComponentFactory()` method was also removed as a further simplification
  (#587).
* The `HoistField` superclass has been renamed to `HoistInput` and the various **desktop form
  control components have been renamed** to match (55afb8f). Apps using these components (which will
  likely be most apps) will need to adapt to the new names.
  * This was done to better distinguish between the input components and the upgraded Field concept
    on model classes (see below).

### 🎁 New Features

⭐️ **Forms and Fields** have been a major focus of attention, with support for structured data
fields added to Models via the `@FieldSupport` and `@field()` decorators.
* Models annotated with `@FieldSupport` can decorate member properties with `@field()`, making those
  properties observable and settable (with a generated `setXXX()` method).
* The `@field()` decorators themselves can be passed an optional display label string as well as
  zero or more *validation rules* to define required constraints on the value of the field.
* A set of predefined constraints is provided within the toolkit within the `/field/` package.
* Models using `FieldSupport` should be sure to call the `initFields()` method installed by the
  decorator within their constructor. This method can be called without arguments to generally
  initialize the field system, or it can be passed an object of field names to initial/default
  values, which will set those values on the model class properties and provide change/dirty
  detection and the ability to "reset" a form.
* A new `FormField` UI component can be used to wrap input components within a form. The `FormField`
  wrapper can accept the source model and field name, and will apply those to its child input. It
  leverages the Field model to automatically display a label, indicate required fields, and print
  validation error messages. This new component should be the building-block for most non-trivial
  forms within an application.

Other enhancements include:
* **Grid columns can be grouped**, with support for grouping added to the grid state management
  system, column chooser, and export manager (#565). To define a column group, nest column
  definitions passed to `GridModel.columns` within a wrapper object of the form `{headerName: 'My
  group', children: [...]}`.

(Note these release notes are incomplete for this version.)

[Commit Log](https://github.com/xh/hoist-react/compare/v12.1.2...v13.0.0)


## v12.1.2

### 🐞 Bug Fixes

* Fix casing on functions generated by `@settable` decorator
  (35c7daa209a4205cb011583ebf8372319716deba).

[Commit Log](https://github.com/xh/hoist-react/compare/v12.1.1...v12.1.2)


## v12.1.1

### 🐞 Bug Fixes

* Avoid passing unknown HoistField component props down to Blueprint select/checkbox controls.

### 📚 Libraries

* Rollback update of `@blueprintjs/select` package `3.1.0 -> 3.0.0` - this included breaking API
  changes and will be revisited in #558.

[Commit Log](https://github.com/xh/hoist-react/compare/v12.1.0...v12.1.1)


## v12.1.0

### 🎁 New Features

* New `@bindable` and `@settable` decorators added for MobX support. Decorating a class member
  property with `@bindable` makes it a MobX `@observable` and auto-generates a setter method on the
  class wrapped in a MobX `@action`.
* A `fontAwesomeIcon` element factory is exported for use with other FA icons not enumerated by the
  `Icon` class.
* CSS variables added to control desktop Blueprint form control margins. These remain defaulted to
  zero, but now within CSS with support for variable overrides. A Blueprint library update also
  brought some changes to certain field-related alignment and style properties. Review any form
  controls within apps to ensure they remain aligned as desired
  (8275719e66b4677ec5c68a56ccc6aa3055283457 and df667b75d41d12dba96cbd206f5736886cb2ac20).

### 🐞 Bug Fixes

* Grid cells are fully refreshed on a data update, ensuring cell renderers that rely on data other
  than their primary display field are updated (#550).
* Grid auto-sizing is run after a data update, ensuring flex columns resize to adjust for possible
  scrollbar visibility changes (#553).
* Dropdown fields can be instantiated with fewer required properties set (#541).

### 📚 Libraries

* Blueprint `3.0.1 -> 3.4.0`
* FontAwesome `5.2.0 -> 5.3.0`
* CodeMirror `5.39.2 -> 5.40.0`
* MobX `5.0.3 -> 5.1.0`
* router5 `6.3.0 -> 6.4.2`
* React `16.4.1 -> 16.4.2`

[Commit Log](https://github.com/xh/hoist-react/compare/v12.0.0...v12.1.0)


## v12.0.0

Hoist React v12 is a relatively large release, with multiple refactorings around grid columns,
`elemFactory` support, classNames, and a re-organization of classes and exports within `utils`.

### 💥 Breaking Changes

#### ⭐️ Grid Columns

**A new `Column` class describes a top-level API for columns and their supported options** and is
intended to be a cross-platform layer on top of ag-Grid and TBD mobile grid implementations.
* The desktop `GridModel` class now accepts a collection of `Column` configuration objects to define
  its available columns.
* Columns may be configured with `flex: true` to cause them to stretch all available horizontal
  space within a grid, sharing it equally with any other flex columns. However note that this should
  be used sparingly, as flex columns have some deliberate limitations to ensure stable and
  consistent behavior. Most noticeably, they cannot be resized directly by users. Often, a best
  practice will be to insert an `emptyFlexCol` configuration as the last column in a grid - this
  will avoid messy-looking gaps in the layout while not requiring a data-driven column be flexed.
* User customizations to column widths are now saved if the GridModel has been configured with a
  `stateModel` key or model instance - see `GridStateModel`.
* Columns accept a `renderer` config to format text or HTML-based output. This is a callback that is
  provided the value, the row-level record, and a metadata object with the column's `colId`. An
  `elementRenderer` config is also available for cells that should render a Component.
* An `agOptions` config key continues to provide a way to pass arbitrary options to the underlying
  ag-Grid instance (for desktop implementations). This is considered an "escape hatch" and should be
  used with care, but can provide a bridge to required ag-Grid features as the Hoist-level API
  continues to develop.
* The "factory pattern" for Column templates / defaults has been removed, replaced by a simpler
  approach that recommends exporting simple configuration partials and spreading them into
  instance-specific column configs.
  [See the Admin app for some examples](https://github.com/xh/hoist-react/blob/a1b14ac6d41aa8f8108a518218ce889fe5596780/admin/tabs/activity/tracking/ActivityGridModel.js#L42)
  of this pattern.
* See 0798f6bb20092c59659cf888aeaf9ecb01db52a6 for primary commit.

#### ⭐️ Element Factory, LayoutSupport, BaseClassName

Hoist provides core support for creating components via a factory pattern, powered by the `elem()`
and `elemFactory()` methods. This approach remains the recommended way to instantiate component
elements, but was **simplified and streamlined**.
* The rarely used `itemSpec` argument was removed (this previously applied defaults to child items).
* Developers can now also use JSX to instantiate all Hoist-provided components while still taking
  advantage of auto-handling for layout-related properties provided by the `LayoutSupport` mixin.
  * HoistComponents should now spread **`...this.getLayoutProps()`** into their outermost rendered
    child to enable promotion of layout properties.
* All HoistComponents can now specify a **baseClassName** on their component class and should pass
  `className: this.getClassName()` down to their outermost rendered child. This allows components to
  cleanly layer on a base CSS class name with any instance-specific classes.
* See 8342d3870102ee9bda4d11774019c4928866f256 for primary commit.

#### ⭐️ Panel resizing / collapsing

**The `Panel` component now takes a `sizingModel` prop to control and encapsulate newly built-in
resizing and collapsing behavior** (#534).
* See the `PanelSizingModel` class for configurable details, including continued support for saving
  sizing / collapsed state as a user preference.
* **The standalone `Resizable` component was removed** in favor of the improved support built into
  Panel directly.

#### Other

* Two promise-related models have been combined into **a new, more powerful `PendingTaskModel`**,
  and the `LoadMask` component has been removed and consolidated into `Mask`
  (d00a5c6e8fc1e0e89c2ce3eef5f3e14cb842f3c8).
  * `Panel` now exposes a single `mask` prop that can take either a configured `mask` element or a
    simple boolean to display/remove a default mask.
* **Classes within the `utils` package have been re-organized** into more standardized and scalable
  namespaces. Imports of these classes will need to be adjusted.

### 🎁 New Features

* **The desktop Grid component now offers a `compact` mode** with configurable styling to display
  significantly more data with reduced padding and font sizes.
* The top-level `AppBar` refresh button now provides a default implementation, calling a new
  abstract `requestRefresh()` method on `HoistApp`.
* The grid column chooser can now be configured to display its column groups as initially collapsed,
  for especially large collections of columns.
* A new `XH.restoreDefaultsAsync()` method provides a centralized way to wipe out user-specific
  preferences or customizations (#508).
* Additional Blueprint `MultiSelect`, `Tag`, and `FormGroup` controls re-exported.

### 🐞 Bug Fixes

* Some components were unintentionally not exporting their Component class directly, blocking JSX
  usage. All components now export their class.
* Multiple fixes to `DayField` (#531).
* JsonField now responds properly when switching from light to dark theme (#507).
* Context menus properly filter out duplicated separators (#518).

[Commit Log](https://github.com/xh/hoist-react/compare/v11.0.0...v12.0.0)


## v11.0.0

### 💥 Breaking Changes

* **Blueprint has been upgraded to the latest 3.x release.** The primary breaking change here is the
  renaming of all `pt-` CSS classes to use a new `bp3-` prefix. Any in-app usages of the BP
  selectors will need to be updated. See the
  [Blueprint "What's New" page](http://blueprintjs.com/docs/#blueprint/whats-new-3.0).
* **FontAwesome has been upgraded to the latest 5.2 release.** Only the icons enumerated in the
  Hoist `Icon` class are now registered via the FA `library.add()` method for inclusion in bundled
  code, resulting in a significant reduction in bundle size. Apps wishing to use other FA icons not
  included by Hoist must import and register them - see the
  [FA React Readme](https://github.com/FortAwesome/react-fontawesome/blob/master/README.md) for
  details.
* **The `mobx-decorators` dependency has been removed** due to lack of official support for the
  latest MobX update, as well as limited usage within the toolkit. This package was primarily
  providing the optional `@setter` decorator, which should now be replaced as needed by dedicated
  `@action` setter methods (19cbf86138499bda959303e602a6d58f6e95cb40).

### 🎁 Enhancements

* `HoistComponent` now provides a `getClassNames()` method that will merge any `baseCls` CSS class
  names specified on the component with any instance-specific classes passed in via props (#252).
  * Components that wish to declare and support a `baseCls` should use this method to generate and
    apply a combined list of classes to their outermost rendered elements (see `Grid`).
  * Base class names have been added for relevant Hoist-provided components - e.g. `.xh-panel` and
    `.xh-grid`. These will be appended to any instance class names specified within applications and
    be available as public CSS selectors.
* Relevant `HoistField` components support inline `leftIcon` and `rightElement` props. `DayField`
  adds support for `minDay / maxDay` props.
* Styling for the built-in ag-Grid loading overlay has been simplified and improved (#401).
* Grid column definitions can now specify an `excludeFromExport` config to drop them from
  server-generated Excel/CSV exports (#485).

### 🐞 Bug Fixes

* Grid data loading and selection reactions have been hardened and better coordinated to prevent
  throwing when attempting to set a selection before data has been loaded (#484).

### 📚 Libraries

* Blueprint `2.x -> 3.x`
* FontAwesome `5.0.x -> 5.2.x`
* CodeMirror `5.37.0 -> 5.39.2`
* router5 `6.2.4 -> 6.3.0`

[Commit Log](https://github.com/xh/hoist-react/compare/v10.0.1...v11.0.0)


## v10.0.1

### 🐞 Bug Fixes

* Grid `export` context menu token now defaults to server-side 'exportExcel' export.
  * Specify the `exportLocal` token to return a menu item for local ag-Grid export.
* Columns with `field === null` skipped for server-side export (considered spacer / structural
  columns).

## v10.0.0

### 💥 Breaking Changes

* **Access to the router API has changed** with the `XH` global now exposing `router` and
  `routerState` properties and a `navigate()` method directly.
* `ToastManager` has been deprecated. Use `XH.toast` instead.
* `Message` is no longer a public class (and its API has changed). Use `XH.message/confirm/alert`
  instead.
* Export API has changed. The Built-in grid export now uses more powerful server-side support. To
  continue to use local AG based export, call method `GridModel.localExport()`. Built-in export
  needs to be enabled with the new property on `GridModel.enableExport`. See `GridModel` for more
  details.

### 🎁 Enhancements

* New Mobile controls and `AppContainer` provided services (impersonation, about, and version bars).
* Full-featured server-side Excel export for grids.

### 🐞 Bug Fixes

* Prevent automatic zooming upon input focus on mobile devices (#476).
* Clear the selection when showing the context menu for a record which is not already selected
  (#469).
* Fix to make lockout script readable by Compatibility Mode down to IE5.

### 📚 Libraries

* MobX `4.2.x -> 5.0.x`

[Commit Log](https://github.com/xh/hoist-react/compare/v9.0.0...v10.0.0)


## v9.0.0

### 💥 Breaking Changes

* **Hoist-provided mixins (decorators) have been refactored to be more granular and have been broken
  out of `HoistComponent`.**
  * New discrete mixins now exist for `LayoutSupport` and `ContextMenuSupport` - these should be
    added directly to components that require the functionality they add for auto-handling of
    layout-related props and support for showing right-click menus. The corresponding options on
    `HoistComponent` that used to enable them have been removed.
  * For consistency, we have also renamed `EventTarget -> EventSupport` and `Reactive ->
    ReactiveSupport` mixins. These both continue to be auto-applied to HoistModel and HoistService
    classes, and ReactiveSupport enabled by default in HoistComponent.
* **The Context menu API has changed.** The `ContextMenuSupport` mixin now specifies an abstract
  `getContextMenuItems()` method for component implementation (replacing the previous
  `renderContextMenu()` method). See the new [`ContextMenuItem` class for what these items support,
  as well as several static default items that can be used.
  * The top-level `AppContainer` no longer provides a default context menu, instead allowing the
    browser's own context menu to show unless an app / component author has implemented custom
    context-menu handling at any level of their component hierarchy.

### 🐞 Bug Fixes

* TabContainer active tab can become out of sync with the router state (#451)
  * ⚠️ Note this also involved a change to the `TabContainerModel` API - `activateTab()` is now the
    public method to set the active tab and ensure both the tab and the route land in the correct
    state.
* Remove unintended focused cell borders that came back with the prior ag-Grid upgrade.

[Commit Log](https://github.com/xh/hoist-react/compare/v8.0.0...v9.0.0)


## v8.0.0

Hoist React v8 brings a big set of improvements and fixes, some API and package re-organizations,
and ag-Grid upgrade, and more. 🚀

### 💥 Breaking Changes

* **Component package directories have been re-organized** to provide better symmetry between
  pre-existing "desktop" components and a new set of mobile-first component. Current desktop
  applications should replace imports from `@xh/hoist/cmp/xxx` with `@xh/hoist/desktop/cmp/xxx`.
  * Important exceptions include several classes within `@xh/hoist/cmp/layout/`, which remain
    cross-platform.
  * `Panel` and `Resizable` components have moved to their own packages in
    `@xh/hoist/desktop/cmp/panel` and `@xh/hoist/desktop/cmp/resizable`.
* **Multiple changes and improvements made to tab-related APIs and components.**
  * The `TabContainerModel` constructor API has changed, notably `children` -> `tabs`, `useRoutes` ->
    `route` (to specify a starting route as a string) and `switcherPosition` has moved from a model
    config to a prop on the `TabContainer` component.
  * `TabPane` and `TabPaneModel` have been renamed `Tab` and `TabModel`, respectively, with several
    related renames.
* **Application entry-point classes decorated with `@HoistApp` must implement the new getter method
  `containerClass()`** to specify the platform specific component used to wrap the app's
  `componentClass`.
  * This will typically be `@xh/hoist/[desktop|mobile]/AppContainer` depending on platform.

### 🎁 New Features

* **Tab-related APIs re-worked and improved**, including streamlined support for routing, a new
  `tabRenderMode` config on `TabContainerModel`, and better naming throughout.
* **Ag-grid updated to latest v18.x** - now using native flex for overall grid layout and sizing
  controls, along with multiple other vendor improvements.
* Additional `XH` API methods exposed for control of / integration with Router5.
* The core `@HoistComponent` decorated now installs a new `isDisplayed` getter to report on
  component visibility, taking into account the visibility of its ancestors in the component tree.
* Mobile and Desktop app package / component structure made more symmetrical (#444).
* Initial versions of multiple new mobile components added to the toolkit.
* Support added for **`IdleService` - automatic app suspension on inactivity** (#427).
* Hoist wrapper added for the low-level Blueprint **button component** - provides future hooks into
  button customizations and avoids direct BP import (#406).
* Built-in support for collecting user feedback via a dedicated dialog, convenient XH methods and
  default appBar button (#379).
* New `XH.isDevelopmentMode` constant added, true when running in local Webpack dev-server mode.
* CSS variables have been added to customize and standardize the Blueprint "intent" based styling,
  with defaults adjusted to be less distracting (#420).

### 🐞 Bug Fixes

* Preference-related events have been standardized and bugs resolved related to pushAsync() and the
  `prefChange` event (ee93290).
* Admin log viewer auto-refreshes in tail-mode (#330).
* Distracting grid "loading" overlay removed (#401).
* Clipboard button ("click-to-copy" functionality) restored (#442).

[Commit Log](https://github.com/xh/hoist-react/compare/v7.2.0...v8.0.0)

## v7.2.0

### 🎁 New Features

+ Admin console grids now outfitted with column choosers and grid state. #375
+ Additional components for Onsen UI mobile development.

### 🐞 Bug Fixes

+ Multiple improvements to the Admin console config differ. #380 #381 #392

[Commit Log](https://github.com/xh/hoist-react/compare/v7.1.0...v7.2.0)

## v7.1.0

### 🎁 New Features

* Additional kit components added for Onsen UI mobile development.

### 🐞 Bug Fixes

* Dropdown fields no longer default to `commitOnChange: true` - avoiding unexpected commits of
  type-ahead query values for the comboboxes.
* Exceptions thrown from FetchService more accurately report the remote host when unreachable, along
  with some additional enhancements to fetch exception reporting for clarity.

[Commit Log](https://github.com/xh/hoist-react/compare/v7.0.0...v7.1.0)

## v7.0.0

### 💥 Breaking Changes

* **Restructuring of core `App` concept** with change to new `@HoistApp` decorator and conventions
  around defining `App.js` and `AppComponent.js` files as core app entry points. `XH.app` now
  installed to provide access to singleton instance of primary app class. See #387.

### 🎁 New Features

* **Added `AppBar` component** to help further standardize a pattern for top-level application
  headers.
* **Added `SwitchField` and `SliderField`** form field components.
* **Kit package added for Onsen UI** - base component library for mobile development.
* **Preferences get a group field for better organization**, parity with AppConfigs. (Requires
  hoist-core 3.1.x.)

### 🐞 Bug Fixes

* Improvements to `Grid` component's interaction with underlying ag-Grid instance, avoiding extra
  renderings and unwanted loss of state. 03de0ae7

[Commit Log](https://github.com/xh/hoist-react/compare/v6.0.0...v7.0.0)


## v6.0.0

### 💥 Breaking Changes

* API for `MessageModel` has changed as part of the feature addition noted below, with `alert()` and
  `confirm()` replaced by `show()` and new `XH` convenience methods making the need for direct calls
  rare.
* `TabContainerModel` no longer takes an `orientation` prop, replaced by the more flexible
  `switcherPosition` as noted below.

### 🎁 New Features

* **Initial version of grid state** now available, supporting easy persistence of user grid column
  selections and sorting. The `GridModel` constructor now takes a `stateModel` argument, which in
  its simplest form is a string `xhStateId` used to persist grid state to local storage. See the
  [`GridStateModel` class](https://github.com/xh/hoist-react/blob/develop/cmp/grid/GridStateModel.js)
  for implementation details. #331
* The **Message API** has been improved and simplified, with new `XH.confirm()` and `XH.alert()`
  methods providing an easy way to show pop-up alerts without needing to manually construct or
  maintain a `MessageModel`. #349
* **`TabContainer` components can now be controlled with a remote `TabSwitcher`** that does not need
  to be directly docked to the container itself. Specify `switcherPosition:none` on the
  `TabContainerModel` to suppress showing the switching affordance on the tabs themselves and
  instantiate a `TabSwitcher` bound to the same model to control a tabset from elsewhere in the
  component hierarchy. In particular, this enabled top-level application tab navigation to move up
  into the top toolbar, saving vertical space in the layout. #368
* `DataViewModel` supports an `emptyText` config.

### 🐞 Bugfixes

* Dropdown fields no longer fire multiple commit messages, and no longer commit partial entries
  under some circumstances. #353 and #354
* Grids resizing fixed when shrinking the containing component. #357

[Commit Log](https://github.com/xh/hoist-react/compare/v5.0.0...v6.0.0)


## v5.0.0

### 💥 Breaking Changes

* **Multi environment configs have been unwound** See these release notes/instructions for how to
  migrate: https://github.com/xh/hoist-core/releases/tag/release-3.0.0
* **Breaking change to context menus in dataviews and grids not using the default context menu:**
  StoreContextMenu no longer takes an array of items as an argument to its constructor. Instead it
  takes a configuration object with an ‘items’ key that will point to any current implementation’s
  array of items. This object can also contain an optional gridModel argument which is intended to
  support StoreContextMenuItems that may now be specified as known ‘hoist tokens’, currently limited
  to a ‘colChooser’ token.

### 🎁 New Features

* Config differ presents inline view, easier to read diffs now.
* Print Icon added!

### 🐞 Bugfixes

* Update processFailedLoad to loadData into gridModel store, Fixes #337
* Fix regression to ErrorTracking. Make errorTrackingService safer/simpler to call at any point in
  life-cycle.
* Fix broken LocalStore state.
* Tweak flex prop for charts. Side by side charts in a flexbox now auto-size themselves! Fixes #342
* Provide token parsing for storeContextMenus. Context menus are all grown up! Fixes #300

## v4.0.1

### 🐞 Bugfixes

* DataView now properly re-renders its items when properties on their records change (and the ID
  does not)


## v4.0.0

### 💥 Breaking Changes

* **The `GridModel` selection API has been reworked for clarity.** These models formerly exposed
  their selectionModel as `grid.selection` - now that getter returns the selected records. A new
  `selectedRecord` getter is also available to return a single selection, and new string shortcut
  options are available when configuring GridModel selection behavior.
* **Grid components can now take an `agOptions` prop** to pass directly to the underlying ag-grid
  component, as well as an `onRowDoubleClicked` handler function.
  16be2bfa10e5aab4ce8e7e2e20f8569979dd70d1

### 🎁 New Features

* Additional core components have been updated with built-in `layoutSupport`, allowing developers to
  set width/height/flex and other layout properties directly as top-level props for key comps such
  as Grid, DataView, and Chart. These special props are processed via `elemFactory` into a
  `layoutConfig` prop that is now passed down to the underlying wrapper div for these components.
  081fb1f3a2246a4ff624ab123c6df36c1474ed4b

### 🐞 Bugfixes

* Log viewer tail mode now working properly for long log files - #325


## v3.0.1

### 🐞 Bugfixes

* FetchService throws a dedicated exception when the server is unreachable, fixes a confusing
  failure case detailed in #315


## v3.0.0

### 💥 Breaking Changes

* **An application's `AppModel` class must now implement a new `checkAccess()` method.** This method
  is passed the current user, and the appModel should determine if that user should see the UI and
  return an object with a `hasAccess` boolean and an optional `message` string. For a return with
  `hasAccess: false`, the framework will render a lockout panel instead of the primary UI.
  974c1def99059f11528c476f04e0d8c8a0811804
  * Note that this is only a secondary level of "security" designed to avoid showing an unauthorized
    user a confusing / non-functional UI. The server or any other third-party data sources must
    always be the actual enforcer of access to data or other operations.
* **We updated the APIs for core MobX helper methods added to component/model/service classes.** In
  particular, `addReaction()` was updated to take a more declarative / clear config object.
  8169123a4a8be6940b747e816cba40bd10fa164e
  * See Reactive.js - the mixin that provides this functionality.

### 🎁 New Features

* Built-in client-side lockout support, as per above.

### 🐞 Bugfixes

* None

------------------------------------------

Copyright © 2020 Extremely Heavy Industries Inc. - all rights reserved

------------------------------------------

📫☎️🌎 info@xh.io | https://xh.io/contact<|MERGE_RESOLUTION|>--- conflicted
+++ resolved
@@ -4,11 +4,9 @@
 
 ### 🎁 New Features
 
-<<<<<<< HEAD
 * `PanelModel` now supports setting a `RefreshMode` to control how collapsed panels
   respond to refresh requests.
 * The appMenuButton.extraItems property will now support valid react elements (like menuDivider).
-=======
 * `DockViewModel` now supports optional `width`, `height` and `collapsedWidth` configs.
 * The `appMenuButton.extraItems` prop now accepts `MenuItem` configs (as before) but also React
   elements and the special string token '-' (shortcut to render a `MenuDivider`).
@@ -18,8 +16,6 @@
 * The internal DOM structure of desktop `Panel` has changed to always include an inner frame with
   class `.xh-panel__content`. You may need to update styling that targets the inner structure of
   `Panel` via `.xh-panel`.
->>>>>>> db6f9574
-
 
 ### 💥 Breaking Changes
 
