# Changelog

## v31.0.0-SNAPSHOT - unreleased

### 🎁 New Features

<<<<<<< HEAD
* `Column` now supports `allowedSorts` config for specifying sorting options.
=======
* The core `Navigator` / `NavigatorModel` API on mobile has been improved and made consistent with
  other Hoist content container APIs such as `TabContainer`, `DashContainer`, and `DockContainer`.
  It now supports the specification of `RenderMode` and `RefreshMode` on `NavigatorModel` and
  `PageModel`, to allow better control over how inactive pages are mounted/unmounted and how pages
  handle refresh requests when inactive or (re)activated. Furthermore, `Navigator` pages are no
  longer required to to return `Page` components - they can now return any suitable component.
* `DockContainerModel` and `DockViewModel` now support `refreshMode` and `renderMode` configs to
  allow better control over how collapsed views are mounted/unmounted and how views handle refresh
  requests when collapsed.
* `Column` now auto-sizes when double-clicking / double-tapping its header.

#### 🎨 Icons

* Added `Icon.icon()` factory method as a new common entry point for creating new FontAwesome based
  icons in Hoist. It should typically be used instead of using the `FontAwesomeIcon` component
  directly.
* Added a new `Icon.fileIcon()` factory method. This method returns a standard, conventionally
  colored icon, based on a filename extension.
* All Icon factories can now accept an `asHtml` parameter, as an alternative to calling the helper
  function `convertIconToSVG()` on the element. Use this to render icons as raw html where needed
  (e.g. grid renderers).
* Icons rendered as html will now preserve their styling, tooltips, and size.

### 💥 Breaking Changes

* To facilitate the increased symmetry between `NavigatorModel` and our other containers, mobile
  apps may need to adjust to the following changes:
  * `NavigatorModel`'s `routes` constructor parameter has been renamed `pages`.
  * `NavigatorModel`'s observable `pages[]` has been renamed `stack[]`.
  * `NavigatorPageModel` has been renamed `PageModel`. Apps do not usually create `PageModels`
    directly, so this change is unlikely to require code updates.
  * `Page` has been removed from the mobile toolkit. Components that previously returned a `Page`
    for inclusion in a `Navigator` or `TabContainer` can now return any component. It is recommended
    you replace `Page` with `Panel` where appropriate.
* Icon enhancements described above have resulted in two public methods being removed:
  * The `fontAwesomeIcon()` factory function (used to render icons not already enumerated by Hoist)
    has been replaced by the improved `Icon.icon()` factory - e.g. `fontAwesomeIcon({icon: ['far',
    'alicorn']}) -> Icon.icon({iconName: 'alicorn'})`;
  * The `convertIconToSvg()` utility method has been replaced by the new `asHtml` parameter on icon
    factory functions. If you need to convert an existing icon element, use `convertIconToHtml()`.

### 🐞 Bug Fixes

* The `fmtDate()` utility now properly accepts, parses, and formats a string value input as
  documented.

[Commit Log](https://github.com/xh/hoist-react/compare/v30.1.0...develop)

## v30.1.0 - 2020-03-04
>>>>>>> e2599e1d

### 🐞 Bug Fixes

* Ensure `WebSocketService.connected` remains false until `channelKey` assigned and received from
  server.
* When empty, `DashContainer` now displays a user-friendly prompt to add an initial view.

### ⚙️ Technical

* Form validation enhanced to improve handling of asynchronous validation. Individual rules and
  constraints are now re-evaluated in parallel, allowing for improved asynchronous validation.
* `Select` will now default to selecting contents on focus if in filter or creatable mode.

[Commit Log](https://github.com/xh/hoist-react/compare/v30.0.0...30.1.0)

## v30.0.0 - 2020-02-29

### 🎁 New Features

* Horizontal `Toolbar` will collapse overflowing items into a drop down menu.
* `GridModel` and `DataViewModel` now support `groupRowHeight`, `groupRowRenderer` and
  `groupRowElementRenderer` configs. Grouping is new in general to `DataViewModel`, which now takes
  a `groupBy` config.
  * `DataViewModel` allows for settable and multiple groupings and sorters.
  * `DataViewModel` also now supports additional configs from the underlying `GridModel` that make
    sense in a `DataView` context, such as `showHover` and `rowBorders`.
* `TabContainerModel` now accepts a `track` property (default false) for easily tracking tab views
  via Hoist's built-in activity tracking.
* The browser document title is now set to match `AppSpec.clientAppName` - helpful for projects with
  multiple javascript client apps.
* `StoreFilterField` accepts all other config options from `TextInput` (e.g. `disabled`).
* Clicking on a summary row in `Grid` now clears its record selection.
* The `@LoadSupport` decorator now provides an additional observable property `lastException`. The
  decorator also now logs load execution times and failures to `console.debug` automatically.
* Support for mobile `Panel.scrollable` prop made more robust with re-implementation of inner
  content element. Note this change included a tweak to some CSS class names for mobile `Panel`
  internals that could require adjustments if directly targeted by app stylesheets.
* Added new `useOnVisibleChange` hook.
* Columns now support a `headerAlign` config to allow headers to be aligned differently from column
  contents.

### 💥 Breaking Changes

* `Toolbar` items must be provided as direct children. Wrapping Toolbar items in container
  components can result in unexpected item overflow.
* `DataView.rowCls` prop removed, replaced by new `DataViewModel.rowClassFn` config for more
  flexibility and better symmetry with `GridModel`.
* `DataViewModel.itemRenderer` renamed to `DataViewModel.elementRenderer`
* `DataView` styling has been updated to avoid applying several unwanted styles from `Grid`. Note
  that apps might rely on these styles (intentionally or not) for their `itemRenderer` components
  and appearance and will need to adjust.
* Several CSS variables related to buttons have been renamed for consistency, and button style rules
  have been adjusted to ensure they take effect reliably across desktop and mobile buttons
  ([#1568](https://github.com/xh/hoist-react/pull/1568)).
* The optional `TreeMapModel.highchartsConfig` object will now be recursively merged with the
  top-level config generated by the Hoist model and component, where previously it was spread onto
  the generated config. This could cause a change in behavior for apps using this config to
  customize map instances, but provides more flexibility for e.g. customizing the `series`.
* The signature of `useOnResize` hook has been modified slightly for API consistency and clarity.
  Options are now passed in a configuration object.

### 🐞 Bug Fixes

* Fixed an issue where charts that are rendered while invisible would have the incorrect size.
  [#1703](https://github.com/xh/hoist-react/issues/1703)
* Fixed an issue where zeroes entered by the user in `PinPad` would be displayed as blanks.
* Fixed `fontAwesomeIcon` elem factory component to always include the default 'fa-fw' className.
  Previously, it was overridden if a `className` prop was provided.
* Fixed an issue where ConfigDiffer would always warn about deletions, even when there weren't any.
  [#1652](https://github.com/xh/hoist-react/issues/1652)
* `TextInput` will now set its value to `null` when all text is deleted and the clear icon will
  automatically hide.
* Fixed an issue where multiple buttons in a `ButtonGroupInput` could be shown as active
  simultaneously. [#1592](https://github.com/xh/hoist-react/issues/1592)
* `StoreFilterField` will again match on `Record.id` if bound to a Store or a GridModel with the
  `id` column visible. [#1697](https://github.com/xh/hoist-react/issues/1697)
* A number of fixes have been applied to `RelativeTimeStamp` and `getRelativeTimestamp`, especially
  around its handling of 'equal' or 'epsilon equal' times. Remove unintended leading whitespace from
  `getRelativeTimestamp`.

### ⚙️ Technical

* The `addReaction` and `addAutorun` methods (added to Hoist models, components, and services by the
  `ReactiveSupport` mixin) now support a configurable `debounce` argument. In many cases, this is
  preferable to the built-in MobX `delay` argument, which only provides throttling and not true
  debouncing.
* New `ChartModel.highchart` property provides a reference to the underlying HighChart component.

### 📚 Libraries

* @blueprintjs/core `3.23 -> 3.24`
* react-dates `21.7 -> 21.8`
* react-beautiful-dnd `11.0 -> 12.2`

[Commit Log](https://github.com/xh/hoist-react/compare/v29.1.0...v30.0.0)

## v29.1.0 - 2020-02-07

### 🎁 New Features

#### Grid

* The `compact` config on `GridModel` has been deprecated in favor of the more powerful `sizingMode`
  which supports the values 'large', 'standard', 'compact', or 'tiny'.
  * Each new mode has its own set of CSS variables for applications to override as needed.
  * Header and row heights are configurable for each via the `HEADER_HEIGHTS` and `ROW_HEIGHTS`
    static properties of the `AgGrid` component. These objects can be modified on init by
    applications that wish to customize the default row heights globally.
  * 💥 Note that these height config objects were previously exported as constants from AgGrid.js.
    This would be a breaking change for any apps that imported the old objects directly (considered
    unlikely).
* `GridModel` now exposes an `autoSizeColumns` method, and the Grid context menu now contains an
  `Autosize Columns` option by default.
* `Column` and `ColumnGroup` now support React elements for `headerName`.

#### Data

* The `Store` constructor now accepts a `data` argument to load data at initialization.
* The `xh/hoist/data/cube` package has been modified substantially to better integrate with the core
  data package and support observable "Views". See documentation on `Cube` for more information.

#### Other

* Added a `PinPad` component for streamlined handling of PIN entry on mobile devices.
* `FormField` now takes `tooltipPosition` and `tooltipBoundary` props for customizing minimal
  validation tooltip.
* `RecordAction.actionFn` parameters now include a `buttonEl` property containing the button element
  when used in an action column.
* Mobile Navigator component now takes an `animation` prop which can be set to 'slide' (default),
  'lift', 'fade', or 'none'. These values are passed to the underlying onsenNavigator component.
  ([#1641](https://github.com/xh/hoist-react/pull/1641))
* `AppOption` configs now accept an `omit` property for conditionally excluding options.

### 🐞 Bug Fixes

* Unselectable grid rows are now skipped during up/down keyboard navigation.
* Fix local quick filtering in `LeftRightChooser` (v29 regression).
* Fix `SplitTreeMap` - the default filtering once again splits the map across positive and negative
  values as intended (v29 regression).

### ⚙️ Technical

* `FormFields` now check that they are contained in a Hoist `Form`.

### 📚 Libraries

* @blueprintjs/core `3.22 -> 3.23`
* codemirror `5.50 -> 5.51`
* react-dates `21.5 -> 21.7`

[Commit Log](https://github.com/xh/hoist-react/compare/v29.0.0...v29.1.0)

## v29.0.0 - 2020-01-24

### 🗄️ Data Package Changes

Several changes have been made to data package (`Store` and `Record`) APIs for loading, updating,
and modifying data. They include some breaking changes, but pave the way for upcoming enhancements
to fully support inline grid editing and other new features.

Store now tracks the "committed" state of its records, which represents the data as it was loaded
(typically from the server) via `loadData()` or `updateData()`. Records are now immutable and
frozen, so they cannot be changed directly, but Store offers a new `modifyRecords()` API to apply
local modifications to data in a tracked and managed way. (Store creates new records internally to
hold both this modified data and the original, "committed" data.) This additional state tracking
allows developers to query Stores for modified or added records (e.g. to flush back to the server
and persist) as well as call new methods to revert changes (e.g. to undo a block of changes that the
user wishes to discard).

Note the following more specific changes to these related classes:

#### Record

* 💥 Record data properties are now nested within a `data` object on Record instances and are no
  longer available as top-level properties on the Record itself.
  * Calls to access data such as `rec.quantity` must be modified to `rec.data.quantity`.
  * When accessing multiple properties, destructuring provides an efficient syntax - e.g. `const
    {quantity, price} = rec.data;`.
* 💥 Records are now immutable and cannot be modified by applications directly.
  * This is a breaking change, but should only affect apps with custom inline grid editing
    implementations or similar code that modifies individual record values.
  * Calls to change data such as `rec.quantity = 100` must now be made through the Record's Store,
    e.g. `store.modifyData({id: 41, quantity: 100})`
* Record gains new getters for inspecting its state, including: `isAdd`, `isModified`, and
  `isCommitted`.

#### Store

* 💥 `noteDataUpdated()` has been removed, as out-of-band modifications to Store Records are no
  longer possible.
* 💥 Store's `idSpec` function is now called with the raw record data - previously it was passed
  source data after it had been run through the store's optional `processRawData` function. (This is
  unlikely to have a practical impact on most apps, but is included here for completeness.)
* `Store.updateData()` now accepts a flat list of raw data to process into Record additions and
  updates. Previously developers needed to call this method with an object containing add, update,
  and/or remove keys mapped to arrays. Now Store will produce an object of this shape automatically.
* `Store.refreshFilter()` method has been added to allow applications to rebuild the filtered data
  set if some application state has changed (apart from the store's data itself) which would affect
  the store filter.
* Store gains new methods for manipulating its Records and data, including `addRecords()`,
  `removeRecords()`, `modifyRecords()`, `revertRecords()`, and `revert()`. New getters have been
  added for `addedRecords`, `removedRecords`, `modifiedRecords`, and `isModified`.

#### Column

* Columns have been enhanced for provide basic support for inline-editing of record data. Further
  inline editing support enhancements are planned for upcoming Hoist releases.
* `Column.getValueFn` config added to retrieve the cell value for a Record field. The default
  implementation pulls the value from the Record's new `data` property (see above). Apps that
  specify custom `valueGetter` callbacks via `Column.agOptions` should now implement their custom
  logic in this new config.
* `Column.setValueFn` config added to support modifying the Column field's value on the underlying
  Record. The default implementation calls the new `Store.modifyRecords()` API and should be
  sufficient for the majority of cases.
* `Column.editable` config added to indicate if a column/cell should be inline-editable.

### 🎁 New Features

* Added keyboard support to ag-Grid context menus.
* Added `GridModel.setEmptyText()` to allow updates to placeholder text after initial construction.
* Added `GridModel.ensureSelectionVisible()` to scroll the currently selected row into view.
* When a `TreeMap` is bound to a `GridModel`, the grid will now respond to map selection changes by
  scrolling to ensure the selected grid row is visible.
* Added a `Column.tooltipElement` config to support fully customizable tooltip components.
* Added a `useOnResize` hook, which runs a function when a component is resized.
* Exposed an `inputRef` prop on numberInput, textArea, and textInput
* `PanelModel` now accepts a `maxSize` config.
* `RelativeTimeStamp` now support a `relativeTo` option, allowing it to display the difference
  between a timestamp and another reference time other than now. Both the component and the
  `getRelativeTimestamp()` helper function now leverage moment.js for their underlying
  implementation.
* A new `Clock` component displays the time, either local to the browser or for a configurable
  timezone.
* `LeftRightChooser` gets a new `showCounts` option to print the number of items on each side.
* `Select` inputs support a new property `enableWindowed` (desktop platform only) to improve
  rendering performance with large lists of options.
* `Select` inputs support grouped options. To use, add an attribute `options` containing an array of
  sub-options.
* `FetchService` methods support a new `timeout` option. This config chains `Promise.timeout()` to
  the promises returned by the service.
* Added alpha version of `DashContainer` for building dynamic, draggable dashboard-style layouts.
  Please note: the API for this component is subject to change - use at your own risk!
* `Select` now allows the use of objects as values.
* Added a new `xhEnableImpersonation` config to enable or disable the ability of Hoist Admins to
  impersonate other users. Note that this defaults to `false`. Apps will need to set this config to
  continue using impersonation. (Note that an update to hoist-core 6.4+ is required for this config
  to be enforced on the server.)
* `FormField` now supports a `requiredIndicator` to customize how required fields are displayed.
* Application build tags are now included in version update checks, primarily to prompt dev/QA users
  to refresh when running SNAPSHOT versions. (Note that an update to hoist-core 6.4+ is required for
  the server to emit build tag for comparison.)
* `CodeInput` component added to provide general `HoistInput` support around the CodeMirror code
  editor. The pre-existing `JsonInput` has been converted to a wrapper around this class.
* `JsonInput` now supports an `autoFocus` prop.
* `Select` now supports a `hideDropdownIndicator` prop.
* `useOnResize` hook will now ignore visibility changes, i.e. a component resizing to a size of 0.
* `DimensionChooser` now supports a `popoverPosition` prop.
* `AppBar.appMenuButtonPosition` prop added to configure the App Menu on the left or the right, and
  `AppMenuButton` now accepts and applies any `Button` props to customize.
* New `--xh-grid-tree-indent-px` CSS variable added to allow control over the amount of indentation
  applied to tree grid child nodes.

### 💥 Breaking Changes

* `GridModel.contextMenuFn` config replaced with a `contextMenu` parameter. The new parameter will
  allow context menus to be specified with a simple array in addition to the function specification
  currently supported.
* `GridModel.defaultContextMenuTokens` config renamed to `defaultContextMenu`.
* `Chart` and `ChartModel` have been moved from `desktop/cmp/charts` to `cmp/charts`.
* `StoreFilterField` has been moved from `desktop/cmp/store` to `cmp/store`.
* The options `nowEpsilon` and `nowString` on `RelativeTimestamp` have been renamed to `epsilon` and
  `equalString`, respectively.
* `TabRenderMode` and `TabRefreshMode` have been renamed to `RenderMode` and `RefreshMode` and moved
  to the `core` package. These enumerations are now used in the APIs for `Panel`, `TabContainer`,
  and `DashContainer`.
* `DockViewModel` now requires a function, or a HoistComponent as its `content` param. It has always
  been documented this way, but a bug in the original implementation had it accepting an actual
  element rather than a function. As now implemented, the form of the `content` param is consistent
  across `TabModel`, `DockViewModel`, and `DashViewSpec`.
* `JsonInput.showActionButtons` prop replaced with more specific `showFormatButton` and
  `showFullscreenButton` props.
* The `DataView.itemHeight` prop has been moved to `DataViewModel` where it can now be changed
  dynamically by applications.
* Desktop `AppBar.appMenuButtonOptions` prop renamed to `appMenuButtonProps` for consistency.

### 🐞 Bug Fixes

* Fixed issue where JsonInput was not receiving its `model` from context
  ([#1456](https://github.com/xh/hoist-react/issues/1456))
* Fixed issue where TreeMap would not be initialized if the TreeMapModel was created after the
  GridModel data was loaded ([#1471](https://github.com/xh/hoist-react/issues/1471))
* Fixed issue where export would create malformed file with dynamic header names
* Fixed issue where exported tree grids would have incorrect aggregate data
  ([#1447](https://github.com/xh/hoist-react/issues/1447))
* Fixed issue where resizable Panels could grow larger than desired
  ([#1498](https://github.com/xh/hoist-react/issues/1498))
* Changed RestGrid to only display export button if export is enabled
  ([#1490](https://github.com/xh/hoist-react/issues/1490))
* Fixed errors when grouping rows in Grids with `groupUseEntireRow` turned off
  ([#1520](https://github.com/xh/hoist-react/issues/1520))
* Fixed problem where charts were resized when being hidden
  ([#1528](https://github.com/xh/hoist-react/issues/1528))
* Fixed problem where charts were needlessly re-rendered, hurting performance and losing some state
  ([#1505](https://github.com/xh/hoist-react/issues/1505))
* Removed padding from Select option wrapper elements which was making it difficult for custom
  option renderers to control the padding ([1571](https://github.com/xh/hoist-react/issues/1571))
* Fixed issues with inconsistent indentation for tree grid nodes under certain conditions
  ([#1546](https://github.com/xh/hoist-react/issues/1546))
* Fixed autoFocus on NumberInput.

### 📚 Libraries

* @blueprintjs/core `3.19 -> 3.22`
* @blueprintjs/datetime `3.14 -> 3.15`
* @fortawesome/fontawesome-pro `5.11 -> 5.12`
* codemirror `5.49 -> 5.50`
* core-js `3.3 -> 3.6`
* fast-deep-equal `2.0 -> 3.1`
* filesize `5.0 -> 6.0`
* highcharts 7.2 -> 8.0`
* mobx `5.14 -> 5.15`
* react-dates `21.3 -> 21.5`
* react-dropzone `10.1 -> 10.2`
* react-windowed-select `added @ 2.0.1`

[Commit Log](https://github.com/xh/hoist-react/compare/v28.2.0...v29.0.0)

## v28.2.0 - 2019-11-08

### 🎁 New Features

* Added a `DateInput` component to the mobile toolkit. Its API supports many of the same options as
  its desktop analog with the exception of `timePrecision`, which is not yet supported.
* Added `minSize` to panelModel. A resizable panel can now be prevented from resizing to a size
  smaller than minSize. ([#1431](https://github.com/xh/hoist-react/issues/1431))

### 🐞 Bug Fixes

* Made `itemHeight` a required prop for `DataView`. This avoids an issue where agGrid went into an
  infinite loop if this value was not set.
* Fixed a problem with `RestStore` behavior when `dataRoot` changed from its default value.

[Commit Log](https://github.com/xh/hoist-react/compare/v28.1.1...v28.2.0)

## v28.1.1 - 2019-10-23

### 🐞 Bug Fixes

* Fixes a bug with default model context being set incorrectly within context inside of `Panel`.

[Commit Log](https://github.com/xh/hoist-react/compare/v28.1.0...v28.1.1)

## v28.1.0 - 2019-10-18

### 🎁 New Features

* `DateInput` supports a new `strictInputParsing` prop to enforce strict parsing of keyed-in entries
  by the underlying moment library. The default value is false, maintained the existing behavior
  where [moment will do its best](https://momentjs.com/guides/#/parsing/) to parse an entered date
  string that doesn't exactly match the specified format
* Any `DateInput` values entered that exceed any specified max/minDate will now be reset to null,
  instead of being set to the boundary date (which was surprising and potentially much less obvious
  to a user that their input had been adjusted automatically).
* `Column` and `ColumnGroup` now accept a function for `headerName`. The header will be
  automatically re-rendered when any observable properties referenced by the `headerName` function
  are modified.
* `ColumnGroup` now accepts an `align` config for setting the header text alignment
* The flag `toContext` for `uses` and `creates` has been replaced with a new flag `publishMode` that
  provides more granular control over how models are published and looked up via context. Components
  can specify `ModelPublishMode.LIMITED` to make their model available for contained components
  without it becoming the default model or exposing its sub-models.

### 🐞 Bug Fixes

* Tree columns can now specify `renderer` or `elementRenderer` configs without breaking the standard
  ag-Grid group cell renderer auto-applied to tree columns (#1397).
* Use of a custom `Column.comparator` function will no longer break agGrid-provided column header
  filter menus (#1400).
* The MS Edge browser does not return a standard Promise from `async` functions, so the the return
  of those functions did not previously have the required Hoist extensions installed on its
  prototype. Edge "native" Promises are now also polyfilled / extended as required. (#1411).
* Async `Select` combobox queries are now properly debounced as per the `queryBuffer` prop (#1416).

### ⚙️ Technical

* Grid column group headers now use a custom React component instead of the default ag-Grid column
  header, resulting in a different DOM structure and CSS classes. Existing CSS overrides of the
  ag-Grid column group headers may need to be updated to work with the new structure/classes.
* We have configured `stylelint` to enforce greater consistency in our stylesheets within this
  project. The initial linting run resulted in a large number of updates to our SASS files, almost
  exclusively whitespace changes. No functional changes are intended/expected. We have also enabled
  hooks to run both JS and style linting on pre-commit. Neither of these updates directly affects
  applications, but the same tools could be configured for apps if desired.

### 📚 Libraries

* core-js `3.2 -> 3.3`
* filesize `4.2 -> 5.0`
* http-status-codes `added @ 1.3`

[Commit Log](https://github.com/xh/hoist-react/compare/v28.0.0...v28.1.0)

## v28.0.0 - 2019-10-07

_"The one with the hooks."_

**Hoist now fully supports React functional components and hooks.** The new `hoistComponent`
function is now the recommended method for defining new components and their corresponding element
factories. See that (within [HoistComponentFunctional.js](core/HoistComponentFunctional.js)) and the
new `useLocalModel()` and `useContextModel()` hooks (within [core/hooks](core/hooks)) for more
information.

Along with the performance benefits and the ability to use React hooks, Hoist functional components
are designed to read and write their models via context. This allows a much less verbose
specification of component element trees.

Note that **Class-based Components remain fully supported** (by both Hoist and React) using the
familiar `@HoistComponent` decorator, but transitioning to functional components within Hoist apps
is now strongly encouraged. In particular note that Class-based Components will *not* be able to
leverage the context for model support discussed above.

### 🎁 New Features

* Resizable panels now default to not redrawing their content when resized until the resize bar is
  dropped. This offers an improved user experience for most situations, especially when layouts are
  complex. To re-enable the previous dynamic behavior, set `PanelModel.resizeWhileDragging: true`.
* The default text input shown by `XH.prompt()` now has `selectOnFocus: true` and will confirm the
  user's entry on an `<enter>` keypress (same as clicking 'OK').
* `stringExcludes` function added to form validation constraints. This allows an input value to
  block specific characters or strings, e.g. no slash "/" in a textInput for a filename.
* `constrainAll` function added to form validation constraints. This takes another constraint as its
  only argument, and applies that constraint to an array of values, rather than just to one value.
  This is useful for applying a constraint to inputs that produce arrays, such as tag pickers.
* `DateInput` now accepts LocalDates as `value`, `minDate` and `maxDate` props.
* `RelativeTimestamp` now accepts a `bind` prop to specify a model field name from which it can pull
  its timestamp. The model itself can either be passed as a prop or (better) sourced automatically
  from the parent context. Developers are encouraged to take this change to minimize re-renders of
  parent components (which often contain grids and other intensive layouts).
* `Record` now has properties and methods for accessing and iterating over children, descendants,
  and ancestors
* `Store` now has methods for retrieving the descendants and ancestors of a given Record

### 💥 Breaking Changes

* **Apps must update their dev dependencies** to the latest `@xh/hoist-dev-utils` package: v4.0+.
  This updates the versions of Babel / Webpack used in builds to their latest / current versions and
  swaps to the updated Babel recommendation of `core-js` for polyfills.
* The `allSettled` function in `@xh/promise` has been removed. Applications using this method should
  use the ECMA standard (stage-2) `Promise.allSettled` instead. This method is now fully available
  in Hoist via bundled polyfills. Note that the standard method returns an array of objects of the
  form `{status: [rejected|fulfilled], ...}`, rather than `{state: [rejected|fulfilled], ...}`.
* The `containerRef` argument for `XH.toast()` should now be a DOM element. Component instances are
  no longer supported types for this value. This is required to support functional Components
  throughout the toolkit.
* Apps that need to prevent a `StoreFilterField` from binding to a `GridModel` in context, need to
  set the `store` or `gridModel` property explicitly to null.
* The Blueprint non-standard decorators `ContextMenuTarget` and `HotkeysTarget` are no longer
  supported. Use the new hooks `useContextMenu()` and `useHotkeys()` instead. For convenience, this
  functionality has also been made available directly on `Panel` via the `contextMenu` and `hotkeys`
  props.
* `DataView` and `DataViewModel` have been moved from `/desktop/cmp/dataview` to the cross-platform
  package `/cmp/dataview`.
* `isReactElement` has been removed. Applications should use the native React API method
  `React.isValidElement` instead.

### ⚙️ Technical

* `createObservableRef()` is now available in `@xh/hoist/utils/react` package. Use this function for
  creating refs that are functionally equivalent to refs created with `React.createRef()`, yet fully
  observable. With this change the `Ref` class in the same package is now obsolete.
* Hoist now establishes a proper react "error boundary" around all application code. This means that
  errors throw when rendering will be caught and displayed in the standard Hoist exception dialog,
  and stack traces for rendering errors should be significantly less verbose.
* Not a Hoist feature, exactly, but the latest version of `@xh/hoist-dev-utils` (see below) enables
  support for the `optional chaining` (aka null safe) and `nullish coalescing` operators via their
  Babel proposal plugins. Developers are encouraged to make good use of the new syntax below:
  * conditional-chaining: `let foo = bar?.baz?.qux;`
  * nullish coalescing: `let foo = bar ?? 'someDefaultValue';`

### 🐞 Bug Fixes

* Date picker month and year controls will now work properly in `localDate` mode. (Previously would
  reset to underlying value.)
* Individual `Buttons` within a `ButtonGroupInput` will accept a disabled prop while continuing to
  respect the overall `ButtonGroupInput`'s disabled prop.
* Raised z-index level of AG-Grid tooltip to ensure tooltips for AG-Grid context menu items appear
  above the context menu.

### 📚 Libraries

* @blueprintjs/core `3.18 -> 3.19`
* @blueprintjs/datetime `3.12 -> 3.14`
* @fortawesome/fontawesome-pro `5.10 -> 5.11`
* @xh/hoist-dev-utils `3.8 -> 4.3` (multiple transitive updates to build tooling)
* ag-grid `21.1 -> 21.2`
* highcharts `7.1 -> 7.2`
* mobx `5.13 -> 5.14`
* react-transition-group `4.2 -> 4.3`
* rsvp (removed)
* store2 `2.9 -> 2.10`

[Commit Log](https://github.com/xh/hoist-react/compare/v27.1.0...v28.0.0)

## v27.1.0 - 2019-09-05

### 🎁 New Features

* `Column.exportFormat` can now be a function, which supports setting Excel formats on a per-cell
  (vs. entire column) basis by returning a conditional `exportFormat` based upon the value and / or
  record.
  * ⚠️ Note that per-cell formatting _requires_ that apps update their server to use hoist-core
    v6.3.0+ to work, although earlier versions of hoist-core _are_ backwards compatible with the
    pre-existing, column-level export formatting.
* `DataViewModel` now supports a `sortBy` config. Accepts the same inputs as `GridModel.sortBy`,
  with the caveat that only a single-level sort is supported at this time.

[Commit Log](https://github.com/xh/hoist-react/compare/v27.0.1...v27.1.0)

## v27.0.1 - 2019-08-26

### 🐞 Bug Fixes

* Fix to `Store.clear()` and `GridModel.clear()`, which delegates to the same (#1324).

[Commit Log](https://github.com/xh/hoist-react/compare/v27.0.0...v27.0.1)

## v27.0.0 - 2019-08-23

### 🎁 New Features

* A new `LocalDate` class has been added to the toolkit. This class provides client-side support for
  "business" or "calendar" days that do not have a time component. It is an immutable class that
  supports '==', '<' and '>', as well as a number of convenient manipulation functions. Support for
  the `LocalDate` class has also been added throughout the toolkit, including:
  * `Field.type` now supports an additional `localDate` option for automatic conversion of server
    data to this type when loading into a `Store`.
  * `fetchService` is aware of this class and will automatically serialize all instances of it for
    posting to the server. ⚠ NOTE that along with this change, `fetchService` and its methods such
    as `XH.fetchJson()` will now serialize regular JS Date objects as ms timestamps when provided in
    params. Previously Dates were serialized in their default `toString()` format. This would be a
    breaking change for an app that relied on that default Date serialization, but it was made for
    increased symmetry with how Hoist JSON-serializes Dates and LocalDates on the server-side.
  * `DateInput` can now be used to seamlessly bind to a `LocalDate` as well as a `Date`. See its new
    prop of `valueType` which can be set to `localDate` or `date` (default).
  * A new `localDateCol` config has been added to the `@xh/hoist/grid/columns` package with
    standardized rendering and formatting.
* New `TreeMap` and `SplitTreeMap` components added, to render hierarchical data in a configurable
  TreeMap visualization based on the Highcharts library. Supports optional binding to a GridModel,
  which syncs selection and expand / collapse state.
* `Column` gets a new `highlightOnChange` config. If true, the grid will highlight the cell on each
  change by flashing its background. (Currently this is a simple on/off config - future iterations
  could support a function variant or other options to customize the flash effect based on the
  old/new values.) A new CSS var `--xh-grid-cell-change-bg-highlight` can be used to customize the
  color used, app-wide or scoped to a particular grid selector. Note that columns must *not* specify
  `rendererIsComplex` (see below) if they wish to enable the new highlight flag.

### 💥 Breaking Changes

* The updating of `Store` data has been reworked to provide a simpler and more powerful API that
  allows for the applications of additions, deletions, and updates in a single transaction:
  * The signature of `Store.updateData()` has been substantially changed, and is now the main entry
    point for all updates.
  * `Store.removeRecords()` has been removed. Use `Store.updateData()` instead.
  * `Store.addData()` has been removed. Use `Store.updateData()` instead.
* `Column` takes an additional property `rendererIsComplex`. Application must set this flag to
  `true` to indicate if a column renderer uses values other than its own bound field. This change
  provides an efficiency boost by allowing ag-Grid to use its default change detection instead of
  forcing a cell refresh on any change.

### ⚙️ Technical

* `Grid` will now update the underlying ag-Grid using ag-Grid transactions rather than relying on
  agGrid `deltaRowMode`. This is intended to provide the best possible grid performance and
  generally streamline the use of the ag-Grid Api.

### 🐞 Bug Fixes

* Panel resize events are now properly throttled, avoiding extreme lagginess when resizing panels
  that contain complex components such as big grids.
* Workaround for issues with the mobile Onsen toolkit throwing errors while resetting page stack.
* Dialogs call `doCancel()` handler if cancelled via `<esc>` keypress.

### 📚 Libraries

* @xh/hoist-dev-utils `3.7 -> 3.8`
* qs `6.7 -> 6.8`
* store2 `2.8 -> 2.9`

[Commit Log](https://github.com/xh/hoist-react/compare/v26.0.1...v27.0.0)

## v26.0.1 - 2019-08-07

### 🎁 New Features

* **WebSocket support** has been added in the form of `XH.webSocketService` to establish and
  maintain a managed websocket connection with the Hoist UI server. This is implemented on the
  client via the native `WebSocket` object supported by modern browsers and relies on the
  corresponding service and management endpoints added to Hoist Core v6.1.
  * Apps must declare `webSocketsEnabled: true` in their `AppSpec` configuration to enable this
    overall functionality on the client.
  * Apps can then subscribe via the new service to updates on a requested topic and will receive any
    inbound messages for that topic via a callback.
  * The service will monitor the socket connection with a regular heartbeat and attempt to
    re-establish if dropped.
  * A new admin console snap-in provides an overview of connected websocket clients.
* The `XH.message()` and related methods such as `XH.alert()` now support more flexible
  `confirmProps` and `cancelProps` configs, each of which will be passed to their respective button
  and merged with suitable defaults. Allows use of the new `autoFocus` prop with these preconfigured
  dialogs.
  * By default, `XH.alert()` and `XH.confirm()` will auto focus the confirm button for user
    convenience.
  * The previous text/intent configs have been deprecated and the message methods will log a console
    warning if they are used (although it will continue to respect them to aid transitioning to the
    new configs).
* `GridModel` now supports a `copyCell` context menu action. See `StoreContextMenu` for more
  details.
* New `GridCountLabel` component provides an alternative to existing `StoreCountLabel`, outputting
  both overall record count and current selection count in a configurable way.
* The `Button` component accepts an `autoFocus` prop to attempt to focus on render.
* The `Checkbox` component accepts an `autoFocus` prop to attempt to focus on render.

### 💥 Breaking Changes

* `StoreCountLabel` has been moved from `/desktop/cmp/store` to the cross-platform package
  `/cmp/store`. Its `gridModel` prop has also been removed - usages with grids should likely switch
  to the new `GridCountLabel` component, noted above and imported from `/cmp/grid`.
* The API for `ClipboardButton` and `ClipboardMenuItem` has been simplified, and made implementation
  independent. Specify a single `getCopyText` function rather than the `clipboardSpec`.
  (`clipboardSpec` is an artifact from the removed `clipboard` library).
* The `XH.prompt()` and `XH.message()` input config has been updated to work as documented, with any
  initial/default value for the input sourced from `input.initialValue`. Was previously sourced from
  `input.value` (#1298).
* ChartModel `config` has been deprecated. Please use `highchartsConfig` instead.

### 🐞 Bug Fixes

* The `Select.selectOnFocus` prop is now respected when used in tandem with `enableCreate` and/or
  `queryFn` props.
* `DateInput` popup _will_ now close when input is blurred but will _not_ immediately close when
  `enableTextInput` is `false` and a month or year is clicked (#1293).
* Buttons within a grid `actionCol` now render properly in compact mode, without clipping/overflow.

### ⚙️ Technical

* `AgGridModel` will now throw an exception if any of its methods which depend on ag-Grid state are
  called before the grid has been fully initialized (ag-Grid onGridReady event has fired).
  Applications can check the new `isReady` property on `AgGridModel` before calling such methods to️️
  verify the grid is fully initialized.

### 📚 Libraries

* @blueprintjs/core `3.17 -> 3.18`
* @blueprintjs/datetime `3.11 -> 3.12`
* @fortawesome/fontawesome `5.9 -> 5.10`
* ag-grid `21.0.1 -> 21.1.1`
* store2 `2.7 -> 2.8`
* The `clipboard` library has been replaced with the simpler `clipboard-copy` library.

[Commit Log](https://github.com/xh/hoist-react/compare/v25.2.0...v26.0.1)

## v25.2.0 - 2019-07-25

### 🎁 New Features

* `RecordAction` supports a new `secondaryText` property. When used for a Grid context menu item,
  this text appears on the right side of the menu item, usually used for displaying the shortcut key
  associated with an action.

### 🐞 Bug Fixes

* Fixed issue with loopy behavior when using `Select.selectOnFocus` and changing focus
  simultaneously with keyboard and mouse.

[Commit Log](https://github.com/xh/hoist-react/compare/v25.1.0...v25.2.0)

## v25.1.0 - 2019-07-23

### 🎁 New Features

* `JsonInput` includes buttons for toggling showing in a full-screen dialog window. Also added a
  convenience button to auto-format `JsonInput's` content.
* `DateInput` supports a new `enableTextInput` prop. When this property is set to false, `DateInput`
  will be entirely driven by the provided date picker. Additionally, `DateInput` styles have been
  improved for its various modes to more clearly convey its functionality.
* `ExportButton` will auto-disable itself if bound to an empty `GridModel`. This helper button will
  now also throw a console warning (to alert the developer) if `gridModel.enableExport != true`.

### ⚙️ Technical

* Classes decorated with `@LoadSupport` will now throw an exception out of their provided
  `loadAsync()` method if called with a parameter that's not a plain object (i.e. param is clearly
  not a `LoadSpec`). Note this might be a breaking change, in so far as it introduces additional
  validation around this pre-existing API requirement.
* Requirements for the `colorSpec` option passed to Hoist number formatters have been relaxed to
  allow partial definitions such that, for example, only negative values may receive the CSS class
  specified, without having to account for positive value styling.

### 🐞 Bug Fixes

* `RestFormModel` now submits dirty fields only when editing a record, as intended (#1245).
* `FormField` will no longer override the disabled prop of its child input if true (#1262).

### 📚 Libraries

* mobx `5.11 -> 5.13`
* Misc. patch-level updates

[Commit Log](https://github.com/xh/hoist-react/compare/v25.0.0...v25.1.0)

## v25.0.0 - 2019-07-16

### 🎁 New Features

* `Column` accepts a new `comparator` callback to customize how column cell values are sorted by the
  grid.
* Added `XH.prompt()` to show a simple message popup with a built-in, configurable HoistInput. When
  submitted by the user, its callback or resolved promise will include the input's value.
* `Select` accepts a new `selectOnFocus` prop. The behaviour is analogous to the `selectOnFocus`
  prop already in `TextInput`, `TextArea` and `NumberInput`.

### 💥 Breaking Changes

* The `fmtPercent` and `percentRenderer` methods will now multiply provided value by 100. This is
  consistent with the behavior of Excel's percentage formatting and matches the expectations of
  `ExportFormat.PCT`. Columns that were previously using `exportValue: v => v/100` as a workaround
  to the previous renderer behavior should remove this line of code.
* `DimensionChooserModel`'s `historyPreference` config has been renamed `preference`. It now
  supports saving both value and history to the same preference (existing history preferences will
  be handled).

[Commit Log](https://github.com/xh/hoist-react/compare/v24.2.0...v25.0.0)

## v24.2.0 - 2019-07-08

### 🎁 New Features

* `GridModel` accepts a new `colDefaults` configuration. Defaults provided via this object will be
  merged (deeply) into all column configs as they are instantiated.
* New `Panel.compactHeader` and `DockContainer.compactHeaders` props added to enable more compact
  and space efficient styling for headers in these components.
  * ⚠️ Note that as part of this change, internal panel header CSS class names changed slightly -
    apps that were targeting these internal selectors would need to adjust. See
    desktop/cmp/panel/impl/PanelHeader.scss for the relevant updates.
* A new `exportOptions.columns` option on `GridModel` replaces `exportOptions.includeHiddenCols`.
  The updated and more flexible config supports special strings 'VISIBLE' (default), 'ALL', and/or a
  list of specific colIds to include in an export.
  * To avoid immediate breaking changes, GridModel will log a warning on any remaining usages of
    `includeHiddenCols` but auto-set to `columns: 'ALL'` to maintain the same behavior.
* Added new preference `xhShowVersionBar` to allow more fine-grained control of when the Hoist
  version bar is showing. It defaults to `auto`, preserving the current behavior of always showing
  the footer to Hoist Admins while including it for non-admins *only* in non-production
  environments. The pref can alternatively be set to 'always' or 'never' on a per-user basis.

### 📚 Libraries

* @blueprintjs/core `3.16 -> 3.17`
* @blueprintjs/datetime `3.10 -> 3.11`
* mobx `5.10 -> 5.11`
* react-transition-group `2.8 -> 4.2`

[Commit Log](https://github.com/xh/hoist-react/compare/v24.1.1...v24.2.0)

## v24.1.1 - 2019-07-01

### 🐞 Bug Fixes

* Mobile column chooser internal layout/sizing fixed when used in certain secure mobile browsers.

[Commit Log](https://github.com/xh/hoist-react/compare/v24.1.0...v24.1.1)

## v24.1.0 - 2019-07-01

### 🎁 New Features

* `DateInput.enableClear` prop added to support built-in button to null-out a date input's value.

### 🐞 Bug Fixes

* The `Select` component now properly shows all options when the pick-list is re-shown after a
  change without first blurring the control. (Previously this interaction edge case would only show
  the option matching the current input value.) #1198
* Mobile mask component `onClick` callback prop restored - required to dismiss mobile menus when not
  tapping a menu option.
* When checking for a possible expired session within `XH.handleException()`, prompt for app login
  only for Ajax requests made to relative URLs (not e.g. remote APIs accessed via CORS). #1189

### ✨ Style

* Panel splitter collapse button more visible in dark theme. CSS vars to customize further fixed.
* The mobile app menu button has been moved to the right side of the top appBar, consistent with its
  placement in desktop apps.

### 📚 Libraries

* @blueprintjs/core `3.15 -> 3.16`
* @blueprintjs/datetime `3.9 -> 3.10`
* codemirror `5.47 -> 5.48`
* mobx `6.0 -> 6.1`

[Commit Log](https://github.com/xh/hoist-react/compare/v24.0.0...v24.1.0)

## v24.0.0 - 2019-06-24

### 🎁 New Features

#### Data

* A `StoreFilter` object has been introduced to the data API. This allows `Store` and
  `StoreFilterField` to support the ability to conditionally include all children when filtering
  hierarchical data stores, and could support additional filtering customizations in the future.
* `Store` now provides a `summaryRecord` property which can be used to expose aggregated data for
  the data it contains. The raw data for this record can be provided to `loadData()` and
  `updateData()` either via an explicit argument to these methods, or as the root node of the raw
  data provided (see `Store.loadRootAsSummary`).
* The `StoreFilterField` component accepts new optional `model` and `bind` props to allow control of
  its text value from an external model's observable.
* `pwd` is now a new supported type of `Field` in the `@xh/hoist/core/data` package.

#### Grid

* `GridModel` now supports a `showSummary` config which can be used to display its store's
  summaryRecord (see above) as either a pinned top or bottom row.
* `GridModel` also adds a `enableColumnPinning` config to enable/disable user-driven pinning. On
  desktop, if enabled, users can pin columns by dragging them to the left or right edges of the grid
  (the default ag-Grid gesture). Column pinned state is now also captured and maintained by the
  overall grid state system.
* The desktop column chooser now options in a non-modal popover when triggered from the standard
  `ColChooserButton` component. This offers a quicker and less disruptive alternative to the modal
  dialog (which is still used when launched from the grid context menu). In this popover mode,
  updates to columns are immediately reflected in the underlying grid.
* The mobile `ColChooser` has been improved significantly. It now renders displayed and available
  columns as two lists, allowing drag and drop between to update the visibility and ordering. It
  also provides an easy option to toggle pinning the first column.
* `DimensionChooser` now supports an optional empty / ungrouped configuration with a value of `[]`.
  See `DimensionChooserModel.enableClear` and `DimensionChooser.emptyText`.

#### Other Features

* Core `AutoRefreshService` added to trigger an app-wide data refresh on a configurable interval, if
  so enabled via a combination of soft-config and user preference. Auto-refresh relies on the use of
  the root `RefreshContextModel` and model-level `LoadSupport`.
* A new `LoadingIndicator` component is available as a more minimal / unobtrusive alternative to a
  modal mask. Typically configured via a new `Panel.loadingIndicator` prop, the indicator can be
  bound to a `PendingTaskModel` and will automatically show/hide a spinner and/or custom message in
  an overlay docked to the corner of the parent Panel.
* `DateInput` adds support for new `enablePicker` and `showPickerOnFocus` props, offering greater
  control over when the calendar picker is shown. The new default behaviour is to not show the
  picker on focus, instead showing it via a built-in button.
* Transitions have been disabled by default on desktop Dialog and Popover components (both are from
  the Blueprint library) and on the Hoist Mask component. This should result in a snappier user
  experience, especially when working on remote / virtual workstations. Any in-app customizations to
  disable or remove transitions can now be removed in favor of this toolkit-wide change.
* Added new `@bindable.ref` variant of the `@bindable` decorator.

### 💥 Breaking Changes

* Apps that defined and initialized their own `AutoRefreshService` service or functionality should
  leverage the new Hoist service if possible. Apps with a pre-existing custom service of the same
  name must either remove in favor of the new service or - if they have special requirements not
  covered by the Hoist implementation - rename their own service to avoid a naming conflict.
* The `StoreFilterField.onFilterChange` callback will now be passed a `StoreFilter`, rather than a
  function.
* `DateInput` now has a calendar button on the right side of the input which is 22 pixels square.
  Applications explicitly setting width or height on this component should ensure that they are
  providing enough space for it to display its contents without clipping.

### 🐞 Bug Fixes

* Performance for bulk grid selections has been greatly improved (#1157)
* Toolbars now specify a minimum height (or width when vertical) to avoid shrinking unexpectedly
  when they contain only labels or are entirely empty (but still desired to e.g. align UIs across
  multiple panels). Customize if needed via the new `--xh-tbar-min-size` CSS var.
* All Hoist Components that accept a `model` prop now have that properly documented in their
  prop-types.
* Admin Log Viewer no longer reverses its lines when not in tail mode.

### ⚙️ Technical

* The `AppSpec` config passed to `XH.renderApp()` now supports a `clientAppCode` value to compliment
  the existing `clientAppName`. Both values are now optional and defaulted from the project-wide
  `appCode` and `appName` values set via the project's Webpack config. (Note that `clientAppCode` is
  referenced by the new `AutoRefreshService` to support configurable auto-refresh intervals on a
  per-app basis.)

### 📚 Libraries

* ag-grid `20.0 -> 21.0`
* react-select `2.4 -> 3.0`
* mobx-react `5.4 -> 6.0.3`
* font-awesome `5.8 -> 5.9`
* react-beautiful-dnd `10.1.1 -> 11.0.4`

[Commit Log](https://github.com/xh/hoist-react/compare/v23.0.0...v24.0.0)

## v23.0.0 - 2019-05-30

### 🎁 New Features

* `GridModel` now accepts a config of `cellBorders`, similar to `rowBorders`
* `Panel.tbar` and `Panel.bbar` props now accept an array of Elements and will auto-generate a
  `Toolbar` to contain them, avoiding the need for the extra import of `toolbar()`.
* New functions `withDebug` and `withShortDebug` have been added to provide a terse syntax for
  adding debug messages that track the execution of specific blocks of code.
* `XH.toast()` now supports an optional `containerRef` argument that can be used for anchoring a
  toast within another component (desktop only). Can be used to display more targeted toasts within
  the relevant section of an application UI, as opposed to the edge of the screen.
* `ButtonGroupInput` accepts a new `enableClear` prop that allows the active / depressed button to
  be unselected by pressing it again - this sets the value of the input as a whole to `null`.
* Hoist Admins now always see the VersionBar in the footer.
* `Promise.track` now accepts an optional `omit` config that indicates when no tracking will be
  performed.
* `fmtNumber` now accepts an optional `prefix` config that prepends immediately before the number,
  but after the sign (`+`, `-`).
* New utility methods `forEachAsync()` and `whileAsync()` have been added to allow non-blocking
  execution of time-consuming loops.

### 💥 Breaking Changes

* The `AppOption.refreshRequired` config has been renamed to `reloadRequired` to better match the
  `XH.reloadApp()` method called to reload the entire app in the browser. Any options defined by an
  app that require it to be fully reloaded should have this renamed config set to `true`.
* The options dialog will now automatically trigger an app-wide data _refresh_ via
  `XH.refreshAppAsync()` if options have changed that don't require a _reload_.
* The `EventSupport` mixin has been removed. There are no known uses of it and it is in conflict
  with the overall reactive structure of the hoist-react API. If your app listens to the
  `appStateChanged`, `prefChange` or `prefsPushed` events you will need to adjust accordingly.

### 🐞 Bug Fixes

* `Select` will now let the user edit existing text in conditions where it is expected to be
  editable. #880
* The Admin "Config Differ" tool has been updated to reflect changes to `Record` made in v22. It is
  once again able to apply remote config values.
* A `Panel` with configs `resizable: true, collapsible: false` now renders with a splitter.
* A `Panel` with no `icon`, `title`, or `headerItems` will not render a blank header.
* `FileChooser.enableMulti` now behaves as one might expect -- true to allow multiple files in a
  single upload. Previous behavior (the ability to add multiple files to dropzone) is now controlled
  by `enableAddMulti`.

[Commit Log](https://github.com/xh/hoist-react/compare/v22.0.0...v23.0.0)


## v22.0.0 - 2019-04-29

### 🎁 New Features

* A new `DockContainer` component provides a user-friendly way to render multiple child components
  "docked" to its bottom edge. Each child view is rendered with a configurable header and controls
  to allow the user to expand it, collapse it, or optionally "pop it out" into a modal dialog.
* A new `AgGrid` component provides a much lighter Hoist wrapper around ag-Grid while maintaining
  consistent styling and layout support. This allows apps to use any features supported by ag-Grid
  without conflicting with functionality added by the core Hoist `Grid`.
  * Note that this lighter wrapper lacks a number of core Hoist features and integrations, including
    store support, grid state, enhanced column and renderer APIs, absolute value sorting, and more.
  * An associated `AgGridModel` provides access to to the ag-Grid APIs, minimal styling configs, and
    several utility methods for managing Grid state.
* Added `GridModel.groupSortFn` config to support custom group sorting (replaces any use of
  `agOptions.defaultGroupSortComparator`).
* The `Column.cellClass` and `Column.headerClass` configs now accept functions to dynamically
  generate custom classes based on the Record and/or Column being rendered.
* The `Record` object now provides an additional getter `Record.allChildren` to return all children
  of the record, irrespective of the current filter in place on the record's store. This supplements
  the existing `Record.children` getter, which returns only the children meeting the filter.

### 💥 Breaking Changes

* The class `LocalStore` has been renamed `Store`, and is now the main implementation and base class
  for Store Data. The extraneous abstract superclass `BaseStore` has been removed.
* `Store.dataLastUpdated` had been renamed `Store.lastUpdated` on the new class and is now a simple
  timestamp (ms) rather than a Javascript Date object.
* The constructor argument `Store.processRawData` now expects a function that *returns* a modified
  object with the necessary edits. This allows implementations to safely *clone* the raw data rather
  than mutating it.
* The method `Store.removeRecord` has been replaced with the method `Store.removeRecords`. This will
  facilitate efficient bulk deletes.

### ⚙️ Technical

* `Grid` now performs an important performance workaround when loading a new dataset that would
  result in the removal of a significant amount of existing records/rows. The underlying ag-Grid
  component has a serious bottleneck here (acknowledged as AG-2879 in their bug tracker). The Hoist
  grid wrapper will now detect when this is likely and proactively clear all data using a different
  API call before loading the new dataset.
* The implementations `Store`, `RecordSet`, and `Record` have been updated to more efficiently
  re-use existing record references when loading, updating, or filtering data in a store. This keeps
  the Record objects within a store as stable as possible, and allows additional optimizations by
  ag-Grid and its `deltaRowDataMode`.
* When loading raw data into store `Record`s, Hoist will now perform additional conversions based on
  the declared `Field.type`. The unused `Field.nullable` has been removed.
* `LocalStorageService` now uses both the `appCode` and current username for its namespace key,
  ensuring that e.g. local prefs/grid state are not overwritten across multiple app users on one OS
  profile, or when admin impersonation is active. The service will automatically perform a one-time
  migration of existing local state from the old namespace to the new. #674
* `elem` no longer skips `null` children in its calls to `React.createElement()`. These children may
  play the role of placeholders when using conditional rendering, and skipping them was causing
  React to trigger extra re-renders. This change further simplifies Hoist's element factory and
  removes an unnecessary divergence with the behavior of JSX.


### 🐞 Bug Fixes

* `Grid` exports retain sorting, including support for absolute value sorting. #1068
* Ensure `FormField`s are keyed with their model ID, so that React can properly account for dynamic
  changes to fields within a form. #1031
* Prompt for app refresh in (rare) case of mismatch between client and server-side session user.
  (This can happen during impersonation and is defended against in server-side code.) #675

[Commit Log](https://github.com/xh/hoist-react/compare/v21.0.2...v22.0.0)

## v21.0.2 - 2019-04-05

### 📚 Libraries

* Rollback ag-Grid to v20.0.0 after running into new performance issues with large datasets and
  `deltaRowDataMode`. Updates to tree filtering logic, also related to grid performance issues with
  filtered tree results returning much larger record counts.

## v21.0.0 - 2019-04-04

### 🎁 New Features

* `FetchService` fetch methods now accept a plain object as the `headers` argument. These headers
  will be merged with the default headers provided by FetchService.
* An app can also now specify default headers to be sent with every fetch request via
  `XH.fetchService.setDefaultHeaders()`. You can pass either a plain object, or a closure which
  returns one.
* `Grid` supports a new `onGridReady` prop, allowing apps to hook into the ag-Grid event callback
  without inadvertently short-circuiting the Grid's own internal handler.

### 💥 Breaking Changes

* The shortcut getter `FormModel.isNotValid` was deemed confusing and has been removed from the API.
  In most cases applications should use `!FormModel.isValid` instead; this expression will return
  `false` for the `Unknown` as well as the `NotValid` state. Applications that wish to explicitly
  test for the `NotValid` state should use the `validationState` getter.
* Multiple HoistInputs have changed their `onKeyPress` props to `onKeyDown`, including TextInput,
  NumberInput, TextArea & SearchInput. The `onKeyPress` event has been deprecated in general and has
  limitations on which keys will trigger the event to fire (i.e. it would not fire on an arrow
  keypress).
* FetchService's fetch methods no longer support `contentType` parameter. Instead, specify a custom
  content-type by setting a 'Content-Type' header using the `headers` parameter.
* FetchService's fetch methods no longer support `acceptJson` parameter. Instead, pass an {"Accept":
  "application/json"} header using the `headers` parameter.

### ✨ Style

* Black point + grid colors adjusted in dark theme to better blend with overall blue-gray tint.
* Mobile styles have been adjusted to increase the default font size and grid row height, in
  addition to a number of other smaller visual adjustments.

### 🐞 Bug Fixes

* Avoid throwing React error due to tab / routing interactions. Tab / routing / state support
  generally improved. (#1052)
* `GridModel.selectFirst()` improved to reliably select first visible record even when one or more
  groupBy levels active. (#1058)

### 📚 Libraries

* ag-Grid `~20.1 -> ~20.2` (fixes ag-grid sorting bug with treeMode)
* @blueprint/core `3.14 -> 3.15`
* @blueprint/datetime `3.7 -> 3.8`
* react-dropzone `10.0 -> 10.1`
* react-transition-group `2.6 -> 2.8`

[Commit Log](https://github.com/xh/hoist-react/compare/v20.2.1...v21.0.0)

## v20.2.1 - 2019-03-28

* Minor tweaks to grid styles - CSS var for pinned column borders, drop left/right padding on
  center-aligned grid cells.

[Commit Log](https://github.com/xh/hoist-react/compare/v20.2.0...v20.2.1)

## v20.2.0 - 2019-03-27

### 🎁 New Features

* `GridModel` exposes three new configs - `rowBorders`, `stripeRows`, and `showCellFocus` - to
  provide additional control over grid styling. The former `Grid` prop `showHover` has been
  converted to a `GridModel` config for symmetry with these other flags and more efficient
  re-rendering. Note that some grid-related CSS classes have also been modified to better conform to
  the BEM approach used elsewhere - this could be a breaking change for apps that keyed off of
  certain Hoist grid styles (not expected to be a common case).
* `Select` adds a `queryBuffer` prop to avoid over-eager calls to an async `queryFn`. This buffer is
  defaulted to 300ms to provide some out-of-the-box debouncing of keyboard input when an async query
  is provided. A longer value might be appropriate for slow / intensive queries to a remote API.

### 🐞 Bug Fixes

* A small `FormField.labelWidth` config value will now be respected, even if it is less than the
  default minWidth of 80px.
* Unnecessary re-renders of inactive tab panels now avoided.
* `Grid`'s filter will now be consistently applied to all tree grid records. Previously, the filter
  skipped deeply nested records under specific conditions.
* `Timer` no longer requires its `runFn` to be a promise, as it briefly (and unintentionally) did.
* Suppressed default browser resize handles on `textarea`.

[Commit Log](https://github.com/xh/hoist-react/compare/v20.1.1...v20.2.0)

## v20.1.1 - 2019-03-27

### 🐞 Bug Fixes

* Fix form field reset so that it will call computeValidationAsync even if revalidation is not
  triggered because the field's value did not change when reset.

[Commit Log](https://github.com/xh/hoist-react/compare/v20.1.0...v20.1.1)


## v20.1.0 - 2019-03-14

### 🎁 New Features

* Standard app options panel now includes a "Restore Defaults" button to clear all user preferences
  as well as any custom grid state, resetting the app to its default state for that user.

### 🐞 Bug Fixes

* Removed a delay from `HoistInput` blur handling, ensuring `noteBlurred()` is called as soon as the
  element loses focus. This should remove a class of bugs related to input values not flushing into
  their models quickly enough when `commitOnChange: false` and the user moves directly from an input
  to e.g. clicking a submit button. #1023
* Fix to Admin ConfigDiffer tool (missing decorator).

### ⚙️ Technical

* The `GridModel.store` config now accepts a plain object and will internally create a `LocalStore`.
  This store config can also be partially specified or even omitted entirely. GridModel will ensure
  that the store is auto-configured with all fields in configured grid columns, reducing the need
  for app code boilerplate (re)enumerating field names.
* `Timer` class reworked to allow its interval to be adjusted dynamically via `setInterval()`,
  without requiring the Timer to be re-created.

[Commit Log](https://github.com/xh/hoist-react/compare/v20.0.1...v20.1.0)


## v20.0.1 - 2019-03-08

### 🐞 Bug Fixes

* Ensure `RestStore` processes records in a standard way following a save/add operation (#1010).

[Commit Log](https://github.com/xh/hoist-react/compare/v20.0.0...v20.0.1)


## v20.0.0 - 2019-03-06

### 💥 Breaking Changes

* The `@LoadSupport` decorator has been substantially reworked and enhanced from its initial release
  in v19. It is no longer needed on the HoistComponent, but rather should be put directly on the
  owned HoistModel implementing the loading. IMPORTANT NOTE: all models should implement
  `doLoadAsync` rather than `loadAsync`. Please see `LoadSupport` for more information on this
  important change.
* `TabContainer` and `TabContainerModel` are now cross-platform. Apps should update their code to
  import both from `@xh/hoist/cmp/tab`.
* `TabContainer.switcherPosition` has been moved to `TabContainerModel`. Please note that changes to
  `switcherPosition` are not supported on mobile, where the switcher will always appear beneath the
  container.
* The `Label` component from `@xh/hoist/desktop/cmp/input` has been removed. Applications should
  consider using the basic html `label` element instead (or a `FormField` if applicable).
* The `LeftRightChooserModel` constructor no longer accepts a `leftSortBy` and `rightSortBy`
  property. The implementation of these properties was generally broken. Use `leftSorted` and
  `rightSorted` instead.

#### Mobile

* Mobile `Page` has changed - `Pages` are now wrappers around `Panels` that are designed to be used
  with a `NavigationModel` or `TabContainer`. `Page` accepts the same props as `Panel`, meaning uses
  of `loadModel` should be replaced with `mask`.
* The mobile `AppBar` title is static and defaults to the app name. If you want to display page
  titles, it is recommended to use the `title` prop on the `Page`.

### 🎁 New Features

* Enhancements to Model and Component data loading via `@LoadSupport` provides a stronger set of
  conventions and better support for distinguishing between initial loads / auto/background
  refreshes / user- driven refreshes. It also provides new patterns for ensuring application
  Services are refreshed as part of a reworked global refresh cycle.
* RestGridModel supports a new `cloneAction` to take an existing record and open the editor form in
  "add mode" with all editable fields pre-populated from the source record. The action calls
  `prepareCloneFn`, if defined on the RestGridModel, to perform any transform operations before
  rendering the form.
* Tabs in `TabContainerModel` now support an `icon` property on the desktop.
* Charts take a new optional `aspectRatio` prop.
* Added new `Column.headerTooltip` config.
* Added new method `markManaged` on `ManagedSupport`.
* Added new function decorator `debounced`.
* Added new function `applyMixin` providing support for structured creation of class decorators
  (mixins).

#### Mobile

* Column chooser support available for mobile Grids. Users can check/uncheck columns to add/remove
  them from a configurable grid and reorder the columns in the list via drag and drop. Pair
  `GridModel.enableColChooser` with a mobile `colChooserButton` to allow use.
* Added `DialogPage` to the mobile toolkit. These floating pages do not participate in navigation or
  routing, and are used for showing fullscreen views outside of the Navigator / TabContainer
  context.
* Added `Panel` to the mobile toolkit, which offers a header element with standardized styling,
  title, and icon, as well as support for top and bottom toolbars.
* The mobile `AppBar` has been updated to more closely match the desktop `AppBar`, adding `icon`,
  `leftItems`, `hideAppMenuButton` and `appMenuButtonProps` props.
* Added routing support to mobile.

### 🐞 Bug Fixes

* The HighCharts wrapper component properly resizes its chart.
* Mobile dimension chooser button properly handles overflow for longer labels.
* Sizing fixes for multi-line inputs such as textArea and jsonInput.
* NumberInput calls a `onKeyPress` prop if given.
* Layout fixes on several admin panels and detail popups.

### 📚 Libraries

* @blueprintjs/core `3.13 -> 3.14`
* @xh/hoist-dev-utils `3.5 -> 3.6`
* ag-Grid `~20.0 -> ~20.1`
* react-dropzone `~8.0 -> ~9.0`
* react-select `~2.3 -> ~2.4`
* router5 `~6.6 -> ~7.0`
* react `~16.7 -> ~16.8`

[Commit Log](https://github.com/xh/hoist-react/compare/v19.0.1...v20.0.0)

## v19.0.1 - 2019-02-12

### 🐞 Bug Fixes

* Additional updates and simplifications to `FormField` sizing of child `HoistInput` elements, for
  more reliable sizing and spacing filling behavior.

[Commit Log](https://github.com/xh/hoist-react/compare/v19.0.0...v19.0.1)


## v19.0.0 - 2019-02-08

### 🎁 New Features

* Added a new architecture for signaling the need to load / refresh new data across either the
  entire app or a section of the component hierarchy. This new system relies on React context to
  minimizes the need for explicit application wiring, and improves support for auto-refresh. See
  newly added decorator `@LoadSupport` and classes/components `RefreshContext`,
  `RefreshContextModel`, and `RefreshContextView` for more info.
* `TabContainerModel` and `TabModel` now support `refreshMode` and `renderMode` configs to allow
  better control over how inactive tabs are mounted/unmounted and how tabs handle refresh requests
  when hidden or (re)activated.
* Apps can implement `getAppOptions()` in their `AppModel` class to specify a set of app-wide
  options that should be editable via a new built-in Options dialog. This system includes built-in
  support for reading/writing options to preferences, or getting/setting their values via custom
  handlers. The toolkit handles the rendering of the dialog.
* Standard top-level app buttons - for actions such as launching the new Options dialog, switching
  themes, launching the admin client, and logging out - have been moved into a new menu accessible
  from the top-right corner of the app, leaving more space for app-specific controls in the AppBar.
* `RecordGridModel` now supports an enhanced `editors` configuration that exposes the full set of
  validation and display support from the Forms package.
* `HoistInput` sizing is now consistently implemented using `LayoutSupport`. All sizable
  `HoistInputs` now have default `width` to ensure a standard display out of the box. `JsonInput`
  and `TextArea` also have default `height`. These defaults can be overridden by declaring explicit
  `width` and `height` values, or unset by setting the prop to `null`.
* `HoistInputs` within `FormFields` will be automatically sized to fill the available space in the
  `FormField`. In these cases, it is advised to either give the `FormField` an explicit size or
  render it in a flex layout.

### 💥 Breaking Changes

* ag-Grid has been updated to v20.0.0. Most apps shouldn't require any changes - however, if you are
  using `agOptions` to set sorting, filtering or resizing properties, these may need to change:

  For the `Grid`, `agOptions.enableColResize`, `agOptions.enableSorting` and `agOptions.enableFilter`
  have been removed. You can replicate their effects by using `agOptions.defaultColDef`. For
  `Columns`, `suppressFilter` has been removed, an should be replaced with `filter: false`.

* `HoistAppModel.requestRefresh` and `TabContainerModel.requestRefresh` have been removed.
  Applications should use the new Refresh architecture described above instead.
* `tabRefreshMode` on TabContainer has been renamed `renderMode`.
* `TabModel.reloadOnShow` has been removed. Set the `refreshMode` property on TabContainerModel or
  TabModel to `TabRefreshMode.ON_SHOW_ALWAYS` instead.
* The mobile APIs for `TabContainerModel`, `TabModel`, and `RefreshButton` have been rewritten to
  more closely mirror the desktop API.
* The API for `RecordGridModel` editors has changed -- `type` is no longer supported. Use
  `fieldModel` and `formField` intead.
* `LocalStore.loadRawData` requires that all records presented to store have unique IDs specified.
  See `LocalStore.idSpec` for more information.

### 🐞 Bug Fixes

* SwitchInput and RadioInput now properly highlight validation errors in `minimal` mode.

### 📚 Libraries

* @blueprintjs/core `3.12 -> 3.13`
* ag-Grid `~19.1.4 -> ~20.0.0`

[Commit Log](https://github.com/xh/hoist-react/compare/v18.1.2...v19.0.0)


## v18.1.2 - 2019-01-30

### 🐞 Bug Fixes

* Grid integrations relying on column visibility (namely export, storeFilterField) now correctly
  consult updated column state from GridModel. #935
* Ensure `FieldModel.initialValue` is observable to ensure that computed dirty state (and any other
  derivations) are updated if it changes. #934
* Fixes to ensure Admin console log viewer more cleanly handles exceptions (e.g. attempting to
  auto-refresh on a log file that has been deleted).

[Commit Log](https://github.com/xh/hoist-react/compare/v18.1.1...v18.1.2)

## v18.1.1 - 2019-01-29

* Grid cell padding can be controlled via a new set of CSS vars and is reduced by default for grids
  in compact mode.
* The `addRecordAsync()` and `saveRecordAsync()` methods on `RestStore` return the updated record.

[Commit Log](https://github.com/xh/hoist-react/compare/v18.1.0...v18.1.1)


## v18.1.0 - 2019-01-28

### 🎁 New Features

* New `@managed` class field decorator can be used to mark a property as fully created/owned by its
  containing class (provided that class has installed the matching `@ManagedSupport` decorator).
  * The framework will automatically pass any `@managed` class members to `XH.safeDestroy()` on
    destroy/unmount to ensure their own `destroy()` lifecycle methods are called and any related
    resources are disposed of properly, notably MobX observables and reactions.
  * In practice, this should be used to decorate any properties on `HoistModel`, `HoistService`, or
    `HoistComponent` classes that hold a reference to a `HoistModel` created by that class. All of
    those core artifacts support the new decorator, `HoistModel` already provides a built-in
    `destroy()` method, and calling that method when an app is done with a Model is an important
    best practice that can now happen more reliably / easily.
* `FormModel.getData()` accepts a new single parameter `dirtyOnly` - pass true to get back only
  fields which have been modified.
* The mobile `Select` component indicates the current value with a ✅ in the drop-down list.
* Excel exports from tree grids now include the matching expand/collapse tree controls baked into
  generated Excel file.

### 🐞 Bug Fixes

* The `JsonInput` component now properly respects / indicates disabled state.

### 📚 Libraries

* Hoist-dev-utils `3.4.1 -> 3.5.0` - updated webpack and other build tool dependencies, as well as
  an improved eslint configuration.
* @blueprintjs/core `3.10 -> 3.12`
* @blueprintjs/datetime `3.5 -> 3.7`
* fontawesome `5.6 -> 5.7`
* mobx `5.8 -> 5.9`
* react-select `2.2 -> 2.3`
* Other patch updates

[Commit Log](https://github.com/xh/hoist-react/compare/v18.0.0...v18.1.0)

## v18.0.0 - 2019-01-15

### 🎁 New Features

* Form support has been substantially enhanced and restructured to provide both a cleaner API and
  new functionality:
  * `FormModel` and `FieldModel` are now concrete classes and provide the main entry point for
    specifying the contents of a form. The `Field` and `FieldSupport` decorators have been removed.
  * Fields and sub-forms may now be dynamically added to FormModel.
  * The validation state of a FormModel is now *immediately* available after construction and
    independent of the GUI. The triggering of the *display* of that state is now a separate process
    triggered by GUI actions such as blur.
  * `FormField` has been substantially reworked to support a read-only display and inherit common
    property settings from its containing `Form`.
  * `HoistInput` has been moved into the `input` package to clarify that these are lower level
    controls and independent of the Forms package.

* `RestGrid` now supports a `mask` prop. RestGrid loading is now masked by default.
* `Chart` component now supports a built-in zoom out gesture: click and drag from right-to-left on
  charts with x-axis zooming.
* `Select` now supports an `enableClear` prop to control the presence of an optional inline clear
  button.
* `Grid` components take `onCellClicked` and `onCellDoubleClicked` event handlers.
* A new desktop `FileChooser` wraps a preconfigured react-dropzone component to allow users to
  easily select files for upload or other client-side processing.

### 💥 Breaking Changes

* Major changes to Form (see above). `HoistInput` imports will also need to be adjusted to move from
  `form` to `input`.
* The name of the HoistInput `field` prop has been changed to `bind`. This change distinguishes the
  lower-level input package more clearly from the higher-level form package which uses it. It also
  more clearly relates the property to the associated `@bindable` annotation for models.
* A `Select` input with `enableMulti = true` will by default no longer show an inline x to clear the
  input value. Use the `enableClear` prop to re-enable.
* Column definitions are exported from the `grid` package. To ensure backwards compatibility,
  replace imports from `@xh/hoist/desktop/columns` with `@xh/hoist/desktop/cmp/grid`.

### 📚 Libraries

* React `~16.6.0 -> ~16.7.0`
* Patch version updates to multiple other dependencies.

[Commit Log](https://github.com/xh/hoist-react/compare/v17.0.0...v18.0.0)

## v17.0.0 - 2018-12-21

### 💥 Breaking Changes

* The implementation of the `model` property on `HoistComponent` has been substantially enhanced:
  * "Local" Models should now be specified on the Component class declaration by simply setting the
    `model` property, rather than the confusing `localModel` property.
  * HoistComponent now supports a static `modelClass` class property. If set, this property will
    allow a HoistComponent to auto-create a model internally when presented with a plain javascript
    object as its `model` prop. This is especially useful in cases like `Panel` and `TabContainer`,
    where apps often need to specify a model but do not require a reference to the model. Those
    usages can now skip importing and instantiating an instance of the component's model class
    themselves.
  * Hoist will now throw an Exception if an application attempts to changes the model on an existing
    HoistComponent instance or presents the wrong type of model to a HoistComponent where
    `modelClass` has been specified.

* `PanelSizingModel` has been renamed `PanelModel`. The class now also has the following new
  optional properties, all of which are `true` by default:
  * `showSplitter` - controls visibility of the splitter bar on the outside edge of the component.
  * `showSplitterCollapseButton` - controls visibility of the collapse button on the splitter bar.
  * `showHeaderCollapseButton` - controls visibility of a (new) collapse button in the header.

* The API methods for exporting grid data have changed and gained new features:
  * Grids must opt-in to export with the `GridModel.enableExport` config.
  * Exporting a `GridModel` is handled by the new `GridExportService`, which takes a collection of
    `exportOptions`. See `GridExportService.exportAsync` for available `exportOptions`.
  * All export entry points (`GridModel.exportAsync()`, `ExportButton` and the export context menu
    items) support `exportOptions`. Additionally, `GridModel` can be configured with default
    `exportOptions` in its config.

* The `buttonPosition` prop on `NumberInput` has been removed due to problems with the underlying
  implementation. Support for incrementing buttons on NumberInputs will be re-considered for future
  versions of Hoist.

### 🎁 New Features

* `TextInput` on desktop now supports an `enableClear` property to allow easy addition of a clear
  button at the right edge of the component.
* `TabContainer` enhancements:
  * An `omit` property can now be passed in the tab configs passed to the `TabContainerModel`
    constructor to conditionally exclude a tab from the container
  * Each `TabModel` can now be retrieved by id via the new `getTabById` method on
    `TabContainerModel`.
  * `TabModel.title` can now be changed at runtime.
  * `TabModel` now supports the following properties, which can be changed at runtime or set via the
    config:
    * `disabled` - applies a disabled style in the switcher and blocks navigation to the tab via
      user click, routing, or the API.
    * `excludeFromSwitcher` - removes the tab from the switcher, but the tab can still be navigated
      to programmatically or via routing.
* `MultiFieldRenderer` `multiFieldConfig` now supports a `delimiter` property to separate
  consecutive SubFields.
* `MultiFieldRenderer` SubFields now support a `position` property, to allow rendering in either the
  top or bottom row.
* `StoreCountLabel` now supports a new 'includeChildren' prop to control whether or not children
  records are included in the count. By default this is `false`.
* `Checkbox` now supports a `displayUnsetState` prop which may be used to display a visually
  distinct state for null values.
* `Select` now renders with a checkbox next to the selected item in its drowndown menu, instead of
  relying on highlighting. A new `hideSelectedOptionCheck` prop is available to disable.
* `RestGridModel` supports a `readonly` property.
* `DimensionChooser`, various `HoistInput` components, `Toolbar` and `ToolbarSeparator` have been
  added to the mobile component library.
* Additional environment enums for UAT and BCP, added to Hoist Core 5.4.0, are supported in the
  application footer.

### 🐞 Bug Fixes

* `NumberInput` will no longer immediately convert its shorthand value (e.g. "3m") into numeric form
  while the user remains focused on the input.
* Grid `actionCol` columns no longer render Button components for each action, relying instead on
  plain HTML / CSS markup for a significant performance improvement when there are many rows and/or
  actions per row.
* Grid exports more reliably include the appropriate file extension.
* `Select` will prevent an `<esc>` keypress from bubbling up to parent components only when its menu
  is open. (In that case, the component assumes escape was pressed to close its menu and captures
  the keypress, otherwise it should leave it alone and let it e.g. close a parent popover).

[Commit Log](https://github.com/xh/hoist-react/compare/v16.0.1...v17.0.0)

## v16.0.1 - 2018-12-12

### 🐞 Bug Fixes

* Fix to FeedbackForm allowing attempted submission with an empty message.

[Commit Log](https://github.com/xh/hoist-react/compare/v16.0.0...v16.0.1)


## v16.0.0

### 🎁 New Features

* Support for ComboBoxes and Dropdowns have been improved dramatically, via a new `Select` component
  based on react-select.
* The ag-Grid based `Grid` and `GridModel` are now available on both mobile and desktop. We have
  also added new support for multi-row/multi-field columns via the new `multiFieldRenderer` renderer
  function.
* The app initialization lifecycle has been restructured so that no App classes are constructed
  until Hoist is fully initialized.
* `Column` now supports an optional `rowHeight` property.
* `Button` now defaults to 'minimal' mode, providing a much lighter-weight visual look-and-feel to
  HoistApps. `Button` also implements `@LayoutSupport`.
* Grouping state is now saved by the grid state support on `GridModel`.
* The Hoist `DimChooser` component has been ported to hoist-react.
* `fetchService` now supports an `autoAbortKey` in its fetch methods. This can be used to
  automatically cancel obsolete requests that have been superceded by more recent variants.
* Support for new `clickableLabel` property on `FormField`.
* `RestForm` now supports a read-only view.
* Hoist now supports automatic tracking of app/page load times.

### 💥 Breaking Changes

* The new location for the cross-platform grid component is `@xh/hoist/cmp/grid`. The `columns`
  package has also moved under a new sub-package in this location.
* Hoist top-level App Structure has changed in order to improve consistency of the Model-View
  conventions, to improve the accessibility of services, and to support the improvements in app
  initialization mentioned above:
  - `XH.renderApp` now takes a new `AppSpec` configuration.
  - `XH.app` is now `XH.appModel`.
  - All services are installed directly on `XH`.
  - `@HoistApp` is now `@HoistAppModel`
* `RecordAction` has been substantially refactored and improved. These are now typically immutable
  and may be shared.
  - `prepareFn` has been replaced with a `displayFn`.
  - `actionFn` and `displayFn` now take a single object as their parameter.
* The `hide` property on `Column` has been changed to `hidden`.
* The `ColChooserButton` has been moved from the incorrect location `@xh/hoist/cmp/grid` to
  `@xh/hoist/desktop/cmp/button`. This is a desktop-only component. Apps will have to adjust these
  imports.
* `withDefaultTrue` and `withDefaultFalse` in `@xh/hoist/utils/js` have been removed. Use
  `withDefault` instead.
* `CheckBox` has been renamed `Checkbox`


### ⚙️ Technical

* ag-Grid has been upgraded to v19.1
* mobx has been upgraded to v5.6
* React has been upgraded to v16.6
* Allow browsers with proper support for Proxy (e.g Edge) to access Hoist Applications.


### 🐞 Bug Fixes

* Extensive. See full change list below.

[Commit Log](https://github.com/xh/hoist-react/compare/v15.1.2...v16.0.0)


## v15.1.2

🛠 Hotfix release to MultiSelect to cap the maximum number of options rendered by the drop-down
list. Note, this component is being replaced in Hoist v16 by the react-select library.

[Commit Log](https://github.com/xh/hoist-react/compare/v15.1.1...v15.1.2)

## v15.1.1

### 🐞 Bug Fixes

* Fix to minimal validation mode for FormField disrupting input focus.
* Fix to JsonInput disrupting input focus.

### ⚙️ Technical

* Support added for TLBR-style notation when specifying margin/padding via layoutSupport - e.g.
  box({margin: '10 20 5 5'}).
* Tweak to lockout panel message when the user has no roles.

[Commit Log](https://github.com/xh/hoist-react/compare/v15.1.0...v15.1.1)


## v15.1.0

### 🎁 New Features

* The FormField component takes a new minimal prop to display validation errors with a tooltip only
  as opposed to an inline message string. This can be used to help reduce shifting / jumping form
  layouts as required.
* The admin-only user impersonation toolbar will now accept new/unknown users, to support certain
  SSO application implementations that can create users on the fly.

### ⚙️ Technical

* Error reporting to server w/ custom user messages is disabled if the user is not known to the
  client (edge case with errors early in app lifecycle, prior to successful authentication).

[Commit Log](https://github.com/xh/hoist-react/compare/v15.0.0...v15.1.0)


## v15.0.0

### 💥 Breaking Changes

* This update does not require any application client code changes, but does require updating the
  Hoist Core Grails plugin to >= 5.0. Hoist Core changes to how application roles are loaded and
  users are authenticated required minor changes to how JS clients bootstrap themselves and load
  user data.
* The Hoist Core HoistImplController has also been renamed to XhController, again requiring Hoist
  React adjustments to call the updated /xh/ paths for these (implementation) endpoints. Again, no
  app updates required beyond taking the latest Hoist Core plugin.

[Commit Log](https://github.com/xh/hoist-react/compare/v14.2.0...v15.0.0)


## v14.2.0

### 🎁 New Features

* Upgraded hoist-dev-utils to 3.0.3. Client builds now use the latest Webpack 4 and Babel 7 for
  noticeably faster builds and recompiles during CI and at development time.
* GridModel now has a top-level agColumnApi property to provide a direct handle on the ag-Grid
  Column API object.

### ⚙️ Technical

* Support for column groups strengthened with the addition of a dedicated ColumnGroup sibling class
  to Column. This includes additional internal refactoring to reduce unnecessary cloning of Column
  configurations and provide a more managed path for Column updates. Public APIs did not change.
  (#694)

### 📚 Libraries

* Blueprint Core `3.6.1 -> 3.7.0`
* Blueprint Datetime `3.2.0 -> 3.3.0`
* Fontawesome `5.3.x -> 5.4.x`
* MobX `5.1.2 -> 5.5.0`
* Router5 `6.5.0 -> 6.6.0`

[Commit Log](https://github.com/xh/hoist-react/compare/v14.1.3...v14.2.0)


## v14.1.3

### 🐞 Bug Fixes

* Ensure JsonInput reacts properly to value changes.

### ⚙️ Technical

* Block user pinning/unpinning in Grid via drag-and-drop - pending further work via #687.
* Support "now" as special token for dateIs min/max validation rules.
* Tweak grouped grid row background color.

[Commit Log](https://github.com/xh/hoist-react/compare/v14.1.1...v14.1.3)


## v14.1.1

### 🐞 Bug Fixes

* Fixes GridModel support for row-level grouping at same time as column grouping.

[Commit Log](https://github.com/xh/hoist-react/compare/v14.1.0...v14.1.1)


## v14.1.0

### 🎁 New Features

* GridModel now supports multiple levels of row grouping. Pass the public setGroupBy() method an
  array of string column IDs, or a falsey value / empty array to ungroup. Note that the public and
  observable groupBy property on GridModel will now always be an array, even if the grid is not
  grouped or has only a single level of grouping.
* GridModel exposes public expandAll() and collapseAll() methods for grouped / tree grids, and
  StoreContextMenu supports a new "expandCollapseAll" string token to insert context menu items.
  These are added to the default menu, but auto-hide when the grid is not in a grouped state.
* The Grid component provides a new onKeyDown prop, which takes a callback and will fire on any
  keypress targeted within the Grid. Note such a handler is not provided directly by ag-Grid.
* The Column class supports pinned as a top-level config. Supports passing true to pin to the left.

### 🐞 Bug Fixes

* Updates to Grid column widths made via ag-Grid's "autosize to fit" API are properly persisted to
  grid state.

[Commit Log](https://github.com/xh/hoist-react/compare/v14.0.0...v14.1.0)


## v14.0.0

* Along with numerous bug fixes, v14 brings with it a number of important enhancements for grids,
  including support for tree display, 'action' columns, and absolute value sorting. It also includes
  some new controls and improvement to focus display.

### 💥 Breaking Changes

* The signatures of the Column.elementRenderer and Column.renderer have been changed to be
  consistent with each other, and more extensible. Each takes two arguments -- the value to be
  rendered, and a single bundle of metadata.
* StoreContextMenuAction has been renamed to RecordAction. Its action property has been renamed to
  actionFn for consistency and clarity.
* LocalStore : The method LocalStore.processRawData no longer takes an array of all records, but
  instead takes just a single record. Applications that need to operate on all raw records in bulk
  should do so before presenting them to LocalStore. Also, LocalStores template methods for override
  have also changed substantially, and sub-classes that rely on these methods will need to be
  adjusted accordingly.

### 🎁 New Features

#### Grid

* The Store API now supports hierarchical datasets. Applications need to simply provide raw data for
  records with a "children" property containing the raw data for their children.
* Grid supports a 'TreeGrid' mode. To show a tree grid, bind the GridModel to a store containing
  hierarchical data (as above), set treeMode: true on the GridModel, and specify a column to display
  the tree controls (isTreeColumn: true)
* Grid supports absolute sorting for numerical columns. Specify absSort: true on your column config
  to enable. Clicking the grid header will now cycle through ASC > DESC > DESC (abs) sort modes.
* Grid supports an 'Actions' column for one-click record actions. See cmp/desktop/columns/actionCol.
* A new showHover prop on the desktop Grid component will highlight the hovered row with default
  styling. A new GridModel.rowClassFn callback was added to support per-row custom classes based on
  record data.
* A new ExportFormat.LONG_TEXT format has been added, along with a new Column.exportWidth config.
  This supports exporting columns that contain long text (e.g. notes) as multi-line cells within
  Excel.

#### Other Components

* RadioInput and ButtonGroupInputhave been added to the desktop/cmp/form package.
* DateInput now has support for entering and displaying time values.
* NumberInput displays its unformatted value when focused.
* Focused components are now better highlighted, with additional CSS vars provided to customize as
  needed.

### 🐞 Bug Fixes

* Calls to GridModel.setGroupBy() work properly not only on the first, but also all subsequent calls
  (#644).
* Background / style issues resolved on several input components in dark theme (#657).
* Grid context menus appear properly over other floating components.

### 📚 Libraries

* React `16.5.1 -> 16.5.2`
* router5 `6.4.2 -> 6.5.0`
* CodeMirror, Highcharts, and MobX patch updates

[Commit Log](https://github.com/xh/hoist-react/compare/v13.0.0...v14.0.0)


## v13.0.0

🍀Lucky v13 brings with it a number of enhancements for forms and validation, grouped column
support in the core Grid API, a fully wrapped MultiSelect component, decorator syntax adjustments,
and a number of other fixes and enhancements.

It also includes contributions from new ExHI team members Arjun and Brendan. 🎉

### 💥 Breaking Changes

* The core `@HoistComponent`, `@HoistService`, and `@HoistModel` decorators are **no longer
  parameterized**, meaning that trailing `()` should be removed after each usage. (#586)
* The little-used `hoistComponentFactory()` method was also removed as a further simplification
  (#587).
* The `HoistField` superclass has been renamed to `HoistInput` and the various **desktop form
  control components have been renamed** to match (55afb8f). Apps using these components (which will
  likely be most apps) will need to adapt to the new names.
  * This was done to better distinguish between the input components and the upgraded Field concept
    on model classes (see below).

### 🎁 New Features

⭐️ **Forms and Fields** have been a major focus of attention, with support for structured data
fields added to Models via the `@FieldSupport` and `@field()` decorators.
* Models annotated with `@FieldSupport` can decorate member properties with `@field()`, making those
  properties observable and settable (with a generated `setXXX()` method).
* The `@field()` decorators themselves can be passed an optional display label string as well as
  zero or more *validation rules* to define required constraints on the value of the field.
* A set of predefined constraints is provided within the toolkit within the `/field/` package.
* Models using `FieldSupport` should be sure to call the `initFields()` method installed by the
  decorator within their constructor. This method can be called without arguments to generally
  initialize the field system, or it can be passed an object of field names to initial/default
  values, which will set those values on the model class properties and provide change/dirty
  detection and the ability to "reset" a form.
* A new `FormField` UI component can be used to wrap input components within a form. The `FormField`
  wrapper can accept the source model and field name, and will apply those to its child input. It
  leverages the Field model to automatically display a label, indicate required fields, and print
  validation error messages. This new component should be the building-block for most non-trivial
  forms within an application.

Other enhancements include:
* **Grid columns can be grouped**, with support for grouping added to the grid state management
  system, column chooser, and export manager (#565). To define a column group, nest column
  definitions passed to `GridModel.columns` within a wrapper object of the form `{headerName: 'My
  group', children: [...]}`.

(Note these release notes are incomplete for this version.)

[Commit Log](https://github.com/xh/hoist-react/compare/v12.1.2...v13.0.0)


## v12.1.2

### 🐞 Bug Fixes

* Fix casing on functions generated by `@settable` decorator
  (35c7daa209a4205cb011583ebf8372319716deba).

[Commit Log](https://github.com/xh/hoist-react/compare/v12.1.1...v12.1.2)


## v12.1.1

### 🐞 Bug Fixes

* Avoid passing unknown HoistField component props down to Blueprint select/checkbox controls.

### 📚 Libraries

* Rollback update of `@blueprintjs/select` package `3.1.0 -> 3.0.0` - this included breaking API
  changes and will be revisited in #558.

[Commit Log](https://github.com/xh/hoist-react/compare/v12.1.0...v12.1.1)


## v12.1.0

### 🎁 New Features

* New `@bindable` and `@settable` decorators added for MobX support. Decorating a class member
  property with `@bindable` makes it a MobX `@observable` and auto-generates a setter method on the
  class wrapped in a MobX `@action`.
* A `fontAwesomeIcon` element factory is exported for use with other FA icons not enumerated by the
  `Icon` class.
* CSS variables added to control desktop Blueprint form control margins. These remain defaulted to
  zero, but now within CSS with support for variable overrides. A Blueprint library update also
  brought some changes to certain field-related alignment and style properties. Review any form
  controls within apps to ensure they remain aligned as desired
  (8275719e66b4677ec5c68a56ccc6aa3055283457 and df667b75d41d12dba96cbd206f5736886cb2ac20).

### 🐞 Bug Fixes

* Grid cells are fully refreshed on a data update, ensuring cell renderers that rely on data other
  than their primary display field are updated (#550).
* Grid auto-sizing is run after a data update, ensuring flex columns resize to adjust for possible
  scrollbar visibility changes (#553).
* Dropdown fields can be instantiated with fewer required properties set (#541).

### 📚 Libraries

* Blueprint `3.0.1 -> 3.4.0`
* FontAwesome `5.2.0 -> 5.3.0`
* CodeMirror `5.39.2 -> 5.40.0`
* MobX `5.0.3 -> 5.1.0`
* router5 `6.3.0 -> 6.4.2`
* React `16.4.1 -> 16.4.2`

[Commit Log](https://github.com/xh/hoist-react/compare/v12.0.0...v12.1.0)


## v12.0.0

Hoist React v12 is a relatively large release, with multiple refactorings around grid columns,
`elemFactory` support, classNames, and a re-organization of classes and exports within `utils`.

### 💥 Breaking Changes

#### ⭐️ Grid Columns

**A new `Column` class describes a top-level API for columns and their supported options** and is
intended to be a cross-platform layer on top of ag-Grid and TBD mobile grid implementations.
* The desktop `GridModel` class now accepts a collection of `Column` configuration objects to define
  its available columns.
* Columns may be configured with `flex: true` to cause them to stretch all available horizontal
  space within a grid, sharing it equally with any other flex columns. However note that this should
  be used sparingly, as flex columns have some deliberate limitations to ensure stable and
  consistent behavior. Most noticeably, they cannot be resized directly by users. Often, a best
  practice will be to insert an `emptyFlexCol` configuration as the last column in a grid - this
  will avoid messy-looking gaps in the layout while not requiring a data-driven column be flexed.
* User customizations to column widths are now saved if the GridModel has been configured with a
  `stateModel` key or model instance - see `GridStateModel`.
* Columns accept a `renderer` config to format text or HTML-based output. This is a callback that is
  provided the value, the row-level record, and a metadata object with the column's `colId`. An
  `elementRenderer` config is also available for cells that should render a Component.
* An `agOptions` config key continues to provide a way to pass arbitrary options to the underlying
  ag-Grid instance (for desktop implementations). This is considered an "escape hatch" and should be
  used with care, but can provide a bridge to required ag-Grid features as the Hoist-level API
  continues to develop.
* The "factory pattern" for Column templates / defaults has been removed, replaced by a simpler
  approach that recommends exporting simple configuration partials and spreading them into
  instance-specific column configs.
  [See the Admin app for some examples](https://github.com/xh/hoist-react/blob/a1b14ac6d41aa8f8108a518218ce889fe5596780/admin/tabs/activity/tracking/ActivityGridModel.js#L42)
  of this pattern.
* See 0798f6bb20092c59659cf888aeaf9ecb01db52a6 for primary commit.

#### ⭐️ Element Factory, LayoutSupport, BaseClassName

Hoist provides core support for creating components via a factory pattern, powered by the `elem()`
and `elemFactory()` methods. This approach remains the recommended way to instantiate component
elements, but was **simplified and streamlined**.
* The rarely used `itemSpec` argument was removed (this previously applied defaults to child items).
* Developers can now also use JSX to instantiate all Hoist-provided components while still taking
  advantage of auto-handling for layout-related properties provided by the `LayoutSupport` mixin.
  * HoistComponents should now spread **`...this.getLayoutProps()`** into their outermost rendered
    child to enable promotion of layout properties.
* All HoistComponents can now specify a **baseClassName** on their component class and should pass
  `className: this.getClassName()` down to their outermost rendered child. This allows components to
  cleanly layer on a base CSS class name with any instance-specific classes.
* See 8342d3870102ee9bda4d11774019c4928866f256 for primary commit.

#### ⭐️ Panel resizing / collapsing

**The `Panel` component now takes a `sizingModel` prop to control and encapsulate newly built-in
resizing and collapsing behavior** (#534).
* See the `PanelSizingModel` class for configurable details, including continued support for saving
  sizing / collapsed state as a user preference.
* **The standalone `Resizable` component was removed** in favor of the improved support built into
  Panel directly.

#### Other

* Two promise-related models have been combined into **a new, more powerful `PendingTaskModel`**,
  and the `LoadMask` component has been removed and consolidated into `Mask`
  (d00a5c6e8fc1e0e89c2ce3eef5f3e14cb842f3c8).
  * `Panel` now exposes a single `mask` prop that can take either a configured `mask` element or a
    simple boolean to display/remove a default mask.
* **Classes within the `utils` package have been re-organized** into more standardized and scalable
  namespaces. Imports of these classes will need to be adjusted.

### 🎁 New Features

* **The desktop Grid component now offers a `compact` mode** with configurable styling to display
  significantly more data with reduced padding and font sizes.
* The top-level `AppBar` refresh button now provides a default implementation, calling a new
  abstract `requestRefresh()` method on `HoistApp`.
* The grid column chooser can now be configured to display its column groups as initially collapsed,
  for especially large collections of columns.
* A new `XH.restoreDefaultsAsync()` method provides a centralized way to wipe out user-specific
  preferences or customizations (#508).
* Additional Blueprint `MultiSelect`, `Tag`, and `FormGroup` controls re-exported.

### 🐞 Bug Fixes

* Some components were unintentionally not exporting their Component class directly, blocking JSX
  usage. All components now export their class.
* Multiple fixes to `DayField` (#531).
* JsonField now responds properly when switching from light to dark theme (#507).
* Context menus properly filter out duplicated separators (#518).

[Commit Log](https://github.com/xh/hoist-react/compare/v11.0.0...v12.0.0)


## v11.0.0

### 💥 Breaking Changes

* **Blueprint has been upgraded to the latest 3.x release.** The primary breaking change here is the
  renaming of all `pt-` CSS classes to use a new `bp3-` prefix. Any in-app usages of the BP
  selectors will need to be updated. See the
  [Blueprint "What's New" page](http://blueprintjs.com/docs/#blueprint/whats-new-3.0).
* **FontAwesome has been upgraded to the latest 5.2 release.** Only the icons enumerated in the
  Hoist `Icon` class are now registered via the FA `library.add()` method for inclusion in bundled
  code, resulting in a significant reduction in bundle size. Apps wishing to use other FA icons not
  included by Hoist must import and register them - see the
  [FA React Readme](https://github.com/FortAwesome/react-fontawesome/blob/master/README.md) for
  details.
* **The `mobx-decorators` dependency has been removed** due to lack of official support for the
  latest MobX update, as well as limited usage within the toolkit. This package was primarily
  providing the optional `@setter` decorator, which should now be replaced as needed by dedicated
  `@action` setter methods (19cbf86138499bda959303e602a6d58f6e95cb40).

### 🎁 Enhancements

* `HoistComponent` now provides a `getClassNames()` method that will merge any `baseCls` CSS class
  names specified on the component with any instance-specific classes passed in via props (#252).
  * Components that wish to declare and support a `baseCls` should use this method to generate and
    apply a combined list of classes to their outermost rendered elements (see `Grid`).
  * Base class names have been added for relevant Hoist-provided components - e.g. `.xh-panel` and
    `.xh-grid`. These will be appended to any instance class names specified within applications and
    be available as public CSS selectors.
* Relevant `HoistField` components support inline `leftIcon` and `rightElement` props. `DayField`
  adds support for `minDay / maxDay` props.
* Styling for the built-in ag-Grid loading overlay has been simplified and improved (#401).
* Grid column definitions can now specify an `excludeFromExport` config to drop them from
  server-generated Excel/CSV exports (#485).

### 🐞 Bug Fixes

* Grid data loading and selection reactions have been hardened and better coordinated to prevent
  throwing when attempting to set a selection before data has been loaded (#484).

### 📚 Libraries

* Blueprint `2.x -> 3.x`
* FontAwesome `5.0.x -> 5.2.x`
* CodeMirror `5.37.0 -> 5.39.2`
* router5 `6.2.4 -> 6.3.0`

[Commit Log](https://github.com/xh/hoist-react/compare/v10.0.1...v11.0.0)


## v10.0.1

### 🐞 Bug Fixes

* Grid `export` context menu token now defaults to server-side 'exportExcel' export.
  * Specify the `exportLocal` token to return a menu item for local ag-Grid export.
* Columns with `field === null` skipped for server-side export (considered spacer / structural
  columns).

## v10.0.0

### 💥 Breaking Changes

* **Access to the router API has changed** with the `XH` global now exposing `router` and
  `routerState` properties and a `navigate()` method directly.
* `ToastManager` has been deprecated. Use `XH.toast` instead.
* `Message` is no longer a public class (and its API has changed). Use `XH.message/confirm/alert`
  instead.
* Export API has changed. The Built-in grid export now uses more powerful server-side support. To
  continue to use local AG based export, call method `GridModel.localExport()`. Built-in export
  needs to be enabled with the new property on `GridModel.enableExport`. See `GridModel` for more
  details.

### 🎁 Enhancements

* New Mobile controls and `AppContainer` provided services (impersonation, about, and version bars).
* Full-featured server-side Excel export for grids.

### 🐞 Bug Fixes

* Prevent automatic zooming upon input focus on mobile devices (#476).
* Clear the selection when showing the context menu for a record which is not already selected
  (#469).
* Fix to make lockout script readable by Compatibility Mode down to IE5.

### 📚 Libraries

* MobX `4.2.x -> 5.0.x`

[Commit Log](https://github.com/xh/hoist-react/compare/v9.0.0...v10.0.0)


## v9.0.0

### 💥 Breaking Changes

* **Hoist-provided mixins (decorators) have been refactored to be more granular and have been broken
  out of `HoistComponent`.**
  * New discrete mixins now exist for `LayoutSupport` and `ContextMenuSupport` - these should be
    added directly to components that require the functionality they add for auto-handling of
    layout-related props and support for showing right-click menus. The corresponding options on
    `HoistComponent` that used to enable them have been removed.
  * For consistency, we have also renamed `EventTarget -> EventSupport` and `Reactive ->
    ReactiveSupport` mixins. These both continue to be auto-applied to HoistModel and HoistService
    classes, and ReactiveSupport enabled by default in HoistComponent.
* **The Context menu API has changed.** The `ContextMenuSupport` mixin now specifies an abstract
  `getContextMenuItems()` method for component implementation (replacing the previous
  `renderContextMenu()` method). See the new [`ContextMenuItem` class for what these items support,
  as well as several static default items that can be used.
  * The top-level `AppContainer` no longer provides a default context menu, instead allowing the
    browser's own context menu to show unless an app / component author has implemented custom
    context-menu handling at any level of their component hierarchy.

### 🐞 Bug Fixes

* TabContainer active tab can become out of sync with the router state (#451)
  * ⚠️ Note this also involved a change to the `TabContainerModel` API - `activateTab()` is now the
    public method to set the active tab and ensure both the tab and the route land in the correct
    state.
* Remove unintended focused cell borders that came back with the prior ag-Grid upgrade.

[Commit Log](https://github.com/xh/hoist-react/compare/v8.0.0...v9.0.0)


## v8.0.0

Hoist React v8 brings a big set of improvements and fixes, some API and package re-organizations,
and ag-Grid upgrade, and more. 🚀

### 💥 Breaking Changes

* **Component package directories have been re-organized** to provide better symmetry between
  pre-existing "desktop" components and a new set of mobile-first component. Current desktop
  applications should replace imports from `@xh/hoist/cmp/xxx` with `@xh/hoist/desktop/cmp/xxx`.
  * Important exceptions include several classes within `@xh/hoist/cmp/layout/`, which remain
    cross-platform.
  * `Panel` and `Resizable` components have moved to their own packages in
    `@xh/hoist/desktop/cmp/panel` and `@xh/hoist/desktop/cmp/resizable`.
* **Multiple changes and improvements made to tab-related APIs and components.**
  * The `TabContainerModel` constructor API has changed, notably `children` -> `tabs`, `useRoutes` ->
    `route` (to specify a starting route as a string) and `switcherPosition` has moved from a model
    config to a prop on the `TabContainer` component.
  * `TabPane` and `TabPaneModel` have been renamed `Tab` and `TabModel`, respectively, with several
    related renames.
* **Application entry-point classes decorated with `@HoistApp` must implement the new getter method
  `containerClass()`** to specify the platform specific component used to wrap the app's
  `componentClass`.
  * This will typically be `@xh/hoist/[desktop|mobile]/AppContainer` depending on platform.

### 🎁 New Features

* **Tab-related APIs re-worked and improved**, including streamlined support for routing, a new
  `tabRenderMode` config on `TabContainerModel`, and better naming throughout.
* **Ag-grid updated to latest v18.x** - now using native flex for overall grid layout and sizing
  controls, along with multiple other vendor improvements.
* Additional `XH` API methods exposed for control of / integration with Router5.
* The core `@HoistComponent` decorated now installs a new `isDisplayed` getter to report on
  component visibility, taking into account the visibility of its ancestors in the component tree.
* Mobile and Desktop app package / component structure made more symmetrical (#444).
* Initial versions of multiple new mobile components added to the toolkit.
* Support added for **`IdleService` - automatic app suspension on inactivity** (#427).
* Hoist wrapper added for the low-level Blueprint **button component** - provides future hooks into
  button customizations and avoids direct BP import (#406).
* Built-in support for collecting user feedback via a dedicated dialog, convenient XH methods and
  default appBar button (#379).
* New `XH.isDevelopmentMode` constant added, true when running in local Webpack dev-server mode.
* CSS variables have been added to customize and standardize the Blueprint "intent" based styling,
  with defaults adjusted to be less distracting (#420).

### 🐞 Bug Fixes

* Preference-related events have been standardized and bugs resolved related to pushAsync() and the
  `prefChange` event (ee93290).
* Admin log viewer auto-refreshes in tail-mode (#330).
* Distracting grid "loading" overlay removed (#401).
* Clipboard button ("click-to-copy" functionality) restored (#442).

[Commit Log](https://github.com/xh/hoist-react/compare/v7.2.0...v8.0.0)

## v7.2.0

### 🎁 New Features

+ Admin console grids now outfitted with column choosers and grid state. #375
+ Additional components for Onsen UI mobile development.

### 🐞 Bug Fixes

+ Multiple improvements to the Admin console config differ. #380 #381 #392

[Commit Log](https://github.com/xh/hoist-react/compare/v7.1.0...v7.2.0)

## v7.1.0

### 🎁 New Features

* Additional kit components added for Onsen UI mobile development.

### 🐞 Bug Fixes

* Dropdown fields no longer default to `commitOnChange: true` - avoiding unexpected commits of
  type-ahead query values for the comboboxes.
* Exceptions thrown from FetchService more accurately report the remote host when unreachable, along
  with some additional enhancements to fetch exception reporting for clarity.

[Commit Log](https://github.com/xh/hoist-react/compare/v7.0.0...v7.1.0)

## v7.0.0

### 💥 Breaking Changes

* **Restructuring of core `App` concept** with change to new `@HoistApp` decorator and conventions
  around defining `App.js` and `AppComponent.js` files as core app entry points. `XH.app` now
  installed to provide access to singleton instance of primary app class. See #387.

### 🎁 New Features

* **Added `AppBar` component** to help further standardize a pattern for top-level application
  headers.
* **Added `SwitchField` and `SliderField`** form field components.
* **Kit package added for Onsen UI** - base component library for mobile development.
* **Preferences get a group field for better organization**, parity with AppConfigs. (Requires
  hoist-core 3.1.x.)

### 🐞 Bug Fixes

* Improvements to `Grid` component's interaction with underlying ag-Grid instance, avoiding extra
  renderings and unwanted loss of state. 03de0ae7

[Commit Log](https://github.com/xh/hoist-react/compare/v6.0.0...v7.0.0)


## v6.0.0

### 💥 Breaking Changes

* API for `MessageModel` has changed as part of the feature addition noted below, with `alert()` and
  `confirm()` replaced by `show()` and new `XH` convenience methods making the need for direct calls
  rare.
* `TabContainerModel` no longer takes an `orientation` prop, replaced by the more flexible
  `switcherPosition` as noted below.

### 🎁 New Features

* **Initial version of grid state** now available, supporting easy persistence of user grid column
  selections and sorting. The `GridModel` constructor now takes a `stateModel` argument, which in
  its simplest form is a string `xhStateId` used to persist grid state to local storage. See the
  [`GridStateModel` class](https://github.com/xh/hoist-react/blob/develop/cmp/grid/GridStateModel.js)
  for implementation details. #331
* The **Message API** has been improved and simplified, with new `XH.confirm()` and `XH.alert()`
  methods providing an easy way to show pop-up alerts without needing to manually construct or
  maintain a `MessageModel`. #349
* **`TabContainer` components can now be controlled with a remote `TabSwitcher`** that does not need
  to be directly docked to the container itself. Specify `switcherPosition:none` on the
  `TabContainerModel` to suppress showing the switching affordance on the tabs themselves and
  instantiate a `TabSwitcher` bound to the same model to control a tabset from elsewhere in the
  component hierarchy. In particular, this enabled top-level application tab navigation to move up
  into the top toolbar, saving vertical space in the layout. #368
* `DataViewModel` supports an `emptyText` config.

### 🐞 Bugfixes

* Dropdown fields no longer fire multiple commit messages, and no longer commit partial entries
  under some circumstances. #353 and #354
* Grids resizing fixed when shrinking the containing component. #357

[Commit Log](https://github.com/xh/hoist-react/compare/v5.0.0...v6.0.0)


## v5.0.0

### 💥 Breaking Changes

* **Multi environment configs have been unwound** See these release notes/instructions for how to
  migrate: https://github.com/xh/hoist-core/releases/tag/release-3.0.0
* **Breaking change to context menus in dataviews and grids not using the default context menu:**
  StoreContextMenu no longer takes an array of items as an argument to its constructor. Instead it
  takes a configuration object with an ‘items’ key that will point to any current implementation’s
  array of items. This object can also contain an optional gridModel argument which is intended to
  support StoreContextMenuItems that may now be specified as known ‘hoist tokens’, currently limited
  to a ‘colChooser’ token.

### 🎁 New Features

* Config differ presents inline view, easier to read diffs now.
* Print Icon added!

### 🐞 Bugfixes

* Update processFailedLoad to loadData into gridModel store, Fixes #337
* Fix regression to ErrorTracking. Make errorTrackingService safer/simpler to call at any point in
  life-cycle.
* Fix broken LocalStore state.
* Tweak flex prop for charts. Side by side charts in a flexbox now auto-size themselves! Fixes #342
* Provide token parsing for storeContextMenus. Context menus are all grown up! Fixes #300

## v4.0.1

### 🐞 Bugfixes

* DataView now properly re-renders its items when properties on their records change (and the ID
  does not)


## v4.0.0

### 💥 Breaking Changes

* **The `GridModel` selection API has been reworked for clarity.** These models formerly exposed
  their selectionModel as `grid.selection` - now that getter returns the selected records. A new
  `selectedRecord` getter is also available to return a single selection, and new string shortcut
  options are available when configuring GridModel selection behavior.
* **Grid components can now take an `agOptions` prop** to pass directly to the underlying ag-grid
  component, as well as an `onRowDoubleClicked` handler function.
  16be2bfa10e5aab4ce8e7e2e20f8569979dd70d1

### 🎁 New Features

* Additional core components have been updated with built-in `layoutSupport`, allowing developers to
  set width/height/flex and other layout properties directly as top-level props for key comps such
  as Grid, DataView, and Chart. These special props are processed via `elemFactory` into a
  `layoutConfig` prop that is now passed down to the underlying wrapper div for these components.
  081fb1f3a2246a4ff624ab123c6df36c1474ed4b

### 🐞 Bugfixes

* Log viewer tail mode now working properly for long log files - #325


## v3.0.1

### 🐞 Bugfixes

* FetchService throws a dedicated exception when the server is unreachable, fixes a confusing
  failure case detailed in #315


## v3.0.0

### 💥 Breaking Changes

* **An application's `AppModel` class must now implement a new `checkAccess()` method.** This method
  is passed the current user, and the appModel should determine if that user should see the UI and
  return an object with a `hasAccess` boolean and an optional `message` string. For a return with
  `hasAccess: false`, the framework will render a lockout panel instead of the primary UI.
  974c1def99059f11528c476f04e0d8c8a0811804
  * Note that this is only a secondary level of "security" designed to avoid showing an unauthorized
    user a confusing / non-functional UI. The server or any other third-party data sources must
    always be the actual enforcer of access to data or other operations.
* **We updated the APIs for core MobX helper methods added to component/model/service classes.** In
  particular, `addReaction()` was updated to take a more declarative / clear config object.
  8169123a4a8be6940b747e816cba40bd10fa164e
  * See Reactive.js - the mixin that provides this functionality.

### 🎁 New Features

* Built-in client-side lockout support, as per above.

### 🐞 Bugfixes

* None

------------------------------------------

Copyright © 2020 Extremely Heavy Industries Inc. - all rights reserved

------------------------------------------

📫☎️🌎 info@xh.io | https://xh.io/contact<|MERGE_RESOLUTION|>--- conflicted
+++ resolved
@@ -4,9 +4,7 @@
 
 ### 🎁 New Features
 
-<<<<<<< HEAD
 * `Column` now supports `allowedSorts` config for specifying sorting options.
-=======
 * The core `Navigator` / `NavigatorModel` API on mobile has been improved and made consistent with
   other Hoist content container APIs such as `TabContainer`, `DashContainer`, and `DockContainer`.
   It now supports the specification of `RenderMode` and `RefreshMode` on `NavigatorModel` and
@@ -56,7 +54,6 @@
 [Commit Log](https://github.com/xh/hoist-react/compare/v30.1.0...develop)
 
 ## v30.1.0 - 2020-03-04
->>>>>>> e2599e1d
 
 ### 🐞 Bug Fixes
 
