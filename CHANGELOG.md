--- conflicted
+++ resolved
@@ -14,10 +14,6 @@
 
 ### 💥 Breaking Changes
 
-<<<<<<< HEAD
-* The `containerRef` argument for `XH.toast()` should now be a DOM element.  Component instances are no
-longer supported types for this value.  This is required to support functional Components throughout the toolkit.
-=======
 * The `containerRef` argument for `XH.toast()` should now be a DOM element. Component instances are
   no longer supported types for this value. This is required to support functional Components
   throughout the toolkit.
@@ -31,7 +27,6 @@
 * Fix to `Store.clear()` and `GridModel.clear()`, which delegates to the same (#1324).
 
 [Commit Log](https://github.com/exhi/hoist-react/compare/v27.0.0...v27.0.1)
->>>>>>> 6b22bad2
 
 ## v27.0.0 - 2019-08-23
 
