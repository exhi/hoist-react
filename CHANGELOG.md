# Changelog

## v38.0.0-SNAPSHOT - unreleased

### 🎁 Technical
* Hoist v37 includes some major refactoring of our core model and service classes to streamline
them, bring them in to conformance with the latest developments in Javascript, React, and MobX,
and allow us to  more easily provide documentation and additional features.  In particular:

** New base classes of `HoistModel` and `HoistService` replace the existing class decorators
`@HoistModel` and `@HoistService`.

** We have removed the need for explicit `@LoadSupport` annotation in all implementations of
`HoistModel` and `HoistService`. The presence of a defined `doLoadAsync()` method is now sufficient
to allow these objects to participate in the loading and refreshing lifecycle.

** Due to changes in MobX v6.0.1, all classes that host observable fields and actions will now also
need to provide a constructor containing a call to `makeObservable(this)`.  This change will
require updates to most `HoistModel`, `HoistService` and `@HoistComponent` classes.  See
https://michel.codes/blogs/mobx6 for more on this change and the motivation behind it.

** With this release we are officially deprecating support for class based Components via the
`@HoistComponent` class decorator.   **We plan to remove `@HoistComponent` in Hoist v38.**


### 🎁 New Features
* Columns in `ColChooser` can now be filtered by their `chooserGroup`.

### 🐞 Bug Fixes

* Fix issue where a `View` would create a root row even if there were no leaf rows.
* Fixed regression in `LeftRightChooser` not displaying description callout.

[Commit Log](https://github.com/xh/hoist-react/compare/v37.0.0...develop)

## v37.0.0 - 2020-12-15

### 🎁 New Features

* New `GroupingChooser` component provides a new interface for selecting a list of fields
  (dimensions) for grouping APIs, offering drag-and-drop reordering and persisted favorites.
  * This is intended as a complete replacement for the existing `DimensionChooser`. That component
    should be considered deprecated and will be removed in future releases.
* New props added to `TabSwitcher`:
  * `enableOverflow` shows tabs that would normally overflow their container in a drop down menu.
  * `tabWidth`, `tabMinWidth` & `tabMaxWidth` allow flexible configuration of tab sizes within the
    switcher.
* `TabModel` now supports a bindable `tooltip`, which can be used to render strings or elements
  while hovering over tabs.
* New `Placeholder` component provides a thin wrapper around `Box` with standardized, muted styling.
* New `StoreFilterField.matchMode` prop allows customizing match to `start`, `startWord`, or `any`.
* `Select` now implements enhanced typeahead filtering of options. The default filtering is now
  based on a case-insensitive match of word starts in the label. (Previously it was based on a match
  _anywhere_ in the label _or_ value.) To customize this behavior, applications should use the new
  `filterFn` prop.
<<<<<<< HEAD
* New utility method `getOrCreate` for easy caching of properties on objects.
=======
* New Admin Console Monitor > Memory tab added to view snapshots of JVM memory usage. (Requires
  Hoist Core v8.7 or greater.)
* `FormModel` and `FieldModel` gain support for Focus Management.
* New `boundInput` getter on `FieldModel` to facilitate imperative access to controls, when needed.
  This getter will return the new `HoistInputModel` interface, which support basic DOM access as well
  as standard methods for `focus()`, `blur()`, and `select()`.
* New `GridModel` config `lockColumnGroups` to allow controlling whether child columns can be moved
  outside their parent group. Defaults to `true` to maintain existing behavior.
>>>>>>> f1cc6207

### 💥 Breaking Changes

* New `TabContainerModel` config `switcher` replaces `switcherPosition` to allow for more flexible
  configuration of the default `TabSwitcher`.
  * Use `switcher: true` to retain default behavior.
  * Use `switcher: false` to not include a TabSwitcher. (previously `switcherPosition: 'none'`)
  * Use `switcher: {...}` to provide customisation props for the `TabSwitcher`. See `TabSwitcher`
    documentation for more information.
<<<<<<< HEAD
* The `HoistInput` base class has been removed. Application components extending `HoistInput` should
use the `useHoistInputModel` hook instead.  This change marks the completion of our efforts to
remove all internal uses of React class-based Components in Hoist.
* The `Ref` class, deprecated in v26 has now been removed.  Use `createObservableRef` instead.

=======
* The `HoistInput` base class has been removed. This change marks the completion of our efforts to
  remove all internal uses of React class-based Components in Hoist. The following adjustments are
  required:
  * Application components extending `HoistInput` should use the `useHoistInputModel` hook instead.
  * Applications getting refs to `HoistInputs` should be aware that these refs now return a ref to a
    `HoistInputModel`. In order to get the DOM element associated with the component use the new
    `domEl` property of that model rather than the`HoistComponent.getDOMNode()` method.
* Hoist grids now require ag-Grid v24.1.0 or higher - update your ag-Grid dependency in your app's
  `package.json` file. ag-Grid v24.1.0
  [lists 5 breaking changes](https://www.ag-grid.com/ag-grid-changelog/), including the two called
  out below. *Note that these cautions apply only to direct use of the ag-Grid APIs* - if your app
  is using the Hoist `Grid` and `GridModel` exclusively, there should be no need to adjust code
  around columns or grid state, as the related Hoist classes have been updated to handle these
  changes.
  * AG-4291 - Reactive Columns - the state pattern for ag-grid wrapper has changed as a result of
    this change. If your app made heavy use of saving/loading grid state, please test carefully
    after upgrade.
  * AG-1959 - Aggregation - Add additional parameters to the Custom Aggregation methods. If your app
    implements custom aggregations, they might need to be updated.

### 🔒 Security

* The data package `Field` class now sanitizes all String values during parsing, using the DOMPurify
  library to defend against XSS attacks and other issues with malformed HTML or scripting content
  loaded into `Record`s and rendered by `Grid` or other data-driven components. Please contact XH if
  you find any reason to disable this protection, or observe any unintended side effects of this
  additional processing.
>>>>>>> f1cc6207

### 🐞 Bug Fixes

* Fix issue where grid row striping inadvertently disabled by default for non-tree grids.
* Fix issue where grid empty text cleared on autosize.

### ✨ Style

* Default `Chart` themes reworked in both light and dark modes to better match overall Hoist theme.

### ⚙️ Technical

* Note that the included Onsen fork has been replaced with the latest Onsen release.
  Apps should not need to make any changes.
* `Cube.info` is now directly observable.
* `@managed` and `markManaged` have been enhanced to allow for the cleanup of arrays of objects as
  well as objects. This matches the existing array support in `XH.safeDestroy()`.

### 📚 Libraries
<<<<<<< HEAD
* @mobx-react `6.3.0 -> 7.0.5`
* @mobx `5.15.7 -> 6.0.4`
* @react `16.13.1 -> 17.0.1`
=======

* @xh/onsenui `~0.1.2` -> onsenui `~2.11.1`
* @xh/react-onsenui `~0.1.2` -> react-onsenui `~1.11.3`
>>>>>>> f1cc6207
* @blueprintjs/core `3.35 -> 3.36`
* @blueprintjs/datetime `3.19 -> 3.20`
* clipboard-copy `3.1 -> 4.0`
* core-js `3.6 -> 3.8`
* dompurify `added @ 2.2`
* react `16.13 -> 17.0`
* semver `added @ 7.3`

#### 📚 Required App Library Upgrades

* ag-Grid `23.x -> 24.1`

[Commit Log](https://github.com/xh/hoist-react/compare/v36.6.1...v37.0.0)

## v36.6.1 - 2020-11-06

### 🐞 Bug Fixes

* Fix issue where grid row striping would be turned off by default for non-tree grids

[Commit Log](https://github.com/xh/hoist-react/compare/v36.6.0...v36.6.1)

## v36.6.0 - 2020-10-28

### 🎁 New Features

* New `GridModel.treeStyle` config enables more distinctive styling of tree grids, with optional
  background highlighting and ledger-line style borders on group rows.
  * ⚠ By default, tree grids will now have highlighted group rows (but no group borders). Set
    `treeStyle: 'none'` on any `GridModel` instances where you do _not_ want the new default style.
* New `DashContainerModel.extraMenuItems` config supports custom app menu items in Dashboards
* An "About" item has been added to the default app menu.
* The default `TabSwitcher` now supports scrolling, and will show overflowing tabs in a drop down
  menu.

### 🐞 Bug Fixes

* Ensure that `Button`s with `active: true` set directly (outside of a `ButtonGroupInput`) get the
  correct active/pressed styling.
* Fixed regression in `Column.tooltip` function displaying escaped HTML characters.
* Fixed issue where the utility method `calcActionColWidth` was not correctly incorporating the
  padding in the returned value.

### ⚙️ Technical

* Includes technical updates to `JsonBlob` archiving. This change requires an update to `hoist-core`
  `v8.6.1` or later, and modifications to the `xh_json_blob` table. See the
  [hoist-core changelog](https://github.com/xh/hoist-core/blob/develop/CHANGELOG.md) for further
  details.

### 📚 Libraries

* @blueprintjs/core `3.33 -> 3.35`

[Commit Log](https://github.com/xh/hoist-react/compare/v36.5.0...v36.6.0)

## v36.5.0 - 2020-10-16

### 🐞 Bug Fixes

* Fix text and hover+active background colors for header tool buttons in light theme.

### ⚙️ Technical

* Install a default simple string renderer on all columns. This provides consistency in column
  rendering, and fixes some additional issues with alignment and rendering of Grid columns
  introduced by the change to flexbox-based styling in grid cells.
* Support (optional) logout action in SSO applications.

### 📚 Libraries

* @blueprintjs/core `3.31 -> 3.33`
* @blueprintjs/datetime `3.18 -> 3.19`
* @fortawesome/fontawesome-pro `5.14 -> 5.15`
* moment `2.24 -> 2.29`
* numbro `2.2 -> 2.3`

[Commit Log](https://github.com/xh/hoist-react/compare/v36.4.0...v36.5.0)

## v36.4.0 - 2020-10-09

### 🎁 New Features

* `TabContainerModel` supports dynamically adding and removing tabs via new public methods.
* `Select` supports a new `menuWidth` prop to control the width of the dropdown.

### 🐞 Bug Fixes

* Fixed v36.3.0 regression re. horizontal alignment of Grid columns.

[Commit Log](https://github.com/xh/hoist-react/compare/v36.3.0...v36.4.0)

## v36.3.0 - 2020-10-07

### 💥 Breaking Changes

* The following CSS variables are no longer in use:
  + `--xh-grid-line-height`
  + `--xh-grid-line-height-px`
  + `--xh-grid-large-line-height`
  + `--xh-grid-large-line-height-px`
  + `--xh-grid-compact-line-height`
  + `--xh-grid-compact-line-height-px`
  + `--xh-grid-tiny-line-height`
  + `--xh-grid-tiny-line-height-px`

### ⚙️ Technical

* We have improved and simplified the vertical centering of content within Grid cells using
  flexbox-based styling, rather than the CSS variables above.

### 🎁 New Features

* `Select` now supports `hideSelectedOptions` and `closeMenuOnSelect` props.
* `XH.message()` and its variants (`XH.prompt(), XH.confirm(), XH.alert()`) all support an optional
  new config `messageKey`. This key can be used by applications to prevent popping up the same
  dialog repeatedly. Hoist will only show the last message posted for any given key.
* Misc. Improvements to organization of admin client tabs.

### 🐞 Bug Fixes

* Fixed issue with sporadic failures reading grid state using `legacyStateKey`.
* Fixed regression to the display of `autoFocus` buttons; focus rectangle restored.

[Commit Log](https://github.com/xh/hoist-react/compare/v36.2.1...v36.3.0)

## v36.2.1 - 2020-10-01

### 🐞 Bug Fixes

* Fixed issue in `LocalDate.previousWeekday()` which did not correctly handle Sunday dates.
* Fixed regression in `Grid` column header rendering for non-string headerNames.

[Commit Log](https://github.com/xh/hoist-react/compare/v36.2.0...v36.2.1)

## v36.2.0 - 2020-09-25

### 💥 Breaking Changes

* New `GridModel` config `colChooserModel` replaces `enableColChooser` to allow for more flexible
  configuration of the grid `colChooser`
  * Use `colChooserModel: true` to retain default behavior.
  * See documentation on `GridModel.ColChooserModelConfig` for more information.
* The `Grid` `hideHeaders` prop has been converted to a field on `AgGridModel` and `GridModel`. All
  grid options of this type are now on the model hierarchy, allowing consistent application code and
  developer discovery.

### 🎁 New Features

* Provides new `CustomProvider` for applications that want to use the Persistence API, but need to
  provide their own storage implementation.
* Added `restoreDefaults` action to default context menu for `GridModel`.
* Added `restoreDefaultsWarning` config to `GridModel`.
* `FormModel` has a new convenience method `setValues` for putting data into one or more fields in
  the form.
* Admin Preference and Config panels now support bulk regrouping actions.

### 🐞 Bug Fixes

* Fixed an error in implementation of `@managed` preventing proper cleanup of resources.
* Fixed a regression introduced in v36.1.0 in `FilterChooser`: Restore support for `disabled` prop.

[Commit Log](https://github.com/xh/hoist-react/compare/v36.1.0...v36.2.0)

## v36.1.0 - 2020-09-22

⚠ NOTE - apps should update to `hoist-core >= 8.3.0` when taking this hoist-react update. This is
required to support both the new `JsonBlobService` and updates to the Admin Activity and Client
Error tracking tabs described below.

### 🎁 New Features

* Added new `JsonBlobService` for saving and updating named chunks of arbitrary JSON data.
* `GridModelPersistOptions` now supports a `legacyStateKey` property. This key will identify the
  pre-v35 location for grid state, and can be used by applications to provide a more flexible
  migration of user grid state after an upgrade to Hoist v35.0.0 or greater. The value of this
  property will continue to default to 'key', preserving the existing upgrade behavior of the
  initial v35 release.
* The Admin Config and Pref diff tools now support pasting in a config for comparison instead of
  loading one from a remote server (useful for deployments where the remote config cannot be
  accessed via an XHR call).
* The `ClipboardButton.getCopyText` prop now supports async functions.
* The `Select` input supports a new `leftIcon` prop.
* `RestGrid` now supports bulk delete when multiple rows are selected.
* `RestGrid`'s `actionWarning` messages may now be specified as functions.

### 🐞 Bug Fixes

* Fixed several cases where `selectOnFocus` prop on `Select` was not working.
* `FilterChooser` auto-suggest values sourced from the *unfiltered* records on `sourceStore`.
* `RestForm` editors will now source their default label from the corresponding `Field.displayName`
  property. Previously an undocumented `label` config could be provided with each editor object -
  this has been removed.
* Improved time zone handling in the Admin Console "Activity Tracking" and "Client Errors" tabs.
  * Users will now see consistent bucketing of activity into an "App Day" that corresponds to the
    LocalDate when the event occurred in the application's timezone.
  * This day will be reported consistently regardless of the time zones of the local browser or
    deployment server.
* Resetting Grid columns to their default state (e.g. via the Column Chooser) retains enhancements
  applied from matching Store fields.
* Desktop `DateInput` now handles out-of-bounds dates without throwing exception during rendering.
* Dragging a grid column with an element-based header no longer displays `[object Object]` in the
  draggable placeholder.

### 📚 Libraries

* codemirror `5.57 -> 5.58`

[Commit Log](https://github.com/xh/hoist-react/compare/v36.0.0...v36.1.0)

## v36.0.0 - 2020-09-04

### 🎁 New Features

#### Data Filtering

We have enhanced support for filtering data in Hoist Grids, Stores, and Cubes with an upgraded
`Filter` API and a new `FilterChooser` component. This bundle of enhancements includes:

* A new `@xh/hoist/data/filter` package to support the creation of composable filters, including the
  following new classes:
  * `FieldFilter` - filters by comparing the value of a given field to one or more given candidate
    values using one of several supported operators.
  * `FunctionFilter` - filters via a custom function specified by the developer.
  * `CompoundFilter` - combines multiple filters (including other nested CompoundFilters) via an AND
    or OR operator.
* A new `FilterChooser` UI component that integrates tightly with these data package classes to
  provide a user and developer friendly autocomplete-enabled UI for filtering data based on
  dimensions (e.g. trader = jdoe, assetClass != Equities), metrics (e.g. P&L > 1m), or any
  combination thereof.
* Updates to `Store`, `StoreFilterField`, and `cube/Query` to use the new Filter API.
* A new `setFilter()` convenience method to `Grid` and `DataView`.

To get the most out of the new Filtering capabilities, developers are encouraged to add or expand
the configs for any relevant `Store.fields` to include both their `type` and a `displayName`. Many
applications might not have Field configs specified at all for their Stores, instead relying on
Store's ability to infer its Fields from Grid Column definitions.

We are looking to gradually invert this relationship, so that core information about an app's
business objects and their properties is configured once at the `data/Field` level and then made
available to related APIs and components such as grids, filters, and forms. See note in New Features
below regarding related updates to `GridModel.columns` config processing.

#### Grid

* Added new `GridModel.setColumnVisible()` method, along with `showColumn()` and `hideColumn()`
  convenience methods. Can replace calls to `applyColumnStateChanges()` when all you need to do is
  show or hide a single column.
* Elided Grid column headers now show the full `headerName` value in a tooltip.
* Grid column definitions now accept a new `displayName` config as the recommended entry point for
  defining a friendly user-facing label for a Column.
  * If the GridModel's Store has configured a `displayName` for the linked data field, the column
    will default to use that (if not otherwise specified).
  * If specified or sourced from a Field, `displayName` will be used as the default value for the
    pre-existing `headerName` and `chooserName` configs.
* Grid columns backed by a Store Field of type `number` or `int` will be right-aligned by default.
* Added new `GridModel.showGroupRowCounts` config to allow easy hiding of group row member counts
  within each full-width group row. Default is `true`, maintaining current behavior of showing the
  counts for each group.

#### Other

* Added new `AppSpec.showBrowserContextMenu` config to control whether the browser's default context
  menu will be shown if no app-specific context menu (e.g. from a grid) would be triggered.
  * ⚠ Note this new config defaults to `false`, meaning the browser context menu will *not* be
    available. Developers should set to true for apps that expect/depend on the built-in menu.
* `LocalDate` has gained several new static factories: `tomorrow()`, `yesterday()`,
  `[start/end]OfMonth()`, and `[start/end]OfYear()`.
* A new `@computeOnce` decorator allows for lazy computation and caching of the results of decorated
  class methods or getters. Used in `LocalDate` and intended for similar immutable, long-lived
  objects that can benefit from such caching.
* `CodeInput` and `JsonInput` get new `enableSearch` and `showToolbar` props. Enabling search
  provides an simple inline find feature for searching the input's contents.
* The Admin console's Monitor Status tab displays more clearly when there are no active monitors.


### 💥 Breaking Changes

* Renamed the `data/Field.label` property to `displayName`.
* Changed the `DimensionChooserModel.dimensions` config to require objects of the form `{name,
  displayName, isLeafDimension}` when provided as an `Object[]`.
  * Previously these objects were expected to be of the form `{value, label, isLeaf}`.
  * Note however that this same config can now be passed the `dimensions` directly from a configured
    `Cube` instead, which is the recommended approach and should DRY up dimension definitions for
    typical use cases.
* Changes required due to the new filter API:
  * The classes `StoreFilter` and `ValueFilter` have been removed and replaced by `FunctionFilter`
    and `FieldFilter`, respectively. In most cases apps will need to make minimal or no changes.
  * The `filters/setFilters` property on `Query` has been changed to `filter/setFilter`. In most
    case apps should not need to change anything other than the name of this property - the new
    property will continue to support array representations of multiple filters.
  * `Store` has gained a new property `filterIncludesChildren` to replace the functionality
    previously provided by `StoreFilter.includesChildren`.
  * `StoreFilterField.filterOptions` has been removed. Set `filterIncludesChildren` directly on the
    store instead.

### ✨ Style

* CSS variables for "intents" - most commonly used on buttons - have been reworked to use HSL color
  values and support several standard variations of lightness and transparency.
  * Developers are encouraged to customize intents by setting the individual HSL vars provided for
    each intent (e.g. `--intent-primary-h` to adjust the primary hue) and/or the different levels of
    lightness (e.g. `--intent-primary-l3` to adjust the default lightness).
  * ⚠ Uses of the prior intent var overrides such as `--intent-primary` will no longer work. It is
    possible to set directly via `--xh-intent-primary`, but components such as buttons will still
    use the default intent shades for variations such as hover and pressed states. Again, review and
    customize the HSL vars if required.
* Desktop `Button` styles and classes have been rationalized and reworked to allow for more
  consistent and direct styling of buttons in all their many permutations (standard/minimal/outlined
  styles * default/hovered/pressed/disabled states * light/dark themes).
  * Customized intent colors will now also be applied to outlined and minimal buttons.
  * Dedicated classes are now applied to desktop buttons based on their style and state. Developers
    can key off of these classes directly if required.

### 🐞 Bug Fixes

* Fixed `Column.tooltipElement` so that it can work if a `headerTooltip` is also specified on the
  same column.
* Fixed issue where certain values (e.g. `%`) would break in `Column.tooltipElement`.
* Fixed issue where newly loaded records in `Store` were not being frozen as promised by the API.

### 📚 Libraries

* @blueprintjs/core `3.30 -> 3.31`
* codemirror `5.56 -> 5.57`
* http-status-codes `1.4 -> 2.1`
* mobx-react `6.2 -> 6.3`
* store2 `2.11 -> 2.12`

[Commit Log](https://github.com/xh/hoist-react/compare/v35.2.1...v36.0.0)


## v35.2.1 - 2020-07-31

### 🐞 Bug Fixes

* A Grid's docked summary row is now properly cleared when its bound Store is cleared.
* Additional SVG paths added to `requiredBlueprintIcons.js` to bring back calendar scroll icons on
  the DatePicker component.
* Colors specified via the `--xh-intent-` CSS vars have been removed from minimal / outlined desktop
  `Button` components because of incompatibility with `ButtonGroupInput` component. Fix to address
  issue forthcoming. (This reverts the change made in 35.2.0 below.)

[Commit Log](https://github.com/xh/hoist-react/compare/v35.2.0...v35.2.1)


## v35.2.0 - 2020-07-21

### 🎁 New Features

* `TabContainerModel` now supports a `persistWith` config to persist the active tab.
* `TabContainerModel` now supports a `emptyText` config to display when TabContainer gets rendered
  with no children.

### ⚙️ Technical

* Supports smaller bundle sizes via a greatly reduced set of BlueprintJS icons. (Requires apps to be
  built with `@xh/hoist-dev-utils` v5.2 or greater to take advantage of this optimization.)

### 🐞 Bug Fixes

* Colors specified via the `--xh-intent-` CSS vars are now applied to minimal / outlined desktop
  `Button` components. Previously they fell through to use default Blueprint colors in these modes.
* Code input correctly handles dynamically toggling readonly/disabled state.

### 📚 Libraries

* @fortawesome/fontawesome-pro `5.13 -> 5.14`
* codemirror `5.55 -> 5.56`

[Commit Log](https://github.com/xh/hoist-react/compare/v35.1.1...v35.2.0)


## v35.1.1 - 2020-07-17

### 📚 Libraries

* @blueprintjs/core `3.29 -> 3.30`

[Commit Log](https://github.com/xh/hoist-react/compare/v35.1.0...v35.1.1)


## v35.1.0 - 2020-07-16

### 🎁 New Features

* Extend existing environment diff tool to preferences. Now, both configs and preferences may be
  diffed across servers. This feature will require an update of hoist-core to a version 8.1.0 or
  greater.
* `ExportOptions.columns` provided to `GridModel` can now be specified as a function, allowing for
  full control of columns to export, including their sort order.

### 🐞 Bug Fixes

* `GridModel`s export feature was previously excluding summary rows. These are now included.
* Fixed problems with coloring and shading algorithm in `TreeMap`.
* Fixed problems with sort order of exports in `GridModel`.
* Ensure that preferences are written to server, even if set right before navigating away from page.
* Prevent situation where a spurious exception can be sent to server when application is unloaded
  while waiting on a fetch request.

[Commit Log](https://github.com/xh/hoist-react/compare/v35.0.1...v35.1.0)


## v35.0.1 - 2020-07-02

### 🐞 Bug Fixes

* Column headers no longer allocate space for a sort arrow icon when the column has an active
  `GridSorter` in the special state of `sort: null`.
* Grid auto-sizing better accounts for margins on sort arrow icons.

[Commit Log](https://github.com/xh/hoist-react/compare/v35.0.0...v35.0.1)


## v35.0.0 - 2020-06-29

### ⚖️ Licensing Change

As of this release, Hoist is [now licensed](LICENSE.md) under the popular and permissive
[Apache 2.0 open source license](https://www.apache.org/licenses/LICENSE-2.0). Previously, Hoist was
"source available" via our public GitHub repository but still covered by a proprietary license.

We are making this change to align Hoist's licensing with our ongoing commitment to openness,
transparency and ease-of-use, and to clarify and emphasize the suitability of Hoist for use within a
wide variety of enterprise software projects. For any questions regarding this change, please
[contact us](https://xh.io/contact/).

### 🎁 New Features

* Added a new Persistence API to provide a more flexible yet consistent approach to saving state for
  Components, Models, and Services to different persistent locations such as Hoist Preferences,
  browser local storage, and Hoist Dashboard views.
  * The primary entry points for this API are the new `@PersistSupport` and `@persist` annotations.
    `@persist` can be added to any observable property on a `@PersistSupport` to make it
    automatically synchronize with a `PersistenceProvider`. Both `HoistModel` and `HoistService` are
    decorated with `@PersistSupport`.
  * This is designed to replace any app-specific code previously added to synchronize fields and
    their values to Preferences via ad-hoc initializers and reactions.
  * This same API is now used to handle state persistence for `GridStateModel`, `PanelModel`,
    `DimensionChooserModel`, and `DashContainerModel` - configurable via the new `persistWith`
    option on those classes.
* `FetchService` now installs a default timeout of 30 seconds for all requests. This can be disabled
  by setting timeout to `null`. Fetch Timeout Exceptions have also been improved to include the same
  information as other standard exceptions thrown by this service.
  * 💥 Apps that were relying on the lack of a built-in timeout for long-running requests should
    ensure they configure such calls with a longer or null timeout.
* `Store` gets new `clearFilter()` and `recordIsFiltered()` helper functions.
* The Admin console's Activity Tracking tab has been significantly upgraded to allow admins to
  better analyze both built-in and custom tracking data generated by their application. Its sibling
  Client Errors tab has also been updated with a docked detail panel.
* `CodeInput` gets new `showCopyButton` prop - set to true to provide an inline action button to
  copy the editor contents to the clipboard.
* Hoist config `xhEnableMonitoring` can be used to enable/disable the Admin monitor tab and its
  associated server-side jobs

### 💥 Breaking Changes

* Applications should update to `hoist-core` v8.0.1 or above, required to support the upgraded Admin
  Activity Tracking tab. Contact XH for assistance with this update.
* The option `PanelModel.prefName` has been removed in favor of `persistWith`. Existing user state
  will be transferred to the new format, assuming a `PersistenceProvider` of type 'pref' referring
  to the same preference is used (e.g. `persistWith: {prefKey: 'my-panel-model-prefName'}`.
* The option `GridModel.stateModel` has been removed in favor of `persistWith`. Existing user state
  will be transferred to the new format, assuming a `PersistenceProvider` of type 'localStorage'
  referring to the same key is used (e.g. `persistWith: {localStorageKey: 'my-grid-state-id'}`.
  * Use the new `GridModel.persistOptions` config for finer control over what grid state is
    persisted (replacement for stateModel configs to disable persistence of column
    state/sorting/grouping).
* The options `DimensionChooserModel.preference` and `DimensionChooserModel.historyPreference` have
  been removed in favor of `persistWith`.
* `AppSpec.idleDetectionEnabled` has been removed. App-specific Idle detection is now enabled via
  the new `xhIdleConfig` config. The old `xhIdleTimeoutMins` has also been deprecated.
* `AppSpec.idleDialogClass` has been renamed `AppSpec.idlePanel`. If specified, it should be a
  full-screen component.
* `PinPad` and `PinPadModel` have been moved to `@xh/hoist/cmp/pinpad`, and is now available for use
  with both standard and mobile toolkits.
* Third-party dependencies updated to properly reflect application-level licensing requirements.
  Applications must now import and provide their licensed version of ag-Grid, and Highcharts to
  Hoist. See file `Bootstrap.js` in Toolbox for an example.

### 🐞 Bug Fixes

* Sorting special columns generated by custom ag-Grid configurations (e.g. auto-group columns) no
  longer throws with an error.
* The `deepFreeze()` util - used to freeze data in `Record` instances - now only attempts to freeze
  a whitelist of object types that are known to be safely freezable. Custom application classes and
  other potentially-problematic objects (such as `moment` instances) are no longer frozen when
  loaded into `Record` fields.

### 📚 Libraries

Note that certain licensed third-party dependencies have been removed as direct dependencies of this
project, as per note in Breaking Changes above.

* @xh/hoist-dev-utils `4.x -> 5.x` - apps should also update to the latest 5.x release of dev-utils.
  Although license and dependency changes triggered a new major version of this dev dependency, no
  application-level changes should be required.
* @blueprintjs/core `3.28 -> 3.29`
* codemirror `5.54 -> 5.55`
* react-select `3.0 -> 3.1`

### 📚 Optional Libraries

* ag-Grid `23.0.2` > `23.2.0` (See Toolbox app for example on this upgrade)
* Highcharts `8.0.4 -> 8.1.1`

[Commit Log](https://github.com/xh/hoist-react/compare/v34.0.0...v35.0.0)


## v34.0.0 - 2020-05-26

### 🎁 New Features

* Hoist's enhanced autosizing is now enabled on all grids by default. See `GridModel` and
  `GridAutosizeService` for more details.
* New flags `XH.isPhone`, `XH.isTablet`, and `XH.isDesktop` available for device-specific switching.
  Corresponding `.xh-phone`, `.xh-tablet`, and `.xh-desktop` CSS classes are added to the document
  `body`. These flags and classes are set based on the detected device, as per its user-agent.
  * One of the two higher-level CSS classes `.xh-standard` or `.xh-mobile` will also be applied
    based on an app's use of the primary (desktop-centric) components vs mobile components - as
    declared by its `AppSpec.isMobileApp` - regardless of the detected device.
  * These changes provide more natural support for use cases such as apps that are built with
    standard components yet target/support tablet users.
* New method `Record.get()` provides an alternative API for checked data access.
* The mobile `Select` component supports the `enableFilter` and `enableCreate` props.
* `DashContainerModel` supports new `layoutLocked`, `contentLocked` and `renameLocked` modes.
* `DimensionChooser` now has the ability to persist its value and history separately.
* Enhance Hoist Admin's Activity Tracking tab.
* Enhance Hoist Admin's Client Error tab.

### 💥 Breaking Changes

* `emptyFlexCol` has been removed from the Hoist API and should simply be removed from all client
  applications. Improvements to agGrid's default rendering of empty space have made it obsolete.
* `isMobile` property on `XH` and `AppSpec` has been renamed to `isMobileApp`. All apps will need to
  update their (required) use of this flag in the app specifications within their
  `/client-app/src/apps` directory.
* The `xh-desktop` class should no longer be used to indicate a non-mobile toolkit based app. For
  this purpose, use `xh-standard` instead.

### 🐞 Bug Fixes

* Fix to Average Aggregators when used with hierarchical data.
* Fixes to Context Menu handling on `Panel` to allow better handling of `[]` and `null`.

### 📚 Libraries

* @blueprintjs/core `3.26 -> 3.28`
* @blueprintjs/datetime `3.16 -> 3.18`
* codemirror `5.53 -> 5.54`
* react-transition-group `4.3 -> 4.4`

[Commit Log](https://github.com/xh/hoist-react/compare/v33.3.0...v34.0.0)


## v33.3.0 - 2020-05-08

### ⚙️ Technical

* Additional updates to experimental autosize feature: standardization of naming, better masking
  control, and API fixes. Added new property `autosizeOptions` on `GridModel` and main entry point
  is now named `GridModel.autosizeAsync()`.

### 🐞 Bug Fixes

* `Column.hideable` will now be respected by ag-grid column drag and drop
  [#1900](https://github.com/xh/hoist-react/issues/1900)
* Fixed an issue where dragging a column would cause it to be sorted unintentionally.

[Commit Log](https://github.com/xh/hoist-react/compare/v33.2.0...v33.3.0)


## v33.2.0 - 2020-05-07

### 🎁 New Features

* Virtual column rendering has been disabled by default, as it offered a minimal performance benefit
  for most grids while compromising autosizing. See new `GridModel.useVirtualColumns` config, which
  can be set to `true` to re-enable this behavior if required.
* Any `GridModel` can now be reset to its code-prescribed defaults via the column chooser reset
  button. Previously, resetting to defaults was only possible for grids that persisted their state
  with a `GridModel.stateModel` config.

### 🐞 Bug Fixes

* Fixed several issues with new grid auto-sizing feature.
* Fixed issues with and generally improved expand/collapse column alignment in tree grids.
  * 💥 Note that this improvement introduced a minor breaking change for apps that have customized
    tree indentation via the removed `--grid-tree-indent-px` CSS var. Use `--grid-tree-indent`
    instead. Note the new var is specified in em units to scale well across grid sizing modes.

### ⚙️ Technical

* Note that the included version of Onsen has been replaced with a fork that includes updates for
  react 16.13. Apps should not need to make any changes.

### 📚 Libraries

* react `~16.8 -> ~16.13`
* onsenui `~16.8` -> @xh/onsenui `~16.13`
* react-onsenui `~16.8` -> @xh/react-onsenui `~16.13`

[Commit Log](https://github.com/xh/hoist-react/compare/v33.1.0...33.2.0)


## v33.1.0 - 2020-05-05

### 🎁 New Features

* Added smart auto-resizing of columns in `GridModel` Unlike ag-Grid's native auto-resizing support,
  Hoist's auto-resizing will also take into account collapsed rows, off-screen cells that are not
  currently rendered in the DOM, and summary rows. See the new `GridAutosizeService` for details.
  * This feature is currently marked as 'experimental' and must be enabled by passing a special
    config to the `GridModel` constructor of the form `experimental: {useHoistAutosize: true}`. In
    future versions of Hoist, we expect to make it the default behavior.
* `GridModel.autoSizeColumns()` has been renamed `GridModel.autosizeColumns()`, with lowercase 's'.
  Similarly, the `autoSizeColumns` context menu token has been renamed `autosizeColumns`.

### 🐞 Bug Fixes

* Fixed a regression with `StoreFilterField` introduced in v33.0.1.

[Commit Log](https://github.com/xh/hoist-react/compare/v33.0.2...33.1.0)


## v33.0.2 - 2020-05-01

### 🎁 New Features

* Add Hoist Cube Aggregators: `AverageAggregator` and `AverageStrictAggregator`
* `ColAutosizeButton` has been added to desktop and mobile

### 🐞 Bug Fixes

* Fixed mobile menus to constrain to the bottom of the viewport, scrolling if necessary.
  [#1862](https://github.com/xh/hoist-react/issues/1862)
* Tightened up mobile tree grid, fixed issues in mobile column chooser.
* Fixed a bug with reloading hierarchical data in `Store`.
  [#1871](https://github.com/xh/hoist-react/issues/1871)

[Commit Log](https://github.com/xh/hoist-react/compare/v33.0.1...33.0.2)


## v33.0.1 - 2020-04-29

### 🎁 New Features

* `StoreFieldField` supports dot-separated field names in a bound `GridModel`, meaning it will now
  match on columns with fields such as `address.city`.

* `Toolbar.enableOverflowMenu` now defaults to `false`. This was determined safer and more
  appropriate due to issues with the underlying Blueprint implementation, and the need to configure
  it carefully.

### 🐞 Bug Fixes

* Fixed an important bug with state management in `StoreFilterField`. See
  https://github.com/xh/hoist-react/issues/1854

* Fixed the default sort order for grids. ABS DESC should be first when present.

### 📚 Libraries

* @blueprintjs/core `3.25 -> 3.26`
* codemirror `5.52 -> 5.53`

[Commit Log](https://github.com/xh/hoist-react/compare/v33.0.0...v33.0.1)

## v33.0.0 - 2020-04-22

### 🎁 New Features

* The object returned by the `data` property on `Record` now includes the record `id`. This will
  allow for convenient access of the id with the other field values on the record.
* The `Timer` class has been enhanced and further standardized with its Hoist Core counterpart:
  * Both the `interval` and `timeout` arguments may be specified as functions, or config keys
    allowing for dynamic lookup and reconfiguration.
  * Added `intervalUnits` and `timeoutUnits` arguments.
  * `delay` can now be specified as a boolean for greater convenience.

### 💥 Breaking Changes

* We have consolidated the import location for several packages, removing unintended nested index
  files and 'sub-packages'. In particular, the following locations now provide a single index file
  for import for all of their public contents: `@xh/hoist/core`, `@xh/hoist/data`,
  `@xh/hoist/cmp/grid`, and `@xh/hoist/desktop/cmp/grid`. Applications may need to update import
  statements that referred to index files nested within these directories.
* Removed the unnecessary and confusing `values` getter on `BaseFieldModel`. This getter was not
  intended for public use and was intended for the framework's internal implementation only.
* `ColumnGroup.align` has been renamed to `ColumnGroup.headerAlign`. This avoids confusion with the
  `Column` API, where `align` refers to the alignment of cell contents within the column.

### 🐞 Bug Fixes

* Exceptions will no longer overwrite the currently shown exception in the exception dialog if the
  currently shown exception requires reloading the application.
  [#1834](https://github.com/xh/hoist-react/issues/1834)

### ⚙️ Technical

* Note that the Mobx React bindings have been updated to 6.2, and we have enabled the recommended
  "observer batching" feature as per
  [the mobx-react docs](https://github.com/mobxjs/mobx-react-lite/#observer-batching).

### 📚 Libraries

* @blueprintjs/core `3.24 -> 3.25`
* @blueprintjs/datetime `3.15 -> 3.16`
* mobx-react `6.1 -> 6.2`

[Commit Log](https://github.com/xh/hoist-react/compare/v32.0.4...v33.0.0)

## v32.0.5 - 2020-07-14

### 🐞 Bug Fixes

* Fixes a regression in which grid exports were no longer sorting rows properly.

[Commit Log](https://github.com/xh/hoist-react/compare/v32.0.4...v32.0.5)

## v32.0.4 - 2020-04-09

### 🐞 Bug Fixes

* Fixes a regression with the alignment of `ColumnGroup` headers.
* Fixes a bug with 'Copy Cell' context menu item for certain columns displaying the Record ID.
* Quiets console logging of 'routine' exceptions to 'debug' instead of 'log'.

[Commit Log](https://github.com/xh/hoist-react/compare/v32.0.3...v32.0.4)

## v32.0.3 - 2020-04-06

### 🐞 Bug Fixes

* Suppresses a console warning from ag-Grid for `GridModel`s that do not specify an `emptyText`.

[Commit Log](https://github.com/xh/hoist-react/compare/v32.0.2...v32.0.3)

## v32.0.2 - 2020-04-03

⚠ Note that this release includes a *new major version of ag-Grid*. Please consult the
[ag-Grid Changelog](https://www.ag-grid.com/ag-grid-changelog/) for versions 22-23 to review
possible breaking changes to any direct/custom use of ag-Grid APIs and props within applications.

### 🎁 New Features

* GridModel `groupSortFn` now accepts `null` to turn off sorting of group rows.
* `DockViewModel` now supports optional `width`, `height` and `collapsedWidth` configs.
* The `appMenuButton.extraItems` prop now accepts `MenuItem` configs (as before) but also React
  elements and the special string token '-' (shortcut to render a `MenuDivider`).
* Grid column `flex` param will now accept numbers, with available space divided between flex
  columns in proportion to their `flex` value.
* `Column` now supports a `sortingOrder` config to allow control of the sorting options that will be
  cycled through when the user clicks on the header.
* `PanelModel` now supports setting a `refreshMode` to control how collapsed panels respond to
  refresh requests.

### 💥 Breaking Changes

* The internal DOM structure of desktop `Panel` has changed to always include an inner frame with
  class `.xh-panel__content`. You may need to update styling that targets the inner structure of
  `Panel` via `.xh-panel`.
* The hooks `useOnResize()` and `useOnVisibleChange()` no longer take a `ref` argument. Use
  `composeRefs` to combine the ref that they return with any ref you wish to compose them with.
* The callback for `useOnResize()` will now receive an object representing the locations and
  dimensions of the element's content box. (Previously it incorrectly received an array of
  `ResizeObserver` entries that had to be de-referenced)
* `PanelModel.collapsedRenderMode` has been renamed to `PanelModel.renderMode`, to be more
  consistent with other Hoist APIs such as `TabContainer`, `DashContainer`, and `DockContainer`.


### 🐞 Bug Fixes

* Checkboxes in grid rows in Tiny sizing mode have been styled to fit correctly within the row.
* `GridStateModel` no longer saves/restores the width of non-resizable columns.
  [#1718](https://github.com/xh/hoist-react/issues/1718)
* Fixed an issue with the hooks useOnResize and useOnVisibleChange. In certain conditions these
  hooks would not be called. [#1808](https://github.com/xh/hoist-react/issues/1808)
* Inputs that accept a rightElement prop will now properly display an Icon passed as that element.
  [#1803](https://github.com/xh/hoist-react/issues/1803)

### ⚙️ Technical

* Flex columns now use the built-in ag-Grid flex functionality.

### 📚 Libraries

* ag-grid-community `removed @ 21.2`
* ag-grid-enterprise `21.2` replaced with @ag-grid-enterprise/all-modules `23.0`
* ag-grid-react `21.2` replaced with @ag-grid-community/react `23.0`
* @fortawesome/* `5.12 -> 5.13`
* codemirror `5.51 -> 5.52`
* filesize `6.0 -> 6.1`
* numbro `2.1 -> 2.2`
* react-beautiful-dnd `12.0 -> 13.0`
* store2 `2.10 -> 2.11`
* compose-react-refs `NEW 1.0.4`

[Commit Log](https://github.com/xh/hoist-react/compare/v31.0.0...v32.0.2)

## v31.0.0 - 2020-03-16

### 🎁 New Features

* The mobile `Navigator` / `NavigatorModel` API has been improved and made consistent with other
  Hoist content container APIs such as `TabContainer`, `DashContainer`, and `DockContainer`.
  * `NavigatorModel` and `PageModel` now support setting a `RenderMode` and `RefreshMode` to control
    how inactive pages are mounted/unmounted and how they respond to refresh requests.
  * `Navigator` pages are no longer required to to return `Page` components - they can now return
    any suitable component.
* `DockContainerModel` and `DockViewModel` also now support `refreshMode` and `renderMode` configs.
* `Column` now auto-sizes when double-clicking / double-tapping its header.
* `Toolbar` will now collapse overflowing items into a drop down menu. (Supported for horizontal
  toolbars only at this time.)
* Added new `xhEnableLogViewer` config (default `true`) to enable or disable the Admin Log Viewer.

#### 🎨 Icons

* Added `Icon.icon()` factory method as a new common entry point for creating new FontAwesome based
  icons in Hoist. It should typically be used instead of using the `FontAwesomeIcon` component
  directly.
* Also added a new `Icon.fileIcon()` factory. This method take a filename and returns an appropriate
  icon based on its extension.
* All Icon factories can now accept an `asHtml` parameter, as an alternative to calling the helper
  function `convertIconToSVG()` on the element. Use this to render icons as raw html where needed
  (e.g. grid renderers).
* Icons rendered as html will now preserve their styling, tooltips, and size.

### 💥 Breaking Changes

* The application's primary `HoistApplicationModel` is now instantiated and installed as
  `XH.appModel` earlier within the application initialization sequence, with construction happening
  prior to the init of the XH identity, config, and preference services.
  * This allows for a new `preAuthInitAsync()` lifecycle method to be called on the model before
    auth has completed, but could be a breaking change for appModel code that relied on these
    services for field initialization or in its constructor.
  * Such code should be moved to the core `initAsync()` method instead, which continues to be called
    after all XH-level services are initialized and ready.
* Mobile apps may need to adjust to the following updates to `NavigatorModel` and related APIs:
  * `NavigatorModel`'s `routes` constructor parameter has been renamed `pages`.
  * `NavigatorModel`'s observable `pages[]` has been renamed `stack[]`.
  * `NavigatorPageModel` has been renamed `PageModel`. Apps do not usually create `PageModels`
    directly, so this change is unlikely to require code updates.
  * `Page` has been removed from the mobile toolkit. Components that previously returned a `Page`
    for inclusion in a `Navigator` or `TabContainer` can now return any component. It is recommended
    you replace `Page` with `Panel` where appropriate.
* Icon enhancements described above removed the following public methods:
  * The `fontAwesomeIcon()` factory function (used to render icons not already enumerated by Hoist)
    has been replaced by the improved `Icon.icon()` factory - e.g. `fontAwesomeIcon({icon: ['far',
    'alicorn']}) -> Icon.icon({iconName: 'alicorn'})`.
  * The `convertIconToSvg()` utility method has been replaced by the new `asHtml` parameter on icon
    factory functions. If you need to convert an existing icon element, use `convertIconToHtml()`.
* `Toolbar` items should be provided as direct children. Wrapping Toolbar items in container
  components can result in unexpected item overflow.

### 🐞 Bug Fixes

* The `fmtDate()` utility now properly accepts, parses, and formats a string value input as
  documented.
* Mobile `PinPad` input responsiveness improved on certain browsers to avoid lag.

### ⚙️ Technical

* New lifecycle methods `preAuthInitAsync()` and `logoutAsync()` added to the `HoistAppModel`
  decorator (aka the primary `XH.appModel`).

[Commit Log](https://github.com/xh/hoist-react/compare/v30.1.0...v31.0.0)

## v30.1.0 - 2020-03-04

### 🐞 Bug Fixes

* Ensure `WebSocketService.connected` remains false until `channelKey` assigned and received from
  server.
* When empty, `DashContainer` now displays a user-friendly prompt to add an initial view.

### ⚙️ Technical

* Form validation enhanced to improve handling of asynchronous validation. Individual rules and
  constraints are now re-evaluated in parallel, allowing for improved asynchronous validation.
* `Select` will now default to selecting contents on focus if in filter or creatable mode.

[Commit Log](https://github.com/xh/hoist-react/compare/v30.0.0...30.1.0)

## v30.0.0 - 2020-02-29

### 🎁 New Features

* `GridModel` and `DataViewModel` now support `groupRowHeight`, `groupRowRenderer` and
  `groupRowElementRenderer` configs. Grouping is new in general to `DataViewModel`, which now takes
  a `groupBy` config.
  * `DataViewModel` allows for settable and multiple groupings and sorters.
  * `DataViewModel` also now supports additional configs from the underlying `GridModel` that make
    sense in a `DataView` context, such as `showHover` and `rowBorders`.
* `TabContainerModel` now accepts a `track` property (default false) for easily tracking tab views
  via Hoist's built-in activity tracking.
* The browser document title is now set to match `AppSpec.clientAppName` - helpful for projects with
  multiple javascript client apps.
* `StoreFilterField` accepts all other config options from `TextInput` (e.g. `disabled`).
* Clicking on a summary row in `Grid` now clears its record selection.
* The `@LoadSupport` decorator now provides an additional observable property `lastException`. The
  decorator also now logs load execution times and failures to `console.debug` automatically.
* Support for mobile `Panel.scrollable` prop made more robust with re-implementation of inner
  content element. Note this change included a tweak to some CSS class names for mobile `Panel`
  internals that could require adjustments if directly targeted by app stylesheets.
* Added new `useOnVisibleChange` hook.
* Columns now support a `headerAlign` config to allow headers to be aligned differently from column
  contents.

### 💥 Breaking Changes

* `Toolbar` items must be provided as direct children. Wrapping Toolbar items in container
  components can result in unexpected item overflow.
* `DataView.rowCls` prop removed, replaced by new `DataViewModel.rowClassFn` config for more
  flexibility and better symmetry with `GridModel`.
* `DataViewModel.itemRenderer` renamed to `DataViewModel.elementRenderer`
* `DataView` styling has been updated to avoid applying several unwanted styles from `Grid`. Note
  that apps might rely on these styles (intentionally or not) for their `itemRenderer` components
  and appearance and will need to adjust.
* Several CSS variables related to buttons have been renamed for consistency, and button style rules
  have been adjusted to ensure they take effect reliably across desktop and mobile buttons
  ([#1568](https://github.com/xh/hoist-react/pull/1568)).
* The optional `TreeMapModel.highchartsConfig` object will now be recursively merged with the
  top-level config generated by the Hoist model and component, where previously it was spread onto
  the generated config. This could cause a change in behavior for apps using this config to
  customize map instances, but provides more flexibility for e.g. customizing the `series`.
* The signature of `useOnResize` hook has been modified slightly for API consistency and clarity.
  Options are now passed in a configuration object.

### 🐞 Bug Fixes

* Fixed an issue where charts that are rendered while invisible would have the incorrect size.
  [#1703](https://github.com/xh/hoist-react/issues/1703)
* Fixed an issue where zeroes entered by the user in `PinPad` would be displayed as blanks.
* Fixed `fontAwesomeIcon` elem factory component to always include the default 'fa-fw' className.
  Previously, it was overridden if a `className` prop was provided.
* Fixed an issue where ConfigDiffer would always warn about deletions, even when there weren't any.
  [#1652](https://github.com/xh/hoist-react/issues/1652)
* `TextInput` will now set its value to `null` when all text is deleted and the clear icon will
  automatically hide.
* Fixed an issue where multiple buttons in a `ButtonGroupInput` could be shown as active
  simultaneously. [#1592](https://github.com/xh/hoist-react/issues/1592)
* `StoreFilterField` will again match on `Record.id` if bound to a Store or a GridModel with the
  `id` column visible. [#1697](https://github.com/xh/hoist-react/issues/1697)
* A number of fixes have been applied to `RelativeTimeStamp` and `getRelativeTimestamp`, especially
  around its handling of 'equal' or 'epsilon equal' times. Remove unintended leading whitespace from
  `getRelativeTimestamp`.

### ⚙️ Technical

* The `addReaction` and `addAutorun` methods (added to Hoist models, components, and services by the
  `ReactiveSupport` mixin) now support a configurable `debounce` argument. In many cases, this is
  preferable to the built-in MobX `delay` argument, which only provides throttling and not true
  debouncing.
* New `ChartModel.highchart` property provides a reference to the underlying HighChart component.

### 📚 Libraries

* @blueprintjs/core `3.23 -> 3.24`
* react-dates `21.7 -> 21.8`
* react-beautiful-dnd `11.0 -> 12.2`

[Commit Log](https://github.com/xh/hoist-react/compare/v29.1.0...v30.0.0)

## v29.1.0 - 2020-02-07

### 🎁 New Features

#### Grid

* The `compact` config on `GridModel` has been deprecated in favor of the more powerful `sizingMode`
  which supports the values 'large', 'standard', 'compact', or 'tiny'.
  * Each new mode has its own set of CSS variables for applications to override as needed.
  * Header and row heights are configurable for each via the `HEADER_HEIGHTS` and `ROW_HEIGHTS`
    static properties of the `AgGrid` component. These objects can be modified on init by
    applications that wish to customize the default row heights globally.
  * 💥 Note that these height config objects were previously exported as constants from AgGrid.js.
    This would be a breaking change for any apps that imported the old objects directly (considered
    unlikely).
* `GridModel` now exposes an `autoSizeColumns` method, and the Grid context menu now contains an
  `Autosize Columns` option by default.
* `Column` and `ColumnGroup` now support React elements for `headerName`.

#### Data

* The `Store` constructor now accepts a `data` argument to load data at initialization.
* The `xh/hoist/data/cube` package has been modified substantially to better integrate with the core
  data package and support observable "Views". See documentation on `Cube` for more information.

#### Other

* Added a `PinPad` component for streamlined handling of PIN entry on mobile devices.
* `FormField` now takes `tooltipPosition` and `tooltipBoundary` props for customizing minimal
  validation tooltip.
* `RecordAction.actionFn` parameters now include a `buttonEl` property containing the button element
  when used in an action column.
* Mobile Navigator component now takes an `animation` prop which can be set to 'slide' (default),
  'lift', 'fade', or 'none'. These values are passed to the underlying onsenNavigator component.
  ([#1641](https://github.com/xh/hoist-react/pull/1641))
* `AppOption` configs now accept an `omit` property for conditionally excluding options.

### 🐞 Bug Fixes

* Unselectable grid rows are now skipped during up/down keyboard navigation.
* Fix local quick filtering in `LeftRightChooser` (v29 regression).
* Fix `SplitTreeMap` - the default filtering once again splits the map across positive and negative
  values as intended (v29 regression).

### ⚙️ Technical

* `FormFields` now check that they are contained in a Hoist `Form`.

### 📚 Libraries

* @blueprintjs/core `3.22 -> 3.23`
* codemirror `5.50 -> 5.51`
* react-dates `21.5 -> 21.7`

[Commit Log](https://github.com/xh/hoist-react/compare/v29.0.0...v29.1.0)

## v29.0.0 - 2020-01-24

### 🗄️ Data Package Changes

Several changes have been made to data package (`Store` and `Record`) APIs for loading, updating,
and modifying data. They include some breaking changes, but pave the way for upcoming enhancements
to fully support inline grid editing and other new features.

Store now tracks the "committed" state of its records, which represents the data as it was loaded
(typically from the server) via `loadData()` or `updateData()`. Records are now immutable and
frozen, so they cannot be changed directly, but Store offers a new `modifyRecords()` API to apply
local modifications to data in a tracked and managed way. (Store creates new records internally to
hold both this modified data and the original, "committed" data.) This additional state tracking
allows developers to query Stores for modified or added records (e.g. to flush back to the server
and persist) as well as call new methods to revert changes (e.g. to undo a block of changes that the
user wishes to discard).

Note the following more specific changes to these related classes:

#### Record

* 💥 Record data properties are now nested within a `data` object on Record instances and are no
  longer available as top-level properties on the Record itself.
  * Calls to access data such as `rec.quantity` must be modified to `rec.data.quantity`.
  * When accessing multiple properties, destructuring provides an efficient syntax - e.g. `const
    {quantity, price} = rec.data;`.
* 💥 Records are now immutable and cannot be modified by applications directly.
  * This is a breaking change, but should only affect apps with custom inline grid editing
    implementations or similar code that modifies individual record values.
  * Calls to change data such as `rec.quantity = 100` must now be made through the Record's Store,
    e.g. `store.modifyData({id: 41, quantity: 100})`
* Record gains new getters for inspecting its state, including: `isAdd`, `isModified`, and
  `isCommitted`.

#### Store

* 💥 `noteDataUpdated()` has been removed, as out-of-band modifications to Store Records are no
  longer possible.
* 💥 Store's `idSpec` function is now called with the raw record data - previously it was passed
  source data after it had been run through the store's optional `processRawData` function. (This is
  unlikely to have a practical impact on most apps, but is included here for completeness.)
* `Store.updateData()` now accepts a flat list of raw data to process into Record additions and
  updates. Previously developers needed to call this method with an object containing add, update,
  and/or remove keys mapped to arrays. Now Store will produce an object of this shape automatically.
* `Store.refreshFilter()` method has been added to allow applications to rebuild the filtered data
  set if some application state has changed (apart from the store's data itself) which would affect
  the store filter.
* Store gains new methods for manipulating its Records and data, including `addRecords()`,
  `removeRecords()`, `modifyRecords()`, `revertRecords()`, and `revert()`. New getters have been
  added for `addedRecords`, `removedRecords`, `modifiedRecords`, and `isModified`.

#### Column

* Columns have been enhanced for provide basic support for inline-editing of record data. Further
  inline editing support enhancements are planned for upcoming Hoist releases.
* `Column.getValueFn` config added to retrieve the cell value for a Record field. The default
  implementation pulls the value from the Record's new `data` property (see above). Apps that
  specify custom `valueGetter` callbacks via `Column.agOptions` should now implement their custom
  logic in this new config.
* `Column.setValueFn` config added to support modifying the Column field's value on the underlying
  Record. The default implementation calls the new `Store.modifyRecords()` API and should be
  sufficient for the majority of cases.
* `Column.editable` config added to indicate if a column/cell should be inline-editable.

### 🎁 New Features

* Added keyboard support to ag-Grid context menus.
* Added `GridModel.setEmptyText()` to allow updates to placeholder text after initial construction.
* Added `GridModel.ensureSelectionVisible()` to scroll the currently selected row into view.
* When a `TreeMap` is bound to a `GridModel`, the grid will now respond to map selection changes by
  scrolling to ensure the selected grid row is visible.
* Added a `Column.tooltipElement` config to support fully customizable tooltip components.
* Added a `useOnResize` hook, which runs a function when a component is resized.
* Exposed an `inputRef` prop on numberInput, textArea, and textInput
* `PanelModel` now accepts a `maxSize` config.
* `RelativeTimeStamp` now support a `relativeTo` option, allowing it to display the difference
  between a timestamp and another reference time other than now. Both the component and the
  `getRelativeTimestamp()` helper function now leverage moment.js for their underlying
  implementation.
* A new `Clock` component displays the time, either local to the browser or for a configurable
  timezone.
* `LeftRightChooser` gets a new `showCounts` option to print the number of items on each side.
* `Select` inputs support a new property `enableWindowed` (desktop platform only) to improve
  rendering performance with large lists of options.
* `Select` inputs support grouped options. To use, add an attribute `options` containing an array of
  sub-options.
* `FetchService` methods support a new `timeout` option. This config chains `Promise.timeout()` to
  the promises returned by the service.
* Added alpha version of `DashContainer` for building dynamic, draggable dashboard-style layouts.
  Please note: the API for this component is subject to change - use at your own risk!
* `Select` now allows the use of objects as values.
* Added a new `xhEnableImpersonation` config to enable or disable the ability of Hoist Admins to
  impersonate other users. Note that this defaults to `false`. Apps will need to set this config to
  continue using impersonation. (Note that an update to hoist-core 6.4+ is required for this config
  to be enforced on the server.)
* `FormField` now supports a `requiredIndicator` to customize how required fields are displayed.
* Application build tags are now included in version update checks, primarily to prompt dev/QA users
  to refresh when running SNAPSHOT versions. (Note that an update to hoist-core 6.4+ is required for
  the server to emit build tag for comparison.)
* `CodeInput` component added to provide general `HoistInput` support around the CodeMirror code
  editor. The pre-existing `JsonInput` has been converted to a wrapper around this class.
* `JsonInput` now supports an `autoFocus` prop.
* `Select` now supports a `hideDropdownIndicator` prop.
* `useOnResize` hook will now ignore visibility changes, i.e. a component resizing to a size of 0.
* `DimensionChooser` now supports a `popoverPosition` prop.
* `AppBar.appMenuButtonPosition` prop added to configure the App Menu on the left or the right, and
  `AppMenuButton` now accepts and applies any `Button` props to customize.
* New `--xh-grid-tree-indent-px` CSS variable added to allow control over the amount of indentation
  applied to tree grid child nodes.

### 💥 Breaking Changes

* `GridModel.contextMenuFn` config replaced with a `contextMenu` parameter. The new parameter will
  allow context menus to be specified with a simple array in addition to the function specification
  currently supported.
* `GridModel.defaultContextMenuTokens` config renamed to `defaultContextMenu`.
* `Chart` and `ChartModel` have been moved from `desktop/cmp/charts` to `cmp/charts`.
* `StoreFilterField` has been moved from `desktop/cmp/store` to `cmp/store`.
* The options `nowEpsilon` and `nowString` on `RelativeTimestamp` have been renamed to `epsilon` and
  `equalString`, respectively.
* `TabRenderMode` and `TabRefreshMode` have been renamed to `RenderMode` and `RefreshMode` and moved
  to the `core` package. These enumerations are now used in the APIs for `Panel`, `TabContainer`,
  and `DashContainer`.
* `DockViewModel` now requires a function, or a HoistComponent as its `content` param. It has always
  been documented this way, but a bug in the original implementation had it accepting an actual
  element rather than a function. As now implemented, the form of the `content` param is consistent
  across `TabModel`, `DockViewModel`, and `DashViewSpec`.
* `JsonInput.showActionButtons` prop replaced with more specific `showFormatButton` and
  `showFullscreenButton` props.
* The `DataView.itemHeight` prop has been moved to `DataViewModel` where it can now be changed
  dynamically by applications.
* Desktop `AppBar.appMenuButtonOptions` prop renamed to `appMenuButtonProps` for consistency.

### 🐞 Bug Fixes

* Fixed issue where JsonInput was not receiving its `model` from context
  ([#1456](https://github.com/xh/hoist-react/issues/1456))
* Fixed issue where TreeMap would not be initialized if the TreeMapModel was created after the
  GridModel data was loaded ([#1471](https://github.com/xh/hoist-react/issues/1471))
* Fixed issue where export would create malformed file with dynamic header names
* Fixed issue where exported tree grids would have incorrect aggregate data
  ([#1447](https://github.com/xh/hoist-react/issues/1447))
* Fixed issue where resizable Panels could grow larger than desired
  ([#1498](https://github.com/xh/hoist-react/issues/1498))
* Changed RestGrid to only display export button if export is enabled
  ([#1490](https://github.com/xh/hoist-react/issues/1490))
* Fixed errors when grouping rows in Grids with `groupUseEntireRow` turned off
  ([#1520](https://github.com/xh/hoist-react/issues/1520))
* Fixed problem where charts were resized when being hidden
  ([#1528](https://github.com/xh/hoist-react/issues/1528))
* Fixed problem where charts were needlessly re-rendered, hurting performance and losing some state
  ([#1505](https://github.com/xh/hoist-react/issues/1505))
* Removed padding from Select option wrapper elements which was making it difficult for custom
  option renderers to control the padding ([1571](https://github.com/xh/hoist-react/issues/1571))
* Fixed issues with inconsistent indentation for tree grid nodes under certain conditions
  ([#1546](https://github.com/xh/hoist-react/issues/1546))
* Fixed autoFocus on NumberInput.

### 📚 Libraries

* @blueprintjs/core `3.19 -> 3.22`
* @blueprintjs/datetime `3.14 -> 3.15`
* @fortawesome/fontawesome-pro `5.11 -> 5.12`
* codemirror `5.49 -> 5.50`
* core-js `3.3 -> 3.6`
* fast-deep-equal `2.0 -> 3.1`
* filesize `5.0 -> 6.0`
* highcharts 7.2 -> 8.0`
* mobx `5.14 -> 5.15`
* react-dates `21.3 -> 21.5`
* react-dropzone `10.1 -> 10.2`
* react-windowed-select `added @ 2.0.1`

[Commit Log](https://github.com/xh/hoist-react/compare/v28.2.0...v29.0.0)

## v28.2.0 - 2019-11-08

### 🎁 New Features

* Added a `DateInput` component to the mobile toolkit. Its API supports many of the same options as
  its desktop analog with the exception of `timePrecision`, which is not yet supported.
* Added `minSize` to panelModel. A resizable panel can now be prevented from resizing to a size
  smaller than minSize. ([#1431](https://github.com/xh/hoist-react/issues/1431))

### 🐞 Bug Fixes

* Made `itemHeight` a required prop for `DataView`. This avoids an issue where agGrid went into an
  infinite loop if this value was not set.
* Fixed a problem with `RestStore` behavior when `dataRoot` changed from its default value.

[Commit Log](https://github.com/xh/hoist-react/compare/v28.1.1...v28.2.0)

## v28.1.1 - 2019-10-23

### 🐞 Bug Fixes

* Fixes a bug with default model context being set incorrectly within context inside of `Panel`.

[Commit Log](https://github.com/xh/hoist-react/compare/v28.1.0...v28.1.1)

## v28.1.0 - 2019-10-18

### 🎁 New Features

* `DateInput` supports a new `strictInputParsing` prop to enforce strict parsing of keyed-in entries
  by the underlying moment library. The default value is false, maintained the existing behavior
  where [moment will do its best](https://momentjs.com/guides/#/parsing/) to parse an entered date
  string that doesn't exactly match the specified format
* Any `DateInput` values entered that exceed any specified max/minDate will now be reset to null,
  instead of being set to the boundary date (which was surprising and potentially much less obvious
  to a user that their input had been adjusted automatically).
* `Column` and `ColumnGroup` now accept a function for `headerName`. The header will be
  automatically re-rendered when any observable properties referenced by the `headerName` function
  are modified.
* `ColumnGroup` now accepts an `align` config for setting the header text alignment
* The flag `toContext` for `uses` and `creates` has been replaced with a new flag `publishMode` that
  provides more granular control over how models are published and looked up via context. Components
  can specify `ModelPublishMode.LIMITED` to make their model available for contained components
  without it becoming the default model or exposing its sub-models.

### 🐞 Bug Fixes

* Tree columns can now specify `renderer` or `elementRenderer` configs without breaking the standard
  ag-Grid group cell renderer auto-applied to tree columns (#1397).
* Use of a custom `Column.comparator` function will no longer break agGrid-provided column header
  filter menus (#1400).
* The MS Edge browser does not return a standard Promise from `async` functions, so the the return
  of those functions did not previously have the required Hoist extensions installed on its
  prototype. Edge "native" Promises are now also polyfilled / extended as required. (#1411).
* Async `Select` combobox queries are now properly debounced as per the `queryBuffer` prop (#1416).

### ⚙️ Technical

* Grid column group headers now use a custom React component instead of the default ag-Grid column
  header, resulting in a different DOM structure and CSS classes. Existing CSS overrides of the
  ag-Grid column group headers may need to be updated to work with the new structure/classes.
* We have configured `stylelint` to enforce greater consistency in our stylesheets within this
  project. The initial linting run resulted in a large number of updates to our SASS files, almost
  exclusively whitespace changes. No functional changes are intended/expected. We have also enabled
  hooks to run both JS and style linting on pre-commit. Neither of these updates directly affects
  applications, but the same tools could be configured for apps if desired.

### 📚 Libraries

* core-js `3.2 -> 3.3`
* filesize `4.2 -> 5.0`
* http-status-codes `added @ 1.3`

[Commit Log](https://github.com/xh/hoist-react/compare/v28.0.0...v28.1.0)

## v28.0.0 - 2019-10-07

_"The one with the hooks."_

**Hoist now fully supports React functional components and hooks.** The new `hoistComponent`
function is now the recommended method for defining new components and their corresponding element
factories. See that (within [HoistComponentFunctional.js](core/HoistComponentFunctional.js)) and the
new `useLocalModel()` and `useContextModel()` hooks (within [core/hooks](core/hooks)) for more
information.

Along with the performance benefits and the ability to use React hooks, Hoist functional components
are designed to read and write their models via context. This allows a much less verbose
specification of component element trees.

Note that **Class-based Components remain fully supported** (by both Hoist and React) using the
familiar `@HoistComponent` decorator, but transitioning to functional components within Hoist apps
is now strongly encouraged. In particular note that Class-based Components will *not* be able to
leverage the context for model support discussed above.

### 🎁 New Features

* Resizable panels now default to not redrawing their content when resized until the resize bar is
  dropped. This offers an improved user experience for most situations, especially when layouts are
  complex. To re-enable the previous dynamic behavior, set `PanelModel.resizeWhileDragging: true`.
* The default text input shown by `XH.prompt()` now has `selectOnFocus: true` and will confirm the
  user's entry on an `<enter>` keypress (same as clicking 'OK').
* `stringExcludes` function added to form validation constraints. This allows an input value to
  block specific characters or strings, e.g. no slash "/" in a textInput for a filename.
* `constrainAll` function added to form validation constraints. This takes another constraint as its
  only argument, and applies that constraint to an array of values, rather than just to one value.
  This is useful for applying a constraint to inputs that produce arrays, such as tag pickers.
* `DateInput` now accepts LocalDates as `value`, `minDate` and `maxDate` props.
* `RelativeTimestamp` now accepts a `bind` prop to specify a model field name from which it can pull
  its timestamp. The model itself can either be passed as a prop or (better) sourced automatically
  from the parent context. Developers are encouraged to take this change to minimize re-renders of
  parent components (which often contain grids and other intensive layouts).
* `Record` now has properties and methods for accessing and iterating over children, descendants,
  and ancestors
* `Store` now has methods for retrieving the descendants and ancestors of a given Record

### 💥 Breaking Changes

* **Apps must update their dev dependencies** to the latest `@xh/hoist-dev-utils` package: v4.0+.
  This updates the versions of Babel / Webpack used in builds to their latest / current versions and
  swaps to the updated Babel recommendation of `core-js` for polyfills.
* The `allSettled` function in `@xh/promise` has been removed. Applications using this method should
  use the ECMA standard (stage-2) `Promise.allSettled` instead. This method is now fully available
  in Hoist via bundled polyfills. Note that the standard method returns an array of objects of the
  form `{status: [rejected|fulfilled], ...}`, rather than `{state: [rejected|fulfilled], ...}`.
* The `containerRef` argument for `XH.toast()` should now be a DOM element. Component instances are
  no longer supported types for this value. This is required to support functional Components
  throughout the toolkit.
* Apps that need to prevent a `StoreFilterField` from binding to a `GridModel` in context, need to
  set the `store` or `gridModel` property explicitly to null.
* The Blueprint non-standard decorators `ContextMenuTarget` and `HotkeysTarget` are no longer
  supported. Use the new hooks `useContextMenu()` and `useHotkeys()` instead. For convenience, this
  functionality has also been made available directly on `Panel` via the `contextMenu` and `hotkeys`
  props.
* `DataView` and `DataViewModel` have been moved from `/desktop/cmp/dataview` to the cross-platform
  package `/cmp/dataview`.
* `isReactElement` has been removed. Applications should use the native React API method
  `React.isValidElement` instead.

### ⚙️ Technical

* `createObservableRef()` is now available in `@xh/hoist/utils/react` package. Use this function for
  creating refs that are functionally equivalent to refs created with `React.createRef()`, yet fully
  observable. With this change the `Ref` class in the same package is now obsolete.
* Hoist now establishes a proper react "error boundary" around all application code. This means that
  errors throw when rendering will be caught and displayed in the standard Hoist exception dialog,
  and stack traces for rendering errors should be significantly less verbose.
* Not a Hoist feature, exactly, but the latest version of `@xh/hoist-dev-utils` (see below) enables
  support for the `optional chaining` (aka null safe) and `nullish coalescing` operators via their
  Babel proposal plugins. Developers are encouraged to make good use of the new syntax below:
  * conditional-chaining: `let foo = bar?.baz?.qux;`
  * nullish coalescing: `let foo = bar ?? 'someDefaultValue';`

### 🐞 Bug Fixes

* Date picker month and year controls will now work properly in `localDate` mode. (Previously would
  reset to underlying value.)
* Individual `Buttons` within a `ButtonGroupInput` will accept a disabled prop while continuing to
  respect the overall `ButtonGroupInput`'s disabled prop.
* Raised z-index level of AG-Grid tooltip to ensure tooltips for AG-Grid context menu items appear
  above the context menu.

### 📚 Libraries

* @blueprintjs/core `3.18 -> 3.19`
* @blueprintjs/datetime `3.12 -> 3.14`
* @fortawesome/fontawesome-pro `5.10 -> 5.11`
* @xh/hoist-dev-utils `3.8 -> 4.3` (multiple transitive updates to build tooling)
* ag-grid `21.1 -> 21.2`
* highcharts `7.1 -> 7.2`
* mobx `5.13 -> 5.14`
* react-transition-group `4.2 -> 4.3`
* rsvp (removed)
* store2 `2.9 -> 2.10`

[Commit Log](https://github.com/xh/hoist-react/compare/v27.1.0...v28.0.0)

## v27.1.0 - 2019-09-05

### 🎁 New Features

* `Column.exportFormat` can now be a function, which supports setting Excel formats on a per-cell
  (vs. entire column) basis by returning a conditional `exportFormat` based upon the value and / or
  record.
  * ⚠️ Note that per-cell formatting _requires_ that apps update their server to use hoist-core
    v6.3.0+ to work, although earlier versions of hoist-core _are_ backwards compatible with the
    pre-existing, column-level export formatting.
* `DataViewModel` now supports a `sortBy` config. Accepts the same inputs as `GridModel.sortBy`,
  with the caveat that only a single-level sort is supported at this time.

[Commit Log](https://github.com/xh/hoist-react/compare/v27.0.1...v27.1.0)

## v27.0.1 - 2019-08-26

### 🐞 Bug Fixes

* Fix to `Store.clear()` and `GridModel.clear()`, which delegates to the same (#1324).

[Commit Log](https://github.com/xh/hoist-react/compare/v27.0.0...v27.0.1)

## v27.0.0 - 2019-08-23

### 🎁 New Features

* A new `LocalDate` class has been added to the toolkit. This class provides client-side support for
  "business" or "calendar" days that do not have a time component. It is an immutable class that
  supports '==', '<' and '>', as well as a number of convenient manipulation functions. Support for
  the `LocalDate` class has also been added throughout the toolkit, including:
  * `Field.type` now supports an additional `localDate` option for automatic conversion of server
    data to this type when loading into a `Store`.
  * `fetchService` is aware of this class and will automatically serialize all instances of it for
    posting to the server. ⚠ NOTE that along with this change, `fetchService` and its methods such
    as `XH.fetchJson()` will now serialize regular JS Date objects as ms timestamps when provided in
    params. Previously Dates were serialized in their default `toString()` format. This would be a
    breaking change for an app that relied on that default Date serialization, but it was made for
    increased symmetry with how Hoist JSON-serializes Dates and LocalDates on the server-side.
  * `DateInput` can now be used to seamlessly bind to a `LocalDate` as well as a `Date`. See its new
    prop of `valueType` which can be set to `localDate` or `date` (default).
  * A new `localDateCol` config has been added to the `@xh/hoist/grid/columns` package with
    standardized rendering and formatting.
* New `TreeMap` and `SplitTreeMap` components added, to render hierarchical data in a configurable
  TreeMap visualization based on the Highcharts library. Supports optional binding to a GridModel,
  which syncs selection and expand / collapse state.
* `Column` gets a new `highlightOnChange` config. If true, the grid will highlight the cell on each
  change by flashing its background. (Currently this is a simple on/off config - future iterations
  could support a function variant or other options to customize the flash effect based on the
  old/new values.) A new CSS var `--xh-grid-cell-change-bg-highlight` can be used to customize the
  color used, app-wide or scoped to a particular grid selector. Note that columns must *not* specify
  `rendererIsComplex` (see below) if they wish to enable the new highlight flag.

### 💥 Breaking Changes

* The updating of `Store` data has been reworked to provide a simpler and more powerful API that
  allows for the applications of additions, deletions, and updates in a single transaction:
  * The signature of `Store.updateData()` has been substantially changed, and is now the main entry
    point for all updates.
  * `Store.removeRecords()` has been removed. Use `Store.updateData()` instead.
  * `Store.addData()` has been removed. Use `Store.updateData()` instead.
* `Column` takes an additional property `rendererIsComplex`. Application must set this flag to
  `true` to indicate if a column renderer uses values other than its own bound field. This change
  provides an efficiency boost by allowing ag-Grid to use its default change detection instead of
  forcing a cell refresh on any change.

### ⚙️ Technical

* `Grid` will now update the underlying ag-Grid using ag-Grid transactions rather than relying on
  agGrid `deltaRowMode`. This is intended to provide the best possible grid performance and
  generally streamline the use of the ag-Grid Api.

### 🐞 Bug Fixes

* Panel resize events are now properly throttled, avoiding extreme lagginess when resizing panels
  that contain complex components such as big grids.
* Workaround for issues with the mobile Onsen toolkit throwing errors while resetting page stack.
* Dialogs call `doCancel()` handler if cancelled via `<esc>` keypress.

### 📚 Libraries

* @xh/hoist-dev-utils `3.7 -> 3.8`
* qs `6.7 -> 6.8`
* store2 `2.8 -> 2.9`

[Commit Log](https://github.com/xh/hoist-react/compare/v26.0.1...v27.0.0)

## v26.0.1 - 2019-08-07

### 🎁 New Features

* **WebSocket support** has been added in the form of `XH.webSocketService` to establish and
  maintain a managed websocket connection with the Hoist UI server. This is implemented on the
  client via the native `WebSocket` object supported by modern browsers and relies on the
  corresponding service and management endpoints added to Hoist Core v6.1.
  * Apps must declare `webSocketsEnabled: true` in their `AppSpec` configuration to enable this
    overall functionality on the client.
  * Apps can then subscribe via the new service to updates on a requested topic and will receive any
    inbound messages for that topic via a callback.
  * The service will monitor the socket connection with a regular heartbeat and attempt to
    re-establish if dropped.
  * A new admin console snap-in provides an overview of connected websocket clients.
* The `XH.message()` and related methods such as `XH.alert()` now support more flexible
  `confirmProps` and `cancelProps` configs, each of which will be passed to their respective button
  and merged with suitable defaults. Allows use of the new `autoFocus` prop with these preconfigured
  dialogs.
  * By default, `XH.alert()` and `XH.confirm()` will auto focus the confirm button for user
    convenience.
  * The previous text/intent configs have been deprecated and the message methods will log a console
    warning if they are used (although it will continue to respect them to aid transitioning to the
    new configs).
* `GridModel` now supports a `copyCell` context menu action. See `StoreContextMenu` for more
  details.
* New `GridCountLabel` component provides an alternative to existing `StoreCountLabel`, outputting
  both overall record count and current selection count in a configurable way.
* The `Button` component accepts an `autoFocus` prop to attempt to focus on render.
* The `Checkbox` component accepts an `autoFocus` prop to attempt to focus on render.

### 💥 Breaking Changes

* `StoreCountLabel` has been moved from `/desktop/cmp/store` to the cross-platform package
  `/cmp/store`. Its `gridModel` prop has also been removed - usages with grids should likely switch
  to the new `GridCountLabel` component, noted above and imported from `/cmp/grid`.
* The API for `ClipboardButton` and `ClipboardMenuItem` has been simplified, and made implementation
  independent. Specify a single `getCopyText` function rather than the `clipboardSpec`.
  (`clipboardSpec` is an artifact from the removed `clipboard` library).
* The `XH.prompt()` and `XH.message()` input config has been updated to work as documented, with any
  initial/default value for the input sourced from `input.initialValue`. Was previously sourced from
  `input.value` (#1298).
* ChartModel `config` has been deprecated. Please use `highchartsConfig` instead.

### 🐞 Bug Fixes

* The `Select.selectOnFocus` prop is now respected when used in tandem with `enableCreate` and/or
  `queryFn` props.
* `DateInput` popup _will_ now close when input is blurred but will _not_ immediately close when
  `enableTextInput` is `false` and a month or year is clicked (#1293).
* Buttons within a grid `actionCol` now render properly in compact mode, without clipping/overflow.

### ⚙️ Technical

* `AgGridModel` will now throw an exception if any of its methods which depend on ag-Grid state are
  called before the grid has been fully initialized (ag-Grid onGridReady event has fired).
  Applications can check the new `isReady` property on `AgGridModel` before calling such methods to️️
  verify the grid is fully initialized.

### 📚 Libraries

* @blueprintjs/core `3.17 -> 3.18`
* @blueprintjs/datetime `3.11 -> 3.12`
* @fortawesome/fontawesome `5.9 -> 5.10`
* ag-grid `21.0.1 -> 21.1.1`
* store2 `2.7 -> 2.8`
* The `clipboard` library has been replaced with the simpler `clipboard-copy` library.

[Commit Log](https://github.com/xh/hoist-react/compare/v25.2.0...v26.0.1)

## v25.2.0 - 2019-07-25

### 🎁 New Features

* `RecordAction` supports a new `secondaryText` property. When used for a Grid context menu item,
  this text appears on the right side of the menu item, usually used for displaying the shortcut key
  associated with an action.

### 🐞 Bug Fixes

* Fixed issue with loopy behavior when using `Select.selectOnFocus` and changing focus
  simultaneously with keyboard and mouse.

[Commit Log](https://github.com/xh/hoist-react/compare/v25.1.0...v25.2.0)

## v25.1.0 - 2019-07-23

### 🎁 New Features

* `JsonInput` includes buttons for toggling showing in a full-screen dialog window. Also added a
  convenience button to auto-format `JsonInput's` content.
* `DateInput` supports a new `enableTextInput` prop. When this property is set to false, `DateInput`
  will be entirely driven by the provided date picker. Additionally, `DateInput` styles have been
  improved for its various modes to more clearly convey its functionality.
* `ExportButton` will auto-disable itself if bound to an empty `GridModel`. This helper button will
  now also throw a console warning (to alert the developer) if `gridModel.enableExport != true`.

### ⚙️ Technical

* Classes decorated with `@LoadSupport` will now throw an exception out of their provided
  `loadAsync()` method if called with a parameter that's not a plain object (i.e. param is clearly
  not a `LoadSpec`). Note this might be a breaking change, in so far as it introduces additional
  validation around this pre-existing API requirement.
* Requirements for the `colorSpec` option passed to Hoist number formatters have been relaxed to
  allow partial definitions such that, for example, only negative values may receive the CSS class
  specified, without having to account for positive value styling.

### 🐞 Bug Fixes

* `RestFormModel` now submits dirty fields only when editing a record, as intended (#1245).
* `FormField` will no longer override the disabled prop of its child input if true (#1262).

### 📚 Libraries

* mobx `5.11 -> 5.13`
* Misc. patch-level updates

[Commit Log](https://github.com/xh/hoist-react/compare/v25.0.0...v25.1.0)

## v25.0.0 - 2019-07-16

### 🎁 New Features

* `Column` accepts a new `comparator` callback to customize how column cell values are sorted by the
  grid.
* Added `XH.prompt()` to show a simple message popup with a built-in, configurable HoistInput. When
  submitted by the user, its callback or resolved promise will include the input's value.
* `Select` accepts a new `selectOnFocus` prop. The behaviour is analogous to the `selectOnFocus`
  prop already in `TextInput`, `TextArea` and `NumberInput`.

### 💥 Breaking Changes

* The `fmtPercent` and `percentRenderer` methods will now multiply provided value by 100. This is
  consistent with the behavior of Excel's percentage formatting and matches the expectations of
  `ExportFormat.PCT`. Columns that were previously using `exportValue: v => v/100` as a workaround
  to the previous renderer behavior should remove this line of code.
* `DimensionChooserModel`'s `historyPreference` config has been renamed `preference`. It now
  supports saving both value and history to the same preference (existing history preferences will
  be handled).

[Commit Log](https://github.com/xh/hoist-react/compare/v24.2.0...v25.0.0)

## v24.2.0 - 2019-07-08

### 🎁 New Features

* `GridModel` accepts a new `colDefaults` configuration. Defaults provided via this object will be
  merged (deeply) into all column configs as they are instantiated.
* New `Panel.compactHeader` and `DockContainer.compactHeaders` props added to enable more compact
  and space efficient styling for headers in these components.
  * ⚠️ Note that as part of this change, internal panel header CSS class names changed slightly -
    apps that were targeting these internal selectors would need to adjust. See
    desktop/cmp/panel/impl/PanelHeader.scss for the relevant updates.
* A new `exportOptions.columns` option on `GridModel` replaces `exportOptions.includeHiddenCols`.
  The updated and more flexible config supports special strings 'VISIBLE' (default), 'ALL', and/or a
  list of specific colIds to include in an export.
  * To avoid immediate breaking changes, GridModel will log a warning on any remaining usages of
    `includeHiddenCols` but auto-set to `columns: 'ALL'` to maintain the same behavior.
* Added new preference `xhShowVersionBar` to allow more fine-grained control of when the Hoist
  version bar is showing. It defaults to `auto`, preserving the current behavior of always showing
  the footer to Hoist Admins while including it for non-admins *only* in non-production
  environments. The pref can alternatively be set to 'always' or 'never' on a per-user basis.

### 📚 Libraries

* @blueprintjs/core `3.16 -> 3.17`
* @blueprintjs/datetime `3.10 -> 3.11`
* mobx `5.10 -> 5.11`
* react-transition-group `2.8 -> 4.2`

[Commit Log](https://github.com/xh/hoist-react/compare/v24.1.1...v24.2.0)

## v24.1.1 - 2019-07-01

### 🐞 Bug Fixes

* Mobile column chooser internal layout/sizing fixed when used in certain secure mobile browsers.

[Commit Log](https://github.com/xh/hoist-react/compare/v24.1.0...v24.1.1)

## v24.1.0 - 2019-07-01

### 🎁 New Features

* `DateInput.enableClear` prop added to support built-in button to null-out a date input's value.

### 🐞 Bug Fixes

* The `Select` component now properly shows all options when the pick-list is re-shown after a
  change without first blurring the control. (Previously this interaction edge case would only show
  the option matching the current input value.) #1198
* Mobile mask component `onClick` callback prop restored - required to dismiss mobile menus when not
  tapping a menu option.
* When checking for a possible expired session within `XH.handleException()`, prompt for app login
  only for Ajax requests made to relative URLs (not e.g. remote APIs accessed via CORS). #1189

### ✨ Style

* Panel splitter collapse button more visible in dark theme. CSS vars to customize further fixed.
* The mobile app menu button has been moved to the right side of the top appBar, consistent with its
  placement in desktop apps.

### 📚 Libraries

* @blueprintjs/core `3.15 -> 3.16`
* @blueprintjs/datetime `3.9 -> 3.10`
* codemirror `5.47 -> 5.48`
* mobx `6.0 -> 6.1`

[Commit Log](https://github.com/xh/hoist-react/compare/v24.0.0...v24.1.0)

## v24.0.0 - 2019-06-24

### 🎁 New Features

#### Data

* A `StoreFilter` object has been introduced to the data API. This allows `Store` and
  `StoreFilterField` to support the ability to conditionally include all children when filtering
  hierarchical data stores, and could support additional filtering customizations in the future.
* `Store` now provides a `summaryRecord` property which can be used to expose aggregated data for
  the data it contains. The raw data for this record can be provided to `loadData()` and
  `updateData()` either via an explicit argument to these methods, or as the root node of the raw
  data provided (see `Store.loadRootAsSummary`).
* The `StoreFilterField` component accepts new optional `model` and `bind` props to allow control of
  its text value from an external model's observable.
* `pwd` is now a new supported type of `Field` in the `@xh/hoist/core/data` package.

#### Grid

* `GridModel` now supports a `showSummary` config which can be used to display its store's
  summaryRecord (see above) as either a pinned top or bottom row.
* `GridModel` also adds a `enableColumnPinning` config to enable/disable user-driven pinning. On
  desktop, if enabled, users can pin columns by dragging them to the left or right edges of the grid
  (the default ag-Grid gesture). Column pinned state is now also captured and maintained by the
  overall grid state system.
* The desktop column chooser now options in a non-modal popover when triggered from the standard
  `ColChooserButton` component. This offers a quicker and less disruptive alternative to the modal
  dialog (which is still used when launched from the grid context menu). In this popover mode,
  updates to columns are immediately reflected in the underlying grid.
* The mobile `ColChooser` has been improved significantly. It now renders displayed and available
  columns as two lists, allowing drag and drop between to update the visibility and ordering. It
  also provides an easy option to toggle pinning the first column.
* `DimensionChooser` now supports an optional empty / ungrouped configuration with a value of `[]`.
  See `DimensionChooserModel.enableClear` and `DimensionChooser.emptyText`.

#### Other Features

* Core `AutoRefreshService` added to trigger an app-wide data refresh on a configurable interval, if
  so enabled via a combination of soft-config and user preference. Auto-refresh relies on the use of
  the root `RefreshContextModel` and model-level `LoadSupport`.
* A new `LoadingIndicator` component is available as a more minimal / unobtrusive alternative to a
  modal mask. Typically configured via a new `Panel.loadingIndicator` prop, the indicator can be
  bound to a `PendingTaskModel` and will automatically show/hide a spinner and/or custom message in
  an overlay docked to the corner of the parent Panel.
* `DateInput` adds support for new `enablePicker` and `showPickerOnFocus` props, offering greater
  control over when the calendar picker is shown. The new default behaviour is to not show the
  picker on focus, instead showing it via a built-in button.
* Transitions have been disabled by default on desktop Dialog and Popover components (both are from
  the Blueprint library) and on the Hoist Mask component. This should result in a snappier user
  experience, especially when working on remote / virtual workstations. Any in-app customizations to
  disable or remove transitions can now be removed in favor of this toolkit-wide change.
* Added new `@bindable.ref` variant of the `@bindable` decorator.

### 💥 Breaking Changes

* Apps that defined and initialized their own `AutoRefreshService` service or functionality should
  leverage the new Hoist service if possible. Apps with a pre-existing custom service of the same
  name must either remove in favor of the new service or - if they have special requirements not
  covered by the Hoist implementation - rename their own service to avoid a naming conflict.
* The `StoreFilterField.onFilterChange` callback will now be passed a `StoreFilter`, rather than a
  function.
* `DateInput` now has a calendar button on the right side of the input which is 22 pixels square.
  Applications explicitly setting width or height on this component should ensure that they are
  providing enough space for it to display its contents without clipping.

### 🐞 Bug Fixes

* Performance for bulk grid selections has been greatly improved (#1157)
* Toolbars now specify a minimum height (or width when vertical) to avoid shrinking unexpectedly
  when they contain only labels or are entirely empty (but still desired to e.g. align UIs across
  multiple panels). Customize if needed via the new `--xh-tbar-min-size` CSS var.
* All Hoist Components that accept a `model` prop now have that properly documented in their
  prop-types.
* Admin Log Viewer no longer reverses its lines when not in tail mode.

### ⚙️ Technical

* The `AppSpec` config passed to `XH.renderApp()` now supports a `clientAppCode` value to compliment
  the existing `clientAppName`. Both values are now optional and defaulted from the project-wide
  `appCode` and `appName` values set via the project's Webpack config. (Note that `clientAppCode` is
  referenced by the new `AutoRefreshService` to support configurable auto-refresh intervals on a
  per-app basis.)

### 📚 Libraries

* ag-grid `20.0 -> 21.0`
* react-select `2.4 -> 3.0`
* mobx-react `5.4 -> 6.0.3`
* font-awesome `5.8 -> 5.9`
* react-beautiful-dnd `10.1.1 -> 11.0.4`

[Commit Log](https://github.com/xh/hoist-react/compare/v23.0.0...v24.0.0)

## v23.0.0 - 2019-05-30

### 🎁 New Features

* `GridModel` now accepts a config of `cellBorders`, similar to `rowBorders`
* `Panel.tbar` and `Panel.bbar` props now accept an array of Elements and will auto-generate a
  `Toolbar` to contain them, avoiding the need for the extra import of `toolbar()`.
* New functions `withDebug` and `withShortDebug` have been added to provide a terse syntax for
  adding debug messages that track the execution of specific blocks of code.
* `XH.toast()` now supports an optional `containerRef` argument that can be used for anchoring a
  toast within another component (desktop only). Can be used to display more targeted toasts within
  the relevant section of an application UI, as opposed to the edge of the screen.
* `ButtonGroupInput` accepts a new `enableClear` prop that allows the active / depressed button to
  be unselected by pressing it again - this sets the value of the input as a whole to `null`.
* Hoist Admins now always see the VersionBar in the footer.
* `Promise.track` now accepts an optional `omit` config that indicates when no tracking will be
  performed.
* `fmtNumber` now accepts an optional `prefix` config that prepends immediately before the number,
  but after the sign (`+`, `-`).
* New utility methods `forEachAsync()` and `whileAsync()` have been added to allow non-blocking
  execution of time-consuming loops.

### 💥 Breaking Changes

* The `AppOption.refreshRequired` config has been renamed to `reloadRequired` to better match the
  `XH.reloadApp()` method called to reload the entire app in the browser. Any options defined by an
  app that require it to be fully reloaded should have this renamed config set to `true`.
* The options dialog will now automatically trigger an app-wide data _refresh_ via
  `XH.refreshAppAsync()` if options have changed that don't require a _reload_.
* The `EventSupport` mixin has been removed. There are no known uses of it and it is in conflict
  with the overall reactive structure of the hoist-react API. If your app listens to the
  `appStateChanged`, `prefChange` or `prefsPushed` events you will need to adjust accordingly.

### 🐞 Bug Fixes

* `Select` will now let the user edit existing text in conditions where it is expected to be
  editable. #880
* The Admin "Config Differ" tool has been updated to reflect changes to `Record` made in v22. It is
  once again able to apply remote config values.
* A `Panel` with configs `resizable: true, collapsible: false` now renders with a splitter.
* A `Panel` with no `icon`, `title`, or `headerItems` will not render a blank header.
* `FileChooser.enableMulti` now behaves as one might expect -- true to allow multiple files in a
  single upload. Previous behavior (the ability to add multiple files to dropzone) is now controlled
  by `enableAddMulti`.

[Commit Log](https://github.com/xh/hoist-react/compare/v22.0.0...v23.0.0)


## v22.0.0 - 2019-04-29

### 🎁 New Features

* A new `DockContainer` component provides a user-friendly way to render multiple child components
  "docked" to its bottom edge. Each child view is rendered with a configurable header and controls
  to allow the user to expand it, collapse it, or optionally "pop it out" into a modal dialog.
* A new `AgGrid` component provides a much lighter Hoist wrapper around ag-Grid while maintaining
  consistent styling and layout support. This allows apps to use any features supported by ag-Grid
  without conflicting with functionality added by the core Hoist `Grid`.
  * Note that this lighter wrapper lacks a number of core Hoist features and integrations, including
    store support, grid state, enhanced column and renderer APIs, absolute value sorting, and more.
  * An associated `AgGridModel` provides access to to the ag-Grid APIs, minimal styling configs, and
    several utility methods for managing Grid state.
* Added `GridModel.groupSortFn` config to support custom group sorting (replaces any use of
  `agOptions.defaultGroupSortComparator`).
* The `Column.cellClass` and `Column.headerClass` configs now accept functions to dynamically
  generate custom classes based on the Record and/or Column being rendered.
* The `Record` object now provides an additional getter `Record.allChildren` to return all children
  of the record, irrespective of the current filter in place on the record's store. This supplements
  the existing `Record.children` getter, which returns only the children meeting the filter.

### 💥 Breaking Changes

* The class `LocalStore` has been renamed `Store`, and is now the main implementation and base class
  for Store Data. The extraneous abstract superclass `BaseStore` has been removed.
* `Store.dataLastUpdated` had been renamed `Store.lastUpdated` on the new class and is now a simple
  timestamp (ms) rather than a Javascript Date object.
* The constructor argument `Store.processRawData` now expects a function that *returns* a modified
  object with the necessary edits. This allows implementations to safely *clone* the raw data rather
  than mutating it.
* The method `Store.removeRecord` has been replaced with the method `Store.removeRecords`. This will
  facilitate efficient bulk deletes.

### ⚙️ Technical

* `Grid` now performs an important performance workaround when loading a new dataset that would
  result in the removal of a significant amount of existing records/rows. The underlying ag-Grid
  component has a serious bottleneck here (acknowledged as AG-2879 in their bug tracker). The Hoist
  grid wrapper will now detect when this is likely and proactively clear all data using a different
  API call before loading the new dataset.
* The implementations `Store`, `RecordSet`, and `Record` have been updated to more efficiently
  re-use existing record references when loading, updating, or filtering data in a store. This keeps
  the Record objects within a store as stable as possible, and allows additional optimizations by
  ag-Grid and its `deltaRowDataMode`.
* When loading raw data into store `Record`s, Hoist will now perform additional conversions based on
  the declared `Field.type`. The unused `Field.nullable` has been removed.
* `LocalStorageService` now uses both the `appCode` and current username for its namespace key,
  ensuring that e.g. local prefs/grid state are not overwritten across multiple app users on one OS
  profile, or when admin impersonation is active. The service will automatically perform a one-time
  migration of existing local state from the old namespace to the new. #674
* `elem` no longer skips `null` children in its calls to `React.createElement()`. These children may
  play the role of placeholders when using conditional rendering, and skipping them was causing
  React to trigger extra re-renders. This change further simplifies Hoist's element factory and
  removes an unnecessary divergence with the behavior of JSX.


### 🐞 Bug Fixes

* `Grid` exports retain sorting, including support for absolute value sorting. #1068
* Ensure `FormField`s are keyed with their model ID, so that React can properly account for dynamic
  changes to fields within a form. #1031
* Prompt for app refresh in (rare) case of mismatch between client and server-side session user.
  (This can happen during impersonation and is defended against in server-side code.) #675

[Commit Log](https://github.com/xh/hoist-react/compare/v21.0.2...v22.0.0)

## v21.0.2 - 2019-04-05

### 📚 Libraries

* Rollback ag-Grid to v20.0.0 after running into new performance issues with large datasets and
  `deltaRowDataMode`. Updates to tree filtering logic, also related to grid performance issues with
  filtered tree results returning much larger record counts.

## v21.0.0 - 2019-04-04

### 🎁 New Features

* `FetchService` fetch methods now accept a plain object as the `headers` argument. These headers
  will be merged with the default headers provided by FetchService.
* An app can also now specify default headers to be sent with every fetch request via
  `XH.fetchService.setDefaultHeaders()`. You can pass either a plain object, or a closure which
  returns one.
* `Grid` supports a new `onGridReady` prop, allowing apps to hook into the ag-Grid event callback
  without inadvertently short-circuiting the Grid's own internal handler.

### 💥 Breaking Changes

* The shortcut getter `FormModel.isNotValid` was deemed confusing and has been removed from the API.
  In most cases applications should use `!FormModel.isValid` instead; this expression will return
  `false` for the `Unknown` as well as the `NotValid` state. Applications that wish to explicitly
  test for the `NotValid` state should use the `validationState` getter.
* Multiple HoistInputs have changed their `onKeyPress` props to `onKeyDown`, including TextInput,
  NumberInput, TextArea & SearchInput. The `onKeyPress` event has been deprecated in general and has
  limitations on which keys will trigger the event to fire (i.e. it would not fire on an arrow
  keypress).
* FetchService's fetch methods no longer support `contentType` parameter. Instead, specify a custom
  content-type by setting a 'Content-Type' header using the `headers` parameter.
* FetchService's fetch methods no longer support `acceptJson` parameter. Instead, pass an {"Accept":
  "application/json"} header using the `headers` parameter.

### ✨ Style

* Black point + grid colors adjusted in dark theme to better blend with overall blue-gray tint.
* Mobile styles have been adjusted to increase the default font size and grid row height, in
  addition to a number of other smaller visual adjustments.

### 🐞 Bug Fixes

* Avoid throwing React error due to tab / routing interactions. Tab / routing / state support
  generally improved. (#1052)
* `GridModel.selectFirst()` improved to reliably select first visible record even when one or more
  groupBy levels active. (#1058)

### 📚 Libraries

* ag-Grid `~20.1 -> ~20.2` (fixes ag-grid sorting bug with treeMode)
* @blueprint/core `3.14 -> 3.15`
* @blueprint/datetime `3.7 -> 3.8`
* react-dropzone `10.0 -> 10.1`
* react-transition-group `2.6 -> 2.8`

[Commit Log](https://github.com/xh/hoist-react/compare/v20.2.1...v21.0.0)

## v20.2.1 - 2019-03-28

* Minor tweaks to grid styles - CSS var for pinned column borders, drop left/right padding on
  center-aligned grid cells.

[Commit Log](https://github.com/xh/hoist-react/compare/v20.2.0...v20.2.1)

## v20.2.0 - 2019-03-27

### 🎁 New Features

* `GridModel` exposes three new configs - `rowBorders`, `stripeRows`, and `showCellFocus` - to
  provide additional control over grid styling. The former `Grid` prop `showHover` has been
  converted to a `GridModel` config for symmetry with these other flags and more efficient
  re-rendering. Note that some grid-related CSS classes have also been modified to better conform to
  the BEM approach used elsewhere - this could be a breaking change for apps that keyed off of
  certain Hoist grid styles (not expected to be a common case).
* `Select` adds a `queryBuffer` prop to avoid over-eager calls to an async `queryFn`. This buffer is
  defaulted to 300ms to provide some out-of-the-box debouncing of keyboard input when an async query
  is provided. A longer value might be appropriate for slow / intensive queries to a remote API.

### 🐞 Bug Fixes

* A small `FormField.labelWidth` config value will now be respected, even if it is less than the
  default minWidth of 80px.
* Unnecessary re-renders of inactive tab panels now avoided.
* `Grid`'s filter will now be consistently applied to all tree grid records. Previously, the filter
  skipped deeply nested records under specific conditions.
* `Timer` no longer requires its `runFn` to be a promise, as it briefly (and unintentionally) did.
* Suppressed default browser resize handles on `textarea`.

[Commit Log](https://github.com/xh/hoist-react/compare/v20.1.1...v20.2.0)

## v20.1.1 - 2019-03-27

### 🐞 Bug Fixes

* Fix form field reset so that it will call computeValidationAsync even if revalidation is not
  triggered because the field's value did not change when reset.

[Commit Log](https://github.com/xh/hoist-react/compare/v20.1.0...v20.1.1)


## v20.1.0 - 2019-03-14

### 🎁 New Features

* Standard app options panel now includes a "Restore Defaults" button to clear all user preferences
  as well as any custom grid state, resetting the app to its default state for that user.

### 🐞 Bug Fixes

* Removed a delay from `HoistInput` blur handling, ensuring `noteBlurred()` is called as soon as the
  element loses focus. This should remove a class of bugs related to input values not flushing into
  their models quickly enough when `commitOnChange: false` and the user moves directly from an input
  to e.g. clicking a submit button. #1023
* Fix to Admin ConfigDiffer tool (missing decorator).

### ⚙️ Technical

* The `GridModel.store` config now accepts a plain object and will internally create a `LocalStore`.
  This store config can also be partially specified or even omitted entirely. GridModel will ensure
  that the store is auto-configured with all fields in configured grid columns, reducing the need
  for app code boilerplate (re)enumerating field names.
* `Timer` class reworked to allow its interval to be adjusted dynamically via `setInterval()`,
  without requiring the Timer to be re-created.

[Commit Log](https://github.com/xh/hoist-react/compare/v20.0.1...v20.1.0)


## v20.0.1 - 2019-03-08

### 🐞 Bug Fixes

* Ensure `RestStore` processes records in a standard way following a save/add operation (#1010).

[Commit Log](https://github.com/xh/hoist-react/compare/v20.0.0...v20.0.1)


## v20.0.0 - 2019-03-06

### 💥 Breaking Changes

* The `@LoadSupport` decorator has been substantially reworked and enhanced from its initial release
  in v19. It is no longer needed on the HoistComponent, but rather should be put directly on the
  owned HoistModel implementing the loading. IMPORTANT NOTE: all models should implement
  `doLoadAsync` rather than `loadAsync`. Please see `LoadSupport` for more information on this
  important change.
* `TabContainer` and `TabContainerModel` are now cross-platform. Apps should update their code to
  import both from `@xh/hoist/cmp/tab`.
* `TabContainer.switcherPosition` has been moved to `TabContainerModel`. Please note that changes to
  `switcherPosition` are not supported on mobile, where the switcher will always appear beneath the
  container.
* The `Label` component from `@xh/hoist/desktop/cmp/input` has been removed. Applications should
  consider using the basic html `label` element instead (or a `FormField` if applicable).
* The `LeftRightChooserModel` constructor no longer accepts a `leftSortBy` and `rightSortBy`
  property. The implementation of these properties was generally broken. Use `leftSorted` and
  `rightSorted` instead.

#### Mobile

* Mobile `Page` has changed - `Pages` are now wrappers around `Panels` that are designed to be used
  with a `NavigationModel` or `TabContainer`. `Page` accepts the same props as `Panel`, meaning uses
  of `loadModel` should be replaced with `mask`.
* The mobile `AppBar` title is static and defaults to the app name. If you want to display page
  titles, it is recommended to use the `title` prop on the `Page`.

### 🎁 New Features

* Enhancements to Model and Component data loading via `@LoadSupport` provides a stronger set of
  conventions and better support for distinguishing between initial loads / auto/background
  refreshes / user- driven refreshes. It also provides new patterns for ensuring application
  Services are refreshed as part of a reworked global refresh cycle.
* RestGridModel supports a new `cloneAction` to take an existing record and open the editor form in
  "add mode" with all editable fields pre-populated from the source record. The action calls
  `prepareCloneFn`, if defined on the RestGridModel, to perform any transform operations before
  rendering the form.
* Tabs in `TabContainerModel` now support an `icon` property on the desktop.
* Charts take a new optional `aspectRatio` prop.
* Added new `Column.headerTooltip` config.
* Added new method `markManaged` on `ManagedSupport`.
* Added new function decorator `debounced`.
* Added new function `applyMixin` providing support for structured creation of class decorators
  (mixins).

#### Mobile

* Column chooser support available for mobile Grids. Users can check/uncheck columns to add/remove
  them from a configurable grid and reorder the columns in the list via drag and drop. Pair
  `GridModel.enableColChooser` with a mobile `colChooserButton` to allow use.
* Added `DialogPage` to the mobile toolkit. These floating pages do not participate in navigation or
  routing, and are used for showing fullscreen views outside of the Navigator / TabContainer
  context.
* Added `Panel` to the mobile toolkit, which offers a header element with standardized styling,
  title, and icon, as well as support for top and bottom toolbars.
* The mobile `AppBar` has been updated to more closely match the desktop `AppBar`, adding `icon`,
  `leftItems`, `hideAppMenuButton` and `appMenuButtonProps` props.
* Added routing support to mobile.

### 🐞 Bug Fixes

* The HighCharts wrapper component properly resizes its chart.
* Mobile dimension chooser button properly handles overflow for longer labels.
* Sizing fixes for multi-line inputs such as textArea and jsonInput.
* NumberInput calls a `onKeyPress` prop if given.
* Layout fixes on several admin panels and detail popups.

### 📚 Libraries

* @blueprintjs/core `3.13 -> 3.14`
* @xh/hoist-dev-utils `3.5 -> 3.6`
* ag-Grid `~20.0 -> ~20.1`
* react-dropzone `~8.0 -> ~9.0`
* react-select `~2.3 -> ~2.4`
* router5 `~6.6 -> ~7.0`
* react `~16.7 -> ~16.8`

[Commit Log](https://github.com/xh/hoist-react/compare/v19.0.1...v20.0.0)

## v19.0.1 - 2019-02-12

### 🐞 Bug Fixes

* Additional updates and simplifications to `FormField` sizing of child `HoistInput` elements, for
  more reliable sizing and spacing filling behavior.

[Commit Log](https://github.com/xh/hoist-react/compare/v19.0.0...v19.0.1)


## v19.0.0 - 2019-02-08

### 🎁 New Features

* Added a new architecture for signaling the need to load / refresh new data across either the
  entire app or a section of the component hierarchy. This new system relies on React context to
  minimizes the need for explicit application wiring, and improves support for auto-refresh. See
  newly added decorator `@LoadSupport` and classes/components `RefreshContext`,
  `RefreshContextModel`, and `RefreshContextView` for more info.
* `TabContainerModel` and `TabModel` now support `refreshMode` and `renderMode` configs to allow
  better control over how inactive tabs are mounted/unmounted and how tabs handle refresh requests
  when hidden or (re)activated.
* Apps can implement `getAppOptions()` in their `AppModel` class to specify a set of app-wide
  options that should be editable via a new built-in Options dialog. This system includes built-in
  support for reading/writing options to preferences, or getting/setting their values via custom
  handlers. The toolkit handles the rendering of the dialog.
* Standard top-level app buttons - for actions such as launching the new Options dialog, switching
  themes, launching the admin client, and logging out - have been moved into a new menu accessible
  from the top-right corner of the app, leaving more space for app-specific controls in the AppBar.
* `RecordGridModel` now supports an enhanced `editors` configuration that exposes the full set of
  validation and display support from the Forms package.
* `HoistInput` sizing is now consistently implemented using `LayoutSupport`. All sizable
  `HoistInputs` now have default `width` to ensure a standard display out of the box. `JsonInput`
  and `TextArea` also have default `height`. These defaults can be overridden by declaring explicit
  `width` and `height` values, or unset by setting the prop to `null`.
* `HoistInputs` within `FormFields` will be automatically sized to fill the available space in the
  `FormField`. In these cases, it is advised to either give the `FormField` an explicit size or
  render it in a flex layout.

### 💥 Breaking Changes

* ag-Grid has been updated to v20.0.0. Most apps shouldn't require any changes - however, if you are
  using `agOptions` to set sorting, filtering or resizing properties, these may need to change:

  For the `Grid`, `agOptions.enableColResize`, `agOptions.enableSorting` and `agOptions.enableFilter`
  have been removed. You can replicate their effects by using `agOptions.defaultColDef`. For
  `Columns`, `suppressFilter` has been removed, an should be replaced with `filter: false`.

* `HoistAppModel.requestRefresh` and `TabContainerModel.requestRefresh` have been removed.
  Applications should use the new Refresh architecture described above instead.
* `tabRefreshMode` on TabContainer has been renamed `renderMode`.
* `TabModel.reloadOnShow` has been removed. Set the `refreshMode` property on TabContainerModel or
  TabModel to `TabRefreshMode.ON_SHOW_ALWAYS` instead.
* The mobile APIs for `TabContainerModel`, `TabModel`, and `RefreshButton` have been rewritten to
  more closely mirror the desktop API.
* The API for `RecordGridModel` editors has changed -- `type` is no longer supported. Use
  `fieldModel` and `formField` instead.
* `LocalStore.loadRawData` requires that all records presented to store have unique IDs specified.
  See `LocalStore.idSpec` for more information.

### 🐞 Bug Fixes

* SwitchInput and RadioInput now properly highlight validation errors in `minimal` mode.

### 📚 Libraries

* @blueprintjs/core `3.12 -> 3.13`
* ag-Grid `~19.1.4 -> ~20.0.0`

[Commit Log](https://github.com/xh/hoist-react/compare/v18.1.2...v19.0.0)


## v18.1.2 - 2019-01-30

### 🐞 Bug Fixes

* Grid integrations relying on column visibility (namely export, storeFilterField) now correctly
  consult updated column state from GridModel. #935
* Ensure `FieldModel.initialValue` is observable to ensure that computed dirty state (and any other
  derivations) are updated if it changes. #934
* Fixes to ensure Admin console log viewer more cleanly handles exceptions (e.g. attempting to
  auto-refresh on a log file that has been deleted).

[Commit Log](https://github.com/xh/hoist-react/compare/v18.1.1...v18.1.2)

## v18.1.1 - 2019-01-29

* Grid cell padding can be controlled via a new set of CSS vars and is reduced by default for grids
  in compact mode.
* The `addRecordAsync()` and `saveRecordAsync()` methods on `RestStore` return the updated record.

[Commit Log](https://github.com/xh/hoist-react/compare/v18.1.0...v18.1.1)


## v18.1.0 - 2019-01-28

### 🎁 New Features

* New `@managed` class field decorator can be used to mark a property as fully created/owned by its
  containing class (provided that class has installed the matching `@ManagedSupport` decorator).
  * The framework will automatically pass any `@managed` class members to `XH.safeDestroy()` on
    destroy/unmount to ensure their own `destroy()` lifecycle methods are called and any related
    resources are disposed of properly, notably MobX observables and reactions.
  * In practice, this should be used to decorate any properties on `HoistModel`, `HoistService`, or
    `HoistComponent` classes that hold a reference to a `HoistModel` created by that class. All of
    those core artifacts support the new decorator, `HoistModel` already provides a built-in
    `destroy()` method, and calling that method when an app is done with a Model is an important
    best practice that can now happen more reliably / easily.
* `FormModel.getData()` accepts a new single parameter `dirtyOnly` - pass true to get back only
  fields which have been modified.
* The mobile `Select` component indicates the current value with a ✅ in the drop-down list.
* Excel exports from tree grids now include the matching expand/collapse tree controls baked into
  generated Excel file.

### 🐞 Bug Fixes

* The `JsonInput` component now properly respects / indicates disabled state.

### 📚 Libraries

* Hoist-dev-utils `3.4.1 -> 3.5.0` - updated webpack and other build tool dependencies, as well as
  an improved eslint configuration.
* @blueprintjs/core `3.10 -> 3.12`
* @blueprintjs/datetime `3.5 -> 3.7`
* fontawesome `5.6 -> 5.7`
* mobx `5.8 -> 5.9`
* react-select `2.2 -> 2.3`
* Other patch updates

[Commit Log](https://github.com/xh/hoist-react/compare/v18.0.0...v18.1.0)

## v18.0.0 - 2019-01-15

### 🎁 New Features

* Form support has been substantially enhanced and restructured to provide both a cleaner API and
  new functionality:
  * `FormModel` and `FieldModel` are now concrete classes and provide the main entry point for
    specifying the contents of a form. The `Field` and `FieldSupport` decorators have been removed.
  * Fields and sub-forms may now be dynamically added to FormModel.
  * The validation state of a FormModel is now *immediately* available after construction and
    independent of the GUI. The triggering of the *display* of that state is now a separate process
    triggered by GUI actions such as blur.
  * `FormField` has been substantially reworked to support a read-only display and inherit common
    property settings from its containing `Form`.
  * `HoistInput` has been moved into the `input` package to clarify that these are lower level
    controls and independent of the Forms package.

* `RestGrid` now supports a `mask` prop. RestGrid loading is now masked by default.
* `Chart` component now supports a built-in zoom out gesture: click and drag from right-to-left on
  charts with x-axis zooming.
* `Select` now supports an `enableClear` prop to control the presence of an optional inline clear
  button.
* `Grid` components take `onCellClicked` and `onCellDoubleClicked` event handlers.
* A new desktop `FileChooser` wraps a preconfigured react-dropzone component to allow users to
  easily select files for upload or other client-side processing.

### 💥 Breaking Changes

* Major changes to Form (see above). `HoistInput` imports will also need to be adjusted to move from
  `form` to `input`.
* The name of the HoistInput `field` prop has been changed to `bind`. This change distinguishes the
  lower-level input package more clearly from the higher-level form package which uses it. It also
  more clearly relates the property to the associated `@bindable` annotation for models.
* A `Select` input with `enableMulti = true` will by default no longer show an inline x to clear the
  input value. Use the `enableClear` prop to re-enable.
* Column definitions are exported from the `grid` package. To ensure backwards compatibility,
  replace imports from `@xh/hoist/desktop/columns` with `@xh/hoist/desktop/cmp/grid`.

### 📚 Libraries

* React `~16.6.0 -> ~16.7.0`
* Patch version updates to multiple other dependencies.

[Commit Log](https://github.com/xh/hoist-react/compare/v17.0.0...v18.0.0)

## v17.0.0 - 2018-12-21

### 💥 Breaking Changes

* The implementation of the `model` property on `HoistComponent` has been substantially enhanced:
  * "Local" Models should now be specified on the Component class declaration by simply setting the
    `model` property, rather than the confusing `localModel` property.
  * HoistComponent now supports a static `modelClass` class property. If set, this property will
    allow a HoistComponent to auto-create a model internally when presented with a plain javascript
    object as its `model` prop. This is especially useful in cases like `Panel` and `TabContainer`,
    where apps often need to specify a model but do not require a reference to the model. Those
    usages can now skip importing and instantiating an instance of the component's model class
    themselves.
  * Hoist will now throw an Exception if an application attempts to changes the model on an existing
    HoistComponent instance or presents the wrong type of model to a HoistComponent where
    `modelClass` has been specified.

* `PanelSizingModel` has been renamed `PanelModel`. The class now also has the following new
  optional properties, all of which are `true` by default:
  * `showSplitter` - controls visibility of the splitter bar on the outside edge of the component.
  * `showSplitterCollapseButton` - controls visibility of the collapse button on the splitter bar.
  * `showHeaderCollapseButton` - controls visibility of a (new) collapse button in the header.

* The API methods for exporting grid data have changed and gained new features:
  * Grids must opt-in to export with the `GridModel.enableExport` config.
  * Exporting a `GridModel` is handled by the new `GridExportService`, which takes a collection of
    `exportOptions`. See `GridExportService.exportAsync` for available `exportOptions`.
  * All export entry points (`GridModel.exportAsync()`, `ExportButton` and the export context menu
    items) support `exportOptions`. Additionally, `GridModel` can be configured with default
    `exportOptions` in its config.

* The `buttonPosition` prop on `NumberInput` has been removed due to problems with the underlying
  implementation. Support for incrementing buttons on NumberInputs will be re-considered for future
  versions of Hoist.

### 🎁 New Features

* `TextInput` on desktop now supports an `enableClear` property to allow easy addition of a clear
  button at the right edge of the component.
* `TabContainer` enhancements:
  * An `omit` property can now be passed in the tab configs passed to the `TabContainerModel`
    constructor to conditionally exclude a tab from the container
  * Each `TabModel` can now be retrieved by id via the new `getTabById` method on
    `TabContainerModel`.
  * `TabModel.title` can now be changed at runtime.
  * `TabModel` now supports the following properties, which can be changed at runtime or set via the
    config:
    * `disabled` - applies a disabled style in the switcher and blocks navigation to the tab via
      user click, routing, or the API.
    * `excludeFromSwitcher` - removes the tab from the switcher, but the tab can still be navigated
      to programmatically or via routing.
* `MultiFieldRenderer` `multiFieldConfig` now supports a `delimiter` property to separate
  consecutive SubFields.
* `MultiFieldRenderer` SubFields now support a `position` property, to allow rendering in either the
  top or bottom row.
* `StoreCountLabel` now supports a new 'includeChildren' prop to control whether or not children
  records are included in the count. By default this is `false`.
* `Checkbox` now supports a `displayUnsetState` prop which may be used to display a visually
  distinct state for null values.
* `Select` now renders with a checkbox next to the selected item in its dropdown menu, instead of
  relying on highlighting. A new `hideSelectedOptionCheck` prop is available to disable.
* `RestGridModel` supports a `readonly` property.
* `DimensionChooser`, various `HoistInput` components, `Toolbar` and `ToolbarSeparator` have been
  added to the mobile component library.
* Additional environment enums for UAT and BCP, added to Hoist Core 5.4.0, are supported in the
  application footer.

### 🐞 Bug Fixes

* `NumberInput` will no longer immediately convert its shorthand value (e.g. "3m") into numeric form
  while the user remains focused on the input.
* Grid `actionCol` columns no longer render Button components for each action, relying instead on
  plain HTML / CSS markup for a significant performance improvement when there are many rows and/or
  actions per row.
* Grid exports more reliably include the appropriate file extension.
* `Select` will prevent an `<esc>` keypress from bubbling up to parent components only when its menu
  is open. (In that case, the component assumes escape was pressed to close its menu and captures
  the keypress, otherwise it should leave it alone and let it e.g. close a parent popover).

[Commit Log](https://github.com/xh/hoist-react/compare/v16.0.1...v17.0.0)

## v16.0.1 - 2018-12-12

### 🐞 Bug Fixes

* Fix to FeedbackForm allowing attempted submission with an empty message.

[Commit Log](https://github.com/xh/hoist-react/compare/v16.0.0...v16.0.1)


## v16.0.0

### 🎁 New Features

* Support for ComboBoxes and Dropdowns have been improved dramatically, via a new `Select` component
  based on react-select.
* The ag-Grid based `Grid` and `GridModel` are now available on both mobile and desktop. We have
  also added new support for multi-row/multi-field columns via the new `multiFieldRenderer` renderer
  function.
* The app initialization lifecycle has been restructured so that no App classes are constructed
  until Hoist is fully initialized.
* `Column` now supports an optional `rowHeight` property.
* `Button` now defaults to 'minimal' mode, providing a much lighter-weight visual look-and-feel to
  HoistApps. `Button` also implements `@LayoutSupport`.
* Grouping state is now saved by the grid state support on `GridModel`.
* The Hoist `DimChooser` component has been ported to hoist-react.
* `fetchService` now supports an `autoAbortKey` in its fetch methods. This can be used to
  automatically cancel obsolete requests that have been superseded by more recent variants.
* Support for new `clickableLabel` property on `FormField`.
* `RestForm` now supports a read-only view.
* Hoist now supports automatic tracking of app/page load times.

### 💥 Breaking Changes

* The new location for the cross-platform grid component is `@xh/hoist/cmp/grid`. The `columns`
  package has also moved under a new sub-package in this location.
* Hoist top-level App Structure has changed in order to improve consistency of the Model-View
  conventions, to improve the accessibility of services, and to support the improvements in app
  initialization mentioned above:
  - `XH.renderApp` now takes a new `AppSpec` configuration.
  - `XH.app` is now `XH.appModel`.
  - All services are installed directly on `XH`.
  - `@HoistApp` is now `@HoistAppModel`
* `RecordAction` has been substantially refactored and improved. These are now typically immutable
  and may be shared.
  - `prepareFn` has been replaced with a `displayFn`.
  - `actionFn` and `displayFn` now take a single object as their parameter.
* The `hide` property on `Column` has been changed to `hidden`.
* The `ColChooserButton` has been moved from the incorrect location `@xh/hoist/cmp/grid` to
  `@xh/hoist/desktop/cmp/button`. This is a desktop-only component. Apps will have to adjust these
  imports.
* `withDefaultTrue` and `withDefaultFalse` in `@xh/hoist/utils/js` have been removed. Use
  `withDefault` instead.
* `CheckBox` has been renamed `Checkbox`


### ⚙️ Technical

* ag-Grid has been upgraded to v19.1
* mobx has been upgraded to v5.6
* React has been upgraded to v16.6
* Allow browsers with proper support for Proxy (e.g Edge) to access Hoist Applications.


### 🐞 Bug Fixes

* Extensive. See full change list below.

[Commit Log](https://github.com/xh/hoist-react/compare/v15.1.2...v16.0.0)


## v15.1.2

🛠 Hotfix release to MultiSelect to cap the maximum number of options rendered by the drop-down
list. Note, this component is being replaced in Hoist v16 by the react-select library.

[Commit Log](https://github.com/xh/hoist-react/compare/v15.1.1...v15.1.2)

## v15.1.1

### 🐞 Bug Fixes

* Fix to minimal validation mode for FormField disrupting input focus.
* Fix to JsonInput disrupting input focus.

### ⚙️ Technical

* Support added for TLBR-style notation when specifying margin/padding via layoutSupport - e.g.
  box({margin: '10 20 5 5'}).
* Tweak to lockout panel message when the user has no roles.

[Commit Log](https://github.com/xh/hoist-react/compare/v15.1.0...v15.1.1)


## v15.1.0

### 🎁 New Features

* The FormField component takes a new minimal prop to display validation errors with a tooltip only
  as opposed to an inline message string. This can be used to help reduce shifting / jumping form
  layouts as required.
* The admin-only user impersonation toolbar will now accept new/unknown users, to support certain
  SSO application implementations that can create users on the fly.

### ⚙️ Technical

* Error reporting to server w/ custom user messages is disabled if the user is not known to the
  client (edge case with errors early in app lifecycle, prior to successful authentication).

[Commit Log](https://github.com/xh/hoist-react/compare/v15.0.0...v15.1.0)


## v15.0.0

### 💥 Breaking Changes

* This update does not require any application client code changes, but does require updating the
  Hoist Core Grails plugin to >= 5.0. Hoist Core changes to how application roles are loaded and
  users are authenticated required minor changes to how JS clients bootstrap themselves and load
  user data.
* The Hoist Core HoistImplController has also been renamed to XhController, again requiring Hoist
  React adjustments to call the updated /xh/ paths for these (implementation) endpoints. Again, no
  app updates required beyond taking the latest Hoist Core plugin.

[Commit Log](https://github.com/xh/hoist-react/compare/v14.2.0...v15.0.0)


## v14.2.0

### 🎁 New Features

* Upgraded hoist-dev-utils to 3.0.3. Client builds now use the latest Webpack 4 and Babel 7 for
  noticeably faster builds and recompiles during CI and at development time.
* GridModel now has a top-level agColumnApi property to provide a direct handle on the ag-Grid
  Column API object.

### ⚙️ Technical

* Support for column groups strengthened with the addition of a dedicated ColumnGroup sibling class
  to Column. This includes additional internal refactoring to reduce unnecessary cloning of Column
  configurations and provide a more managed path for Column updates. Public APIs did not change.
  (#694)

### 📚 Libraries

* Blueprint Core `3.6.1 -> 3.7.0`
* Blueprint Datetime `3.2.0 -> 3.3.0`
* Fontawesome `5.3.x -> 5.4.x`
* MobX `5.1.2 -> 5.5.0`
* Router5 `6.5.0 -> 6.6.0`

[Commit Log](https://github.com/xh/hoist-react/compare/v14.1.3...v14.2.0)


## v14.1.3

### 🐞 Bug Fixes

* Ensure JsonInput reacts properly to value changes.

### ⚙️ Technical

* Block user pinning/unpinning in Grid via drag-and-drop - pending further work via #687.
* Support "now" as special token for dateIs min/max validation rules.
* Tweak grouped grid row background color.

[Commit Log](https://github.com/xh/hoist-react/compare/v14.1.1...v14.1.3)


## v14.1.1

### 🐞 Bug Fixes

* Fixes GridModel support for row-level grouping at same time as column grouping.

[Commit Log](https://github.com/xh/hoist-react/compare/v14.1.0...v14.1.1)


## v14.1.0

### 🎁 New Features

* GridModel now supports multiple levels of row grouping. Pass the public setGroupBy() method an
  array of string column IDs, or a falsey value / empty array to ungroup. Note that the public and
  observable groupBy property on GridModel will now always be an array, even if the grid is not
  grouped or has only a single level of grouping.
* GridModel exposes public expandAll() and collapseAll() methods for grouped / tree grids, and
  StoreContextMenu supports a new "expandCollapseAll" string token to insert context menu items.
  These are added to the default menu, but auto-hide when the grid is not in a grouped state.
* The Grid component provides a new onKeyDown prop, which takes a callback and will fire on any
  keypress targeted within the Grid. Note such a handler is not provided directly by ag-Grid.
* The Column class supports pinned as a top-level config. Supports passing true to pin to the left.

### 🐞 Bug Fixes

* Updates to Grid column widths made via ag-Grid's "autosize to fit" API are properly persisted to
  grid state.

[Commit Log](https://github.com/xh/hoist-react/compare/v14.0.0...v14.1.0)


## v14.0.0

* Along with numerous bug fixes, v14 brings with it a number of important enhancements for grids,
  including support for tree display, 'action' columns, and absolute value sorting. It also includes
  some new controls and improvement to focus display.

### 💥 Breaking Changes

* The signatures of the Column.elementRenderer and Column.renderer have been changed to be
  consistent with each other, and more extensible. Each takes two arguments -- the value to be
  rendered, and a single bundle of metadata.
* StoreContextMenuAction has been renamed to RecordAction. Its action property has been renamed to
  actionFn for consistency and clarity.
* LocalStore : The method LocalStore.processRawData no longer takes an array of all records, but
  instead takes just a single record. Applications that need to operate on all raw records in bulk
  should do so before presenting them to LocalStore. Also, LocalStores template methods for override
  have also changed substantially, and sub-classes that rely on these methods will need to be
  adjusted accordingly.

### 🎁 New Features

#### Grid

* The Store API now supports hierarchical datasets. Applications need to simply provide raw data for
  records with a "children" property containing the raw data for their children.
* Grid supports a 'TreeGrid' mode. To show a tree grid, bind the GridModel to a store containing
  hierarchical data (as above), set treeMode: true on the GridModel, and specify a column to display
  the tree controls (isTreeColumn: true)
* Grid supports absolute sorting for numerical columns. Specify absSort: true on your column config
  to enable. Clicking the grid header will now cycle through ASC > DESC > DESC (abs) sort modes.
* Grid supports an 'Actions' column for one-click record actions. See cmp/desktop/columns/actionCol.
* A new showHover prop on the desktop Grid component will highlight the hovered row with default
  styling. A new GridModel.rowClassFn callback was added to support per-row custom classes based on
  record data.
* A new ExportFormat.LONG_TEXT format has been added, along with a new Column.exportWidth config.
  This supports exporting columns that contain long text (e.g. notes) as multi-line cells within
  Excel.

#### Other Components

* RadioInput and ButtonGroupInput have been added to the desktop/cmp/form package.
* DateInput now has support for entering and displaying time values.
* NumberInput displays its unformatted value when focused.
* Focused components are now better highlighted, with additional CSS vars provided to customize as
  needed.

### 🐞 Bug Fixes

* Calls to GridModel.setGroupBy() work properly not only on the first, but also all subsequent calls
  (#644).
* Background / style issues resolved on several input components in dark theme (#657).
* Grid context menus appear properly over other floating components.

### 📚 Libraries

* React `16.5.1 -> 16.5.2`
* router5 `6.4.2 -> 6.5.0`
* CodeMirror, Highcharts, and MobX patch updates

[Commit Log](https://github.com/xh/hoist-react/compare/v13.0.0...v14.0.0)


## v13.0.0

🍀Lucky v13 brings with it a number of enhancements for forms and validation, grouped column support
in the core Grid API, a fully wrapped MultiSelect component, decorator syntax adjustments, and a
number of other fixes and enhancements.

It also includes contributions from new ExHI team members Arjun and Brendan. 🎉

### 💥 Breaking Changes

* The core `@HoistComponent`, `@HoistService`, and `@HoistModel` decorators are **no longer
  parameterized**, meaning that trailing `()` should be removed after each usage. (#586)
* The little-used `hoistComponentFactory()` method was also removed as a further simplification
  (#587).
* The `HoistField` superclass has been renamed to `HoistInput` and the various **desktop form
  control components have been renamed** to match (55afb8f). Apps using these components (which will
  likely be most apps) will need to adapt to the new names.
  * This was done to better distinguish between the input components and the upgraded Field concept
    on model classes (see below).

### 🎁 New Features

⭐️ **Forms and Fields** have been a major focus of attention, with support for structured data
fields added to Models via the `@FieldSupport` and `@field()` decorators.
* Models annotated with `@FieldSupport` can decorate member properties with `@field()`, making those
  properties observable and settable (with a generated `setXXX()` method).
* The `@field()` decorators themselves can be passed an optional display label string as well as
  zero or more *validation rules* to define required constraints on the value of the field.
* A set of predefined constraints is provided within the toolkit within the `/field/` package.
* Models using `FieldSupport` should be sure to call the `initFields()` method installed by the
  decorator within their constructor. This method can be called without arguments to generally
  initialize the field system, or it can be passed an object of field names to initial/default
  values, which will set those values on the model class properties and provide change/dirty
  detection and the ability to "reset" a form.
* A new `FormField` UI component can be used to wrap input components within a form. The `FormField`
  wrapper can accept the source model and field name, and will apply those to its child input. It
  leverages the Field model to automatically display a label, indicate required fields, and print
  validation error messages. This new component should be the building-block for most non-trivial
  forms within an application.

Other enhancements include:
* **Grid columns can be grouped**, with support for grouping added to the grid state management
  system, column chooser, and export manager (#565). To define a column group, nest column
  definitions passed to `GridModel.columns` within a wrapper object of the form `{headerName: 'My
  group', children: [...]}`.

(Note these release notes are incomplete for this version.)

[Commit Log](https://github.com/xh/hoist-react/compare/v12.1.2...v13.0.0)


## v12.1.2

### 🐞 Bug Fixes

* Fix casing on functions generated by `@settable` decorator
  (35c7daa209a4205cb011583ebf8372319716deba).

[Commit Log](https://github.com/xh/hoist-react/compare/v12.1.1...v12.1.2)


## v12.1.1

### 🐞 Bug Fixes

* Avoid passing unknown HoistField component props down to Blueprint select/checkbox controls.

### 📚 Libraries

* Rollback update of `@blueprintjs/select` package `3.1.0 -> 3.0.0` - this included breaking API
  changes and will be revisited in #558.

[Commit Log](https://github.com/xh/hoist-react/compare/v12.1.0...v12.1.1)


## v12.1.0

### 🎁 New Features

* New `@bindable` and `@settable` decorators added for MobX support. Decorating a class member
  property with `@bindable` makes it a MobX `@observable` and auto-generates a setter method on the
  class wrapped in a MobX `@action`.
* A `fontAwesomeIcon` element factory is exported for use with other FA icons not enumerated by the
  `Icon` class.
* CSS variables added to control desktop Blueprint form control margins. These remain defaulted to
  zero, but now within CSS with support for variable overrides. A Blueprint library update also
  brought some changes to certain field-related alignment and style properties. Review any form
  controls within apps to ensure they remain aligned as desired
  (8275719e66b4677ec5c68a56ccc6aa3055283457 and df667b75d41d12dba96cbd206f5736886cb2ac20).

### 🐞 Bug Fixes

* Grid cells are fully refreshed on a data update, ensuring cell renderers that rely on data other
  than their primary display field are updated (#550).
* Grid auto-sizing is run after a data update, ensuring flex columns resize to adjust for possible
  scrollbar visibility changes (#553).
* Dropdown fields can be instantiated with fewer required properties set (#541).

### 📚 Libraries

* Blueprint `3.0.1 -> 3.4.0`
* FontAwesome `5.2.0 -> 5.3.0`
* CodeMirror `5.39.2 -> 5.40.0`
* MobX `5.0.3 -> 5.1.0`
* router5 `6.3.0 -> 6.4.2`
* React `16.4.1 -> 16.4.2`

[Commit Log](https://github.com/xh/hoist-react/compare/v12.0.0...v12.1.0)


## v12.0.0

Hoist React v12 is a relatively large release, with multiple refactorings around grid columns,
`elemFactory` support, classNames, and a re-organization of classes and exports within `utils`.

### 💥 Breaking Changes

#### ⭐️ Grid Columns

**A new `Column` class describes a top-level API for columns and their supported options** and is
intended to be a cross-platform layer on top of ag-Grid and TBD mobile grid implementations.
* The desktop `GridModel` class now accepts a collection of `Column` configuration objects to define
  its available columns.
* Columns may be configured with `flex: true` to cause them to stretch all available horizontal
  space within a grid, sharing it equally with any other flex columns. However note that this should
  be used sparingly, as flex columns have some deliberate limitations to ensure stable and
  consistent behavior. Most noticeably, they cannot be resized directly by users. Often, a best
  practice will be to insert an `emptyFlexCol` configuration as the last column in a grid - this
  will avoid messy-looking gaps in the layout while not requiring a data-driven column be flexed.
* User customizations to column widths are now saved if the GridModel has been configured with a
  `stateModel` key or model instance - see `GridStateModel`.
* Columns accept a `renderer` config to format text or HTML-based output. This is a callback that is
  provided the value, the row-level record, and a metadata object with the column's `colId`. An
  `elementRenderer` config is also available for cells that should render a Component.
* An `agOptions` config key continues to provide a way to pass arbitrary options to the underlying
  ag-Grid instance (for desktop implementations). This is considered an "escape hatch" and should be
  used with care, but can provide a bridge to required ag-Grid features as the Hoist-level API
  continues to develop.
* The "factory pattern" for Column templates / defaults has been removed, replaced by a simpler
  approach that recommends exporting simple configuration partials and spreading them into
  instance-specific column configs.
* See 0798f6bb20092c59659cf888aeaf9ecb01db52a6 for primary commit.

#### ⭐️ Element Factory, LayoutSupport, BaseClassName

Hoist provides core support for creating components via a factory pattern, powered by the `elem()`
and `elemFactory()` methods. This approach remains the recommended way to instantiate component
elements, but was **simplified and streamlined**.
* The rarely used `itemSpec` argument was removed (this previously applied defaults to child items).
* Developers can now also use JSX to instantiate all Hoist-provided components while still taking
  advantage of auto-handling for layout-related properties provided by the `LayoutSupport` mixin.
  * HoistComponents should now spread **`...this.getLayoutProps()`** into their outermost rendered
    child to enable promotion of layout properties.
* All HoistComponents can now specify a **baseClassName** on their component class and should pass
  `className: this.getClassName()` down to their outermost rendered child. This allows components to
  cleanly layer on a base CSS class name with any instance-specific classes.
* See 8342d3870102ee9bda4d11774019c4928866f256 for primary commit.

#### ⭐️ Panel resizing / collapsing

**The `Panel` component now takes a `sizingModel` prop to control and encapsulate newly built-in
resizing and collapsing behavior** (#534).
* See the `PanelSizingModel` class for configurable details, including continued support for saving
  sizing / collapsed state as a user preference.
* **The standalone `Resizable` component was removed** in favor of the improved support built into
  Panel directly.

#### Other

* Two promise-related models have been combined into **a new, more powerful `PendingTaskModel`**,
  and the `LoadMask` component has been removed and consolidated into `Mask`
  (d00a5c6e8fc1e0e89c2ce3eef5f3e14cb842f3c8).
  * `Panel` now exposes a single `mask` prop that can take either a configured `mask` element or a
    simple boolean to display/remove a default mask.
* **Classes within the `utils` package have been re-organized** into more standardized and scalable
  namespaces. Imports of these classes will need to be adjusted.

### 🎁 New Features

* **The desktop Grid component now offers a `compact` mode** with configurable styling to display
  significantly more data with reduced padding and font sizes.
* The top-level `AppBar` refresh button now provides a default implementation, calling a new
  abstract `requestRefresh()` method on `HoistApp`.
* The grid column chooser can now be configured to display its column groups as initially collapsed,
  for especially large collections of columns.
* A new `XH.restoreDefaultsAsync()` method provides a centralized way to wipe out user-specific
  preferences or customizations (#508).
* Additional Blueprint `MultiSelect`, `Tag`, and `FormGroup` controls re-exported.

### 🐞 Bug Fixes

* Some components were unintentionally not exporting their Component class directly, blocking JSX
  usage. All components now export their class.
* Multiple fixes to `DayField` (#531).
* JsonField now responds properly when switching from light to dark theme (#507).
* Context menus properly filter out duplicated separators (#518).

[Commit Log](https://github.com/xh/hoist-react/compare/v11.0.0...v12.0.0)


## v11.0.0

### 💥 Breaking Changes

* **Blueprint has been upgraded to the latest 3.x release.** The primary breaking change here is the
  renaming of all `pt-` CSS classes to use a new `bp3-` prefix. Any in-app usages of the BP
  selectors will need to be updated. See the
  [Blueprint "What's New" page](http://blueprintjs.com/docs/#blueprint/whats-new-3.0).
* **FontAwesome has been upgraded to the latest 5.2 release.** Only the icons enumerated in the
  Hoist `Icon` class are now registered via the FA `library.add()` method for inclusion in bundled
  code, resulting in a significant reduction in bundle size. Apps wishing to use other FA icons not
  included by Hoist must import and register them - see the
  [FA React Readme](https://github.com/FortAwesome/react-fontawesome/blob/master/README.md) for
  details.
* **The `mobx-decorators` dependency has been removed** due to lack of official support for the
  latest MobX update, as well as limited usage within the toolkit. This package was primarily
  providing the optional `@setter` decorator, which should now be replaced as needed by dedicated
  `@action` setter methods (19cbf86138499bda959303e602a6d58f6e95cb40).

### 🎁 Enhancements

* `HoistComponent` now provides a `getClassNames()` method that will merge any `baseCls` CSS class
  names specified on the component with any instance-specific classes passed in via props (#252).
  * Components that wish to declare and support a `baseCls` should use this method to generate and
    apply a combined list of classes to their outermost rendered elements (see `Grid`).
  * Base class names have been added for relevant Hoist-provided components - e.g. `.xh-panel` and
    `.xh-grid`. These will be appended to any instance class names specified within applications and
    be available as public CSS selectors.
* Relevant `HoistField` components support inline `leftIcon` and `rightElement` props. `DayField`
  adds support for `minDay / maxDay` props.
* Styling for the built-in ag-Grid loading overlay has been simplified and improved (#401).
* Grid column definitions can now specify an `excludeFromExport` config to drop them from
  server-generated Excel/CSV exports (#485).

### 🐞 Bug Fixes

* Grid data loading and selection reactions have been hardened and better coordinated to prevent
  throwing when attempting to set a selection before data has been loaded (#484).

### 📚 Libraries

* Blueprint `2.x -> 3.x`
* FontAwesome `5.0.x -> 5.2.x`
* CodeMirror `5.37.0 -> 5.39.2`
* router5 `6.2.4 -> 6.3.0`

[Commit Log](https://github.com/xh/hoist-react/compare/v10.0.1...v11.0.0)


## v10.0.1

### 🐞 Bug Fixes

* Grid `export` context menu token now defaults to server-side 'exportExcel' export.
  * Specify the `exportLocal` token to return a menu item for local ag-Grid export.
* Columns with `field === null` skipped for server-side export (considered spacer / structural
  columns).

## v10.0.0

### 💥 Breaking Changes

* **Access to the router API has changed** with the `XH` global now exposing `router` and
  `routerState` properties and a `navigate()` method directly.
* `ToastManager` has been deprecated. Use `XH.toast` instead.
* `Message` is no longer a public class (and its API has changed). Use `XH.message/confirm/alert`
  instead.
* Export API has changed. The Built-in grid export now uses more powerful server-side support. To
  continue to use local AG based export, call method `GridModel.localExport()`. Built-in export
  needs to be enabled with the new property on `GridModel.enableExport`. See `GridModel` for more
  details.

### 🎁 Enhancements

* New Mobile controls and `AppContainer` provided services (impersonation, about, and version bars).
* Full-featured server-side Excel export for grids.

### 🐞 Bug Fixes

* Prevent automatic zooming upon input focus on mobile devices (#476).
* Clear the selection when showing the context menu for a record which is not already selected
  (#469).
* Fix to make lockout script readable by Compatibility Mode down to IE5.

### 📚 Libraries

* MobX `4.2.x -> 5.0.x`

[Commit Log](https://github.com/xh/hoist-react/compare/v9.0.0...v10.0.0)


## v9.0.0

### 💥 Breaking Changes

* **Hoist-provided mixins (decorators) have been refactored to be more granular and have been broken
  out of `HoistComponent`.**
  * New discrete mixins now exist for `LayoutSupport` and `ContextMenuSupport` - these should be
    added directly to components that require the functionality they add for auto-handling of
    layout-related props and support for showing right-click menus. The corresponding options on
    `HoistComponent` that used to enable them have been removed.
  * For consistency, we have also renamed `EventTarget -> EventSupport` and `Reactive ->
    ReactiveSupport` mixins. These both continue to be auto-applied to HoistModel and HoistService
    classes, and ReactiveSupport enabled by default in HoistComponent.
* **The Context menu API has changed.** The `ContextMenuSupport` mixin now specifies an abstract
  `getContextMenuItems()` method for component implementation (replacing the previous
  `renderContextMenu()` method). See the new [`ContextMenuItem` class for what these items support,
  as well as several static default items that can be used.
  * The top-level `AppContainer` no longer provides a default context menu, instead allowing the
    browser's own context menu to show unless an app / component author has implemented custom
    context-menu handling at any level of their component hierarchy.

### 🐞 Bug Fixes

* TabContainer active tab can become out of sync with the router state (#451)
  * ⚠️ Note this also involved a change to the `TabContainerModel` API - `activateTab()` is now the
    public method to set the active tab and ensure both the tab and the route land in the correct
    state.
* Remove unintended focused cell borders that came back with the prior ag-Grid upgrade.

[Commit Log](https://github.com/xh/hoist-react/compare/v8.0.0...v9.0.0)


## v8.0.0

Hoist React v8 brings a big set of improvements and fixes, some API and package re-organizations,
and ag-Grid upgrade, and more. 🚀

### 💥 Breaking Changes

* **Component package directories have been re-organized** to provide better symmetry between
  pre-existing "desktop" components and a new set of mobile-first component. Current desktop
  applications should replace imports from `@xh/hoist/cmp/xxx` with `@xh/hoist/desktop/cmp/xxx`.
  * Important exceptions include several classes within `@xh/hoist/cmp/layout/`, which remain
    cross-platform.
  * `Panel` and `Resizable` components have moved to their own packages in
    `@xh/hoist/desktop/cmp/panel` and `@xh/hoist/desktop/cmp/resizable`.
* **Multiple changes and improvements made to tab-related APIs and components.**
  * The `TabContainerModel` constructor API has changed, notably `children` -> `tabs`, `useRoutes` ->
    `route` (to specify a starting route as a string) and `switcherPosition` has moved from a model
    config to a prop on the `TabContainer` component.
  * `TabPane` and `TabPaneModel` have been renamed `Tab` and `TabModel`, respectively, with several
    related renames.
* **Application entry-point classes decorated with `@HoistApp` must implement the new getter method
  `containerClass()`** to specify the platform specific component used to wrap the app's
  `componentClass`.
  * This will typically be `@xh/hoist/[desktop|mobile]/AppContainer` depending on platform.

### 🎁 New Features

* **Tab-related APIs re-worked and improved**, including streamlined support for routing, a new
  `tabRenderMode` config on `TabContainerModel`, and better naming throughout.
* **Ag-grid updated to latest v18.x** - now using native flex for overall grid layout and sizing
  controls, along with multiple other vendor improvements.
* Additional `XH` API methods exposed for control of / integration with Router5.
* The core `@HoistComponent` decorated now installs a new `isDisplayed` getter to report on
  component visibility, taking into account the visibility of its ancestors in the component tree.
* Mobile and Desktop app package / component structure made more symmetrical (#444).
* Initial versions of multiple new mobile components added to the toolkit.
* Support added for **`IdleService` - automatic app suspension on inactivity** (#427).
* Hoist wrapper added for the low-level Blueprint **button component** - provides future hooks into
  button customizations and avoids direct BP import (#406).
* Built-in support for collecting user feedback via a dedicated dialog, convenient XH methods and
  default appBar button (#379).
* New `XH.isDevelopmentMode` constant added, true when running in local Webpack dev-server mode.
* CSS variables have been added to customize and standardize the Blueprint "intent" based styling,
  with defaults adjusted to be less distracting (#420).

### 🐞 Bug Fixes

* Preference-related events have been standardized and bugs resolved related to pushAsync() and the
  `prefChange` event (ee93290).
* Admin log viewer auto-refreshes in tail-mode (#330).
* Distracting grid "loading" overlay removed (#401).
* Clipboard button ("click-to-copy" functionality) restored (#442).

[Commit Log](https://github.com/xh/hoist-react/compare/v7.2.0...v8.0.0)

## v7.2.0

### 🎁 New Features

+ Admin console grids now outfitted with column choosers and grid state. #375
+ Additional components for Onsen UI mobile development.

### 🐞 Bug Fixes

+ Multiple improvements to the Admin console config differ. #380 #381 #392

[Commit Log](https://github.com/xh/hoist-react/compare/v7.1.0...v7.2.0)

## v7.1.0

### 🎁 New Features

* Additional kit components added for Onsen UI mobile development.

### 🐞 Bug Fixes

* Dropdown fields no longer default to `commitOnChange: true` - avoiding unexpected commits of
  type-ahead query values for the comboboxes.
* Exceptions thrown from FetchService more accurately report the remote host when unreachable, along
  with some additional enhancements to fetch exception reporting for clarity.

[Commit Log](https://github.com/xh/hoist-react/compare/v7.0.0...v7.1.0)

## v7.0.0

### 💥 Breaking Changes

* **Restructuring of core `App` concept** with change to new `@HoistApp` decorator and conventions
  around defining `App.js` and `AppComponent.js` files as core app entry points. `XH.app` now
  installed to provide access to singleton instance of primary app class. See #387.

### 🎁 New Features

* **Added `AppBar` component** to help further standardize a pattern for top-level application
  headers.
* **Added `SwitchField` and `SliderField`** form field components.
* **Kit package added for Onsen UI** - base component library for mobile development.
* **Preferences get a group field for better organization**, parity with AppConfigs. (Requires
  hoist-core 3.1.x.)

### 🐞 Bug Fixes

* Improvements to `Grid` component's interaction with underlying ag-Grid instance, avoiding extra
  renderings and unwanted loss of state. 03de0ae7

[Commit Log](https://github.com/xh/hoist-react/compare/v6.0.0...v7.0.0)


## v6.0.0

### 💥 Breaking Changes

* API for `MessageModel` has changed as part of the feature addition noted below, with `alert()` and
  `confirm()` replaced by `show()` and new `XH` convenience methods making the need for direct calls
  rare.
* `TabContainerModel` no longer takes an `orientation` prop, replaced by the more flexible
  `switcherPosition` as noted below.

### 🎁 New Features

* **Initial version of grid state** now available, supporting easy persistence of user grid column
  selections and sorting. The `GridModel` constructor now takes a `stateModel` argument, which in
  its simplest form is a string `xhStateId` used to persist grid state to local storage. See the
  `GridStateModel` class for implementation details. #331
* The **Message API** has been improved and simplified, with new `XH.confirm()` and `XH.alert()`
  methods providing an easy way to show pop-up alerts without needing to manually construct or
  maintain a `MessageModel`. #349
* **`TabContainer` components can now be controlled with a remote `TabSwitcher`** that does not need
  to be directly docked to the container itself. Specify `switcherPosition:none` on the
  `TabContainerModel` to suppress showing the switching affordance on the tabs themselves and
  instantiate a `TabSwitcher` bound to the same model to control a tabset from elsewhere in the
  component hierarchy. In particular, this enabled top-level application tab navigation to move up
  into the top toolbar, saving vertical space in the layout. #368
* `DataViewModel` supports an `emptyText` config.

### 🐞 Bugfixes

* Dropdown fields no longer fire multiple commit messages, and no longer commit partial entries
  under some circumstances. #353 and #354
* Grids resizing fixed when shrinking the containing component. #357

[Commit Log](https://github.com/xh/hoist-react/compare/v5.0.0...v6.0.0)


## v5.0.0

### 💥 Breaking Changes

* **Multi environment configs have been unwound** See these release notes/instructions for how to
  migrate: https://github.com/xh/hoist-core/releases/tag/release-3.0.0
* **Breaking change to context menus in dataviews and grids not using the default context menu:**
  StoreContextMenu no longer takes an array of items as an argument to its constructor. Instead it
  takes a configuration object with an ‘items’ key that will point to any current implementation’s
  array of items. This object can also contain an optional gridModel argument which is intended to
  support StoreContextMenuItems that may now be specified as known ‘hoist tokens’, currently limited
  to a ‘colChooser’ token.

### 🎁 New Features

* Config differ presents inline view, easier to read diffs now.
* Print Icon added!

### 🐞 Bugfixes

* Update processFailedLoad to loadData into gridModel store, Fixes #337
* Fix regression to ErrorTracking. Make errorTrackingService safer/simpler to call at any point in
  life-cycle.
* Fix broken LocalStore state.
* Tweak flex prop for charts. Side by side charts in a flexbox now auto-size themselves! Fixes #342
* Provide token parsing for storeContextMenus. Context menus are all grown up! Fixes #300

## v4.0.1

### 🐞 Bugfixes

* DataView now properly re-renders its items when properties on their records change (and the ID
  does not)


## v4.0.0

### 💥 Breaking Changes

* **The `GridModel` selection API has been reworked for clarity.** These models formerly exposed
  their selectionModel as `grid.selection` - now that getter returns the selected records. A new
  `selectedRecord` getter is also available to return a single selection, and new string shortcut
  options are available when configuring GridModel selection behavior.
* **Grid components can now take an `agOptions` prop** to pass directly to the underlying ag-grid
  component, as well as an `onRowDoubleClicked` handler function.
  16be2bfa10e5aab4ce8e7e2e20f8569979dd70d1

### 🎁 New Features

* Additional core components have been updated with built-in `layoutSupport`, allowing developers to
  set width/height/flex and other layout properties directly as top-level props for key comps such
  as Grid, DataView, and Chart. These special props are processed via `elemFactory` into a
  `layoutConfig` prop that is now passed down to the underlying wrapper div for these components.
  081fb1f3a2246a4ff624ab123c6df36c1474ed4b

### 🐞 Bugfixes

* Log viewer tail mode now working properly for long log files - #325


## v3.0.1

### 🐞 Bugfixes

* FetchService throws a dedicated exception when the server is unreachable, fixes a confusing
  failure case detailed in #315


## v3.0.0

### 💥 Breaking Changes

* **An application's `AppModel` class must now implement a new `checkAccess()` method.** This method
  is passed the current user, and the appModel should determine if that user should see the UI and
  return an object with a `hasAccess` boolean and an optional `message` string. For a return with
  `hasAccess: false`, the framework will render a lockout panel instead of the primary UI.
  974c1def99059f11528c476f04e0d8c8a0811804
  * Note that this is only a secondary level of "security" designed to avoid showing an unauthorized
    user a confusing / non-functional UI. The server or any other third-party data sources must
    always be the actual enforcer of access to data or other operations.
* **We updated the APIs for core MobX helper methods added to component/model/service classes.** In
  particular, `addReaction()` was updated to take a more declarative / clear config object.
  8169123a4a8be6940b747e816cba40bd10fa164e
  * See Reactive.js - the mixin that provides this functionality.

### 🎁 New Features

* Built-in client-side lockout support, as per above.

### 🐞 Bugfixes

* None

------------------------------------------

Copyright © 2020 Extremely Heavy Industries Inc. - all rights reserved

------------------------------------------

📫☎️🌎 info@xh.io | https://xh.io/contact<|MERGE_RESOLUTION|>--- conflicted
+++ resolved
@@ -3,7 +3,7 @@
 ## v38.0.0-SNAPSHOT - unreleased
 
 ### 🎁 Technical
-* Hoist v37 includes some major refactoring of our core model and service classes to streamline
+* Hoist v38 includes some major refactoring of our core model and service classes to streamline
 them, bring them in to conformance with the latest developments in Javascript, React, and MobX,
 and allow us to  more easily provide documentation and additional features.  In particular:
 
@@ -25,11 +25,16 @@
 
 ### 🎁 New Features
 * Columns in `ColChooser` can now be filtered by their `chooserGroup`.
+* New utility method `getOrCreate` for easy caching of properties on objects.
 
 ### 🐞 Bug Fixes
 
 * Fix issue where a `View` would create a root row even if there were no leaf rows.
 * Fixed regression in `LeftRightChooser` not displaying description callout.
+
+### 💥 Breaking Changes
+* The `Ref` class, deprecated in v26 has now been removed.  Use `createObservableRef` instead.
+
 
 [Commit Log](https://github.com/xh/hoist-react/compare/v37.0.0...develop)
 
@@ -53,9 +58,6 @@
   based on a case-insensitive match of word starts in the label. (Previously it was based on a match
   _anywhere_ in the label _or_ value.) To customize this behavior, applications should use the new
   `filterFn` prop.
-<<<<<<< HEAD
-* New utility method `getOrCreate` for easy caching of properties on objects.
-=======
 * New Admin Console Monitor > Memory tab added to view snapshots of JVM memory usage. (Requires
   Hoist Core v8.7 or greater.)
 * `FormModel` and `FieldModel` gain support for Focus Management.
@@ -64,7 +66,6 @@
   as standard methods for `focus()`, `blur()`, and `select()`.
 * New `GridModel` config `lockColumnGroups` to allow controlling whether child columns can be moved
   outside their parent group. Defaults to `true` to maintain existing behavior.
->>>>>>> f1cc6207
 
 ### 💥 Breaking Changes
 
@@ -74,13 +75,6 @@
   * Use `switcher: false` to not include a TabSwitcher. (previously `switcherPosition: 'none'`)
   * Use `switcher: {...}` to provide customisation props for the `TabSwitcher`. See `TabSwitcher`
     documentation for more information.
-<<<<<<< HEAD
-* The `HoistInput` base class has been removed. Application components extending `HoistInput` should
-use the `useHoistInputModel` hook instead.  This change marks the completion of our efforts to
-remove all internal uses of React class-based Components in Hoist.
-* The `Ref` class, deprecated in v26 has now been removed.  Use `createObservableRef` instead.
-
-=======
 * The `HoistInput` base class has been removed. This change marks the completion of our efforts to
   remove all internal uses of React class-based Components in Hoist. The following adjustments are
   required:
@@ -108,7 +102,6 @@
   loaded into `Record`s and rendered by `Grid` or other data-driven components. Please contact XH if
   you find any reason to disable this protection, or observe any unintended side effects of this
   additional processing.
->>>>>>> f1cc6207
 
 ### 🐞 Bug Fixes
 
@@ -128,15 +121,9 @@
   well as objects. This matches the existing array support in `XH.safeDestroy()`.
 
 ### 📚 Libraries
-<<<<<<< HEAD
-* @mobx-react `6.3.0 -> 7.0.5`
-* @mobx `5.15.7 -> 6.0.4`
-* @react `16.13.1 -> 17.0.1`
-=======
 
 * @xh/onsenui `~0.1.2` -> onsenui `~2.11.1`
 * @xh/react-onsenui `~0.1.2` -> react-onsenui `~1.11.3`
->>>>>>> f1cc6207
 * @blueprintjs/core `3.35 -> 3.36`
 * @blueprintjs/datetime `3.19 -> 3.20`
 * clipboard-copy `3.1 -> 4.0`
