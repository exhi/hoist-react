--- conflicted
+++ resolved
@@ -1,6 +1,10 @@
 # Changelog
 
 ## v37.0.0-SNAPSHOT - unreleased
+
+### 🎁 New Features
+
+* Admin Preference and Config panels now provide bulk regrouping actions.
 
 [Commit Log](https://github.com/xh/hoist-react/compare/v36.1.0...develop)
 
@@ -13,10 +17,6 @@
 
 ### 🎁 New Features
 
-<<<<<<< HEAD
-* Added new `JsonBlobService` for saving and updating named chunks of arbitrary json.
-* Admin Preference and Config panels now provide bulk regrouping actions.
-=======
 * Added new `JsonBlobService` for saving and updating named chunks of arbitrary JSON data.
 * `GridModelPersistOptions` now supports a `legacyStateKey` property. This key will identify the
   pre-v35 location for grid state, and can be used by applications to provide a more flexible
@@ -30,7 +30,6 @@
 * The `Select` input supports a new `leftIcon` prop.
 * `RestGrid` now supports bulk delete when multiple rows are selected.
 * `RestGrid`'s `actionWarning` messages may now be specified as functions.
->>>>>>> 024c77dc
 
 ### 🐞 Bug Fixes
 
