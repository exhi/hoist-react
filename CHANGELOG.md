# Changelog

## v25.0.0-SNAPSHOT - under development

<<<<<<< HEAD
### 🎁 New Features

* The fmtPercent and fmtPercentRenderer methods will multiply provided value by 100. 
  This is consistent with the behavior of Excel's percentage formatting.  

### 🎁 Breaking Changes

* Applications that have been using fmtPercent or fmtPercentRenderer methods should adjust to
  their new behavior. Columns that were previously using `exportValue: v => v/100` as a workaround 
  to the previous renderer behavior should remove this line of code.
=======
## TBD 
>>>>>>> f5c2c89b

### 🎁 New Features

* A new preference `xhShowVersionBar` has been added to allow more fine-grained control of when the
  Hoist version bar is showing.  By default it is 'auto', preserving the current behavior of *not* showing the
  toolbar to production non-admins.  It can alternatively be set to 'always' or 'never' on a per-user basis.
 
## v24.1.1 - 2019-07-01

### 🐞 Bug Fixes

* Mobile column chooser internal layout/sizing fixed when used in certain secure mobile browsers.

[Commit Log](https://github.com/exhi/hoist-react/compare/v24.1.0...v24.1.1)

## v24.1.0 - 2019-07-01

### 🎁 New Features

* `DateInput.enableClear` prop added to support built-in button to null-out a date input's value.

### 🐞 Bug Fixes

* The `Select` component now properly shows all options when the pick-list is re-shown after a
  change without first blurring the control. (Previously this interaction edge case would only show
  the option matching the current input value.) #1198
* Mobile mask component `onClick` callback prop restored - required to dismiss mobile menus when not
  tapping a menu option.
* When checking for a possible expired session within `XH.handleException()`, prompt for app login
  only for Ajax requests made to relative URLs (not e.g. remote APIs accessed via CORS). #1189

### ✨ Style

* Panel splitter collapse button more visible in dark theme. CSS vars to customize further fixed.
* The mobile app menu button has been moved to the right side of the top appBar, consistent with its
  placement in desktop apps.

### 📚 Libraries

* @blueprintjs/core `3.15 -> 3.16`
* @blueprintjs/datetime `3.9 -> 3.10`
* codemirror `5.47 -> 5.48`
* mobx `6.0 -> 6.1`

[Commit Log](https://github.com/exhi/hoist-react/compare/v24.0.0...v24.1.0)

## v24.0.0 - 2019-06-24

### 🎁 New Features

#### Data

* A `StoreFilter` object has been introduced to the data API. This allows `Store` and
  `StoreFilterField` to support the ability to conditionally include all children when filtering
  hierarchical data stores, and could support additional filtering customizations in the future.
* `Store` now provides a `summaryRecord` property which can be used to expose aggregated data for
  the data it contains. The raw data for this record can be provided to `loadData()` and
  `updateData()` either via an explicit argument to these methods, or as the root node of the raw
  data provided (see `Store.loadRootAsSummary`).
* The `StoreFilterField` component accepts new optional `model` and `bind` props to allow control of
  its text value from an external model's observable.
* `pwd` is now a new supported type of `Field` in the `@xh/hoist/core/data` package.

#### Grid

* `GridModel` now supports a `showSummary` config which can be used to display its store's
  summaryRecord (see above) as either a pinned top or bottom row.
* `GridModel` also adds a `enableColumnPinning` config to enable/disable user-driven pinning. On
  desktop, if enabled, users can pin columns by dragging them to the left or right edges of the grid
  (the default ag-Grid gesture). Column pinned state is now also captured and maintained by the
  overall grid state system.
* The desktop column chooser now options in a non-modal popover when triggered from the standard
  `ColChooserButton` component. This offers a quicker and less disruptive alternative to the modal
  dialog (which is still used when launched from the grid context menu). In this popover mode,
  updates to columns are immediately reflected in the underlying grid.
* The mobile `ColChooser` has been improved significantly. It now renders displayed and available
  columns as two lists, allowing drag and drop between to update the visibility and ordering. It
  also provides an easy option to toggle pinning the first column.
* `DimensionChooser` now supports an optional empty / ungrouped configuration with a value of `[]`.
  See `DimensionChooserModel.enableClear` and `DimensionChooser.emptyText`.
  
#### Other Features

* Core `AutoRefreshService` added to trigger an app-wide data refresh on a configurable interval, if
  so enabled via a combination of soft-config and user preference. Auto-refresh relies on the use of
  the root `RefreshContextModel` and model-level `LoadSupport`.
* A new `LoadingIndicator` component is available as a more minimal / unobtrusive alternative to a
  modal mask. Typically configured via a new `Panel.loadingIndicator` prop, the indicator can be
  bound to a `PendingTaskModel` and will automatically show/hide a spinner and/or custom message in
  an overlay docked to the corner of the parent Panel.
* `DateInput` adds support for new `enablePicker` and `showPickerOnFocus` props, offering greater
  control over when the calendar picker is shown. The new default behaviour is to not show the
  picker on focus, instead showing it via a built-in button.
* Transitions have been disabled by default on desktop Dialog and Popover components (both are from
  the Blueprint library). This should result in a snappier user experience, especially when working
  on remote / virtual workstations.
* Added new `@bindable.ref` variant of the `@bindable` decorator.

### 🎁 Breaking Changes

* Apps that defined and initialized their own `AutoRefreshService` service or functionality should
  leverage the new Hoist service if possible. Apps with a pre-existing custom service of the same
  name must either remove in favor of the new service or - if they have special requirements not
  covered by the Hoist implementation - rename their own service to avoid a naming conflict.
* The `StoreFilterField.onFilterChange` callback will now be passed a `StoreFilter`, rather than a
  function.
* `DateInput` now has a calendar button on the right side of the input which is 22 pixels square.
  Applications explicitly setting width or height on this component should ensure that they are providing
  enough space for it to display its contents without clipping.

### 🐞 Bug Fixes

* Performance for bulk grid selections has been greatly improved (#1157)
* Toolbars now specify a minimum height (or width when vertical) to avoid shrinking unexpectedly
  when they contain only labels or are entirely empty (but still desired to e.g. align UIs across
  multiple panels). Customize if needed via the new `--xh-tbar-min-size` CSS var.
* All Hoist Components that accept a `model` prop now have that properly documented in their
  prop-types.
* Admin Log Viewer no longer reverses its lines when not in tail mode.

### ⚙️ Technical

* The `AppSpec` config passed to `XH.renderApp()` now supports a `clientAppCode` value to compliment
  the existing `clientAppName`. Both values are now optional and defaulted from the project-wide
  `appCode` and `appName` values set via the project's Webpack config. (Note that `clientAppCode` is
  referenced by the new `AutoRefreshService` to support configurable auto-refresh intervals
  on a per-app basis.)

### 📚 Libraries

* ag-grid `20.0 -> 21.0`
* react-select `2.4 -> 3.0`
* mobx-react `5.4 -> 6.0.3`
* font-awesome `5.8 -> 5.9`
* react-beautiful-dnd `10.1.1 -> 11.0.4`

[Commit Log](https://github.com/exhi/hoist-react/compare/v23.0.0...v24.0.0)

## v23.0.0 - 2019-05-30

### 🎁 New Features

* `GridModel` now accepts a config of `cellBorders`, similar to `rowBorders`
* `Panel.tbar` and `Panel.bbar` props now accept an array of Elements and will auto-generate a
  `Toolbar` to contain them, avoiding the need for the extra import of `toolbar()`.
* New functions `withDebug` and `withShortDebug` have been added to provide a terse syntax for
  adding debug messages that track the execution of specific blocks of code.
* `XH.toast()` now supports an optional `containerRef` argument that can be used for anchoring a
  toast within another component (desktop only). Can be used to display more targeted toasts within
  the relevant section of an application UI, as opposed to the edge of the screen.
* `ButtonGroupInput` accepts a new `enableClear` prop that allows the active / depressed button to
  be unselected by pressing it again - this sets the value of the input as a whole to `null`.
* Hoist Admins now always see the VersionBar in the footer.
* `Promise.track` now accepts an optional `omit` config that indicates when no tracking will be
  performed.
* `fmtNumber` now accepts an optional `prefix` config that prepends immediately before the number,
  but after the sign (`+`, `-`).
* New utility methods `forEachAsync()` and `whileAsync()` have been added to allow non-blocking
  execution of time-consuming loops.

### 💥 Breaking Changes

* The `AppOption.refreshRequired` config has been renamed to `reloadRequired` to better match the
  `XH.reloadApp()` method called to reload the entire app in the browser. Any options defined by an
  app that require it to be fully reloaded should have this renamed config set to `true`.
* The options dialog will now automatically trigger an app-wide data _refresh_ via
  `XH.refreshAppAsync()` if options have changed that don't require a _reload_.
* The `EventSupport` mixin has been removed. There are no known uses of it and it is in conflict
  with the overall reactive structure of the hoist-react API. If your app listens to the
  `appStateChanged`, `prefChange` or `prefsPushed` events you will need to adjust accordingly.

### 🐞 Bug Fixes

* `Select` will now let the user edit existing text in conditions where it is expected to be
  editable. #880
* The Admin "Config Differ" tool has been updated to reflect changes to `Record` made in v22. It is
  once again able to apply remote config values.
* A `Panel` with configs `resizable: true, collapsible: false` now renders with a splitter.
* A `Panel` with no `icon`, `title`, or `headerItems` will not render a blank header.
* `FileChooser.enableMulti` now behaves as one might expect -- true to allow multiple files in a
  single upload. Previous behavior (the ability to add multiple files to dropzone) is now controlled
  by `enableAddMulti`.

[Commit Log](https://github.com/exhi/hoist-react/compare/v22.0.0...v23.0.0)


## v22.0.0 - 2019-04-29

### 🎁 New Features

* A new `DockContainer` component provides a user-friendly way to render multiple child components
  "docked" to its bottom edge. Each child view is rendered with a configurable header and controls
  to allow the user to expand it, collapse it, or optionally "pop it out" into a modal dialog.
* A new `AgGrid` component provides a much lighter Hoist wrapper around ag-Grid while maintaining
  consistent styling and layout support. This allows apps to use any features supported by ag-Grid
  without conflicting with functionality added by the core Hoist `Grid`.
  * Note that this lighter wrapper lacks a number of core Hoist features and integrations, including
    store support, grid state, enhanced column and renderer APIs, absolute value sorting, and more.
  * An associated `AgGridModel` provides access to to the ag-Grid APIs, minimal styling configs, and
    several utility methods for managing Grid state.
* Added `GridModel.groupSortFn` config to support custom group sorting (replaces any use of
  `agOptions.defaultGroupSortComparator`).
* The `Column.cellClass` and `Column.headerClass` configs now accept functions to dynamically
  generate custom classes based on the Record and/or Column being rendered.
* The `Record` object now provides an additional getter `Record.allChildren` to return all children
  of the record, irrespective of the current filter in place on the record's store. This supplements
  the existing `Record.children` getter, which returns only the children meeting the filter.

### 💥 Breaking Changes

* The class `LocalStore` has been renamed `Store`, and is now the main implementation and base class
  for Store Data. The extraneous abstract superclass `BaseStore` has been removed.
* `Store.dataLastUpdated` had been renamed `Store.lastUpdated` on the new class and is now a simple
  timestamp (ms) rather than a Javascript Date object.
* The constructor argument `Store.processRawData` now expects a function that *returns* a modified
  object with the necessary edits. This allows implementations to safely *clone* the raw data rather
  than mutating it.
* The method `Store.removeRecord` has been replaced with the method `Store.removeRecords`. This will
  facilitate efficient bulk deletes.

### ⚙️ Technical

* `Grid` now performs an important performance workaround when loading a new dataset that would
  result in the removal of a significant amount of existing records/rows. The underlying ag-Grid
  component has a serious bottleneck here (acknowledged as AG-2879 in their bug tracker). The Hoist
  grid wrapper will now detect when this is likely and proactively clear all data using a different
  API call before loading the new dataset.
* The implementations `Store`, `RecordSet`, and `Record` have been updated to more efficiently
  re-use existing record references when loading, updating, or filtering data in a store. This keeps
  the Record objects within a store as stable as possible, and allows additional optimizations by
  ag-Grid and its `deltaRowDataMode`.
* When loading raw data into store `Record`s, Hoist will now perform additional conversions based on
  the declared `Field.type`. The unused `Field.nullable` has been removed.
* `LocalStorageService` now uses both the `appCode` and current username for its namespace key,
  ensuring that e.g. local prefs/grid state are not overwritten across multiple app users on one OS
  profile, or when admin impersonation is active. The service will automatically perform a one-time
  migration of existing local state from the old namespace to the new. #674
* `elem` no longer skips `null` children in its calls to `React.createElement()`. These children may
  play the role of placeholders when using conditional rendering, and skipping them was causing
  React to trigger extra re-renders. This change further simplifies Hoist's element factory and
  removes an unnecessary divergence with the behavior of JSX.


### 🐞 Bug Fixes

* `Grid` exports retain sorting, including support for absolute value sorting. #1068
* Ensure `FormField`s are keyed with their model ID, so that React can properly account for dynamic
  changes to fields within a form. #1031
* Prompt for app refresh in (rare) case of mismatch between client and server-side session user.
  (This can happen during impersonation and is defended against in server-side code.) #675

[Commit Log](https://github.com/exhi/hoist-react/compare/v21.0.2...v22.0.0)

## v21.0.2 - 2019-04-05

### 📚 Libraries

* Rollback ag-Grid to v20.0.0 after running into new performance issues with large datasets and
  `deltaRowDataMode`. Updates to tree filtering logic, also related to grid performance issues with
  filtered tree results returning much larger record counts.

## v21.0.0 - 2019-04-04

### 🎁 New Features

* `FetchService` fetch methods now accept a plain object as the `headers` argument. These headers
  will be merged with the default headers provided by FetchService.
* An app can also now specify default headers to be sent with every fetch request via
  `XH.fetchService.setDefaultHeaders()`. You can pass either a plain object, or a closure which
  returns one.
* `Grid` supports a new `onGridReady` prop, allowing apps to hook into the ag-Grid event callback
  without inadvertently short-circuiting the Grid's own internal handler.

### 💥 Breaking Changes

* The shortcut getter `FormModel.isNotValid` was deemed confusing and has been removed from the API.
  In most cases applications should use `!FormModel.isValid` instead; this expression will return
  `false` for the `Unknown` as well as the `NotValid` state. Applications that wish to explicitly
  test for the `NotValid` state should use the `validationState` getter.
* Multiple HoistInputs have changed their `onKeyPress` props to `onKeyDown`, including TextInput,
  NumberInput, TextArea & SearchInput. The `onKeyPress` event has been deprecated in general and has
  limitations on which keys will trigger the event to fire (i.e. it would not fire on an arrow
  keypress).
* FetchService's fetch methods no longer support `contentType` parameter. Instead, specify a custom
  content-type by setting a 'Content-Type' header using the `headers` parameter.
* FetchService's fetch methods no longer support `acceptJson` parameter. Instead, pass an {"Accept":
  "application/json"} header using the `headers` parameter.

### ✨ Style

* Black point + grid colors adjusted in dark theme to better blend with overall blue-gray tint.
* Mobile styles have been adjusted to increase the default font size and grid row height, in
  addition to a number of other smaller visual adjustments.

### 🐞 Bug Fixes

* Avoid throwing React error due to tab / routing interactions. Tab / routing / state support
  generally improved. (#1052)
* `GridModel.selectFirst()` improved to reliably select first visible record even when one or more
  groupBy levels active. (#1058)

### 📚 Libraries

* ag-Grid `~20.1 -> ~20.2` (fixes ag-grid sorting bug with treeMode)
* @blueprint/core `3.14 -> 3.15`
* @blueprint/datetime `3.7 -> 3.8`
* react-dropzone `10.0 -> 10.1`
* react-transition-group `2.6 -> 2.8`

[Commit Log](https://github.com/exhi/hoist-react/compare/v20.2.1...v21.0.0)

## v20.2.1 - 2019-03-28

* Minor tweaks to grid styles - CSS var for pinned column borders, drop left/right padding on
  center-aligned grid cells.

[Commit Log](https://github.com/exhi/hoist-react/compare/v20.2.0...v20.2.1)

## v20.2.0 - 2019-03-27

### 🎁 New Features

* `GridModel` exposes three new configs - `rowBorders`, `stripeRows`, and `showCellFocus` - to
  provide additional control over grid styling. The former `Grid` prop `showHover` has been
  converted to a `GridModel` config for symmetry with these other flags and more efficient
  re-rendering. Note that some grid-related CSS classes have also been modified to better conform to
  the BEM approach used elsewhere - this could be a breaking change for apps that keyed off of
  certain Hoist grid styles (not expected to be a common case).
* `Select` adds a `queryBuffer` prop to avoid over-eager calls to an async `queryFn`. This buffer is
  defaulted to 300ms to provide some out-of-the-box debouncing of keyboard input when an async query
  is provided. A longer value might be appropriate for slow / intensive queries to a remote API.

### 🐞 Bug Fixes

* A small `FormField.labelWidth` config value will now be respected, even if it is less than the
  default minWidth of 80px.
* Unnecessary re-renders of inactive tab panels now avoided.
* `Grid`'s filter will now be consistently applied to all tree grid records. Previously, the filter
  skipped deeply nested records under specific conditions.
* `Timer` no longer requires its `runFn` to be a promise, as it briefly (and unintentionally) did.
* Suppressed default browser resize handles on `textarea`.

[Commit Log](https://github.com/exhi/hoist-react/compare/v20.1.1...v20.2.0)

## v20.1.1 - 2019-03-27

### 🐞 Bug Fixes

* Fix form field reset so that it will call computeValidationAsync even if revalidation is not
  triggered because the field's value did not change when reset.

[Commit Log](https://github.com/exhi/hoist-react/compare/v20.1.0...v20.1.1)


## v20.1.0 - 2019-03-14

### 🎁 New Features

* Standard app options panel now includes a "Restore Defaults" button to clear all user preferences
  as well as any custom grid state, resetting the app to its default state for that user.

### 🐞 Bug Fixes

* Removed a delay from `HoistInput` blur handling, ensuring `noteBlurred()` is called as soon as the
  element loses focus. This should remove a class of bugs related to input values not flushing into
  their models quickly enough when `commitOnChange: false` and the user moves directly from an input
  to e.g. clicking a submit button. #1023
* Fix to Admin ConfigDiffer tool (missing decorator).

### ⚙️ Technical

* The `GridModel.store` config now accepts a plain object and will internally create a `LocalStore`.
  This store config can also be partially specified or even omitted entirely. GridModel will ensure
  that the store is auto-configured with all fields in configured grid columns, reducing the need
  for app code boilerplate (re)enumerating field names.
* `Timer` class reworked to allow its interval to be adjusted dynamically via `setInterval()`,
  without requiring the Timer to be re-created.

[Commit Log](https://github.com/exhi/hoist-react/compare/v20.0.1...v20.1.0)


## v20.0.1 - 2019-03-08

### 🐞 Bug Fixes

* Ensure `RestStore` processes records in a standard way following a save/add operation (#1010).

[Commit Log](https://github.com/exhi/hoist-react/compare/v20.0.0...v20.0.1)


## v20.0.0 - 2019-03-06

### 💥 Breaking Changes

* The `@LoadSupport` decorator has been substantially reworked and enhanced from its initial release
  in v19. It is no longer needed on the HoistComponent, but rather should be put directly on the
  owned HoistModel implementing the loading. IMPORTANT NOTE: all models should implement
  `doLoadAsync` rather than `loadAsync`. Please see `LoadSupport` for more information on this
  important change.
* `TabContainer` and `TabContainerModel` are now cross-platform. Apps should update their code to
  import both from `@xh/hoist/cmp/tab`.
* `TabContainer.switcherPosition` has been moved to `TabContainerModel`. Please note that changes to
  `switcherPosition` are not supported on mobile, where the switcher will always appear beneath the
  container.
* The `Label` component from `@xh/hoist/desktop/cmp/input` has been removed. Applications should
  consider using the basic html `label` element instead (or a `FormField` if applicable).
* The `LeftRightChooserModel` constructor no longer accepts a `leftSortBy` and `rightSortBy`
  property. The implementation of these properties was generally broken. Use `leftSorted` and
  `rightSorted` instead.

#### Mobile

* Mobile `Page` has changed - `Pages` are now wrappers around `Panels` that are designed to be used
  with a `NavigationModel` or `TabContainer`. `Page` accepts the same props as `Panel`, meaning uses
  of `loadModel` should be replaced with `mask`.
* The mobile `AppBar` title is static and defaults to the app name. If you want to display page
  titles, it is recommended to use the `title` prop on the `Page`.

### 🎁 New Features

* Enhancements to Model and Component data loading via `@LoadSupport` provides a stronger set of
  conventions and better support for distinguishing between initial loads / auto/background
  refreshes / user- driven refreshes. It also provides new patterns for ensuring application
  Services are refreshed as part of a reworked global refresh cycle.
* RestGridModel supports a new `cloneAction` to take an existing record and open the editor form in
  "add mode" with all editable fields pre-populated from the source record. The action calls
  `prepareCloneFn`, if defined on the RestGridModel, to perform any transform operations before
  rendering the form.
* Tabs in `TabContainerModel` now support an `icon` property on the desktop.
* Charts take a new optional `aspectRatio` prop.
* Added new `Column.headerTooltip` config.
* Added new method `markManaged` on `ManagedSupport`.
* Added new function decorator `debounced`.
* Added new function `applyMixin` providing support for structured creation of class decorators
  (mixins).

#### Mobile

* Column chooser support available for mobile Grids. Users can check/uncheck columns to add/remove
  them from a configurable grid and reorder the columns in the list via drag and drop. Pair
  `GridModel.enableColChooser` with a mobile `colChooserButton` to allow use.
* Added `DialogPage` to the mobile toolkit. These floating pages do not participate in navigation or
  routing, and are used for showing fullscreen views outside of the Navigator / TabContainer
  context.
* Added `Panel` to the mobile toolkit, which offers a header element with standardized styling,
  title, and icon, as well as support for top and bottom toolbars.
* The mobile `AppBar` has been updated to more closely match the desktop `AppBar`, adding `icon`,
  `leftItems`, `hideAppMenuButton` and `appMenuButtonProps` props.
* Added routing support to mobile.

### 🐞 Bug Fixes

* The HighCharts wrapper component properly resizes its chart.
* Mobile dimension chooser button properly handles overflow for longer labels.
* Sizing fixes for multi-line inputs such as textArea and jsonInput.
* NumberInput calls a `onKeyPress` prop if given.
* Layout fixes on several admin panels and detail popups.

### 📚 Libraries

* @blueprintjs/core `3.13 -> 3.14`
* @xh/hoist-dev-utils `3.5 -> 3.6`
* ag-Grid `~20.0 -> ~20.1`
* react-dropzone `~8.0 -> ~9.0`
* react-select `~2.3 -> ~2.4`
* router5 `~6.6 -> ~7.0`
* react `~16.7 -> ~16.8`

[Commit Log](https://github.com/exhi/hoist-react/compare/v19.0.1...v20.0.0)

## v19.0.1 - 2019-02-12

### 🐞 Bug Fixes

* Additional updates and simplifications to `FormField` sizing of child `HoistInput` elements, for
  more reliable sizing and spacing filling behavior.

[Commit Log](https://github.com/exhi/hoist-react/compare/v19.0.0...v19.0.1)


## v19.0.0 - 2019-02-08

### 🎁 New Features

* Added a new architecture for signaling the need to load / refresh new data across either the
  entire app or a section of the component hierarchy. This new system relies on React context to
  minimizes the need for explicit application wiring, and improves support for auto-refresh. See
  newly added decorator `@LoadSupport` and classes/components `RefreshContext`,
  `RefreshContextModel`, and `RefreshContextView` for more info.
* `TabContainerModel` and `TabModel` now support `refreshMode` and `renderMode` configs to allow
  better control over how inactive tabs are mounted/unmounted and how tabs handle refresh requests
  when hidden or (re)activated.
* Apps can implement `getAppOptions()` in their `AppModel` class to specify a set of app-wide
  options that should be editable via a new built-in Options dialog. This system includes built-in
  support for reading/writing options to preferences, or getting/setting their values via custom
  handlers. The toolkit handles the rendering of the dialog.
* Standard top-level app buttons - for actions such as launching the new Options dialog, switching
  themes, launching the admin client, and logging out - have been moved into a new menu accessible
  from the top-right corner of the app, leaving more space for app-specific controls in the AppBar.
* `RecordGridModel` now supports an enhanced `editors` configuration that exposes the full set of
  validation and display support from the Forms package.
* `HoistInput` sizing is now consistently implemented using `LayoutSupport`. All sizable
  `HoistInputs` now have default `width` to ensure a standard display out of the box. `JsonInput`
  and `TextArea` also have default `height`. These defaults can be overridden by declaring explicit
  `width` and `height` values, or unset by setting the prop to `null`.
* `HoistInputs` within `FormFields` will be automatically sized to fill the available space in the
  `FormField`. In these cases, it is advised to either give the `FormField` an explicit size or
  render it in a flex layout.

### 💥 Breaking Changes

* ag-Grid has been updated to v20.0.0. Most apps shouldn't require any changes - however, if you are
  using `agOptions` to set sorting, filtering or resizing properties, these may need to change:

  For the `Grid`, `agOptions.enableColResize`, `agOptions.enableSorting` and
  `agOptions.enableFilter` have been removed. You can replicate their effects by using
  `agOptions.defaultColDef`. For `Columns`, `suppressFilter` has been removed, an should be replaced
  with `filter: false`.

* `HoistAppModel.requestRefresh` and `TabContainerModel.requestRefresh` have been removed.
  Applications should use the new Refresh architecture described above instead.
* `tabRefreshMode` on TabContainer has been renamed `renderMode`.
* `TabModel.reloadOnShow` has been removed. Set the `refreshMode` property on TabContainerModel or
  TabModel to `TabRefreshMode.ON_SHOW_ALWAYS` instead.
* The mobile APIs for `TabContainerModel`, `TabModel`, and `RefreshButton` have been rewritten to
  more closely mirror the desktop API.
* The API for `RecordGridModel` editors has changed -- `type` is no longer supported. Use
  `fieldModel` and `formField` intead.
* `LocalStore.loadRawData` requires that all records presented to store have unique IDs specified.
  See `LocalStore.idSpec` for more information.

### 🐞 Bug Fixes

* SwitchInput and RadioInput now properly highlight validation errors in `minimal` mode.

### 📚 Libraries

* @blueprintjs/core `3.12 -> 3.13`
* ag-Grid `~19.1.4 -> ~20.0.0`

[Commit Log](https://github.com/exhi/hoist-react/compare/v18.1.2...v19.0.0)


## v18.1.2 - 2019-01-30

### 🐞 Bug Fixes

* Grid integrations relying on column visibility (namely export, storeFilterField) now correctly
  consult updated column state from GridModel. #935
* Ensure `FieldModel.initialValue` is observable to ensure that computed dirty state (and any other
  derivations) are updated if it changes. #934
* Fixes to ensure Admin console log viewer more cleanly handles exceptions (e.g. attempting to
  auto-refresh on a log file that has been deleted).

[Commit Log](https://github.com/exhi/hoist-react/compare/v18.1.1...v18.1.2)

## v18.1.1 - 2019-01-29

* Grid cell padding can be controlled via a new set of CSS vars and is reduced by default for grids
  in compact mode.
* The `addRecordAsync()` and `saveRecordAsync()` methods on `RestStore` return the updated record.

[Commit Log](https://github.com/exhi/hoist-react/compare/v18.1.0...v18.1.1)


## v18.1.0 - 2019-01-28

### 🎁 New Features

* New `@managed` class field decorator can be used to mark a property as fully created/owned by its
  containing class (provided that class has installed the matching `@ManagedSupport` decorator).
  * The framework will automatically pass any `@managed` class members to `XH.safeDestroy()` on
    destroy/unmount to ensure their own `destroy()` lifecycle methods are called and any related
    resources are disposed of properly, notably MobX observables and reactions.
  * In practice, this should be used to decorate any properties on `HoistModel`, `HoistService`, or
    `HoistComponent` classes that hold a reference to a `HoistModel` created by that class. All of
    those core artifacts support the new decorator, `HoistModel` already provides a built-in
    `destroy()` method, and calling that method when an app is done with a Model is an important
    best practice that can now happen more reliably / easily.
* `FormModel.getData()` accepts a new single parameter `dirtyOnly` - pass true to get back only
  fields which have been modified.
* The mobile `Select` component indicates the current value with a ✅ in the drop-down list.
* Excel exports from tree grids now include the matching expand/collapse tree controls baked into
  generated Excel file.

### 🐞 Bug Fixes

* The `JsonInput` component now properly respects / indicates disabled state.

### 📚 Libraries

* Hoist-dev-utils `3.4.1 -> 3.5.0` - updated webpack and other build tool dependencies, as well as
  an improved eslint configuration.
* @blueprintjs/core `3.10 -> 3.12`
* @blueprintjs/datetime `3.5 -> 3.7`
* fontawesome `5.6 -> 5.7`
* mobx `5.8 -> 5.9`
* react-select `2.2 -> 2.3`
* Other patch updates

[Commit Log](https://github.com/exhi/hoist-react/compare/v18.0.0...v18.1.0)

## v18.0.0 - 2019-01-15

### 🎁 New Features

* Form support has been substantially enhanced and restructured to provide both a cleaner API and
  new functionality:
  * `FormModel` and `FieldModel` are now concrete classes and provide the main entry point for
    specifying the contents of a form. The `Field` and `FieldSupport` decorators have been removed.
  * Fields and sub-forms may now be dynamically added to FormModel.
  * The validation state of a FormModel is now *immediately* available after construction and
    independent of the GUI. The triggering of the *display* of that state is now a separate process
    triggered by GUI actions such as blur.
  * `FormField` has been substantially reworked to support a read-only display and inherit common
    property settings from its containing `Form`.
  * `HoistInput` has been moved into the `input` package to clarify that these are lower level
    controls and independent of the Forms package.

* `RestGrid` now supports a `mask` prop. RestGrid loading is now masked by default.
* `Chart` component now supports a built-in zoom out gesture: click and drag from right-to-left on
  charts with x-axis zooming.
* `Select` now supports an `enableClear` prop to control the presence of an optional inline clear
  button.
* `Grid` components take `onCellClicked` and `onCellDoubleClicked` event handlers.
* A new desktop `FileChooser` wraps a preconfigured react-dropzone component to allow users to
  easily select files for upload or other client-side processing.

### 💥 Breaking Changes

* Major changes to Form (see above). `HoistInput` imports will also need to be adjusted to move from
  `form` to `input`.
* The name of the HoistInput `field` prop has been changed to `bind`. This change distinguishes the
  lower-level input package more clearly from the higher-level form package which uses it. It also
  more clearly relates the property to the associated `@bindable` annotation for models.
* A `Select` input with `enableMulti = true` will by default no longer show an inline x to clear the
  input value. Use the `enableClear` prop to re-enable.
* Column definitions are exported from the `grid` package. To ensure backwards compatibility,
  replace imports from `@xh/hoist/desktop/columns` with `@xh/hoist/desktop/cmp/grid`.

### 📚 Libraries

* React `~16.6.0 -> ~16.7.0`
* Patch version updates to multiple other dependencies.

[Commit Log](https://github.com/exhi/hoist-react/compare/v17.0.0...v18.0.0)

## v17.0.0 - 2018-12-21

### 💥 Breaking Changes

* The implementation of the `model` property on `HoistComponent` has been substantially enhanced:
  *  "Local" Models should now be specified on the Component class declaration by simply setting the
     `model` property, rather than the confusing `localModel` property.
  *  HoistComponent now supports a static `modelClass` class property. If set, this property will
     allow a HoistComponent to auto-create a model internally when presented with a plain javascript
     object as its `model` prop. This is especially useful in cases like `Panel` and `TabContainer`,
     where apps often need to specify a model but do not require a reference to the model. Those
     usages can now skip importing and instantiating an instance of the component's model class
     themselves.
  *  Hoist will now throw an Exception if an application attempts to changes the model on an
     existing HoistComponent instance or presents the wrong type of model to a HoistComponent where
     `modelClass` has been specified.

* `PanelSizingModel` has been renamed `PanelModel`. The class now also has the following new
  optional properties, all of which are `true` by default:
  * `showSplitter` - controls visibility of the splitter bar on the outside edge of the component.
  * `showSplitterCollapseButton` - controls visibility of the collapse button on the splitter bar.
  * `showHeaderCollapseButton` - controls visibility of a (new) collapse button in the header.

* The API methods for exporting grid data have changed and gained new features:
  * Grids must opt-in to export with the `GridModel.enableExport` config.
  * Exporting a `GridModel` is handled by the new `GridExportService`, which takes a collection of
    `exportOptions`. See `GridExportService.exportAsync` for available `exportOptions`.
  * All export entry points (`GridModel.exportAsync()`, `ExportButton` and the export context menu
    items) support `exportOptions`. Additionally, `GridModel` can be configured with default
    `exportOptions` in its config.

* The `buttonPosition` prop on `NumberInput` has been removed due to problems with the underlying
  implementation. Support for incrementing buttons on NumberInputs will be re-considered for future
  versions of Hoist.

### 🎁 New Features

* `TextInput` on desktop now supports an `enableClear` property to allow easy addition of a clear
  button at the right edge of the component.
* `TabContainer` enhancements:
  * An `omit` property can now be passed in the tab configs passed to the `TabContainerModel`
    constructor to conditionally exclude a tab from the container
  * Each `TabModel` can now be retrieved by id via the new `getTabById` method on
    `TabContainerModel`.
  * `TabModel.title` can now be changed at runtime.
  * `TabModel` now supports the following properties, which can be changed at runtime or set via the
    config:
    * `disabled` - applies a disabled style in the switcher and blocks navigation to the tab via
      user click, routing, or the API.
    * `excludeFromSwitcher` - removes the tab from the switcher, but the tab can still be navigated
      to programmatically or via routing.
* `MultiFieldRenderer` `multiFieldConfig` now supports a `delimiter` property to separate
  consecutive SubFields.
* `MultiFieldRenderer` SubFields now support a `position` property, to allow rendering in either the
  top or bottom row.
* `StoreCountLabel` now supports a new 'includeChildren' prop to control whether or not children
  records are included in the count. By default this is `false`.
* `Checkbox` now supports a `displayUnsetState` prop which may be used to display a visually
  distinct state for null values.
* `Select` now renders with a checkbox next to the selected item in its drowndown menu, instead of
  relying on highlighting. A new `hideSelectedOptionCheck` prop is available to disable.
* `RestGridModel` supports a `readonly` property.
* `DimensionChooser`, various `HoistInput` components, `Toolbar` and `ToolbarSeparator` have been
  added to the mobile component library.
* Additional environment enums for UAT and BCP, added to Hoist Core 5.4.0, are supported in the
  application footer.

### 🐞 Bug Fixes

* `NumberInput` will no longer immediately convert its shorthand value (e.g. "3m") into numeric form
  while the user remains focused on the input.
* Grid `actionCol` columns no longer render Button components for each action, relying instead on
  plain HTML / CSS markup for a significant performance improvement when there are many rows and/or
  actions per row.
* Grid exports more reliably include the appropriate file extension.
* `Select` will prevent an `<esc>` keypress from bubbling up to parent components only when its menu
  is open. (In that case, the component assumes escape was pressed to close its menu and captures
  the keypress, otherwise it should leave it alone and let it e.g. close a parent popover).

[Commit Log](https://github.com/exhi/hoist-react/compare/v16.0.1...v17.0.0)

## v16.0.1 - 2018-12-12

### 🐞 Bug Fixes

* Fix to FeedbackForm allowing attempted submission with an empty message.

[Commit Log](https://github.com/exhi/hoist-react/compare/v16.0.0...v16.0.1)


## v16.0.0

### 🎁 New Features

* Support for ComboBoxes and Dropdowns have been improved dramatically, via a new `Select` component
  based on react-select.
* The ag-Grid based `Grid` and `GridModel` are now available on both mobile and desktop. We have
  also added new support for multi-row/multi-field columns via the new `multiFieldRenderer` renderer
  function.
* The app initialization lifecycle has been restructured so that no App classes are constructed
  until Hoist is fully initialized.
* `Column` now supports an optional `rowHeight` property.
* `Button` now defaults to 'minimal' mode, providing a much lighter-weight visual look-and-feel to
  HoistApps. `Button` also implements `@LayoutSupport`.
* Grouping state is now saved by the grid state support on `GridModel`.
* The Hoist `DimChooser` component has been ported to hoist-react.
* `fetchService` now supports an `autoAbortKey` in its fetch methods. This can be used to
  automatically cancel obsolete requests that have been superceded by more recent variants.
* Support for new `clickableLabel` property on `FormField`.
* `RestForm` now supports a read-only view.
* Hoist now supports automatic tracking of app/page load times.

### 💥 Breaking Changes

* The new location for the cross-platform grid component is `@xh/hoist/cmp/grid`. The `columns`
  package has also moved under a new sub-package in this location.
* Hoist top-level App Structure has changed in order to improve consistency of the Model-View
  conventions, to improve the accessibility of services, and to support the improvements in app
  initialization mentioned above:
  - `XH.renderApp` now takes a new `AppSpec` configuration.
  - `XH.app` is now `XH.appModel`.
  - All services are installed directly on `XH`.
  - `@HoistApp` is now `@HoistAppModel`
* `RecordAction` has been substantially refactored and improved. These are now typically immutable
  and may be shared.
  - `prepareFn` has been replaced with a `displayFn`.
  - `actionFn` and `displayFn` now take a single object as their parameter.
* The `hide` property on `Column` has been changed to `hidden`.
* The `ColChooserButton` has been moved from the incorrect location `@xh/hoist/cmp/grid` to
  `@xh/hoist/desktop/cmp/button`. This is a desktop-only component. Apps will have to adjust these
  imports.
* `withDefaultTrue` and `withDefaultFalse` in `@xh/hoist/utils/js` have been removed. Use
  `withDefault` instead.
* `CheckBox` has been renamed `Checkbox`


### ⚙️ Technical

* ag-Grid has been upgraded to v19.1
* mobx has been upgraded to v5.6
* React has been upgraded to v16.6
* Allow browsers with proper support for Proxy (e.g Edge) to access Hoist Applications.


### 🐞 Bug Fixes

* Extensive. See full change list below.

[Commit Log](https://github.com/exhi/hoist-react/compare/v15.1.2...v16.0.0)


## v15.1.2

🛠 Hotfix release to MultiSelect to cap the maximum number of options rendered by the drop-down
list. Note, this component is being replaced in Hoist v16 by the react-select library.

[Commit Log](https://github.com/exhi/hoist-react/compare/v15.1.1...v15.1.2)

## v15.1.1

### 🐞 Bug Fixes

* Fix to minimal validation mode for FormField disrupting input focus.
* Fix to JsonInput disrupting input focus.

### ⚙️ Technical

* Support added for TLBR-style notation when specifying margin/padding via layoutSupport - e.g.
  box({margin: '10 20 5 5'}).
* Tweak to lockout panel message when the user has no roles.

[Commit Log](https://github.com/exhi/hoist-react/compare/v15.1.0...v15.1.1)


## v15.1.0

### 🎁 New Features

* The FormField component takes a new minimal prop to display validation errors with a tooltip only
  as opposed to an inline message string. This can be used to help reduce shifting / jumping form
  layouts as required.
* The admin-only user impersonation toolbar will now accept new/unknown users, to support certain
  SSO application implementations that can create users on the fly.

### ⚙️ Technical

* Error reporting to server w/ custom user messages is disabled if the user is not known to the
  client (edge case with errors early in app lifecycle, prior to successful authentication).

[Commit Log](https://github.com/exhi/hoist-react/compare/v15.0.0...v15.1.0)


## v15.0.0

### 💥 Breaking Changes

* This update does not require any application client code changes, but does require updating the
  Hoist Core Grails plugin to >= 5.0. Hoist Core changes to how application roles are loaded and
  users are authenticated required minor changes to how JS clients bootstrap themselves and load
  user data.
* The Hoist Core HoistImplController has also been renamed to XhController, again requiring Hoist
  React adjustments to call the updated /xh/ paths for these (implementation) endpoints. Again, no
  app updates required beyond taking the latest Hoist Core plugin.

[Commit Log](https://github.com/exhi/hoist-react/compare/v14.2.0...v15.0.0)


## v14.2.0

### 🎁 New Features

* Upgraded hoist-dev-utils to 3.0.3. Client builds now use the latest Webpack 4 and Babel 7 for
  noticeably faster builds and recompiles during CI and at development time.
* GridModel now has a top-level agColumnApi property to provide a direct handle on the ag-Grid
  Column API object.

### ⚙️ Technical

* Support for column groups strengthened with the addition of a dedicated ColumnGroup sibling class
  to Column. This includes additional internal refactoring to reduce unnecessary cloning of Column
  configurations and provide a more managed path for Column updates. Public APIs did not change.
  (#694)

### 📚 Libraries

* Blueprint Core `3.6.1 -> 3.7.0`
* Blueprint Datetime `3.2.0 -> 3.3.0`
* Fontawesome `5.3.x -> 5.4.x`
* MobX `5.1.2 -> 5.5.0`
* Router5 `6.5.0 -> 6.6.0`

[Commit Log](https://github.com/exhi/hoist-react/compare/v14.1.3...v14.2.0)


## v14.1.3

### 🐞 Bug Fixes

* Ensure JsonInput reacts properly to value changes.

### ⚙️ Technical

* Block user pinning/unpinning in Grid via drag-and-drop - pending further work via #687.
* Support "now" as special token for dateIs min/max validation rules.
* Tweak grouped grid row background color.

[Commit Log](https://github.com/exhi/hoist-react/compare/v14.1.1...v14.1.3)


## v14.1.1

### 🐞 Bug Fixes

* Fixes GridModel support for row-level grouping at same time as column grouping.

[Commit Log](https://github.com/exhi/hoist-react/compare/v14.1.0...v14.1.1)


## v14.1.0

### 🎁 New Features

* GridModel now supports multiple levels of row grouping. Pass the public setGroupBy() method an
  array of string column IDs, or a falsey value / empty array to ungroup. Note that the public and
  observable groupBy property on GridModel will now always be an array, even if the grid is not
  grouped or has only a single level of grouping.
* GridModel exposes public expandAll() and collapseAll() methods for grouped / tree grids, and
  StoreContextMenu supports a new "expandCollapseAll" string token to insert context menu items.
  These are added to the default menu, but auto-hide when the grid is not in a grouped state.
* The Grid component provides a new onKeyDown prop, which takes a callback and will fire on any
  keypress targeted within the Grid. Note such a handler is not provided directly by ag-Grid.
* The Column class supports pinned as a top-level config. Supports passing true to pin to the left.

### 🐞 Bug Fixes

* Updates to Grid column widths made via ag-Grid's "autosize to fit" API are properly persisted to
  grid state.

[Commit Log](https://github.com/exhi/hoist-react/compare/v14.0.0...v14.1.0)


## v14.0.0

* Along with numerous bug fixes, v14 brings with it a number of important enhancements for grids,
  including support for tree display, 'action' columns, and absolute value sorting. It also includes
  some new controls and improvement to focus display.

### 💥 Breaking Changes

* The signatures of the Column.elementRenderer and Column.renderer have been changed to be
  consistent with each other, and more extensible. Each takes two arguments -- the value to be
  rendered, and a single bundle of metadata.
* StoreContextMenuAction has been renamed to RecordAction. Its action property has been renamed to
  actionFn for consistency and clarity.
* LocalStore : The method LocalStore.processRawData no longer takes an array of all records, but
  instead takes just a single record. Applications that need to operate on all raw records in bulk
  should do so before presenting them to LocalStore. Also, LocalStores template methods for override
  have also changed substantially, and sub-classes that rely on these methods will need to be
  adjusted accordingly.

### 🎁 New Features

#### Grid

* The Store API now supports hierarchical datasets. Applications need to simply provide raw data for
  records with a "children" property containing the raw data for their children.
* Grid supports a 'TreeGrid' mode. To show a tree grid, bind the GridModel to a store containing
  hierarchical data (as above), set treeMode: true on the GridModel, and specify a column to display
  the tree controls (isTreeColumn: true)
* Grid supports absolute sorting for numerical columns. Specify absSort: true on your column config
  to enable. Clicking the grid header will now cycle through ASC > DESC > DESC (abs) sort modes.
* Grid supports an 'Actions' column for one-click record actions. See cmp/desktop/columns/actionCol.
* A new showHover prop on the desktop Grid component will highlight the hovered row with default
  styling. A new GridModel.rowClassFn callback was added to support per-row custom classes based on
  record data.
* A new ExportFormat.LONG_TEXT format has been added, along with a new Column.exportWidth config.
  This supports exporting columns that contain long text (e.g. notes) as multi-line cells within
  Excel.

#### Other Components

* RadioInput and ButtonGroupInputhave been added to the desktop/cmp/form package.
* DateInput now has support for entering and displaying time values.
* NumberInput displays its unformatted value when focused.
* Focused components are now better highlighted, with additional CSS vars provided to customize as
  needed.

### 🐞 Bug Fixes

* Calls to GridModel.setGroupBy() work properly not only on the first, but also all subsequent calls
  (#644).
* Background / style issues resolved on several input components in dark theme (#657).
* Grid context menus appear properly over other floating components.

### 📚 Libraries

* React `16.5.1 -> 16.5.2`
* router5 `6.4.2 -> 6.5.0`
* CodeMirror, Highcharts, and MobX patch updates

[Commit Log](https://github.com/exhi/hoist-react/compare/v13.0.0...v14.0.0)


## v13.0.0

🍀Lucky v13 brings with it a number of enhancements for forms and validation, grouped column
support in the core Grid API, a fully wrapped MultiSelect component, decorator syntax adjustments,
and a number of other fixes and enhancements.

It also includes contributions from new ExHI team members Arjun and Brendan. 🎉

### 💥 Breaking Changes

* The core `@HoistComponent`, `@HoistService`, and `@HoistModel` decorators are **no longer
  parameterized**, meaning that trailing `()` should be removed after each usage. (#586)
* The little-used `hoistComponentFactory()` method was also removed as a further simplification
  (#587).
* The `HoistField` superclass has been renamed to `HoistInput` and the various **desktop form
  control components have been renamed** to match (55afb8f). Apps using these components (which will
  likely be most apps) will need to adapt to the new names.
  * This was done to better distinguish between the input components and the upgraded Field concept
    on model classes (see below).

### 🎁 New Features

⭐️ **Forms and Fields** have been a major focus of attention, with support for structured data
fields added to Models via the `@FieldSupport` and `@field()` decorators.
* Models annotated with `@FieldSupport` can decorate member properties with `@field()`, making those
  properties observable and settable (with a generated `setXXX()` method).
* The `@field()` decorators themselves can be passed an optional display label string as well as
  zero or more *validation rules* to define required constraints on the value of the field.
* A set of predefined constraints is provided within the toolkit within the `/field/` package.
* Models using `FieldSupport` should be sure to call the `initFields()` method installed by the
  decorator within their constructor. This method can be called without arguments to generally
  initialize the field system, or it can be passed an object of field names to initial/default
  values, which will set those values on the model class properties and provide change/dirty
  detection and the ability to "reset" a form.
* A new `FormField` UI component can be used to wrap input components within a form. The `FormField`
  wrapper can accept the source model and field name, and will apply those to its child input. It
  leverages the Field model to automatically display a label, indicate required fields, and print
  validation error messages. This new component should be the building-block for most non-trivial
  forms within an application.

Other enhancements include:
* **Grid columns can be grouped**, with support for grouping added to the grid state management
  system, column chooser, and export manager (#565). To define a column group, nest column
  definitions passed to `GridModel.columns` within a wrapper object of the form `{headerName: 'My
  group', children: [...]}`.

(Note these release notes are incomplete for this version.)

[Commit Log](https://github.com/exhi/hoist-react/compare/v12.1.2...v13.0.0)


## v12.1.2

### 🐞 Bug Fixes

* Fix casing on functions generated by `@settable` decorator
  (35c7daa209a4205cb011583ebf8372319716deba).

[Commit Log](https://github.com/exhi/hoist-react/compare/v12.1.1...v12.1.2)


## v12.1.1

### 🐞 Bug Fixes

* Avoid passing unknown HoistField component props down to Blueprint select/checkbox controls.

### 📚 Libraries

* Rollback update of `@blueprintjs/select` package `3.1.0 -> 3.0.0` - this included breaking API
  changes and will be revisited in #558.

[Commit Log](https://github.com/exhi/hoist-react/compare/v12.1.0...v12.1.1)


## v12.1.0

### 🎁 New Features

* New `@bindable` and `@settable` decorators added for MobX support. Decorating a class member
  property with `@bindable` makes it a MobX `@observable` and auto-generates a setter method on the
  class wrapped in a MobX `@action`.
* A `fontAwesomeIcon` element factory is exported for use with other FA icons not enumerated by the
  `Icon` class.
* CSS variables added to control desktop Blueprint form control margins. These remain defaulted to
  zero, but now within CSS with support for variable overrides. A Blueprint library update also
  brought some changes to certain field-related alignment and style properties. Review any form
  controls within apps to ensure they remain aligned as desired
  (8275719e66b4677ec5c68a56ccc6aa3055283457 and df667b75d41d12dba96cbd206f5736886cb2ac20).

### 🐞 Bug Fixes

* Grid cells are fully refreshed on a data update, ensuring cell renderers that rely on data other
  than their primary display field are updated (#550).
* Grid auto-sizing is run after a data update, ensuring flex columns resize to adjust for possible
  scrollbar visibility changes (#553).
* Dropdown fields can be instantiated with fewer required properties set (#541).

### 📚 Libraries

* Blueprint `3.0.1 -> 3.4.0`
* FontAwesome `5.2.0 -> 5.3.0`
* CodeMirror `5.39.2 -> 5.40.0`
* MobX `5.0.3 -> 5.1.0`
* router5 `6.3.0 -> 6.4.2`
* React `16.4.1 -> 16.4.2`

[Commit Log](https://github.com/exhi/hoist-react/compare/v12.0.0...v12.1.0)


## v12.0.0

Hoist React v12 is a relatively large release, with multiple refactorings around grid columns,
`elemFactory` support, classNames, and a re-organization of classes and exports within `utils`.

### 💥 Breaking Changes

#### ⭐️ Grid Columns

**A new `Column` class describes a top-level API for columns and their supported options** and is
intended to be a cross-platform layer on top of ag-Grid and TBD mobile grid implementations.
* The desktop `GridModel` class now accepts a collection of `Column` configuration objects to define
  its available columns.
* Columns may be configured with `flex: true` to cause them to stretch all available horizontal
  space within a grid, sharing it equally with any other flex columns. However note that this should
  be used sparingly, as flex columns have some deliberate limitations to ensure stable and
  consistent behavior. Most noticeably, they cannot be resized directly by users. Often, a best
  practice will be to insert an `emptyFlexCol` configuration as the last column in a grid - this
  will avoid messy-looking gaps in the layout while not requiring a data-driven column be flexed.
* User customizations to column widths are now saved if the GridModel has been configured with a
  `stateModel` key or model instance - see `GridStateModel`.
* Columns accept a `renderer` config to format text or HTML-based output. This is a callback that is
  provided the value, the row-level record, and a metadata object with the column's `colId`. An
  `elementRenderer` config is also available for cells that should render a Component.
* An `agOptions` config key continues to provide a way to pass arbitrary options to the underlying
  ag-Grid instance (for desktop implementations). This is considered an "escape hatch" and should be
  used with care, but can provide a bridge to required ag-Grid features as the Hoist-level API
  continues to develop.
* The "factory pattern" for Column templates / defaults has been removed, replaced by a simpler
  approach that recommends exporting simple configuration partials and spreading them into
  instance-specific column configs.
  [See the Admin app for some examples](https://github.com/exhi/hoist-react/blob/a1b14ac6d41aa8f8108a518218ce889fe5596780/admin/tabs/activity/tracking/ActivityGridModel.js#L42)
  of this pattern.
* See 0798f6bb20092c59659cf888aeaf9ecb01db52a6 for primary commit.

#### ⭐️ Element Factory, LayoutSupport, BaseClassName

Hoist provides core support for creating components via a factory pattern, powered by the `elem()`
and `elemFactory()` methods. This approach remains the recommended way to instantiate component
elements, but was **simplified and streamlined**.
* The rarely used `itemSpec` argument was removed (this previously applied defaults to child items).
* Developers can now also use JSX to instantiate all Hoist-provided components while still taking
  advantage of auto-handling for layout-related properties provided by the `LayoutSupport` mixin.
  * HoistComponents should now spread **`...this.getLayoutProps()`** into their outermost rendered
    child to enable promotion of layout properties.
* All HoistComponents can now specify a **baseClassName** on their component class and should pass
  `className: this.getClassName()` down to their outermost rendered child. This allows components to
  cleanly layer on a base CSS class name with any instance-specific classes.
* See 8342d3870102ee9bda4d11774019c4928866f256 for primary commit.

#### ⭐️ Panel resizing / collapsing

**The `Panel` component now takes a `sizingModel` prop to control and encapsulate newly built-in
resizing and collapsing behavior** (#534).
* See the `PanelSizingModel` class for configurable details, including continued support for saving
  sizing / collapsed state as a user preference.
* **The standalone `Resizable` component was removed** in favor of the improved support built into
  Panel directly.

#### Other

* Two promise-related models have been combined into **a new, more powerful `PendingTaskModel`**,
  and the `LoadMask` component has been removed and consolidated into `Mask`
  (d00a5c6e8fc1e0e89c2ce3eef5f3e14cb842f3c8).
  * `Panel` now exposes a single `mask` prop that can take either a configured `mask` element or a
    simple boolean to display/remove a default mask.
* **Classes within the `utils` package have been re-organized** into more standardized and scalable
  namespaces. Imports of these classes will need to be adjusted.

### 🎁 New Features

* **The desktop Grid component now offers a `compact` mode** with configurable styling to display
  significantly more data with reduced padding and font sizes.
* The top-level `AppBar` refresh button now provides a default implementation, calling a new
  abstract `requestRefresh()` method on `HoistApp`.
* The grid column chooser can now be configured to display its column groups as initially collapsed,
  for especially large collections of columns.
* A new `XH.restoreDefaultsAsync()` method provides a centralized way to wipe out user-specific
  preferences or customizations (#508).
* Additional Blueprint `MultiSelect`, `Tag`, and `FormGroup` controls re-exported.

### 🐞 Bug Fixes

* Some components were unintentionally not exporting their Component class directly, blocking JSX
  usage. All components now export their class.
* Multiple fixes to `DayField` (#531).
* JsonField now responds properly when switching from light to dark theme (#507).
* Context menus properly filter out duplicated separators (#518).

[Commit Log](https://github.com/exhi/hoist-react/compare/v11.0.0...v12.0.0)


## v11.0.0

### 💥 Breaking Changes

* **Blueprint has been upgraded to the latest 3.x release.** The primary breaking change here is the
  renaming of all `pt-` CSS classes to use a new `bp3-` prefix. Any in-app usages of the BP
  selectors will need to be updated. See the
  [Blueprint "What's New" page](http://blueprintjs.com/docs/#blueprint/whats-new-3.0).
* **FontAwesome has been upgraded to the latest 5.2 release.** Only the icons enumerated in the
  Hoist `Icon` class are now registered via the FA `library.add()` method for inclusion in bundled
  code, resulting in a significant reduction in bundle size. Apps wishing to use other FA icons not
  included by Hoist must import and register them - see the
  [FA React Readme](https://github.com/FortAwesome/react-fontawesome/blob/master/README.md) for
  details.
* **The `mobx-decorators` dependency has been removed** due to lack of official support for the
  latest MobX update, as well as limited usage within the toolkit. This package was primarily
  providing the optional `@setter` decorator, which should now be replaced as needed by dedicated
  `@action` setter methods (19cbf86138499bda959303e602a6d58f6e95cb40).

### 🎁 Enhancements

* `HoistComponent` now provides a `getClassNames()` method that will merge any `baseCls` CSS class
  names specified on the component with any instance-specific classes passed in via props (#252).
  * Components that wish to declare and support a `baseCls` should use this method to generate and
    apply a combined list of classes to their outermost rendered elements (see `Grid`).
  * Base class names have been added for relevant Hoist-provided components - e.g. `.xh-panel` and
    `.xh-grid`. These will be appended to any instance class names specified within applications and
    be available as public CSS selectors.
* Relevant `HoistField` components support inline `leftIcon` and `rightElement` props. `DayField`
  adds support for `minDay / maxDay` props.
* Styling for the built-in ag-Grid loading overlay has been simplified and improved (#401).
* Grid column definitions can now specify an `excludeFromExport` config to drop them from
  server-generated Excel/CSV exports (#485).

### 🐞 Bug Fixes

* Grid data loading and selection reactions have been hardened and better coordinated to prevent
  throwing when attempting to set a selection before data has been loaded (#484).

### 📚 Libraries

* Blueprint `2.x -> 3.x`
* FontAwesome `5.0.x -> 5.2.x`
* CodeMirror `5.37.0 -> 5.39.2`
* router5 `6.2.4 -> 6.3.0`

[Commit Log](https://github.com/exhi/hoist-react/compare/v10.0.1...v11.0.0)


## v10.0.1

### 🐞 Bug Fixes

* Grid `export` context menu token now defaults to server-side 'exportExcel' export.
  * Specify the `exportLocal` token to return a menu item for local ag-Grid export.
* Columns with `field === null` skipped for server-side export (considered spacer / structural
  columns).

## v10.0.0

### 💥 Breaking Changes

* **Access to the router API has changed** with the `XH` global now exposing `router` and
  `routerState` properties and a `navigate()` method directly.
* `ToastManager` has been deprecated. Use `XH.toast` instead.
* `Message` is no longer a public class (and its API has changed). Use `XH.message/confirm/alert`
  instead.
*  Export API has changed. The Built-in grid export now uses more powerful server-side support. To
   continue to use local AG based export, call method `GridModel.localExport()`. Built-in export
   needs to be enabled with the new property on `GridModel.enableExport`. See `GridModel` for more
   details.

### 🎁 Enhancements

* New Mobile controls and `AppContainer` provided services (impersonation, about, and version bars).
* Full-featured server-side Excel export for grids.

### 🐞 Bug Fixes

* Prevent automatic zooming upon input focus on mobile devices (#476).
* Clear the selection when showing the context menu for a record which is not already selected
  (#469).
* Fix to make lockout script readable by Compatibility Mode down to IE5.

### 📚 Libraries

* MobX `4.2.x -> 5.0.x`

[Commit Log](https://github.com/exhi/hoist-react/compare/v9.0.0...v10.0.0)


## v9.0.0

### 💥 Breaking Changes

* **Hoist-provided mixins (decorators) have been refactored to be more granular and have been broken
  out of `HoistComponent`.**
  * New discrete mixins now exist for `LayoutSupport` and `ContextMenuSupport` - these should be
    added directly to components that require the functionality they add for auto-handling of
    layout-related props and support for showing right-click menus. The corresponding options on
    `HoistComponent` that used to enable them have been removed.
  * For consistency, we have also renamed `EventTarget -> EventSupport` and `Reactive ->
    ReactiveSupport` mixins. These both continue to be auto-applied to HoistModel and HoistService
    classes, and ReactiveSupport enabled by default in HoistComponent.
* **The Context menu API has changed.** The
  [`ContextMenuSupport` mixin](https://github.com/exhi/hoist-react/blob/develop/desktop/cmp/contextmenu/ContextMenuSupport.js)
  now specifies an abstract `getContextMenuItems()` method for component implementation (replacing
  the previous `renderContextMenu()` method). See the new
  [`ContextMenuItem` class](https://github.com/exhi/hoist-react/blob/develop/desktop/cmp/contextmenu/ContextMenuItem.js)
  for what these items support, as well as several static default items that can be used.
  * The top-level `AppContainer` no longer provides a default context menu, instead allowing the
    browser's own context menu to show unless an app / component author has implemented custom
    context-menu handling at any level of their component hierarchy.

### 🐞 Bug Fixes

* TabContainer active tab can become out of sync with the router state (#451)
  * ⚠️ Note this also involved a change to the `TabContainerModel` API - `activateTab()` is now the
    public method to set the active tab and ensure both the tab and the route land in the correct
    state.
* Remove unintended focused cell borders that came back with the prior ag-Grid upgrade.

[Commit Log](https://github.com/exhi/hoist-react/compare/v8.0.0...v9.0.0)


## v8.0.0

Hoist React v8 brings a big set of improvements and fixes, some API and package re-organizations,
and ag-Grid upgrade, and more. 🚀

### 💥 Breaking Changes

* **Component package directories have been re-organized** to provide better symmetry between
  pre-existing "desktop" components and a new set of mobile-first component. Current desktop
  applications should replace imports from `@xh/hoist/cmp/xxx` with `@xh/hoist/desktop/cmp/xxx`.
  * Important exceptions include several classes within `@xh/hoist/cmp/layout/`, which remain
    cross-platform.
  * `Panel` and `Resizable` components have moved to their own packages in
    `@xh/hoist/desktop/cmp/panel` and `@xh/hoist/desktop/cmp/resizable`.
* **Multiple changes and improvements made to tab-related APIs and components.**
  * The `TabContainerModel` constructor API has changed, notably `children` -> `tabs`, `useRoutes`
    -> `route` (to specify a starting route as a string) and `switcherPosition` has moved from a
    model config to a prop on the `TabContainer` component.
  * `TabPane` and `TabPaneModel` have been renamed `Tab` and `TabModel`, respectively, with several
    related renames.
* **Application entry-point classes decorated with `@HoistApp` must implement the new getter method
  `containerClass()`** to specify the platform specific component used to wrap the app's
  `componentClass`.
  * This will typically be `@xh/hoist/[desktop|mobile]/AppContainer` depending on platform.

### 🎁 New Features

* **Tab-related APIs re-worked and improved**, including streamlined support for routing, a new
  `tabRenderMode` config on `TabContainerModel`, and better naming throughout.
* **Ag-grid updated to latest v18.x** - now using native flex for overall grid layout and sizing
  controls, along with multiple other vendor improvements.
* Additional `XH` API methods exposed for control of / integration with Router5.
* The core `@HoistComponent` decorated now installs a new `isDisplayed` getter to report on
  component visibility, taking into account the visibility of its ancestors in the component tree.
* Mobile and Desktop app package / component structure made more symmetrical (#444).
* Initial versions of multiple new mobile components added to the toolkit.
* Support added for **`IdleService` - automatic app suspension on inactivity** (#427).
* Hoist wrapper added for the low-level Blueprint **button component** - provides future hooks into
  button customizations and avoids direct BP import (#406).
* Built-in support for collecting user feedback via a dedicated dialog, convenient XH methods and
  default appBar button (#379).
* New `XH.isDevelopmentMode` constant added, true when running in local Webpack dev-server mode.
* CSS variables have been added to customize and standardize the Blueprint "intent" based styling,
  with defaults adjusted to be less distracting (#420).

### 🐞 Bug Fixes

* Preference-related events have been standardized and bugs resolved related to pushAsync() and the
  `prefChange` event (ee93290).
* Admin log viewer auto-refreshes in tail-mode (#330).
* Distracting grid "loading" overlay removed (#401).
* Clipboard button ("click-to-copy" functionality) restored (#442).

[Commit Log](https://github.com/exhi/hoist-react/compare/v7.2.0...v8.0.0)

## v7.2.0

### 🎁 New Features

+ Admin console grids now outfitted with column choosers and grid state. #375
+ Additional components for Onsen UI mobile development.

### 🐞 Bug Fixes

+ Multiple improvements to the Admin console config differ. #380 #381 #392

[Commit Log](https://github.com/exhi/hoist-react/compare/v7.1.0...v7.2.0)

## v7.1.0

### 🎁 New Features

* Additional kit components added for Onsen UI mobile development.

### 🐞 Bug Fixes

* Dropdown fields no longer default to `commitOnChange: true` - avoiding unexpected commits of
  type-ahead query values for the comboboxes.
* Exceptions thrown from FetchService more accurately report the remote host when unreachable, along
  with some additional enhancements to fetch exception reporting for clarity.

[Commit Log](https://github.com/exhi/hoist-react/compare/v7.0.0...v7.1.0)

## v7.0.0

### 💥 Breaking Changes

* **Restructuring of core `App` concept** with change to new `@HoistApp` decorator and conventions
  around defining `App.js` and `AppComponent.js` files as core app entry points. `XH.app` now
  installed to provide access to singleton instance of primary app class. See #387.

### 🎁 New Features

* **Added `AppBar` component** to help further standardize a pattern for top-level application
  headers.
* **Added `SwitchField` and `SliderField`** form field components.
* **Kit package added for Onsen UI** - base component library for mobile development.
* **Preferences get a group field for better organization**, parity with AppConfigs. (Requires
  hoist-core 3.1.x.)

### 🐞 Bug Fixes

* Improvements to `Grid` component's interaction with underlying ag-Grid instance, avoiding extra
  renderings and unwanted loss of state. 03de0ae7

[Commit Log](https://github.com/exhi/hoist-react/compare/v6.0.0...v7.0.0)


## v6.0.0

### 💥 Breaking Changes

* API for `MessageModel` has changed as part of the feature addition noted below, with `alert()` and
  `confirm()` replaced by `show()` and new `XH` convenience methods making the need for direct calls
  rare.
* `TabContainerModel` no longer takes an `orientation` prop, replaced by the more flexible
  `switcherPosition` as noted below.

### 🎁 New Features

* **Initial version of grid state** now available, supporting easy persistence of user grid column
  selections and sorting. The `GridModel` constructor now takes a `stateModel` argument, which in
  its simplest form is a string `xhStateId` used to persist grid state to local storage. See the
  [`GridStateModel` class](https://github.com/exhi/hoist-react/blob/develop/cmp/grid/GridStateModel.js)
  for implementation details. #331
* The **Message API** has been improved and simplified, with new `XH.confirm()` and `XH.alert()`
  methods providing an easy way to show pop-up alerts without needing to manually construct or
  maintain a `MessageModel`. #349
* **`TabContainer` components can now be controlled with a remote `TabSwitcher`** that does not need
  to be directly docked to the container itself. Specify `switcherPosition:none` on the
  `TabContainerModel` to suppress showing the switching affordance on the tabs themselves and
  instantiate a `TabSwitcher` bound to the same model to control a tabset from elsewhere in the
  component hierarchy. In particular, this enabled top-level application tab navigation to move up
  into the top toolbar, saving vertical space in the layout. #368
* `DataViewModel` supports an `emptyText` config.

### 🐞 Bugfixes

* Dropdown fields no longer fire multiple commit messages, and no longer commit partial entries
  under some circumstances. #353 and #354
* Grids resizing fixed when shrinking the containing component. #357

[Commit Log](https://github.com/exhi/hoist-react/compare/v5.0.0...v6.0.0)


## v5.0.0

### 💥 Breaking Changes

* **Multi environment configs have been unwound** See these release notes/instructions for how to
  migrate: https://github.com/exhi/hoist-core/releases/tag/release-3.0.0
* **Breaking change to context menus in dataviews and grids not using the default context menu:**
  StoreContextMenu no longer takes an array of items as an argument to its constructor. Instead it
  takes a configuration object with an ‘items’ key that will point to any current implementation’s
  array of items. This object can also contain an optional gridModel argument which is intended to
  support StoreContextMenuItems that may now be specified as known ‘hoist tokens’, currently limited
  to a ‘colChooser’ token.

### 🎁 New Features

* Config differ presents inline view, easier to read diffs now.
* Print Icon added!

### 🐞 Bugfixes

* Update processFailedLoad to loadData into gridModel store, Fixes #337
* Fix regression to ErrorTracking. Make errorTrackingService safer/simpler to call at any point in
  life-cycle.
*  Fix broken LocalStore state.
* Tweak flex prop for charts. Side by side charts in a flexbox now auto-size themselves! Fixes #342
* Provide token parsing for storeContextMenus. Context menus are all grown up! Fixes #300

## v4.0.1

### 🐞 Bugfixes

* DataView now properly re-renders its items when properties on their records change (and the ID
  does not)


## v4.0.0

### 💥 Breaking Changes

* **The `GridModel` selection API has been reworked for clarity.** These models formerly exposed
  their selectionModel as `grid.selection` - now that getter returns the selected records. A new
  `selectedRecord` getter is also available to return a single selection, and new string shortcut
  options are available when configuring GridModel selection behavior.
* **Grid components can now take an `agOptions` prop** to pass directly to the underlying ag-grid
  component, as well as an `onRowDoubleClicked` handler function.
  16be2bfa10e5aab4ce8e7e2e20f8569979dd70d1

### 🎁 New Features

* Additional core components have been updated with built-in `layoutSupport`, allowing developers to
  set width/height/flex and other layout properties directly as top-level props for key comps such
  as Grid, DataView, and Chart. These special props are processed via `elemFactory` into a
  `layoutConfig` prop that is now passed down to the underlying wrapper div for these components.
  081fb1f3a2246a4ff624ab123c6df36c1474ed4b

### 🐞 Bugfixes

* Log viewer tail mode now working properly for long log files - #325


## v3.0.1

### 🐞 Bugfixes

* FetchService throws a dedicated exception when the server is unreachable, fixes a confusing
  failure case detailed in #315


## v3.0.0

### 💥 Breaking Changes

* **An application's `AppModel` class must now implement a new `checkAccess()` method.** This method
  is passed the current user, and the appModel should determine if that user should see the UI and
  return an object with a `hasAccess` boolean and an optional `message` string. For a return with
  `hasAccess: false`, the framework will render a lockout panel instead of the primary UI.
  974c1def99059f11528c476f04e0d8c8a0811804
  * Note that this is only a secondary level of "security" designed to avoid showing an unauthorized
    user a confusing / non-functional UI. The server or any other third-party data sources must
    always be the actual enforcer of access to data or other operations.
* **We updated the APIs for core MobX helper methods added to component/model/service classes.** In
  particular, `addReaction()` was updated to take a more declarative / clear config object.
  8169123a4a8be6940b747e816cba40bd10fa164e
  * See Reactive.js - the mixin that provides this functionality.

### 🎁 New Features

* Built-in client-side lockout support, as per above.

### 🐞 Bugfixes

* None<|MERGE_RESOLUTION|>--- conflicted
+++ resolved
@@ -1,21 +1,6 @@
 # Changelog
 
 ## v25.0.0-SNAPSHOT - under development
-
-<<<<<<< HEAD
-### 🎁 New Features
-
-* The fmtPercent and fmtPercentRenderer methods will multiply provided value by 100. 
-  This is consistent with the behavior of Excel's percentage formatting.  
-
-### 🎁 Breaking Changes
-
-* Applications that have been using fmtPercent or fmtPercentRenderer methods should adjust to
-  their new behavior. Columns that were previously using `exportValue: v => v/100` as a workaround 
-  to the previous renderer behavior should remove this line of code.
-=======
-## TBD 
->>>>>>> f5c2c89b
 
 ### 🎁 New Features
 
@@ -23,6 +8,15 @@
   Hoist version bar is showing.  By default it is 'auto', preserving the current behavior of *not* showing the
   toolbar to production non-admins.  It can alternatively be set to 'always' or 'never' on a per-user basis.
  
+* The fmtPercent and fmtPercentRenderer methods will multiply provided value by 100. 
+  This is consistent with the behavior of Excel's percentage formatting.  
+
+### 🎁 Breaking Changes
+
+* Applications that have been using fmtPercent or fmtPercentRenderer methods should adjust to
+  their new behavior. Columns that were previously using `exportValue: v => v/100` as a workaround 
+  to the previous renderer behavior should remove this line of code.
+
 ## v24.1.1 - 2019-07-01
 
 ### 🐞 Bug Fixes
