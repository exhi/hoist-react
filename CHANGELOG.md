--- conflicted
+++ resolved
@@ -4,23 +4,20 @@
 
 ### 🎁 New Features
 
-<<<<<<< HEAD
-* `DockViewModel` now supports optional `width`, `height` and `collapsedWidth` parameters, to
-  offer better control over sizing.
-=======
-* The appMenuButton.extraItems property will now support valid react elements (like menuDivider).
->>>>>>> e3f3f0a6
+* `DockViewModel` now supports optional `width`, `height` and `collapsedWidth` configs.
+* The `appMenuButton.extraItems` prop now accepts `MenuItem` configs (as before) but also React
+  elements and the special string token '-' (shortcut to render a `MenuDivider`).
 
 ### 🐞 Bug Fixes
 
 * `GridStateModel` no longer saves/restores the width of non-resizable columns.
   [#1718](https://github.com/xh/hoist-react/issues/1718)
-  
-### 💥 Breaking Changes
-
-* The internal DOM structure of desktop `Panel` has changed to always include an inner frame
-  with class `.xh-panel__content`. You may need to update styling that targets the inner structure
-  of `Panel` via `.xh-panel`.
+
+### 💥 Breaking Changes
+
+* The internal DOM structure of desktop `Panel` has changed to always include an inner frame with
+  class `.xh-panel__content`. You may need to update styling that targets the inner structure of
+  `Panel` via `.xh-panel`.
 
 [Commit Log](https://github.com/xh/hoist-react/compare/v31.0.0...develop)
 
