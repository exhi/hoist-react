# Changelog

## v37.0.0-SNAPSHOT - unreleased

### 💥 Breaking Changes

* New `GridModel` config `colChooserModel` replaces `enableColChooser` to allow for more flexible
  configuration of the desktop implementation of `colChooser` in both popover and dialog components.
  * Use `colChooserModel: true` to reimplement default behavior.
  * See documentation on `ColChooserModel` for more information.

### 🎁 New Features
<<<<<<< HEAD

=======
* Admin Preference and Config panels now provide bulk regrouping actions.
>>>>>>> ae4185f2
* Provides new `CustomProvider` for applications that want to use the Persistence API, but
need to provide their own storage implementation.
* Added `restoreDefaults` action to default `StoreContextMenu` for `GridModel`.

### 🐞 Bug Fixes

* Fixed a regression introduced in v36.1.0 in `FilterChooser`. Now supports `disabled` prop.

[Commit Log](https://github.com/xh/hoist-react/compare/v36.1.0...develop)


## v36.1.0 - 2020-09-22

⚠ NOTE - apps should update to `hoist-core >= 8.3.0` when taking this hoist-react update. This is
required to support both the new `JsonBlobService` and updates to the Admin Activity and Client
Error tracking tabs described below.

### 🎁 New Features

* Added new `JsonBlobService` for saving and updating named chunks of arbitrary JSON data.
* `GridModelPersistOptions` now supports a `legacyStateKey` property. This key will identify the
  pre-v35 location for grid state, and can be used by applications to provide a more flexible
  migration of user grid state after an upgrade to Hoist v35.0.0 or greater. The value of this
  property will continue to default to 'key', preserving the existing upgrade behavior of the
  initial v35 release.
* The Admin Config and Pref diff tools now support pasting in a config for comparison instead of
  loading one from a remote server (useful for deployments where the remote config cannot be
  accessed via an XHR call).
* The `ClipboardButton.getCopyText` prop now supports async functions.
* The `Select` input supports a new `leftIcon` prop.
* `RestGrid` now supports bulk delete when multiple rows are selected.
* `RestGrid`'s `actionWarning` messages may now be specified as functions.

### 🐞 Bug Fixes

* Fixed several cases where `selectOnFocus` prop on `Select` was not working.
* `FilterChooser` auto-suggest values sourced from the *unfiltered* records on `sourceStore`.
* `RestForm` editors will now source their default label from the corresponding `Field.displayName`
  property. Previously an undocumented `label` config could be provided with each editor object -
  this has been removed.
* Improved time zone handling in the Admin Console "Activity Tracking" and "Client Errors" tabs.
  * Users will now see consistent bucketing of activity into an "App Day" that corresponds to the
    LocalDate when the event occurred in the application's timezone.
  * This day will be reported consistently regardless of the time zones of the local browser or
    deployment server.
* Resetting Grid columns to their default state (e.g. via the Column Chooser) retains enhancements
  applied from matching Store fields.
* Desktop `DateInput` now handles out-of-bounds dates without throwing exception during rendering.
* Dragging a grid column with element based header no longer displays [object Object] in draggable.

### 📚 Libraries

* codemirror `5.57 -> 5.58`

[Commit Log](https://github.com/xh/hoist-react/compare/v36.0.0...v36.1.0)

## v36.0.0 - 2020-09-04

### 🎁 New Features

#### Data Filtering

We have enhanced support for filtering data in Hoist Grids, Stores, and Cubes with an upgraded
`Filter` API and a new `FilterChooser` component. This bundle of enhancements includes:

* A new `@xh/hoist/data/filter` package to support the creation of composable filters, including the
  following new classes:
  * `FieldFilter` - filters by comparing the value of a given field to one or more given candidate
    values using one of several supported operators.
  * `FunctionFilter` - filters via a custom function specified by the developer.
  * `CompoundFilter` - combines multiple filters (including other nested CompoundFilters) via an AND
    or OR operator.
* A new `FilterChooser` UI component that integrates tightly with these data package classes to
  provide a user and developer friendly autocomplete-enabled UI for filtering data based on
  dimensions (e.g. trader = jdoe, assetClass != Equities), metrics (e.g. P&L > 1m), or any
  combination thereof.
* Updates to `Store`, `StoreFilterField`, and `cube/Query` to use the new Filter API.
* A new `setFilter()` convenience method to `Grid` and `DataView`.

To get the most out of the new Filtering capabilities, developers are encouraged to add or expand
the configs for any relevant `Store.fields` to include both their `type` and a `displayName`. Many
applications might not have Field configs specified at all for their Stores, instead relying on
Store's ability to infer its Fields from Grid Column definitions.

We are looking to gradually invert this relationship, so that core information about an app's
business objects and their properties is configured once at the `data/Field` level and then made
available to related APIs and components such as grids, filters, and forms. See note in New Features
below regarding related updates to `GridModel.columns` config processing.

#### Grid

* Added new `GridModel.setColumnVisible()` method, along with `showColumn()` and `hideColumn()`
  convenience methods. Can replace calls to `applyColumnStateChanges()` when all you need to do is
  show or hide a single column.
* Elided Grid column headers now show the full `headerName` value in a tooltip.
* Grid column definitions now accept a new `displayName` config as the recommended entry point for
  defining a friendly user-facing label for a Column.
  * If the GridModel's Store has configured a `displayName` for the linked data field, the column
    will default to use that (if not otherwise specified).
  * If specified or sourced from a Field, `displayName` will be used as the default value for the
    pre-existing `headerName` and `chooserName` configs.
* Grid columns backed by a Store Field of type `number` or `int` will be right-aligned by default.
* Added new `GridModel.showGroupRowCounts` config to allow easy hiding of group row member counts
  within each full-width group row. Default is `true`, maintaining current behavior of showing the
  counts for each group.

#### Other

* Added new `AppSpec.showBrowserContextMenu` config to control whether the browser's default context
  menu will be shown if no app-specific context menu (e.g. from a grid) would be triggered.
  * ⚠ Note this new config defaults to `false`, meaning the browser context menu will *not* be
    available. Developers should set to true for apps that expect/depend on the built-in menu.
* `LocalDate` has gained several new static factories: `tomorrow()`, `yesterday()`,
  `[start/end]OfMonth()`, and `[start/end]OfYear()`.
* A new `@computeOnce` decorator allows for lazy computation and caching of the results of decorated
  class methods or getters. Used in `LocalDate` and intended for similar immutable, long-lived
  objects that can benefit from such caching.
* `CodeInput` and `JsonInput` get new `enableSearch` and `showToolbar` props. Enabling search
  provides an simple inline find feature for searching the input's contents.
* The Admin console's Monitor Status tab displays more clearly when there are no active monitors.


### 💥 Breaking Changes

* Renamed the `data/Field.label` property to `displayName`.
* Changed the `DimensionChooserModel.dimensions` config to require objects of the form `{name,
  displayName, isLeafDimension}` when provided as an `Object[]`.
  * Previously these objects were expected to be of the form `{value, label, isLeaf}`.
  * Note however that this same config can now be passed the `dimensions` directly from a configured
    `Cube` instead, which is the recommended approach and should DRY up dimension definitions for
    typical use cases.
* Changes required due to the new filter API:
  * The classes `StoreFilter` and `ValueFilter` have been removed and replaced by `FunctionFilter`
    and `FieldFilter`, respectively. In most cases apps will need to make minimal or no changes.
  * The `filters/setFilters` property on `Query` has been changed to `filter/setFilter`. In most
    case apps should not need to change anything other than the name of this property - the new
    property will continue to support array representations of multiple filters.
  * `Store` has gained a new property `filterIncludesChildren` to replace the functionality
    previously provided by `StoreFilter.includesChildren`.
  * `StoreFilterField.filterOptions` has been removed. Set `filterIncludesChildren` directly on the
    store instead.

### ✨ Style

* CSS variables for "intents" - most commonly used on buttons - have been reworked to use HSL color
  values and support several standard variations of lightness and transparency.
  * Developers are encouraged to customize intents by setting the individual HSL vars provided for
    each intent (e.g. `--intent-primary-h` to adjust the primary hue) and/or the different levels of
    lightness (e.g. `--intent-primary-l3` to adjust the default lightness).
  * ⚠ Uses of the prior intent var overrides such as `--intent-primary` will no longer work. It is
    possible to set directly via `--xh-intent-primary`, but components such as buttons will still
    use the default intent shades for variations such as hover and pressed states. Again, review and
    customize the HSL vars if required.
* Desktop `Button` styles and classes have been rationalized and reworked to allow for more
  consistent and direct styling of buttons in all their many permutations (standard/minimal/outlined
  styles * default/hovered/pressed/disabled states * light/dark themes).
  * Customized intent colors will now also be applied to outlined and minimal buttons.
  * Dedicated classes are now applied to desktop buttons based on their style and state. Developers
    can key off of these classes directly if required.

### 🐞 Bug Fixes

* Fixed `Column.tooltipElement` so that it can work if a `headerTooltip` is also specified on the
  same column.
* Fixed issue where certain values (e.g. `%`) would break in `Column.tooltipElement`.
* Fixed issue where newly loaded records in `Store` were not being frozen as promised by the API.

### 📚 Libraries

* @blueprintjs/core `3.30 -> 3.31`
* codemirror `5.56 -> 5.57`
* http-status-codes `1.4 -> 2.1`
* mobx-react `6.2 -> 6.3`
* store2 `2.11 -> 2.12`

[Commit Log](https://github.com/xh/hoist-react/compare/v35.2.1...v36.0.0)


## v35.2.1 - 2020-07-31

### 🐞 Bug Fixes

* A Grid's docked summary row is now properly cleared when its bound Store is cleared.
* Additional SVG paths added to `requiredBlueprintIcons.js` to bring back calendar scroll icons on
  the DatePicker component.
* Colors specified via the `--xh-intent-` CSS vars have been removed from minimal / outlined desktop
  `Button` components because of incompatibility with `ButtonGroupInput` component. Fix to address
  issue forthcoming. (This reverts the change made in 35.2.0 below.)

[Commit Log](https://github.com/xh/hoist-react/compare/v35.2.0...v35.2.1)


## v35.2.0 - 2020-07-21

### 🎁 New Features

* `TabContainerModel` now supports a `persistWith` config to persist the active tab.
* `TabContainerModel` now supports a `emptyText` config to display when TabContainer gets rendered
  with no children.

### ⚙️ Technical

* Supports smaller bundle sizes via a greatly reduced set of BlueprintJS icons. (Requires apps to be
  built with `@xh/hoist-dev-utils` v5.2 or greater to take advantage of this optimization.)

### 🐞 Bug Fixes

* Colors specified via the `--xh-intent-` CSS vars are now applied to minimal / outlined desktop
  `Button` components. Previously they fell through to use default Blueprint colors in these modes.
* Code input correctly handles dynamically toggling readonly/disabled state.

### 📚 Libraries

* @fortawesome/fontawesome-pro `5.13 -> 5.14`
* codemirror `5.55 -> 5.56`

[Commit Log](https://github.com/xh/hoist-react/compare/v35.1.1...v35.2.0)


## v35.1.1 - 2020-07-17

### 📚 Libraries

* @blueprintjs/core `3.29 -> 3.30`

[Commit Log](https://github.com/xh/hoist-react/compare/v35.1.0...v35.1.1)


## v35.1.0 - 2020-07-16

### 🎁 New Features

* Extend existing environment diff tool to preferences. Now, both configs and preferences may be
  diffed across servers. This feature will require an update of hoist-core to a version 8.1.0 or
  greater.
* `ExportOptions.columns` provided to `GridModel` can now be specified as a function, allowing for
  full control of columns to export, including their sort order.

### 🐞 Bug Fixes

* `GridModel`s export feature was previously excluding summary rows. These are now included.
* Fixed problems with coloring and shading algorithm in `TreeMap`.
* Fixed problems with sort order of exports in `GridModel`.
* Ensure that preferences are written to server, even if set right before navigating away from page.
* Prevent situation where a spurious exception can be sent to server when application is unloaded
  while waiting on a fetch request.

[Commit Log](https://github.com/xh/hoist-react/compare/v35.0.1...v35.1.0)


## v35.0.1 - 2020-07-02

### 🐞 Bug Fixes

* Column headers no longer allocate space for a sort arrow icon when the column has an active
  `GridSorter` in the special state of `sort: null`.
* Grid auto-sizing better accounts for margins on sort arrow icons.

[Commit Log](https://github.com/xh/hoist-react/compare/v35.0.0...v35.0.1)


## v35.0.0 - 2020-06-29

### ⚖️ Licensing Change

As of this release, Hoist is [now licensed](LICENSE.md) under the popular and permissive
[Apache 2.0 open source license](https://www.apache.org/licenses/LICENSE-2.0). Previously, Hoist was
"source available" via our public GitHub repository but still covered by a proprietary license.

We are making this change to align Hoist's licensing with our ongoing commitment to openness,
transparency and ease-of-use, and to clarify and emphasize the suitability of Hoist for use within a
wide variety of enterprise software projects. For any questions regarding this change, please
[contact us](https://xh.io/contact/).

### 🎁 New Features

* Added a new Persistence API to provide a more flexible yet consistent approach to saving state for
  Components, Models, and Services to different persistent locations such as Hoist Preferences,
  browser local storage, and Hoist Dashboard views.
  * The primary entry points for this API are the new `@PersistSupport` and `@persist` annotations.
    `@persist` can be added to any observable property on a `@PersistSupport` to make it
    automatically synchronize with a `PersistenceProvider`. Both `HoistModel` and `HoistService` are
    decorated with `@PersistSupport`.
  * This is designed to replace any app-specific code previously added to synchronize fields and
    their values to Preferences via ad-hoc initializers and reactions.
  * This same API is now used to handle state persistence for `GridStateModel`, `PanelModel`,
    `DimensionChooserModel`, and `DashContainerModel` - configurable via the new `persistWith`
    option on those classes.
* `FetchService` now installs a default timeout of 30 seconds for all requests. This can be disabled
  by setting timeout to `null`. Fetch Timeout Exceptions have also been improved to include the same
  information as other standard exceptions thrown by this service.
  * 💥 Apps that were relying on the lack of a built-in timeout for long-running requests should
    ensure they configure such calls with a longer or null timeout.
* `Store` gets new `clearFilter()` and `recordIsFiltered()` helper functions.
* The Admin console's Activity Tracking tab has been significantly upgraded to allow admins to
  better analyze both built-in and custom tracking data generated by their application. Its sibling
  Client Errors tab has also been updated with a docked detail panel.
* `CodeInput` gets new `showCopyButton` prop - set to true to provide an inline action button to
  copy the editor contents to the clipboard.
* Hoist config `xhEnableMonitoring` can be used to enable/disable the Admin monitor tab and its
  associated server-side jobs

### 💥 Breaking Changes

* Applications should update to `hoist-core` v8.0.1 or above, required to support the upgraded Admin
  Activity Tracking tab. Contact XH for assistance with this update.
* The option `PanelModel.prefName` has been removed in favor of `persistWith`. Existing user state
  will be transferred to the new format, assuming a `PersistenceProvider` of type 'pref' referring
  to the same preference is used (e.g. `persistWith: {prefKey: 'my-panel-model-prefName'}`.
* The option `GridModel.stateModel` has been removed in favor of `persistWith`. Existing user state
  will be transferred to the new format, assuming a `PersistenceProvider` of type 'localStorage'
  referring to the same key is used (e.g. `persistWith: {localStorageKey: 'my-grid-state-id'}`.
  * Use the new `GridModel.persistOptions` config for finer control over what grid state is
    persisted (replacement for stateModel configs to disable persistence of column
    state/sorting/grouping).
* The options `DimensionChooserModel.preference` and `DimensionChooserModel.historyPreference` have
  been removed in favor of `persistWith`.
* `AppSpec.idleDetectionEnabled` has been removed. App-specific Idle detection is now enabled via
  the new `xhIdleConfig` config. The old `xhIdleTimeoutMins` has also been deprecated.
* `AppSpec.idleDialogClass` has been renamed `AppSpec.idlePanel`. If specified, it should be a
  full-screen component.
* `PinPad` and `PinPadModel` have been moved to `@xh/hoist/cmp/pinpad`, and is now available for use
  with both standard and mobile toolkits.
* Third-party dependencies updated to properly reflect application-level licensing requirements.
  Applications must now import and provide their licensed version of ag-Grid, and Highcharts to
  Hoist. See file `Bootstrap.js` in Toolbox for an example.

### 🐞 Bug Fixes

* Sorting special columns generated by custom ag-Grid configurations (e.g. auto-group columns) no
  longer throws with an error.
* The `deepFreeze()` util - used to freeze data in `Record` instances - now only attempts to freeze
  a whitelist of object types that are known to be safely freezable. Custom application classes and
  other potentially-problematic objects (such as `moment` instances) are no longer frozen when
  loaded into `Record` fields.

### 📚 Libraries

Note that certain licensed third-party dependencies have been removed as direct dependencies of this
project, as per note in Breaking Changes above.

* @xh/hoist-dev-utils `4.x -> 5.x` - apps should also update to the latest 5.x release of dev-utils.
  Although license and dependency changes triggered a new major version of this dev dependency, no
  application-level changes should be required.
* @blueprintjs/core `3.28 -> 3.29`
* codemirror `5.54 -> 5.55`
* react-select `3.0 -> 3.1`

### 📚 Optional Libraries

* ag-Grid `23.0.2` > `23.2.0` (See Toolbox app for example on this upgrade)
* Highcharts `8.0.4 -> 8.1.1`

[Commit Log](https://github.com/xh/hoist-react/compare/v34.0.0...v35.0.0)


## v34.0.0 - 2020-05-26

### 🎁 New Features

* Hoist's enhanced autosizing is now enabled on all grids by default. See `GridModel` and
  `GridAutosizeService` for more details.
* New flags `XH.isPhone`, `XH.isTablet`, and `XH.isDesktop` available for device-specific switching.
  Corresponding `.xh-phone`, `.xh-tablet`, and `.xh-desktop` CSS classes are added to the document
  `body`. These flags and classes are set based on the detected device, as per its user-agent.
  * One of the two higher-level CSS classes `.xh-standard` or `.xh-mobile` will also be applied
    based on an app's use of the primary (desktop-centric) components vs mobile components - as
    declared by its `AppSpec.isMobileApp` - regardless of the detected device.
  * These changes provide more natural support for use cases such as apps that are built with
    standard components yet target/support tablet users.
* New method `Record.get()` provides an alternative API for checked data access.
* The mobile `Select` component supports the `enableFilter` and `enableCreate` props.
* `DashContainerModel` supports new `layoutLocked`, `contentLocked` and `renameLocked` modes.
* `DimensionChooser` now has the ability to persist its value and history separately.
* Enhance Hoist Admin's Activity Tracking tab.
* Enhance Hoist Admin's Client Error tab.

### 💥 Breaking Changes

* `emptyFlexCol` has been removed from the Hoist API and should simply be removed from all client
  applications. Improvements to agGrid's default rendering of empty space have made it obsolete.
* `isMobile` property on `XH` and `AppSpec` has been renamed to `isMobileApp`. All apps will need to
  update their (required) use of this flag in the app specifications within their
  `/client-app/src/apps` directory.
* The `xh-desktop` class should no longer be used to indicate a non-mobile toolkit based app. For
  this purpose, use `xh-standard` instead.

### 🐞 Bug Fixes

* Fix to Average Aggregators when used with hierarchical data.
* Fixes to Context Menu handling on `Panel` to allow better handling of `[]` and `null`.

### 📚 Libraries

* @blueprintjs/core `3.26 -> 3.28`
* @blueprintjs/datetime `3.16 -> 3.18`
* codemirror `5.53 -> 5.54`
* react-transition-group `4.3 -> 4.4`

[Commit Log](https://github.com/xh/hoist-react/compare/v33.3.0...v34.0.0)


## v33.3.0 - 2020-05-08

### ⚙️ Technical

* Additional updates to experimental autosize feature: standardization of naming, better masking
  control, and API fixes. Added new property `autosizeOptions` on `GridModel` and main entry point
  is now named `GridModel.autosizeAsync()`.

### 🐞 Bug Fixes

* `Column.hideable` will now be respected by ag-grid column drag and drop
  [#1900](https://github.com/xh/hoist-react/issues/1900)
* Fixed an issue where dragging a column would cause it to be sorted unintentionally.

[Commit Log](https://github.com/xh/hoist-react/compare/v33.2.0...v33.3.0)


## v33.2.0 - 2020-05-07

### 🎁 New Features

* Virtual column rendering has been disabled by default, as it offered a minimal performance benefit
  for most grids while compromising autosizing. See new `GridModel.useVirtualColumns` config, which
  can be set to `true` to re-enable this behavior if required.
* Any `GridModel` can now be reset to its code-prescribed defaults via the column chooser reset
  button. Previously, resetting to defaults was only possible for grids that persisted their state
  with a `GridModel.stateModel` config.

### 🐞 Bug Fixes

* Fixed several issues with new grid auto-sizing feature.
* Fixed issues with and generally improved expand/collapse column alignment in tree grids.
  * 💥 Note that this improvement introduced a minor breaking change for apps that have customized
    tree indentation via the removed `--grid-tree-indent-px` CSS var. Use `--grid-tree-indent`
    instead. Note the new var is specified in em units to scale well across grid sizing modes.

### ⚙️ Technical

* Note that the included version of Onsen has been replaced with a fork that includes updates for
  react 16.13. Apps should not need to make any changes.

### 📚 Libraries

* react `~16.8 -> ~16.13`
* onsenui `~16.8` -> @xh/onsenui `~16.13`
* react-onsenui `~16.8` -> @xh/react-onsenui `~16.13`

[Commit Log](https://github.com/xh/hoist-react/compare/v33.1.0...33.2.0)


## v33.1.0 - 2020-05-05

### 🎁 New Features

* Added smart auto-resizing of columns in `GridModel` Unlike ag-Grid's native auto-resizing support,
  Hoist's auto-resizing will also take into account collapsed rows, off-screen cells that are not
  currently rendered in the DOM, and summary rows. See the new `GridAutosizeService` for details.
  * This feature is currently marked as 'experimental' and must be enabled by passing a special
    config to the `GridModel` constructor of the form `experimental: {useHoistAutosize: true}`. In
    future versions of Hoist, we expect to make it the default behavior.
* `GridModel.autoSizeColumns()` has been renamed `GridModel.autosizeColumns()`, with lowercase 's'.
  Similarly, the `autoSizeColumns` context menu token has been renamed `autosizeColumns`.

### 🐞 Bug Fixes

* Fixed a regression with `StoreFilterField` introduced in v33.0.1.

[Commit Log](https://github.com/xh/hoist-react/compare/v33.0.2...33.1.0)


## v33.0.2 - 2020-05-01

### 🎁 New Features

* Add Hoist Cube Aggregators: `AverageAggregator` and `AverageStrictAggregator`
* `ColAutosizeButton` has been added to desktop and mobile

### 🐞 Bug Fixes

* Fixed mobile menus to constrain to the bottom of the viewport, scrolling if necessary.
  [#1862](https://github.com/xh/hoist-react/issues/1862)
* Tightened up mobile tree grid, fixed issues in mobile column chooser.
* Fixed a bug with reloading hierarchical data in `Store`.
  [#1871](https://github.com/xh/hoist-react/issues/1871)

[Commit Log](https://github.com/xh/hoist-react/compare/v33.0.1...33.0.2)


## v33.0.1 - 2020-04-29

### 🎁 New Features

* `StoreFieldField` supports dot-separated field names in a bound `GridModel`, meaning it will now
  match on columns with fields such as `address.city`.

* `Toolbar.enableOverflowMenu` now defaults to `false`. This was determined safer and more
  appropriate due to issues with the underlying Blueprint implementation, and the need to configure
  it carefully.

### 🐞 Bug Fixes

* Fixed an important bug with state management in `StoreFilterField`. See
  https://github.com/xh/hoist-react/issues/1854

* Fixed the default sort order for grids. ABS DESC should be first when present.

### 📚 Libraries

* @blueprintjs/core `3.25 -> 3.26`
* codemirror `5.52 -> 5.53`

[Commit Log](https://github.com/xh/hoist-react/compare/v33.0.0...v33.0.1)

## v33.0.0 - 2020-04-22

### 🎁 New Features

* The object returned by the `data` property on `Record` now includes the record `id`. This will
  allow for convenient access of the id with the other field values on the record.
* The `Timer` class has been enhanced and further standardized with its Hoist Core counterpart:
  * Both the `interval` and `timeout` arguments may be specified as functions, or config keys
    allowing for dynamic lookup and reconfiguration.
  * Added `intervalUnits` and `timeoutUnits` arguments.
  * `delay` can now be specified as a boolean for greater convenience.

### 💥 Breaking Changes

* We have consolidated the import location for several packages, removing unintended nested index
  files and 'sub-packages'. In particular, the following locations now provide a single index file
  for import for all of their public contents: `@xh/hoist/core`, `@xh/hoist/data`,
  `@xh/hoist/cmp/grid`, and `@xh/hoist/desktop/cmp/grid`. Applications may need to update import
  statements that referred to index files nested within these directories.
* Removed the unnecessary and confusing `values` getter on `BaseFieldModel`. This getter was not
  intended for public use and was intended for the framework's internal implementation only.
* `ColumnGroup.align` has been renamed to `ColumnGroup.headerAlign`. This avoids confusion with the
  `Column` API, where `align` refers to the alignment of cell contents within the column.

### 🐞 Bug Fixes

* Exceptions will no longer overwrite the currently shown exception in the exception dialog if the
  currently shown exception requires reloading the application.
  [#1834](https://github.com/xh/hoist-react/issues/1834)

### ⚙️ Technical

* Note that the Mobx React bindings have been updated to 6.2, and we have enabled the recommended
  "observer batching" feature as per
  [the mobx-react docs](https://github.com/mobxjs/mobx-react-lite/#observer-batching).

### 📚 Libraries

* @blueprintjs/core `3.24 -> 3.25`
* @blueprintjs/datetime `3.15 -> 3.16`
* mobx-react `6.1 -> 6.2`

[Commit Log](https://github.com/xh/hoist-react/compare/v32.0.4...v33.0.0)

## v32.0.5 - 2020-07-14

### 🐞 Bug Fixes

* Fixes a regression in which grid exports were no longer sorting rows properly.

[Commit Log](https://github.com/xh/hoist-react/compare/v32.0.4...v32.0.5)

## v32.0.4 - 2020-04-09

### 🐞 Bug Fixes

* Fixes a regression with the alignment of `ColumnGroup` headers.
* Fixes a bug with 'Copy Cell' context menu item for certain columns displaying the Record ID.
* Quiets console logging of 'routine' exceptions to 'debug' instead of 'log'.

[Commit Log](https://github.com/xh/hoist-react/compare/v32.0.3...v32.0.4)

## v32.0.3 - 2020-04-06

### 🐞 Bug Fixes

* Suppresses a console warning from ag-Grid for `GridModel`s that do not specify an `emptyText`.

[Commit Log](https://github.com/xh/hoist-react/compare/v32.0.2...v32.0.3)

## v32.0.2 - 2020-04-03

⚠ Note that this release includes a *new major version of ag-Grid*. Please consult the
[ag-Grid Changelog](https://www.ag-grid.com/ag-grid-changelog/) for versions 22-23 to review
possible breaking changes to any direct/custom use of ag-Grid APIs and props within applications.

### 🎁 New Features

* GridModel `groupSortFn` now accepts `null` to turn off sorting of group rows.
* `DockViewModel` now supports optional `width`, `height` and `collapsedWidth` configs.
* The `appMenuButton.extraItems` prop now accepts `MenuItem` configs (as before) but also React
  elements and the special string token '-' (shortcut to render a `MenuDivider`).
* Grid column `flex` param will now accept numbers, with available space divided between flex
  columns in proportion to their `flex` value.
* `Column` now supports a `sortingOrder` config to allow control of the sorting options that will be
  cycled through when the user clicks on the header.
* `PanelModel` now supports setting a `refreshMode` to control how collapsed panels respond to
  refresh requests.

### 💥 Breaking Changes

* The internal DOM structure of desktop `Panel` has changed to always include an inner frame with
  class `.xh-panel__content`. You may need to update styling that targets the inner structure of
  `Panel` via `.xh-panel`.
* The hooks `useOnResize()` and `useOnVisibleChange()` no longer take a `ref` argument. Use
  `composeRefs` to combine the ref that they return with any ref you wish to compose them with.
* The callback for `useOnResize()` will now receive an object representing the locations and
  dimensions of the element's content box. (Previously it incorrectly received an array of
  `ResizeObserver` entries that had to be de-referenced)
* `PanelModel.collapsedRenderMode` has been renamed to `PanelModel.renderMode`, to be more
  consistent with other Hoist APIs such as `TabContainer`, `DashContainer`, and `DockContainer`.


### 🐞 Bug Fixes

* Checkboxes in grid rows in Tiny sizing mode have been styled to fit correctly within the row.
* `GridStateModel` no longer saves/restores the width of non-resizable columns.
  [#1718](https://github.com/xh/hoist-react/issues/1718)
* Fixed an issue with the hooks useOnResize and useOnVisibleChange. In certain conditions these
  hooks would not be called. [#1808](https://github.com/xh/hoist-react/issues/1808)
* Inputs that accept a rightElement prop will now properly display an Icon passed as that element.
  [#1803](https://github.com/xh/hoist-react/issues/1803)

### ⚙️ Technical

* Flex columns now use the built-in ag-Grid flex functionality.

### 📚 Libraries

* ag-grid-community `removed @ 21.2`
* ag-grid-enterprise `21.2` replaced with @ag-grid-enterprise/all-modules `23.0`
* ag-grid-react `21.2` replaced with @ag-grid-community/react `23.0`
* @fortawesome/* `5.12 -> 5.13`
* codemirror `5.51 -> 5.52`
* filesize `6.0 -> 6.1`
* numbro `2.1 -> 2.2`
* react-beautiful-dnd `12.0 -> 13.0`
* store2 `2.10 -> 2.11`
* compose-react-refs `NEW 1.0.4`

[Commit Log](https://github.com/xh/hoist-react/compare/v31.0.0...v32.0.2)

## v31.0.0 - 2020-03-16

### 🎁 New Features

* The mobile `Navigator` / `NavigatorModel` API has been improved and made consistent with other
  Hoist content container APIs such as `TabContainer`, `DashContainer`, and `DockContainer`.
  * `NavigatorModel` and `PageModel` now support setting a `RenderMode` and `RefreshMode` to control
    how inactive pages are mounted/unmounted and how they respond to refresh requests.
  * `Navigator` pages are no longer required to to return `Page` components - they can now return
    any suitable component.
* `DockContainerModel` and `DockViewModel` also now support `refreshMode` and `renderMode` configs.
* `Column` now auto-sizes when double-clicking / double-tapping its header.
* `Toolbar` will now collapse overflowing items into a drop down menu. (Supported for horizontal
  toolbars only at this time.)
* Added new `xhEnableLogViewer` config (default `true`) to enable or disable the Admin Log Viewer.

#### 🎨 Icons

* Added `Icon.icon()` factory method as a new common entry point for creating new FontAwesome based
  icons in Hoist. It should typically be used instead of using the `FontAwesomeIcon` component
  directly.
* Also added a new `Icon.fileIcon()` factory. This method take a filename and returns an appropriate
  icon based on its extension.
* All Icon factories can now accept an `asHtml` parameter, as an alternative to calling the helper
  function `convertIconToSVG()` on the element. Use this to render icons as raw html where needed
  (e.g. grid renderers).
* Icons rendered as html will now preserve their styling, tooltips, and size.

### 💥 Breaking Changes

* The application's primary `HoistApplicationModel` is now instantiated and installed as
  `XH.appModel` earlier within the application initialization sequence, with construction happening
  prior to the init of the XH identity, config, and preference services.
  * This allows for a new `preAuthInitAsync()` lifecycle method to be called on the model before
    auth has completed, but could be a breaking change for appModel code that relied on these
    services for field initialization or in its constructor.
  * Such code should be moved to the core `initAsync()` method instead, which continues to be called
    after all XH-level services are initialized and ready.
* Mobile apps may need to adjust to the following updates to `NavigatorModel` and related APIs:
  * `NavigatorModel`'s `routes` constructor parameter has been renamed `pages`.
  * `NavigatorModel`'s observable `pages[]` has been renamed `stack[]`.
  * `NavigatorPageModel` has been renamed `PageModel`. Apps do not usually create `PageModels`
    directly, so this change is unlikely to require code updates.
  * `Page` has been removed from the mobile toolkit. Components that previously returned a `Page`
    for inclusion in a `Navigator` or `TabContainer` can now return any component. It is recommended
    you replace `Page` with `Panel` where appropriate.
* Icon enhancements described above removed the following public methods:
  * The `fontAwesomeIcon()` factory function (used to render icons not already enumerated by Hoist)
    has been replaced by the improved `Icon.icon()` factory - e.g. `fontAwesomeIcon({icon: ['far',
    'alicorn']}) -> Icon.icon({iconName: 'alicorn'})`.
  * The `convertIconToSvg()` utility method has been replaced by the new `asHtml` parameter on icon
    factory functions. If you need to convert an existing icon element, use `convertIconToHtml()`.
* `Toolbar` items should be provided as direct children. Wrapping Toolbar items in container
  components can result in unexpected item overflow.

### 🐞 Bug Fixes

* The `fmtDate()` utility now properly accepts, parses, and formats a string value input as
  documented.
* Mobile `PinPad` input responsiveness improved on certain browsers to avoid lag.

### ⚙️ Technical

* New lifecycle methods `preAuthInitAsync()` and `logoutAsync()` added to the `HoistAppModel`
  decorator (aka the primary `XH.appModel`).

[Commit Log](https://github.com/xh/hoist-react/compare/v30.1.0...v31.0.0)

## v30.1.0 - 2020-03-04

### 🐞 Bug Fixes

* Ensure `WebSocketService.connected` remains false until `channelKey` assigned and received from
  server.
* When empty, `DashContainer` now displays a user-friendly prompt to add an initial view.

### ⚙️ Technical

* Form validation enhanced to improve handling of asynchronous validation. Individual rules and
  constraints are now re-evaluated in parallel, allowing for improved asynchronous validation.
* `Select` will now default to selecting contents on focus if in filter or creatable mode.

[Commit Log](https://github.com/xh/hoist-react/compare/v30.0.0...30.1.0)

## v30.0.0 - 2020-02-29

### 🎁 New Features

* `GridModel` and `DataViewModel` now support `groupRowHeight`, `groupRowRenderer` and
  `groupRowElementRenderer` configs. Grouping is new in general to `DataViewModel`, which now takes
  a `groupBy` config.
  * `DataViewModel` allows for settable and multiple groupings and sorters.
  * `DataViewModel` also now supports additional configs from the underlying `GridModel` that make
    sense in a `DataView` context, such as `showHover` and `rowBorders`.
* `TabContainerModel` now accepts a `track` property (default false) for easily tracking tab views
  via Hoist's built-in activity tracking.
* The browser document title is now set to match `AppSpec.clientAppName` - helpful for projects with
  multiple javascript client apps.
* `StoreFilterField` accepts all other config options from `TextInput` (e.g. `disabled`).
* Clicking on a summary row in `Grid` now clears its record selection.
* The `@LoadSupport` decorator now provides an additional observable property `lastException`. The
  decorator also now logs load execution times and failures to `console.debug` automatically.
* Support for mobile `Panel.scrollable` prop made more robust with re-implementation of inner
  content element. Note this change included a tweak to some CSS class names for mobile `Panel`
  internals that could require adjustments if directly targeted by app stylesheets.
* Added new `useOnVisibleChange` hook.
* Columns now support a `headerAlign` config to allow headers to be aligned differently from column
  contents.

### 💥 Breaking Changes

* `Toolbar` items must be provided as direct children. Wrapping Toolbar items in container
  components can result in unexpected item overflow.
* `DataView.rowCls` prop removed, replaced by new `DataViewModel.rowClassFn` config for more
  flexibility and better symmetry with `GridModel`.
* `DataViewModel.itemRenderer` renamed to `DataViewModel.elementRenderer`
* `DataView` styling has been updated to avoid applying several unwanted styles from `Grid`. Note
  that apps might rely on these styles (intentionally or not) for their `itemRenderer` components
  and appearance and will need to adjust.
* Several CSS variables related to buttons have been renamed for consistency, and button style rules
  have been adjusted to ensure they take effect reliably across desktop and mobile buttons
  ([#1568](https://github.com/xh/hoist-react/pull/1568)).
* The optional `TreeMapModel.highchartsConfig` object will now be recursively merged with the
  top-level config generated by the Hoist model and component, where previously it was spread onto
  the generated config. This could cause a change in behavior for apps using this config to
  customize map instances, but provides more flexibility for e.g. customizing the `series`.
* The signature of `useOnResize` hook has been modified slightly for API consistency and clarity.
  Options are now passed in a configuration object.

### 🐞 Bug Fixes

* Fixed an issue where charts that are rendered while invisible would have the incorrect size.
  [#1703](https://github.com/xh/hoist-react/issues/1703)
* Fixed an issue where zeroes entered by the user in `PinPad` would be displayed as blanks.
* Fixed `fontAwesomeIcon` elem factory component to always include the default 'fa-fw' className.
  Previously, it was overridden if a `className` prop was provided.
* Fixed an issue where ConfigDiffer would always warn about deletions, even when there weren't any.
  [#1652](https://github.com/xh/hoist-react/issues/1652)
* `TextInput` will now set its value to `null` when all text is deleted and the clear icon will
  automatically hide.
* Fixed an issue where multiple buttons in a `ButtonGroupInput` could be shown as active
  simultaneously. [#1592](https://github.com/xh/hoist-react/issues/1592)
* `StoreFilterField` will again match on `Record.id` if bound to a Store or a GridModel with the
  `id` column visible. [#1697](https://github.com/xh/hoist-react/issues/1697)
* A number of fixes have been applied to `RelativeTimeStamp` and `getRelativeTimestamp`, especially
  around its handling of 'equal' or 'epsilon equal' times. Remove unintended leading whitespace from
  `getRelativeTimestamp`.

### ⚙️ Technical

* The `addReaction` and `addAutorun` methods (added to Hoist models, components, and services by the
  `ReactiveSupport` mixin) now support a configurable `debounce` argument. In many cases, this is
  preferable to the built-in MobX `delay` argument, which only provides throttling and not true
  debouncing.
* New `ChartModel.highchart` property provides a reference to the underlying HighChart component.

### 📚 Libraries

* @blueprintjs/core `3.23 -> 3.24`
* react-dates `21.7 -> 21.8`
* react-beautiful-dnd `11.0 -> 12.2`

[Commit Log](https://github.com/xh/hoist-react/compare/v29.1.0...v30.0.0)

## v29.1.0 - 2020-02-07

### 🎁 New Features

#### Grid

* The `compact` config on `GridModel` has been deprecated in favor of the more powerful `sizingMode`
  which supports the values 'large', 'standard', 'compact', or 'tiny'.
  * Each new mode has its own set of CSS variables for applications to override as needed.
  * Header and row heights are configurable for each via the `HEADER_HEIGHTS` and `ROW_HEIGHTS`
    static properties of the `AgGrid` component. These objects can be modified on init by
    applications that wish to customize the default row heights globally.
  * 💥 Note that these height config objects were previously exported as constants from AgGrid.js.
    This would be a breaking change for any apps that imported the old objects directly (considered
    unlikely).
* `GridModel` now exposes an `autoSizeColumns` method, and the Grid context menu now contains an
  `Autosize Columns` option by default.
* `Column` and `ColumnGroup` now support React elements for `headerName`.

#### Data

* The `Store` constructor now accepts a `data` argument to load data at initialization.
* The `xh/hoist/data/cube` package has been modified substantially to better integrate with the core
  data package and support observable "Views". See documentation on `Cube` for more information.

#### Other

* Added a `PinPad` component for streamlined handling of PIN entry on mobile devices.
* `FormField` now takes `tooltipPosition` and `tooltipBoundary` props for customizing minimal
  validation tooltip.
* `RecordAction.actionFn` parameters now include a `buttonEl` property containing the button element
  when used in an action column.
* Mobile Navigator component now takes an `animation` prop which can be set to 'slide' (default),
  'lift', 'fade', or 'none'. These values are passed to the underlying onsenNavigator component.
  ([#1641](https://github.com/xh/hoist-react/pull/1641))
* `AppOption` configs now accept an `omit` property for conditionally excluding options.

### 🐞 Bug Fixes

* Unselectable grid rows are now skipped during up/down keyboard navigation.
* Fix local quick filtering in `LeftRightChooser` (v29 regression).
* Fix `SplitTreeMap` - the default filtering once again splits the map across positive and negative
  values as intended (v29 regression).

### ⚙️ Technical

* `FormFields` now check that they are contained in a Hoist `Form`.

### 📚 Libraries

* @blueprintjs/core `3.22 -> 3.23`
* codemirror `5.50 -> 5.51`
* react-dates `21.5 -> 21.7`

[Commit Log](https://github.com/xh/hoist-react/compare/v29.0.0...v29.1.0)

## v29.0.0 - 2020-01-24

### 🗄️ Data Package Changes

Several changes have been made to data package (`Store` and `Record`) APIs for loading, updating,
and modifying data. They include some breaking changes, but pave the way for upcoming enhancements
to fully support inline grid editing and other new features.

Store now tracks the "committed" state of its records, which represents the data as it was loaded
(typically from the server) via `loadData()` or `updateData()`. Records are now immutable and
frozen, so they cannot be changed directly, but Store offers a new `modifyRecords()` API to apply
local modifications to data in a tracked and managed way. (Store creates new records internally to
hold both this modified data and the original, "committed" data.) This additional state tracking
allows developers to query Stores for modified or added records (e.g. to flush back to the server
and persist) as well as call new methods to revert changes (e.g. to undo a block of changes that the
user wishes to discard).

Note the following more specific changes to these related classes:

#### Record

* 💥 Record data properties are now nested within a `data` object on Record instances and are no
  longer available as top-level properties on the Record itself.
  * Calls to access data such as `rec.quantity` must be modified to `rec.data.quantity`.
  * When accessing multiple properties, destructuring provides an efficient syntax - e.g. `const
    {quantity, price} = rec.data;`.
* 💥 Records are now immutable and cannot be modified by applications directly.
  * This is a breaking change, but should only affect apps with custom inline grid editing
    implementations or similar code that modifies individual record values.
  * Calls to change data such as `rec.quantity = 100` must now be made through the Record's Store,
    e.g. `store.modifyData({id: 41, quantity: 100})`
* Record gains new getters for inspecting its state, including: `isAdd`, `isModified`, and
  `isCommitted`.

#### Store

* 💥 `noteDataUpdated()` has been removed, as out-of-band modifications to Store Records are no
  longer possible.
* 💥 Store's `idSpec` function is now called with the raw record data - previously it was passed
  source data after it had been run through the store's optional `processRawData` function. (This is
  unlikely to have a practical impact on most apps, but is included here for completeness.)
* `Store.updateData()` now accepts a flat list of raw data to process into Record additions and
  updates. Previously developers needed to call this method with an object containing add, update,
  and/or remove keys mapped to arrays. Now Store will produce an object of this shape automatically.
* `Store.refreshFilter()` method has been added to allow applications to rebuild the filtered data
  set if some application state has changed (apart from the store's data itself) which would affect
  the store filter.
* Store gains new methods for manipulating its Records and data, including `addRecords()`,
  `removeRecords()`, `modifyRecords()`, `revertRecords()`, and `revert()`. New getters have been
  added for `addedRecords`, `removedRecords`, `modifiedRecords`, and `isModified`.

#### Column

* Columns have been enhanced for provide basic support for inline-editing of record data. Further
  inline editing support enhancements are planned for upcoming Hoist releases.
* `Column.getValueFn` config added to retrieve the cell value for a Record field. The default
  implementation pulls the value from the Record's new `data` property (see above). Apps that
  specify custom `valueGetter` callbacks via `Column.agOptions` should now implement their custom
  logic in this new config.
* `Column.setValueFn` config added to support modifying the Column field's value on the underlying
  Record. The default implementation calls the new `Store.modifyRecords()` API and should be
  sufficient for the majority of cases.
* `Column.editable` config added to indicate if a column/cell should be inline-editable.

### 🎁 New Features

* Added keyboard support to ag-Grid context menus.
* Added `GridModel.setEmptyText()` to allow updates to placeholder text after initial construction.
* Added `GridModel.ensureSelectionVisible()` to scroll the currently selected row into view.
* When a `TreeMap` is bound to a `GridModel`, the grid will now respond to map selection changes by
  scrolling to ensure the selected grid row is visible.
* Added a `Column.tooltipElement` config to support fully customizable tooltip components.
* Added a `useOnResize` hook, which runs a function when a component is resized.
* Exposed an `inputRef` prop on numberInput, textArea, and textInput
* `PanelModel` now accepts a `maxSize` config.
* `RelativeTimeStamp` now support a `relativeTo` option, allowing it to display the difference
  between a timestamp and another reference time other than now. Both the component and the
  `getRelativeTimestamp()` helper function now leverage moment.js for their underlying
  implementation.
* A new `Clock` component displays the time, either local to the browser or for a configurable
  timezone.
* `LeftRightChooser` gets a new `showCounts` option to print the number of items on each side.
* `Select` inputs support a new property `enableWindowed` (desktop platform only) to improve
  rendering performance with large lists of options.
* `Select` inputs support grouped options. To use, add an attribute `options` containing an array of
  sub-options.
* `FetchService` methods support a new `timeout` option. This config chains `Promise.timeout()` to
  the promises returned by the service.
* Added alpha version of `DashContainer` for building dynamic, draggable dashboard-style layouts.
  Please note: the API for this component is subject to change - use at your own risk!
* `Select` now allows the use of objects as values.
* Added a new `xhEnableImpersonation` config to enable or disable the ability of Hoist Admins to
  impersonate other users. Note that this defaults to `false`. Apps will need to set this config to
  continue using impersonation. (Note that an update to hoist-core 6.4+ is required for this config
  to be enforced on the server.)
* `FormField` now supports a `requiredIndicator` to customize how required fields are displayed.
* Application build tags are now included in version update checks, primarily to prompt dev/QA users
  to refresh when running SNAPSHOT versions. (Note that an update to hoist-core 6.4+ is required for
  the server to emit build tag for comparison.)
* `CodeInput` component added to provide general `HoistInput` support around the CodeMirror code
  editor. The pre-existing `JsonInput` has been converted to a wrapper around this class.
* `JsonInput` now supports an `autoFocus` prop.
* `Select` now supports a `hideDropdownIndicator` prop.
* `useOnResize` hook will now ignore visibility changes, i.e. a component resizing to a size of 0.
* `DimensionChooser` now supports a `popoverPosition` prop.
* `AppBar.appMenuButtonPosition` prop added to configure the App Menu on the left or the right, and
  `AppMenuButton` now accepts and applies any `Button` props to customize.
* New `--xh-grid-tree-indent-px` CSS variable added to allow control over the amount of indentation
  applied to tree grid child nodes.

### 💥 Breaking Changes

* `GridModel.contextMenuFn` config replaced with a `contextMenu` parameter. The new parameter will
  allow context menus to be specified with a simple array in addition to the function specification
  currently supported.
* `GridModel.defaultContextMenuTokens` config renamed to `defaultContextMenu`.
* `Chart` and `ChartModel` have been moved from `desktop/cmp/charts` to `cmp/charts`.
* `StoreFilterField` has been moved from `desktop/cmp/store` to `cmp/store`.
* The options `nowEpsilon` and `nowString` on `RelativeTimestamp` have been renamed to `epsilon` and
  `equalString`, respectively.
* `TabRenderMode` and `TabRefreshMode` have been renamed to `RenderMode` and `RefreshMode` and moved
  to the `core` package. These enumerations are now used in the APIs for `Panel`, `TabContainer`,
  and `DashContainer`.
* `DockViewModel` now requires a function, or a HoistComponent as its `content` param. It has always
  been documented this way, but a bug in the original implementation had it accepting an actual
  element rather than a function. As now implemented, the form of the `content` param is consistent
  across `TabModel`, `DockViewModel`, and `DashViewSpec`.
* `JsonInput.showActionButtons` prop replaced with more specific `showFormatButton` and
  `showFullscreenButton` props.
* The `DataView.itemHeight` prop has been moved to `DataViewModel` where it can now be changed
  dynamically by applications.
* Desktop `AppBar.appMenuButtonOptions` prop renamed to `appMenuButtonProps` for consistency.

### 🐞 Bug Fixes

* Fixed issue where JsonInput was not receiving its `model` from context
  ([#1456](https://github.com/xh/hoist-react/issues/1456))
* Fixed issue where TreeMap would not be initialized if the TreeMapModel was created after the
  GridModel data was loaded ([#1471](https://github.com/xh/hoist-react/issues/1471))
* Fixed issue where export would create malformed file with dynamic header names
* Fixed issue where exported tree grids would have incorrect aggregate data
  ([#1447](https://github.com/xh/hoist-react/issues/1447))
* Fixed issue where resizable Panels could grow larger than desired
  ([#1498](https://github.com/xh/hoist-react/issues/1498))
* Changed RestGrid to only display export button if export is enabled
  ([#1490](https://github.com/xh/hoist-react/issues/1490))
* Fixed errors when grouping rows in Grids with `groupUseEntireRow` turned off
  ([#1520](https://github.com/xh/hoist-react/issues/1520))
* Fixed problem where charts were resized when being hidden
  ([#1528](https://github.com/xh/hoist-react/issues/1528))
* Fixed problem where charts were needlessly re-rendered, hurting performance and losing some state
  ([#1505](https://github.com/xh/hoist-react/issues/1505))
* Removed padding from Select option wrapper elements which was making it difficult for custom
  option renderers to control the padding ([1571](https://github.com/xh/hoist-react/issues/1571))
* Fixed issues with inconsistent indentation for tree grid nodes under certain conditions
  ([#1546](https://github.com/xh/hoist-react/issues/1546))
* Fixed autoFocus on NumberInput.

### 📚 Libraries

* @blueprintjs/core `3.19 -> 3.22`
* @blueprintjs/datetime `3.14 -> 3.15`
* @fortawesome/fontawesome-pro `5.11 -> 5.12`
* codemirror `5.49 -> 5.50`
* core-js `3.3 -> 3.6`
* fast-deep-equal `2.0 -> 3.1`
* filesize `5.0 -> 6.0`
* highcharts 7.2 -> 8.0`
* mobx `5.14 -> 5.15`
* react-dates `21.3 -> 21.5`
* react-dropzone `10.1 -> 10.2`
* react-windowed-select `added @ 2.0.1`

[Commit Log](https://github.com/xh/hoist-react/compare/v28.2.0...v29.0.0)

## v28.2.0 - 2019-11-08

### 🎁 New Features

* Added a `DateInput` component to the mobile toolkit. Its API supports many of the same options as
  its desktop analog with the exception of `timePrecision`, which is not yet supported.
* Added `minSize` to panelModel. A resizable panel can now be prevented from resizing to a size
  smaller than minSize. ([#1431](https://github.com/xh/hoist-react/issues/1431))

### 🐞 Bug Fixes

* Made `itemHeight` a required prop for `DataView`. This avoids an issue where agGrid went into an
  infinite loop if this value was not set.
* Fixed a problem with `RestStore` behavior when `dataRoot` changed from its default value.

[Commit Log](https://github.com/xh/hoist-react/compare/v28.1.1...v28.2.0)

## v28.1.1 - 2019-10-23

### 🐞 Bug Fixes

* Fixes a bug with default model context being set incorrectly within context inside of `Panel`.

[Commit Log](https://github.com/xh/hoist-react/compare/v28.1.0...v28.1.1)

## v28.1.0 - 2019-10-18

### 🎁 New Features

* `DateInput` supports a new `strictInputParsing` prop to enforce strict parsing of keyed-in entries
  by the underlying moment library. The default value is false, maintained the existing behavior
  where [moment will do its best](https://momentjs.com/guides/#/parsing/) to parse an entered date
  string that doesn't exactly match the specified format
* Any `DateInput` values entered that exceed any specified max/minDate will now be reset to null,
  instead of being set to the boundary date (which was surprising and potentially much less obvious
  to a user that their input had been adjusted automatically).
* `Column` and `ColumnGroup` now accept a function for `headerName`. The header will be
  automatically re-rendered when any observable properties referenced by the `headerName` function
  are modified.
* `ColumnGroup` now accepts an `align` config for setting the header text alignment
* The flag `toContext` for `uses` and `creates` has been replaced with a new flag `publishMode` that
  provides more granular control over how models are published and looked up via context. Components
  can specify `ModelPublishMode.LIMITED` to make their model available for contained components
  without it becoming the default model or exposing its sub-models.

### 🐞 Bug Fixes

* Tree columns can now specify `renderer` or `elementRenderer` configs without breaking the standard
  ag-Grid group cell renderer auto-applied to tree columns (#1397).
* Use of a custom `Column.comparator` function will no longer break agGrid-provided column header
  filter menus (#1400).
* The MS Edge browser does not return a standard Promise from `async` functions, so the the return
  of those functions did not previously have the required Hoist extensions installed on its
  prototype. Edge "native" Promises are now also polyfilled / extended as required. (#1411).
* Async `Select` combobox queries are now properly debounced as per the `queryBuffer` prop (#1416).

### ⚙️ Technical

* Grid column group headers now use a custom React component instead of the default ag-Grid column
  header, resulting in a different DOM structure and CSS classes. Existing CSS overrides of the
  ag-Grid column group headers may need to be updated to work with the new structure/classes.
* We have configured `stylelint` to enforce greater consistency in our stylesheets within this
  project. The initial linting run resulted in a large number of updates to our SASS files, almost
  exclusively whitespace changes. No functional changes are intended/expected. We have also enabled
  hooks to run both JS and style linting on pre-commit. Neither of these updates directly affects
  applications, but the same tools could be configured for apps if desired.

### 📚 Libraries

* core-js `3.2 -> 3.3`
* filesize `4.2 -> 5.0`
* http-status-codes `added @ 1.3`

[Commit Log](https://github.com/xh/hoist-react/compare/v28.0.0...v28.1.0)

## v28.0.0 - 2019-10-07

_"The one with the hooks."_

**Hoist now fully supports React functional components and hooks.** The new `hoistComponent`
function is now the recommended method for defining new components and their corresponding element
factories. See that (within [HoistComponentFunctional.js](core/HoistComponentFunctional.js)) and the
new `useLocalModel()` and `useContextModel()` hooks (within [core/hooks](core/hooks)) for more
information.

Along with the performance benefits and the ability to use React hooks, Hoist functional components
are designed to read and write their models via context. This allows a much less verbose
specification of component element trees.

Note that **Class-based Components remain fully supported** (by both Hoist and React) using the
familiar `@HoistComponent` decorator, but transitioning to functional components within Hoist apps
is now strongly encouraged. In particular note that Class-based Components will *not* be able to
leverage the context for model support discussed above.

### 🎁 New Features

* Resizable panels now default to not redrawing their content when resized until the resize bar is
  dropped. This offers an improved user experience for most situations, especially when layouts are
  complex. To re-enable the previous dynamic behavior, set `PanelModel.resizeWhileDragging: true`.
* The default text input shown by `XH.prompt()` now has `selectOnFocus: true` and will confirm the
  user's entry on an `<enter>` keypress (same as clicking 'OK').
* `stringExcludes` function added to form validation constraints. This allows an input value to
  block specific characters or strings, e.g. no slash "/" in a textInput for a filename.
* `constrainAll` function added to form validation constraints. This takes another constraint as its
  only argument, and applies that constraint to an array of values, rather than just to one value.
  This is useful for applying a constraint to inputs that produce arrays, such as tag pickers.
* `DateInput` now accepts LocalDates as `value`, `minDate` and `maxDate` props.
* `RelativeTimestamp` now accepts a `bind` prop to specify a model field name from which it can pull
  its timestamp. The model itself can either be passed as a prop or (better) sourced automatically
  from the parent context. Developers are encouraged to take this change to minimize re-renders of
  parent components (which often contain grids and other intensive layouts).
* `Record` now has properties and methods for accessing and iterating over children, descendants,
  and ancestors
* `Store` now has methods for retrieving the descendants and ancestors of a given Record

### 💥 Breaking Changes

* **Apps must update their dev dependencies** to the latest `@xh/hoist-dev-utils` package: v4.0+.
  This updates the versions of Babel / Webpack used in builds to their latest / current versions and
  swaps to the updated Babel recommendation of `core-js` for polyfills.
* The `allSettled` function in `@xh/promise` has been removed. Applications using this method should
  use the ECMA standard (stage-2) `Promise.allSettled` instead. This method is now fully available
  in Hoist via bundled polyfills. Note that the standard method returns an array of objects of the
  form `{status: [rejected|fulfilled], ...}`, rather than `{state: [rejected|fulfilled], ...}`.
* The `containerRef` argument for `XH.toast()` should now be a DOM element. Component instances are
  no longer supported types for this value. This is required to support functional Components
  throughout the toolkit.
* Apps that need to prevent a `StoreFilterField` from binding to a `GridModel` in context, need to
  set the `store` or `gridModel` property explicitly to null.
* The Blueprint non-standard decorators `ContextMenuTarget` and `HotkeysTarget` are no longer
  supported. Use the new hooks `useContextMenu()` and `useHotkeys()` instead. For convenience, this
  functionality has also been made available directly on `Panel` via the `contextMenu` and `hotkeys`
  props.
* `DataView` and `DataViewModel` have been moved from `/desktop/cmp/dataview` to the cross-platform
  package `/cmp/dataview`.
* `isReactElement` has been removed. Applications should use the native React API method
  `React.isValidElement` instead.

### ⚙️ Technical

* `createObservableRef()` is now available in `@xh/hoist/utils/react` package. Use this function for
  creating refs that are functionally equivalent to refs created with `React.createRef()`, yet fully
  observable. With this change the `Ref` class in the same package is now obsolete.
* Hoist now establishes a proper react "error boundary" around all application code. This means that
  errors throw when rendering will be caught and displayed in the standard Hoist exception dialog,
  and stack traces for rendering errors should be significantly less verbose.
* Not a Hoist feature, exactly, but the latest version of `@xh/hoist-dev-utils` (see below) enables
  support for the `optional chaining` (aka null safe) and `nullish coalescing` operators via their
  Babel proposal plugins. Developers are encouraged to make good use of the new syntax below:
  * conditional-chaining: `let foo = bar?.baz?.qux;`
  * nullish coalescing: `let foo = bar ?? 'someDefaultValue';`

### 🐞 Bug Fixes

* Date picker month and year controls will now work properly in `localDate` mode. (Previously would
  reset to underlying value.)
* Individual `Buttons` within a `ButtonGroupInput` will accept a disabled prop while continuing to
  respect the overall `ButtonGroupInput`'s disabled prop.
* Raised z-index level of AG-Grid tooltip to ensure tooltips for AG-Grid context menu items appear
  above the context menu.

### 📚 Libraries

* @blueprintjs/core `3.18 -> 3.19`
* @blueprintjs/datetime `3.12 -> 3.14`
* @fortawesome/fontawesome-pro `5.10 -> 5.11`
* @xh/hoist-dev-utils `3.8 -> 4.3` (multiple transitive updates to build tooling)
* ag-grid `21.1 -> 21.2`
* highcharts `7.1 -> 7.2`
* mobx `5.13 -> 5.14`
* react-transition-group `4.2 -> 4.3`
* rsvp (removed)
* store2 `2.9 -> 2.10`

[Commit Log](https://github.com/xh/hoist-react/compare/v27.1.0...v28.0.0)

## v27.1.0 - 2019-09-05

### 🎁 New Features

* `Column.exportFormat` can now be a function, which supports setting Excel formats on a per-cell
  (vs. entire column) basis by returning a conditional `exportFormat` based upon the value and / or
  record.
  * ⚠️ Note that per-cell formatting _requires_ that apps update their server to use hoist-core
    v6.3.0+ to work, although earlier versions of hoist-core _are_ backwards compatible with the
    pre-existing, column-level export formatting.
* `DataViewModel` now supports a `sortBy` config. Accepts the same inputs as `GridModel.sortBy`,
  with the caveat that only a single-level sort is supported at this time.

[Commit Log](https://github.com/xh/hoist-react/compare/v27.0.1...v27.1.0)

## v27.0.1 - 2019-08-26

### 🐞 Bug Fixes

* Fix to `Store.clear()` and `GridModel.clear()`, which delegates to the same (#1324).

[Commit Log](https://github.com/xh/hoist-react/compare/v27.0.0...v27.0.1)

## v27.0.0 - 2019-08-23

### 🎁 New Features

* A new `LocalDate` class has been added to the toolkit. This class provides client-side support for
  "business" or "calendar" days that do not have a time component. It is an immutable class that
  supports '==', '<' and '>', as well as a number of convenient manipulation functions. Support for
  the `LocalDate` class has also been added throughout the toolkit, including:
  * `Field.type` now supports an additional `localDate` option for automatic conversion of server
    data to this type when loading into a `Store`.
  * `fetchService` is aware of this class and will automatically serialize all instances of it for
    posting to the server. ⚠ NOTE that along with this change, `fetchService` and its methods such
    as `XH.fetchJson()` will now serialize regular JS Date objects as ms timestamps when provided in
    params. Previously Dates were serialized in their default `toString()` format. This would be a
    breaking change for an app that relied on that default Date serialization, but it was made for
    increased symmetry with how Hoist JSON-serializes Dates and LocalDates on the server-side.
  * `DateInput` can now be used to seamlessly bind to a `LocalDate` as well as a `Date`. See its new
    prop of `valueType` which can be set to `localDate` or `date` (default).
  * A new `localDateCol` config has been added to the `@xh/hoist/grid/columns` package with
    standardized rendering and formatting.
* New `TreeMap` and `SplitTreeMap` components added, to render hierarchical data in a configurable
  TreeMap visualization based on the Highcharts library. Supports optional binding to a GridModel,
  which syncs selection and expand / collapse state.
* `Column` gets a new `highlightOnChange` config. If true, the grid will highlight the cell on each
  change by flashing its background. (Currently this is a simple on/off config - future iterations
  could support a function variant or other options to customize the flash effect based on the
  old/new values.) A new CSS var `--xh-grid-cell-change-bg-highlight` can be used to customize the
  color used, app-wide or scoped to a particular grid selector. Note that columns must *not* specify
  `rendererIsComplex` (see below) if they wish to enable the new highlight flag.

### 💥 Breaking Changes

* The updating of `Store` data has been reworked to provide a simpler and more powerful API that
  allows for the applications of additions, deletions, and updates in a single transaction:
  * The signature of `Store.updateData()` has been substantially changed, and is now the main entry
    point for all updates.
  * `Store.removeRecords()` has been removed. Use `Store.updateData()` instead.
  * `Store.addData()` has been removed. Use `Store.updateData()` instead.
* `Column` takes an additional property `rendererIsComplex`. Application must set this flag to
  `true` to indicate if a column renderer uses values other than its own bound field. This change
  provides an efficiency boost by allowing ag-Grid to use its default change detection instead of
  forcing a cell refresh on any change.

### ⚙️ Technical

* `Grid` will now update the underlying ag-Grid using ag-Grid transactions rather than relying on
  agGrid `deltaRowMode`. This is intended to provide the best possible grid performance and
  generally streamline the use of the ag-Grid Api.

### 🐞 Bug Fixes

* Panel resize events are now properly throttled, avoiding extreme lagginess when resizing panels
  that contain complex components such as big grids.
* Workaround for issues with the mobile Onsen toolkit throwing errors while resetting page stack.
* Dialogs call `doCancel()` handler if cancelled via `<esc>` keypress.

### 📚 Libraries

* @xh/hoist-dev-utils `3.7 -> 3.8`
* qs `6.7 -> 6.8`
* store2 `2.8 -> 2.9`

[Commit Log](https://github.com/xh/hoist-react/compare/v26.0.1...v27.0.0)

## v26.0.1 - 2019-08-07

### 🎁 New Features

* **WebSocket support** has been added in the form of `XH.webSocketService` to establish and
  maintain a managed websocket connection with the Hoist UI server. This is implemented on the
  client via the native `WebSocket` object supported by modern browsers and relies on the
  corresponding service and management endpoints added to Hoist Core v6.1.
  * Apps must declare `webSocketsEnabled: true` in their `AppSpec` configuration to enable this
    overall functionality on the client.
  * Apps can then subscribe via the new service to updates on a requested topic and will receive any
    inbound messages for that topic via a callback.
  * The service will monitor the socket connection with a regular heartbeat and attempt to
    re-establish if dropped.
  * A new admin console snap-in provides an overview of connected websocket clients.
* The `XH.message()` and related methods such as `XH.alert()` now support more flexible
  `confirmProps` and `cancelProps` configs, each of which will be passed to their respective button
  and merged with suitable defaults. Allows use of the new `autoFocus` prop with these preconfigured
  dialogs.
  * By default, `XH.alert()` and `XH.confirm()` will auto focus the confirm button for user
    convenience.
  * The previous text/intent configs have been deprecated and the message methods will log a console
    warning if they are used (although it will continue to respect them to aid transitioning to the
    new configs).
* `GridModel` now supports a `copyCell` context menu action. See `StoreContextMenu` for more
  details.
* New `GridCountLabel` component provides an alternative to existing `StoreCountLabel`, outputting
  both overall record count and current selection count in a configurable way.
* The `Button` component accepts an `autoFocus` prop to attempt to focus on render.
* The `Checkbox` component accepts an `autoFocus` prop to attempt to focus on render.

### 💥 Breaking Changes

* `StoreCountLabel` has been moved from `/desktop/cmp/store` to the cross-platform package
  `/cmp/store`. Its `gridModel` prop has also been removed - usages with grids should likely switch
  to the new `GridCountLabel` component, noted above and imported from `/cmp/grid`.
* The API for `ClipboardButton` and `ClipboardMenuItem` has been simplified, and made implementation
  independent. Specify a single `getCopyText` function rather than the `clipboardSpec`.
  (`clipboardSpec` is an artifact from the removed `clipboard` library).
* The `XH.prompt()` and `XH.message()` input config has been updated to work as documented, with any
  initial/default value for the input sourced from `input.initialValue`. Was previously sourced from
  `input.value` (#1298).
* ChartModel `config` has been deprecated. Please use `highchartsConfig` instead.

### 🐞 Bug Fixes

* The `Select.selectOnFocus` prop is now respected when used in tandem with `enableCreate` and/or
  `queryFn` props.
* `DateInput` popup _will_ now close when input is blurred but will _not_ immediately close when
  `enableTextInput` is `false` and a month or year is clicked (#1293).
* Buttons within a grid `actionCol` now render properly in compact mode, without clipping/overflow.

### ⚙️ Technical

* `AgGridModel` will now throw an exception if any of its methods which depend on ag-Grid state are
  called before the grid has been fully initialized (ag-Grid onGridReady event has fired).
  Applications can check the new `isReady` property on `AgGridModel` before calling such methods to️️
  verify the grid is fully initialized.

### 📚 Libraries

* @blueprintjs/core `3.17 -> 3.18`
* @blueprintjs/datetime `3.11 -> 3.12`
* @fortawesome/fontawesome `5.9 -> 5.10`
* ag-grid `21.0.1 -> 21.1.1`
* store2 `2.7 -> 2.8`
* The `clipboard` library has been replaced with the simpler `clipboard-copy` library.

[Commit Log](https://github.com/xh/hoist-react/compare/v25.2.0...v26.0.1)

## v25.2.0 - 2019-07-25

### 🎁 New Features

* `RecordAction` supports a new `secondaryText` property. When used for a Grid context menu item,
  this text appears on the right side of the menu item, usually used for displaying the shortcut key
  associated with an action.

### 🐞 Bug Fixes

* Fixed issue with loopy behavior when using `Select.selectOnFocus` and changing focus
  simultaneously with keyboard and mouse.

[Commit Log](https://github.com/xh/hoist-react/compare/v25.1.0...v25.2.0)

## v25.1.0 - 2019-07-23

### 🎁 New Features

* `JsonInput` includes buttons for toggling showing in a full-screen dialog window. Also added a
  convenience button to auto-format `JsonInput's` content.
* `DateInput` supports a new `enableTextInput` prop. When this property is set to false, `DateInput`
  will be entirely driven by the provided date picker. Additionally, `DateInput` styles have been
  improved for its various modes to more clearly convey its functionality.
* `ExportButton` will auto-disable itself if bound to an empty `GridModel`. This helper button will
  now also throw a console warning (to alert the developer) if `gridModel.enableExport != true`.

### ⚙️ Technical

* Classes decorated with `@LoadSupport` will now throw an exception out of their provided
  `loadAsync()` method if called with a parameter that's not a plain object (i.e. param is clearly
  not a `LoadSpec`). Note this might be a breaking change, in so far as it introduces additional
  validation around this pre-existing API requirement.
* Requirements for the `colorSpec` option passed to Hoist number formatters have been relaxed to
  allow partial definitions such that, for example, only negative values may receive the CSS class
  specified, without having to account for positive value styling.

### 🐞 Bug Fixes

* `RestFormModel` now submits dirty fields only when editing a record, as intended (#1245).
* `FormField` will no longer override the disabled prop of its child input if true (#1262).

### 📚 Libraries

* mobx `5.11 -> 5.13`
* Misc. patch-level updates

[Commit Log](https://github.com/xh/hoist-react/compare/v25.0.0...v25.1.0)

## v25.0.0 - 2019-07-16

### 🎁 New Features

* `Column` accepts a new `comparator` callback to customize how column cell values are sorted by the
  grid.
* Added `XH.prompt()` to show a simple message popup with a built-in, configurable HoistInput. When
  submitted by the user, its callback or resolved promise will include the input's value.
* `Select` accepts a new `selectOnFocus` prop. The behaviour is analogous to the `selectOnFocus`
  prop already in `TextInput`, `TextArea` and `NumberInput`.

### 💥 Breaking Changes

* The `fmtPercent` and `percentRenderer` methods will now multiply provided value by 100. This is
  consistent with the behavior of Excel's percentage formatting and matches the expectations of
  `ExportFormat.PCT`. Columns that were previously using `exportValue: v => v/100` as a workaround
  to the previous renderer behavior should remove this line of code.
* `DimensionChooserModel`'s `historyPreference` config has been renamed `preference`. It now
  supports saving both value and history to the same preference (existing history preferences will
  be handled).

[Commit Log](https://github.com/xh/hoist-react/compare/v24.2.0...v25.0.0)

## v24.2.0 - 2019-07-08

### 🎁 New Features

* `GridModel` accepts a new `colDefaults` configuration. Defaults provided via this object will be
  merged (deeply) into all column configs as they are instantiated.
* New `Panel.compactHeader` and `DockContainer.compactHeaders` props added to enable more compact
  and space efficient styling for headers in these components.
  * ⚠️ Note that as part of this change, internal panel header CSS class names changed slightly -
    apps that were targeting these internal selectors would need to adjust. See
    desktop/cmp/panel/impl/PanelHeader.scss for the relevant updates.
* A new `exportOptions.columns` option on `GridModel` replaces `exportOptions.includeHiddenCols`.
  The updated and more flexible config supports special strings 'VISIBLE' (default), 'ALL', and/or a
  list of specific colIds to include in an export.
  * To avoid immediate breaking changes, GridModel will log a warning on any remaining usages of
    `includeHiddenCols` but auto-set to `columns: 'ALL'` to maintain the same behavior.
* Added new preference `xhShowVersionBar` to allow more fine-grained control of when the Hoist
  version bar is showing. It defaults to `auto`, preserving the current behavior of always showing
  the footer to Hoist Admins while including it for non-admins *only* in non-production
  environments. The pref can alternatively be set to 'always' or 'never' on a per-user basis.

### 📚 Libraries

* @blueprintjs/core `3.16 -> 3.17`
* @blueprintjs/datetime `3.10 -> 3.11`
* mobx `5.10 -> 5.11`
* react-transition-group `2.8 -> 4.2`

[Commit Log](https://github.com/xh/hoist-react/compare/v24.1.1...v24.2.0)

## v24.1.1 - 2019-07-01

### 🐞 Bug Fixes

* Mobile column chooser internal layout/sizing fixed when used in certain secure mobile browsers.

[Commit Log](https://github.com/xh/hoist-react/compare/v24.1.0...v24.1.1)

## v24.1.0 - 2019-07-01

### 🎁 New Features

* `DateInput.enableClear` prop added to support built-in button to null-out a date input's value.

### 🐞 Bug Fixes

* The `Select` component now properly shows all options when the pick-list is re-shown after a
  change without first blurring the control. (Previously this interaction edge case would only show
  the option matching the current input value.) #1198
* Mobile mask component `onClick` callback prop restored - required to dismiss mobile menus when not
  tapping a menu option.
* When checking for a possible expired session within `XH.handleException()`, prompt for app login
  only for Ajax requests made to relative URLs (not e.g. remote APIs accessed via CORS). #1189

### ✨ Style

* Panel splitter collapse button more visible in dark theme. CSS vars to customize further fixed.
* The mobile app menu button has been moved to the right side of the top appBar, consistent with its
  placement in desktop apps.

### 📚 Libraries

* @blueprintjs/core `3.15 -> 3.16`
* @blueprintjs/datetime `3.9 -> 3.10`
* codemirror `5.47 -> 5.48`
* mobx `6.0 -> 6.1`

[Commit Log](https://github.com/xh/hoist-react/compare/v24.0.0...v24.1.0)

## v24.0.0 - 2019-06-24

### 🎁 New Features

#### Data

* A `StoreFilter` object has been introduced to the data API. This allows `Store` and
  `StoreFilterField` to support the ability to conditionally include all children when filtering
  hierarchical data stores, and could support additional filtering customizations in the future.
* `Store` now provides a `summaryRecord` property which can be used to expose aggregated data for
  the data it contains. The raw data for this record can be provided to `loadData()` and
  `updateData()` either via an explicit argument to these methods, or as the root node of the raw
  data provided (see `Store.loadRootAsSummary`).
* The `StoreFilterField` component accepts new optional `model` and `bind` props to allow control of
  its text value from an external model's observable.
* `pwd` is now a new supported type of `Field` in the `@xh/hoist/core/data` package.

#### Grid

* `GridModel` now supports a `showSummary` config which can be used to display its store's
  summaryRecord (see above) as either a pinned top or bottom row.
* `GridModel` also adds a `enableColumnPinning` config to enable/disable user-driven pinning. On
  desktop, if enabled, users can pin columns by dragging them to the left or right edges of the grid
  (the default ag-Grid gesture). Column pinned state is now also captured and maintained by the
  overall grid state system.
* The desktop column chooser now options in a non-modal popover when triggered from the standard
  `ColChooserButton` component. This offers a quicker and less disruptive alternative to the modal
  dialog (which is still used when launched from the grid context menu). In this popover mode,
  updates to columns are immediately reflected in the underlying grid.
* The mobile `ColChooser` has been improved significantly. It now renders displayed and available
  columns as two lists, allowing drag and drop between to update the visibility and ordering. It
  also provides an easy option to toggle pinning the first column.
* `DimensionChooser` now supports an optional empty / ungrouped configuration with a value of `[]`.
  See `DimensionChooserModel.enableClear` and `DimensionChooser.emptyText`.

#### Other Features

* Core `AutoRefreshService` added to trigger an app-wide data refresh on a configurable interval, if
  so enabled via a combination of soft-config and user preference. Auto-refresh relies on the use of
  the root `RefreshContextModel` and model-level `LoadSupport`.
* A new `LoadingIndicator` component is available as a more minimal / unobtrusive alternative to a
  modal mask. Typically configured via a new `Panel.loadingIndicator` prop, the indicator can be
  bound to a `PendingTaskModel` and will automatically show/hide a spinner and/or custom message in
  an overlay docked to the corner of the parent Panel.
* `DateInput` adds support for new `enablePicker` and `showPickerOnFocus` props, offering greater
  control over when the calendar picker is shown. The new default behaviour is to not show the
  picker on focus, instead showing it via a built-in button.
* Transitions have been disabled by default on desktop Dialog and Popover components (both are from
  the Blueprint library) and on the Hoist Mask component. This should result in a snappier user
  experience, especially when working on remote / virtual workstations. Any in-app customizations to
  disable or remove transitions can now be removed in favor of this toolkit-wide change.
* Added new `@bindable.ref` variant of the `@bindable` decorator.

### 💥 Breaking Changes

* Apps that defined and initialized their own `AutoRefreshService` service or functionality should
  leverage the new Hoist service if possible. Apps with a pre-existing custom service of the same
  name must either remove in favor of the new service or - if they have special requirements not
  covered by the Hoist implementation - rename their own service to avoid a naming conflict.
* The `StoreFilterField.onFilterChange` callback will now be passed a `StoreFilter`, rather than a
  function.
* `DateInput` now has a calendar button on the right side of the input which is 22 pixels square.
  Applications explicitly setting width or height on this component should ensure that they are
  providing enough space for it to display its contents without clipping.

### 🐞 Bug Fixes

* Performance for bulk grid selections has been greatly improved (#1157)
* Toolbars now specify a minimum height (or width when vertical) to avoid shrinking unexpectedly
  when they contain only labels or are entirely empty (but still desired to e.g. align UIs across
  multiple panels). Customize if needed via the new `--xh-tbar-min-size` CSS var.
* All Hoist Components that accept a `model` prop now have that properly documented in their
  prop-types.
* Admin Log Viewer no longer reverses its lines when not in tail mode.

### ⚙️ Technical

* The `AppSpec` config passed to `XH.renderApp()` now supports a `clientAppCode` value to compliment
  the existing `clientAppName`. Both values are now optional and defaulted from the project-wide
  `appCode` and `appName` values set via the project's Webpack config. (Note that `clientAppCode` is
  referenced by the new `AutoRefreshService` to support configurable auto-refresh intervals on a
  per-app basis.)

### 📚 Libraries

* ag-grid `20.0 -> 21.0`
* react-select `2.4 -> 3.0`
* mobx-react `5.4 -> 6.0.3`
* font-awesome `5.8 -> 5.9`
* react-beautiful-dnd `10.1.1 -> 11.0.4`

[Commit Log](https://github.com/xh/hoist-react/compare/v23.0.0...v24.0.0)

## v23.0.0 - 2019-05-30

### 🎁 New Features

* `GridModel` now accepts a config of `cellBorders`, similar to `rowBorders`
* `Panel.tbar` and `Panel.bbar` props now accept an array of Elements and will auto-generate a
  `Toolbar` to contain them, avoiding the need for the extra import of `toolbar()`.
* New functions `withDebug` and `withShortDebug` have been added to provide a terse syntax for
  adding debug messages that track the execution of specific blocks of code.
* `XH.toast()` now supports an optional `containerRef` argument that can be used for anchoring a
  toast within another component (desktop only). Can be used to display more targeted toasts within
  the relevant section of an application UI, as opposed to the edge of the screen.
* `ButtonGroupInput` accepts a new `enableClear` prop that allows the active / depressed button to
  be unselected by pressing it again - this sets the value of the input as a whole to `null`.
* Hoist Admins now always see the VersionBar in the footer.
* `Promise.track` now accepts an optional `omit` config that indicates when no tracking will be
  performed.
* `fmtNumber` now accepts an optional `prefix` config that prepends immediately before the number,
  but after the sign (`+`, `-`).
* New utility methods `forEachAsync()` and `whileAsync()` have been added to allow non-blocking
  execution of time-consuming loops.

### 💥 Breaking Changes

* The `AppOption.refreshRequired` config has been renamed to `reloadRequired` to better match the
  `XH.reloadApp()` method called to reload the entire app in the browser. Any options defined by an
  app that require it to be fully reloaded should have this renamed config set to `true`.
* The options dialog will now automatically trigger an app-wide data _refresh_ via
  `XH.refreshAppAsync()` if options have changed that don't require a _reload_.
* The `EventSupport` mixin has been removed. There are no known uses of it and it is in conflict
  with the overall reactive structure of the hoist-react API. If your app listens to the
  `appStateChanged`, `prefChange` or `prefsPushed` events you will need to adjust accordingly.

### 🐞 Bug Fixes

* `Select` will now let the user edit existing text in conditions where it is expected to be
  editable. #880
* The Admin "Config Differ" tool has been updated to reflect changes to `Record` made in v22. It is
  once again able to apply remote config values.
* A `Panel` with configs `resizable: true, collapsible: false` now renders with a splitter.
* A `Panel` with no `icon`, `title`, or `headerItems` will not render a blank header.
* `FileChooser.enableMulti` now behaves as one might expect -- true to allow multiple files in a
  single upload. Previous behavior (the ability to add multiple files to dropzone) is now controlled
  by `enableAddMulti`.

[Commit Log](https://github.com/xh/hoist-react/compare/v22.0.0...v23.0.0)


## v22.0.0 - 2019-04-29

### 🎁 New Features

* A new `DockContainer` component provides a user-friendly way to render multiple child components
  "docked" to its bottom edge. Each child view is rendered with a configurable header and controls
  to allow the user to expand it, collapse it, or optionally "pop it out" into a modal dialog.
* A new `AgGrid` component provides a much lighter Hoist wrapper around ag-Grid while maintaining
  consistent styling and layout support. This allows apps to use any features supported by ag-Grid
  without conflicting with functionality added by the core Hoist `Grid`.
  * Note that this lighter wrapper lacks a number of core Hoist features and integrations, including
    store support, grid state, enhanced column and renderer APIs, absolute value sorting, and more.
  * An associated `AgGridModel` provides access to to the ag-Grid APIs, minimal styling configs, and
    several utility methods for managing Grid state.
* Added `GridModel.groupSortFn` config to support custom group sorting (replaces any use of
  `agOptions.defaultGroupSortComparator`).
* The `Column.cellClass` and `Column.headerClass` configs now accept functions to dynamically
  generate custom classes based on the Record and/or Column being rendered.
* The `Record` object now provides an additional getter `Record.allChildren` to return all children
  of the record, irrespective of the current filter in place on the record's store. This supplements
  the existing `Record.children` getter, which returns only the children meeting the filter.

### 💥 Breaking Changes

* The class `LocalStore` has been renamed `Store`, and is now the main implementation and base class
  for Store Data. The extraneous abstract superclass `BaseStore` has been removed.
* `Store.dataLastUpdated` had been renamed `Store.lastUpdated` on the new class and is now a simple
  timestamp (ms) rather than a Javascript Date object.
* The constructor argument `Store.processRawData` now expects a function that *returns* a modified
  object with the necessary edits. This allows implementations to safely *clone* the raw data rather
  than mutating it.
* The method `Store.removeRecord` has been replaced with the method `Store.removeRecords`. This will
  facilitate efficient bulk deletes.

### ⚙️ Technical

* `Grid` now performs an important performance workaround when loading a new dataset that would
  result in the removal of a significant amount of existing records/rows. The underlying ag-Grid
  component has a serious bottleneck here (acknowledged as AG-2879 in their bug tracker). The Hoist
  grid wrapper will now detect when this is likely and proactively clear all data using a different
  API call before loading the new dataset.
* The implementations `Store`, `RecordSet`, and `Record` have been updated to more efficiently
  re-use existing record references when loading, updating, or filtering data in a store. This keeps
  the Record objects within a store as stable as possible, and allows additional optimizations by
  ag-Grid and its `deltaRowDataMode`.
* When loading raw data into store `Record`s, Hoist will now perform additional conversions based on
  the declared `Field.type`. The unused `Field.nullable` has been removed.
* `LocalStorageService` now uses both the `appCode` and current username for its namespace key,
  ensuring that e.g. local prefs/grid state are not overwritten across multiple app users on one OS
  profile, or when admin impersonation is active. The service will automatically perform a one-time
  migration of existing local state from the old namespace to the new. #674
* `elem` no longer skips `null` children in its calls to `React.createElement()`. These children may
  play the role of placeholders when using conditional rendering, and skipping them was causing
  React to trigger extra re-renders. This change further simplifies Hoist's element factory and
  removes an unnecessary divergence with the behavior of JSX.


### 🐞 Bug Fixes

* `Grid` exports retain sorting, including support for absolute value sorting. #1068
* Ensure `FormField`s are keyed with their model ID, so that React can properly account for dynamic
  changes to fields within a form. #1031
* Prompt for app refresh in (rare) case of mismatch between client and server-side session user.
  (This can happen during impersonation and is defended against in server-side code.) #675

[Commit Log](https://github.com/xh/hoist-react/compare/v21.0.2...v22.0.0)

## v21.0.2 - 2019-04-05

### 📚 Libraries

* Rollback ag-Grid to v20.0.0 after running into new performance issues with large datasets and
  `deltaRowDataMode`. Updates to tree filtering logic, also related to grid performance issues with
  filtered tree results returning much larger record counts.

## v21.0.0 - 2019-04-04

### 🎁 New Features

* `FetchService` fetch methods now accept a plain object as the `headers` argument. These headers
  will be merged with the default headers provided by FetchService.
* An app can also now specify default headers to be sent with every fetch request via
  `XH.fetchService.setDefaultHeaders()`. You can pass either a plain object, or a closure which
  returns one.
* `Grid` supports a new `onGridReady` prop, allowing apps to hook into the ag-Grid event callback
  without inadvertently short-circuiting the Grid's own internal handler.

### 💥 Breaking Changes

* The shortcut getter `FormModel.isNotValid` was deemed confusing and has been removed from the API.
  In most cases applications should use `!FormModel.isValid` instead; this expression will return
  `false` for the `Unknown` as well as the `NotValid` state. Applications that wish to explicitly
  test for the `NotValid` state should use the `validationState` getter.
* Multiple HoistInputs have changed their `onKeyPress` props to `onKeyDown`, including TextInput,
  NumberInput, TextArea & SearchInput. The `onKeyPress` event has been deprecated in general and has
  limitations on which keys will trigger the event to fire (i.e. it would not fire on an arrow
  keypress).
* FetchService's fetch methods no longer support `contentType` parameter. Instead, specify a custom
  content-type by setting a 'Content-Type' header using the `headers` parameter.
* FetchService's fetch methods no longer support `acceptJson` parameter. Instead, pass an {"Accept":
  "application/json"} header using the `headers` parameter.

### ✨ Style

* Black point + grid colors adjusted in dark theme to better blend with overall blue-gray tint.
* Mobile styles have been adjusted to increase the default font size and grid row height, in
  addition to a number of other smaller visual adjustments.

### 🐞 Bug Fixes

* Avoid throwing React error due to tab / routing interactions. Tab / routing / state support
  generally improved. (#1052)
* `GridModel.selectFirst()` improved to reliably select first visible record even when one or more
  groupBy levels active. (#1058)

### 📚 Libraries

* ag-Grid `~20.1 -> ~20.2` (fixes ag-grid sorting bug with treeMode)
* @blueprint/core `3.14 -> 3.15`
* @blueprint/datetime `3.7 -> 3.8`
* react-dropzone `10.0 -> 10.1`
* react-transition-group `2.6 -> 2.8`

[Commit Log](https://github.com/xh/hoist-react/compare/v20.2.1...v21.0.0)

## v20.2.1 - 2019-03-28

* Minor tweaks to grid styles - CSS var for pinned column borders, drop left/right padding on
  center-aligned grid cells.

[Commit Log](https://github.com/xh/hoist-react/compare/v20.2.0...v20.2.1)

## v20.2.0 - 2019-03-27

### 🎁 New Features

* `GridModel` exposes three new configs - `rowBorders`, `stripeRows`, and `showCellFocus` - to
  provide additional control over grid styling. The former `Grid` prop `showHover` has been
  converted to a `GridModel` config for symmetry with these other flags and more efficient
  re-rendering. Note that some grid-related CSS classes have also been modified to better conform to
  the BEM approach used elsewhere - this could be a breaking change for apps that keyed off of
  certain Hoist grid styles (not expected to be a common case).
* `Select` adds a `queryBuffer` prop to avoid over-eager calls to an async `queryFn`. This buffer is
  defaulted to 300ms to provide some out-of-the-box debouncing of keyboard input when an async query
  is provided. A longer value might be appropriate for slow / intensive queries to a remote API.

### 🐞 Bug Fixes

* A small `FormField.labelWidth` config value will now be respected, even if it is less than the
  default minWidth of 80px.
* Unnecessary re-renders of inactive tab panels now avoided.
* `Grid`'s filter will now be consistently applied to all tree grid records. Previously, the filter
  skipped deeply nested records under specific conditions.
* `Timer` no longer requires its `runFn` to be a promise, as it briefly (and unintentionally) did.
* Suppressed default browser resize handles on `textarea`.

[Commit Log](https://github.com/xh/hoist-react/compare/v20.1.1...v20.2.0)

## v20.1.1 - 2019-03-27

### 🐞 Bug Fixes

* Fix form field reset so that it will call computeValidationAsync even if revalidation is not
  triggered because the field's value did not change when reset.

[Commit Log](https://github.com/xh/hoist-react/compare/v20.1.0...v20.1.1)


## v20.1.0 - 2019-03-14

### 🎁 New Features

* Standard app options panel now includes a "Restore Defaults" button to clear all user preferences
  as well as any custom grid state, resetting the app to its default state for that user.

### 🐞 Bug Fixes

* Removed a delay from `HoistInput` blur handling, ensuring `noteBlurred()` is called as soon as the
  element loses focus. This should remove a class of bugs related to input values not flushing into
  their models quickly enough when `commitOnChange: false` and the user moves directly from an input
  to e.g. clicking a submit button. #1023
* Fix to Admin ConfigDiffer tool (missing decorator).

### ⚙️ Technical

* The `GridModel.store` config now accepts a plain object and will internally create a `LocalStore`.
  This store config can also be partially specified or even omitted entirely. GridModel will ensure
  that the store is auto-configured with all fields in configured grid columns, reducing the need
  for app code boilerplate (re)enumerating field names.
* `Timer` class reworked to allow its interval to be adjusted dynamically via `setInterval()`,
  without requiring the Timer to be re-created.

[Commit Log](https://github.com/xh/hoist-react/compare/v20.0.1...v20.1.0)


## v20.0.1 - 2019-03-08

### 🐞 Bug Fixes

* Ensure `RestStore` processes records in a standard way following a save/add operation (#1010).

[Commit Log](https://github.com/xh/hoist-react/compare/v20.0.0...v20.0.1)


## v20.0.0 - 2019-03-06

### 💥 Breaking Changes

* The `@LoadSupport` decorator has been substantially reworked and enhanced from its initial release
  in v19. It is no longer needed on the HoistComponent, but rather should be put directly on the
  owned HoistModel implementing the loading. IMPORTANT NOTE: all models should implement
  `doLoadAsync` rather than `loadAsync`. Please see `LoadSupport` for more information on this
  important change.
* `TabContainer` and `TabContainerModel` are now cross-platform. Apps should update their code to
  import both from `@xh/hoist/cmp/tab`.
* `TabContainer.switcherPosition` has been moved to `TabContainerModel`. Please note that changes to
  `switcherPosition` are not supported on mobile, where the switcher will always appear beneath the
  container.
* The `Label` component from `@xh/hoist/desktop/cmp/input` has been removed. Applications should
  consider using the basic html `label` element instead (or a `FormField` if applicable).
* The `LeftRightChooserModel` constructor no longer accepts a `leftSortBy` and `rightSortBy`
  property. The implementation of these properties was generally broken. Use `leftSorted` and
  `rightSorted` instead.

#### Mobile

* Mobile `Page` has changed - `Pages` are now wrappers around `Panels` that are designed to be used
  with a `NavigationModel` or `TabContainer`. `Page` accepts the same props as `Panel`, meaning uses
  of `loadModel` should be replaced with `mask`.
* The mobile `AppBar` title is static and defaults to the app name. If you want to display page
  titles, it is recommended to use the `title` prop on the `Page`.

### 🎁 New Features

* Enhancements to Model and Component data loading via `@LoadSupport` provides a stronger set of
  conventions and better support for distinguishing between initial loads / auto/background
  refreshes / user- driven refreshes. It also provides new patterns for ensuring application
  Services are refreshed as part of a reworked global refresh cycle.
* RestGridModel supports a new `cloneAction` to take an existing record and open the editor form in
  "add mode" with all editable fields pre-populated from the source record. The action calls
  `prepareCloneFn`, if defined on the RestGridModel, to perform any transform operations before
  rendering the form.
* Tabs in `TabContainerModel` now support an `icon` property on the desktop.
* Charts take a new optional `aspectRatio` prop.
* Added new `Column.headerTooltip` config.
* Added new method `markManaged` on `ManagedSupport`.
* Added new function decorator `debounced`.
* Added new function `applyMixin` providing support for structured creation of class decorators
  (mixins).

#### Mobile

* Column chooser support available for mobile Grids. Users can check/uncheck columns to add/remove
  them from a configurable grid and reorder the columns in the list via drag and drop. Pair
  `GridModel.enableColChooser` with a mobile `colChooserButton` to allow use.
* Added `DialogPage` to the mobile toolkit. These floating pages do not participate in navigation or
  routing, and are used for showing fullscreen views outside of the Navigator / TabContainer
  context.
* Added `Panel` to the mobile toolkit, which offers a header element with standardized styling,
  title, and icon, as well as support for top and bottom toolbars.
* The mobile `AppBar` has been updated to more closely match the desktop `AppBar`, adding `icon`,
  `leftItems`, `hideAppMenuButton` and `appMenuButtonProps` props.
* Added routing support to mobile.

### 🐞 Bug Fixes

* The HighCharts wrapper component properly resizes its chart.
* Mobile dimension chooser button properly handles overflow for longer labels.
* Sizing fixes for multi-line inputs such as textArea and jsonInput.
* NumberInput calls a `onKeyPress` prop if given.
* Layout fixes on several admin panels and detail popups.

### 📚 Libraries

* @blueprintjs/core `3.13 -> 3.14`
* @xh/hoist-dev-utils `3.5 -> 3.6`
* ag-Grid `~20.0 -> ~20.1`
* react-dropzone `~8.0 -> ~9.0`
* react-select `~2.3 -> ~2.4`
* router5 `~6.6 -> ~7.0`
* react `~16.7 -> ~16.8`

[Commit Log](https://github.com/xh/hoist-react/compare/v19.0.1...v20.0.0)

## v19.0.1 - 2019-02-12

### 🐞 Bug Fixes

* Additional updates and simplifications to `FormField` sizing of child `HoistInput` elements, for
  more reliable sizing and spacing filling behavior.

[Commit Log](https://github.com/xh/hoist-react/compare/v19.0.0...v19.0.1)


## v19.0.0 - 2019-02-08

### 🎁 New Features

* Added a new architecture for signaling the need to load / refresh new data across either the
  entire app or a section of the component hierarchy. This new system relies on React context to
  minimizes the need for explicit application wiring, and improves support for auto-refresh. See
  newly added decorator `@LoadSupport` and classes/components `RefreshContext`,
  `RefreshContextModel`, and `RefreshContextView` for more info.
* `TabContainerModel` and `TabModel` now support `refreshMode` and `renderMode` configs to allow
  better control over how inactive tabs are mounted/unmounted and how tabs handle refresh requests
  when hidden or (re)activated.
* Apps can implement `getAppOptions()` in their `AppModel` class to specify a set of app-wide
  options that should be editable via a new built-in Options dialog. This system includes built-in
  support for reading/writing options to preferences, or getting/setting their values via custom
  handlers. The toolkit handles the rendering of the dialog.
* Standard top-level app buttons - for actions such as launching the new Options dialog, switching
  themes, launching the admin client, and logging out - have been moved into a new menu accessible
  from the top-right corner of the app, leaving more space for app-specific controls in the AppBar.
* `RecordGridModel` now supports an enhanced `editors` configuration that exposes the full set of
  validation and display support from the Forms package.
* `HoistInput` sizing is now consistently implemented using `LayoutSupport`. All sizable
  `HoistInputs` now have default `width` to ensure a standard display out of the box. `JsonInput`
  and `TextArea` also have default `height`. These defaults can be overridden by declaring explicit
  `width` and `height` values, or unset by setting the prop to `null`.
* `HoistInputs` within `FormFields` will be automatically sized to fill the available space in the
  `FormField`. In these cases, it is advised to either give the `FormField` an explicit size or
  render it in a flex layout.

### 💥 Breaking Changes

* ag-Grid has been updated to v20.0.0. Most apps shouldn't require any changes - however, if you are
  using `agOptions` to set sorting, filtering or resizing properties, these may need to change:

  For the `Grid`, `agOptions.enableColResize`, `agOptions.enableSorting` and
  `agOptions.enableFilter` have been removed. You can replicate their effects by using
  `agOptions.defaultColDef`. For `Columns`, `suppressFilter` has been removed, an should be replaced
  with `filter: false`.

* `HoistAppModel.requestRefresh` and `TabContainerModel.requestRefresh` have been removed.
  Applications should use the new Refresh architecture described above instead.
* `tabRefreshMode` on TabContainer has been renamed `renderMode`.
* `TabModel.reloadOnShow` has been removed. Set the `refreshMode` property on TabContainerModel or
  TabModel to `TabRefreshMode.ON_SHOW_ALWAYS` instead.
* The mobile APIs for `TabContainerModel`, `TabModel`, and `RefreshButton` have been rewritten to
  more closely mirror the desktop API.
* The API for `RecordGridModel` editors has changed -- `type` is no longer supported. Use
  `fieldModel` and `formField` instead.
* `LocalStore.loadRawData` requires that all records presented to store have unique IDs specified.
  See `LocalStore.idSpec` for more information.

### 🐞 Bug Fixes

* SwitchInput and RadioInput now properly highlight validation errors in `minimal` mode.

### 📚 Libraries

* @blueprintjs/core `3.12 -> 3.13`
* ag-Grid `~19.1.4 -> ~20.0.0`

[Commit Log](https://github.com/xh/hoist-react/compare/v18.1.2...v19.0.0)


## v18.1.2 - 2019-01-30

### 🐞 Bug Fixes

* Grid integrations relying on column visibility (namely export, storeFilterField) now correctly
  consult updated column state from GridModel. #935
* Ensure `FieldModel.initialValue` is observable to ensure that computed dirty state (and any other
  derivations) are updated if it changes. #934
* Fixes to ensure Admin console log viewer more cleanly handles exceptions (e.g. attempting to
  auto-refresh on a log file that has been deleted).

[Commit Log](https://github.com/xh/hoist-react/compare/v18.1.1...v18.1.2)

## v18.1.1 - 2019-01-29

* Grid cell padding can be controlled via a new set of CSS vars and is reduced by default for grids
  in compact mode.
* The `addRecordAsync()` and `saveRecordAsync()` methods on `RestStore` return the updated record.

[Commit Log](https://github.com/xh/hoist-react/compare/v18.1.0...v18.1.1)


## v18.1.0 - 2019-01-28

### 🎁 New Features

* New `@managed` class field decorator can be used to mark a property as fully created/owned by its
  containing class (provided that class has installed the matching `@ManagedSupport` decorator).
  * The framework will automatically pass any `@managed` class members to `XH.safeDestroy()` on
    destroy/unmount to ensure their own `destroy()` lifecycle methods are called and any related
    resources are disposed of properly, notably MobX observables and reactions.
  * In practice, this should be used to decorate any properties on `HoistModel`, `HoistService`, or
    `HoistComponent` classes that hold a reference to a `HoistModel` created by that class. All of
    those core artifacts support the new decorator, `HoistModel` already provides a built-in
    `destroy()` method, and calling that method when an app is done with a Model is an important
    best practice that can now happen more reliably / easily.
* `FormModel.getData()` accepts a new single parameter `dirtyOnly` - pass true to get back only
  fields which have been modified.
* The mobile `Select` component indicates the current value with a ✅ in the drop-down list.
* Excel exports from tree grids now include the matching expand/collapse tree controls baked into
  generated Excel file.

### 🐞 Bug Fixes

* The `JsonInput` component now properly respects / indicates disabled state.

### 📚 Libraries

* Hoist-dev-utils `3.4.1 -> 3.5.0` - updated webpack and other build tool dependencies, as well as
  an improved eslint configuration.
* @blueprintjs/core `3.10 -> 3.12`
* @blueprintjs/datetime `3.5 -> 3.7`
* fontawesome `5.6 -> 5.7`
* mobx `5.8 -> 5.9`
* react-select `2.2 -> 2.3`
* Other patch updates

[Commit Log](https://github.com/xh/hoist-react/compare/v18.0.0...v18.1.0)

## v18.0.0 - 2019-01-15

### 🎁 New Features

* Form support has been substantially enhanced and restructured to provide both a cleaner API and
  new functionality:
  * `FormModel` and `FieldModel` are now concrete classes and provide the main entry point for
    specifying the contents of a form. The `Field` and `FieldSupport` decorators have been removed.
  * Fields and sub-forms may now be dynamically added to FormModel.
  * The validation state of a FormModel is now *immediately* available after construction and
    independent of the GUI. The triggering of the *display* of that state is now a separate process
    triggered by GUI actions such as blur.
  * `FormField` has been substantially reworked to support a read-only display and inherit common
    property settings from its containing `Form`.
  * `HoistInput` has been moved into the `input` package to clarify that these are lower level
    controls and independent of the Forms package.

* `RestGrid` now supports a `mask` prop. RestGrid loading is now masked by default.
* `Chart` component now supports a built-in zoom out gesture: click and drag from right-to-left on
  charts with x-axis zooming.
* `Select` now supports an `enableClear` prop to control the presence of an optional inline clear
  button.
* `Grid` components take `onCellClicked` and `onCellDoubleClicked` event handlers.
* A new desktop `FileChooser` wraps a preconfigured react-dropzone component to allow users to
  easily select files for upload or other client-side processing.

### 💥 Breaking Changes

* Major changes to Form (see above). `HoistInput` imports will also need to be adjusted to move from
  `form` to `input`.
* The name of the HoistInput `field` prop has been changed to `bind`. This change distinguishes the
  lower-level input package more clearly from the higher-level form package which uses it. It also
  more clearly relates the property to the associated `@bindable` annotation for models.
* A `Select` input with `enableMulti = true` will by default no longer show an inline x to clear the
  input value. Use the `enableClear` prop to re-enable.
* Column definitions are exported from the `grid` package. To ensure backwards compatibility,
  replace imports from `@xh/hoist/desktop/columns` with `@xh/hoist/desktop/cmp/grid`.

### 📚 Libraries

* React `~16.6.0 -> ~16.7.0`
* Patch version updates to multiple other dependencies.

[Commit Log](https://github.com/xh/hoist-react/compare/v17.0.0...v18.0.0)

## v17.0.0 - 2018-12-21

### 💥 Breaking Changes

* The implementation of the `model` property on `HoistComponent` has been substantially enhanced:
  * "Local" Models should now be specified on the Component class declaration by simply setting the
    `model` property, rather than the confusing `localModel` property.
  * HoistComponent now supports a static `modelClass` class property. If set, this property will
    allow a HoistComponent to auto-create a model internally when presented with a plain javascript
    object as its `model` prop. This is especially useful in cases like `Panel` and `TabContainer`,
    where apps often need to specify a model but do not require a reference to the model. Those
    usages can now skip importing and instantiating an instance of the component's model class
    themselves.
  * Hoist will now throw an Exception if an application attempts to changes the model on an existing
    HoistComponent instance or presents the wrong type of model to a HoistComponent where
    `modelClass` has been specified.

* `PanelSizingModel` has been renamed `PanelModel`. The class now also has the following new
  optional properties, all of which are `true` by default:
  * `showSplitter` - controls visibility of the splitter bar on the outside edge of the component.
  * `showSplitterCollapseButton` - controls visibility of the collapse button on the splitter bar.
  * `showHeaderCollapseButton` - controls visibility of a (new) collapse button in the header.

* The API methods for exporting grid data have changed and gained new features:
  * Grids must opt-in to export with the `GridModel.enableExport` config.
  * Exporting a `GridModel` is handled by the new `GridExportService`, which takes a collection of
    `exportOptions`. See `GridExportService.exportAsync` for available `exportOptions`.
  * All export entry points (`GridModel.exportAsync()`, `ExportButton` and the export context menu
    items) support `exportOptions`. Additionally, `GridModel` can be configured with default
    `exportOptions` in its config.

* The `buttonPosition` prop on `NumberInput` has been removed due to problems with the underlying
  implementation. Support for incrementing buttons on NumberInputs will be re-considered for future
  versions of Hoist.

### 🎁 New Features

* `TextInput` on desktop now supports an `enableClear` property to allow easy addition of a clear
  button at the right edge of the component.
* `TabContainer` enhancements:
  * An `omit` property can now be passed in the tab configs passed to the `TabContainerModel`
    constructor to conditionally exclude a tab from the container
  * Each `TabModel` can now be retrieved by id via the new `getTabById` method on
    `TabContainerModel`.
  * `TabModel.title` can now be changed at runtime.
  * `TabModel` now supports the following properties, which can be changed at runtime or set via the
    config:
    * `disabled` - applies a disabled style in the switcher and blocks navigation to the tab via
      user click, routing, or the API.
    * `excludeFromSwitcher` - removes the tab from the switcher, but the tab can still be navigated
      to programmatically or via routing.
* `MultiFieldRenderer` `multiFieldConfig` now supports a `delimiter` property to separate
  consecutive SubFields.
* `MultiFieldRenderer` SubFields now support a `position` property, to allow rendering in either the
  top or bottom row.
* `StoreCountLabel` now supports a new 'includeChildren' prop to control whether or not children
  records are included in the count. By default this is `false`.
* `Checkbox` now supports a `displayUnsetState` prop which may be used to display a visually
  distinct state for null values.
* `Select` now renders with a checkbox next to the selected item in its dropdown menu, instead of
  relying on highlighting. A new `hideSelectedOptionCheck` prop is available to disable.
* `RestGridModel` supports a `readonly` property.
* `DimensionChooser`, various `HoistInput` components, `Toolbar` and `ToolbarSeparator` have been
  added to the mobile component library.
* Additional environment enums for UAT and BCP, added to Hoist Core 5.4.0, are supported in the
  application footer.

### 🐞 Bug Fixes

* `NumberInput` will no longer immediately convert its shorthand value (e.g. "3m") into numeric form
  while the user remains focused on the input.
* Grid `actionCol` columns no longer render Button components for each action, relying instead on
  plain HTML / CSS markup for a significant performance improvement when there are many rows and/or
  actions per row.
* Grid exports more reliably include the appropriate file extension.
* `Select` will prevent an `<esc>` keypress from bubbling up to parent components only when its menu
  is open. (In that case, the component assumes escape was pressed to close its menu and captures
  the keypress, otherwise it should leave it alone and let it e.g. close a parent popover).

[Commit Log](https://github.com/xh/hoist-react/compare/v16.0.1...v17.0.0)

## v16.0.1 - 2018-12-12

### 🐞 Bug Fixes

* Fix to FeedbackForm allowing attempted submission with an empty message.

[Commit Log](https://github.com/xh/hoist-react/compare/v16.0.0...v16.0.1)


## v16.0.0

### 🎁 New Features

* Support for ComboBoxes and Dropdowns have been improved dramatically, via a new `Select` component
  based on react-select.
* The ag-Grid based `Grid` and `GridModel` are now available on both mobile and desktop. We have
  also added new support for multi-row/multi-field columns via the new `multiFieldRenderer` renderer
  function.
* The app initialization lifecycle has been restructured so that no App classes are constructed
  until Hoist is fully initialized.
* `Column` now supports an optional `rowHeight` property.
* `Button` now defaults to 'minimal' mode, providing a much lighter-weight visual look-and-feel to
  HoistApps. `Button` also implements `@LayoutSupport`.
* Grouping state is now saved by the grid state support on `GridModel`.
* The Hoist `DimChooser` component has been ported to hoist-react.
* `fetchService` now supports an `autoAbortKey` in its fetch methods. This can be used to
  automatically cancel obsolete requests that have been superseded by more recent variants.
* Support for new `clickableLabel` property on `FormField`.
* `RestForm` now supports a read-only view.
* Hoist now supports automatic tracking of app/page load times.

### 💥 Breaking Changes

* The new location for the cross-platform grid component is `@xh/hoist/cmp/grid`. The `columns`
  package has also moved under a new sub-package in this location.
* Hoist top-level App Structure has changed in order to improve consistency of the Model-View
  conventions, to improve the accessibility of services, and to support the improvements in app
  initialization mentioned above:
  - `XH.renderApp` now takes a new `AppSpec` configuration.
  - `XH.app` is now `XH.appModel`.
  - All services are installed directly on `XH`.
  - `@HoistApp` is now `@HoistAppModel`
* `RecordAction` has been substantially refactored and improved. These are now typically immutable
  and may be shared.
  - `prepareFn` has been replaced with a `displayFn`.
  - `actionFn` and `displayFn` now take a single object as their parameter.
* The `hide` property on `Column` has been changed to `hidden`.
* The `ColChooserButton` has been moved from the incorrect location `@xh/hoist/cmp/grid` to
  `@xh/hoist/desktop/cmp/button`. This is a desktop-only component. Apps will have to adjust these
  imports.
* `withDefaultTrue` and `withDefaultFalse` in `@xh/hoist/utils/js` have been removed. Use
  `withDefault` instead.
* `CheckBox` has been renamed `Checkbox`


### ⚙️ Technical

* ag-Grid has been upgraded to v19.1
* mobx has been upgraded to v5.6
* React has been upgraded to v16.6
* Allow browsers with proper support for Proxy (e.g Edge) to access Hoist Applications.


### 🐞 Bug Fixes

* Extensive. See full change list below.

[Commit Log](https://github.com/xh/hoist-react/compare/v15.1.2...v16.0.0)


## v15.1.2

🛠 Hotfix release to MultiSelect to cap the maximum number of options rendered by the drop-down
list. Note, this component is being replaced in Hoist v16 by the react-select library.

[Commit Log](https://github.com/xh/hoist-react/compare/v15.1.1...v15.1.2)

## v15.1.1

### 🐞 Bug Fixes

* Fix to minimal validation mode for FormField disrupting input focus.
* Fix to JsonInput disrupting input focus.

### ⚙️ Technical

* Support added for TLBR-style notation when specifying margin/padding via layoutSupport - e.g.
  box({margin: '10 20 5 5'}).
* Tweak to lockout panel message when the user has no roles.

[Commit Log](https://github.com/xh/hoist-react/compare/v15.1.0...v15.1.1)


## v15.1.0

### 🎁 New Features

* The FormField component takes a new minimal prop to display validation errors with a tooltip only
  as opposed to an inline message string. This can be used to help reduce shifting / jumping form
  layouts as required.
* The admin-only user impersonation toolbar will now accept new/unknown users, to support certain
  SSO application implementations that can create users on the fly.

### ⚙️ Technical

* Error reporting to server w/ custom user messages is disabled if the user is not known to the
  client (edge case with errors early in app lifecycle, prior to successful authentication).

[Commit Log](https://github.com/xh/hoist-react/compare/v15.0.0...v15.1.0)


## v15.0.0

### 💥 Breaking Changes

* This update does not require any application client code changes, but does require updating the
  Hoist Core Grails plugin to >= 5.0. Hoist Core changes to how application roles are loaded and
  users are authenticated required minor changes to how JS clients bootstrap themselves and load
  user data.
* The Hoist Core HoistImplController has also been renamed to XhController, again requiring Hoist
  React adjustments to call the updated /xh/ paths for these (implementation) endpoints. Again, no
  app updates required beyond taking the latest Hoist Core plugin.

[Commit Log](https://github.com/xh/hoist-react/compare/v14.2.0...v15.0.0)


## v14.2.0

### 🎁 New Features

* Upgraded hoist-dev-utils to 3.0.3. Client builds now use the latest Webpack 4 and Babel 7 for
  noticeably faster builds and recompiles during CI and at development time.
* GridModel now has a top-level agColumnApi property to provide a direct handle on the ag-Grid
  Column API object.

### ⚙️ Technical

* Support for column groups strengthened with the addition of a dedicated ColumnGroup sibling class
  to Column. This includes additional internal refactoring to reduce unnecessary cloning of Column
  configurations and provide a more managed path for Column updates. Public APIs did not change.
  (#694)

### 📚 Libraries

* Blueprint Core `3.6.1 -> 3.7.0`
* Blueprint Datetime `3.2.0 -> 3.3.0`
* Fontawesome `5.3.x -> 5.4.x`
* MobX `5.1.2 -> 5.5.0`
* Router5 `6.5.0 -> 6.6.0`

[Commit Log](https://github.com/xh/hoist-react/compare/v14.1.3...v14.2.0)


## v14.1.3

### 🐞 Bug Fixes

* Ensure JsonInput reacts properly to value changes.

### ⚙️ Technical

* Block user pinning/unpinning in Grid via drag-and-drop - pending further work via #687.
* Support "now" as special token for dateIs min/max validation rules.
* Tweak grouped grid row background color.

[Commit Log](https://github.com/xh/hoist-react/compare/v14.1.1...v14.1.3)


## v14.1.1

### 🐞 Bug Fixes

* Fixes GridModel support for row-level grouping at same time as column grouping.

[Commit Log](https://github.com/xh/hoist-react/compare/v14.1.0...v14.1.1)


## v14.1.0

### 🎁 New Features

* GridModel now supports multiple levels of row grouping. Pass the public setGroupBy() method an
  array of string column IDs, or a falsey value / empty array to ungroup. Note that the public and
  observable groupBy property on GridModel will now always be an array, even if the grid is not
  grouped or has only a single level of grouping.
* GridModel exposes public expandAll() and collapseAll() methods for grouped / tree grids, and
  StoreContextMenu supports a new "expandCollapseAll" string token to insert context menu items.
  These are added to the default menu, but auto-hide when the grid is not in a grouped state.
* The Grid component provides a new onKeyDown prop, which takes a callback and will fire on any
  keypress targeted within the Grid. Note such a handler is not provided directly by ag-Grid.
* The Column class supports pinned as a top-level config. Supports passing true to pin to the left.

### 🐞 Bug Fixes

* Updates to Grid column widths made via ag-Grid's "autosize to fit" API are properly persisted to
  grid state.

[Commit Log](https://github.com/xh/hoist-react/compare/v14.0.0...v14.1.0)


## v14.0.0

* Along with numerous bug fixes, v14 brings with it a number of important enhancements for grids,
  including support for tree display, 'action' columns, and absolute value sorting. It also includes
  some new controls and improvement to focus display.

### 💥 Breaking Changes

* The signatures of the Column.elementRenderer and Column.renderer have been changed to be
  consistent with each other, and more extensible. Each takes two arguments -- the value to be
  rendered, and a single bundle of metadata.
* StoreContextMenuAction has been renamed to RecordAction. Its action property has been renamed to
  actionFn for consistency and clarity.
* LocalStore : The method LocalStore.processRawData no longer takes an array of all records, but
  instead takes just a single record. Applications that need to operate on all raw records in bulk
  should do so before presenting them to LocalStore. Also, LocalStores template methods for override
  have also changed substantially, and sub-classes that rely on these methods will need to be
  adjusted accordingly.

### 🎁 New Features

#### Grid

* The Store API now supports hierarchical datasets. Applications need to simply provide raw data for
  records with a "children" property containing the raw data for their children.
* Grid supports a 'TreeGrid' mode. To show a tree grid, bind the GridModel to a store containing
  hierarchical data (as above), set treeMode: true on the GridModel, and specify a column to display
  the tree controls (isTreeColumn: true)
* Grid supports absolute sorting for numerical columns. Specify absSort: true on your column config
  to enable. Clicking the grid header will now cycle through ASC > DESC > DESC (abs) sort modes.
* Grid supports an 'Actions' column for one-click record actions. See cmp/desktop/columns/actionCol.
* A new showHover prop on the desktop Grid component will highlight the hovered row with default
  styling. A new GridModel.rowClassFn callback was added to support per-row custom classes based on
  record data.
* A new ExportFormat.LONG_TEXT format has been added, along with a new Column.exportWidth config.
  This supports exporting columns that contain long text (e.g. notes) as multi-line cells within
  Excel.

#### Other Components

* RadioInput and ButtonGroupInput have been added to the desktop/cmp/form package.
* DateInput now has support for entering and displaying time values.
* NumberInput displays its unformatted value when focused.
* Focused components are now better highlighted, with additional CSS vars provided to customize as
  needed.

### 🐞 Bug Fixes

* Calls to GridModel.setGroupBy() work properly not only on the first, but also all subsequent calls
  (#644).
* Background / style issues resolved on several input components in dark theme (#657).
* Grid context menus appear properly over other floating components.

### 📚 Libraries

* React `16.5.1 -> 16.5.2`
* router5 `6.4.2 -> 6.5.0`
* CodeMirror, Highcharts, and MobX patch updates

[Commit Log](https://github.com/xh/hoist-react/compare/v13.0.0...v14.0.0)


## v13.0.0

🍀Lucky v13 brings with it a number of enhancements for forms and validation, grouped column
support in the core Grid API, a fully wrapped MultiSelect component, decorator syntax adjustments,
and a number of other fixes and enhancements.

It also includes contributions from new ExHI team members Arjun and Brendan. 🎉

### 💥 Breaking Changes

* The core `@HoistComponent`, `@HoistService`, and `@HoistModel` decorators are **no longer
  parameterized**, meaning that trailing `()` should be removed after each usage. (#586)
* The little-used `hoistComponentFactory()` method was also removed as a further simplification
  (#587).
* The `HoistField` superclass has been renamed to `HoistInput` and the various **desktop form
  control components have been renamed** to match (55afb8f). Apps using these components (which will
  likely be most apps) will need to adapt to the new names.
  * This was done to better distinguish between the input components and the upgraded Field concept
    on model classes (see below).

### 🎁 New Features

⭐️ **Forms and Fields** have been a major focus of attention, with support for structured data
fields added to Models via the `@FieldSupport` and `@field()` decorators.
* Models annotated with `@FieldSupport` can decorate member properties with `@field()`, making those
  properties observable and settable (with a generated `setXXX()` method).
* The `@field()` decorators themselves can be passed an optional display label string as well as
  zero or more *validation rules* to define required constraints on the value of the field.
* A set of predefined constraints is provided within the toolkit within the `/field/` package.
* Models using `FieldSupport` should be sure to call the `initFields()` method installed by the
  decorator within their constructor. This method can be called without arguments to generally
  initialize the field system, or it can be passed an object of field names to initial/default
  values, which will set those values on the model class properties and provide change/dirty
  detection and the ability to "reset" a form.
* A new `FormField` UI component can be used to wrap input components within a form. The `FormField`
  wrapper can accept the source model and field name, and will apply those to its child input. It
  leverages the Field model to automatically display a label, indicate required fields, and print
  validation error messages. This new component should be the building-block for most non-trivial
  forms within an application.

Other enhancements include:
* **Grid columns can be grouped**, with support for grouping added to the grid state management
  system, column chooser, and export manager (#565). To define a column group, nest column
  definitions passed to `GridModel.columns` within a wrapper object of the form `{headerName: 'My
  group', children: [...]}`.

(Note these release notes are incomplete for this version.)

[Commit Log](https://github.com/xh/hoist-react/compare/v12.1.2...v13.0.0)


## v12.1.2

### 🐞 Bug Fixes

* Fix casing on functions generated by `@settable` decorator
  (35c7daa209a4205cb011583ebf8372319716deba).

[Commit Log](https://github.com/xh/hoist-react/compare/v12.1.1...v12.1.2)


## v12.1.1

### 🐞 Bug Fixes

* Avoid passing unknown HoistField component props down to Blueprint select/checkbox controls.

### 📚 Libraries

* Rollback update of `@blueprintjs/select` package `3.1.0 -> 3.0.0` - this included breaking API
  changes and will be revisited in #558.

[Commit Log](https://github.com/xh/hoist-react/compare/v12.1.0...v12.1.1)


## v12.1.0

### 🎁 New Features

* New `@bindable` and `@settable` decorators added for MobX support. Decorating a class member
  property with `@bindable` makes it a MobX `@observable` and auto-generates a setter method on the
  class wrapped in a MobX `@action`.
* A `fontAwesomeIcon` element factory is exported for use with other FA icons not enumerated by the
  `Icon` class.
* CSS variables added to control desktop Blueprint form control margins. These remain defaulted to
  zero, but now within CSS with support for variable overrides. A Blueprint library update also
  brought some changes to certain field-related alignment and style properties. Review any form
  controls within apps to ensure they remain aligned as desired
  (8275719e66b4677ec5c68a56ccc6aa3055283457 and df667b75d41d12dba96cbd206f5736886cb2ac20).

### 🐞 Bug Fixes

* Grid cells are fully refreshed on a data update, ensuring cell renderers that rely on data other
  than their primary display field are updated (#550).
* Grid auto-sizing is run after a data update, ensuring flex columns resize to adjust for possible
  scrollbar visibility changes (#553).
* Dropdown fields can be instantiated with fewer required properties set (#541).

### 📚 Libraries

* Blueprint `3.0.1 -> 3.4.0`
* FontAwesome `5.2.0 -> 5.3.0`
* CodeMirror `5.39.2 -> 5.40.0`
* MobX `5.0.3 -> 5.1.0`
* router5 `6.3.0 -> 6.4.2`
* React `16.4.1 -> 16.4.2`

[Commit Log](https://github.com/xh/hoist-react/compare/v12.0.0...v12.1.0)


## v12.0.0

Hoist React v12 is a relatively large release, with multiple refactorings around grid columns,
`elemFactory` support, classNames, and a re-organization of classes and exports within `utils`.

### 💥 Breaking Changes

#### ⭐️ Grid Columns

**A new `Column` class describes a top-level API for columns and their supported options** and is
intended to be a cross-platform layer on top of ag-Grid and TBD mobile grid implementations.
* The desktop `GridModel` class now accepts a collection of `Column` configuration objects to define
  its available columns.
* Columns may be configured with `flex: true` to cause them to stretch all available horizontal
  space within a grid, sharing it equally with any other flex columns. However note that this should
  be used sparingly, as flex columns have some deliberate limitations to ensure stable and
  consistent behavior. Most noticeably, they cannot be resized directly by users. Often, a best
  practice will be to insert an `emptyFlexCol` configuration as the last column in a grid - this
  will avoid messy-looking gaps in the layout while not requiring a data-driven column be flexed.
* User customizations to column widths are now saved if the GridModel has been configured with a
  `stateModel` key or model instance - see `GridStateModel`.
* Columns accept a `renderer` config to format text or HTML-based output. This is a callback that is
  provided the value, the row-level record, and a metadata object with the column's `colId`. An
  `elementRenderer` config is also available for cells that should render a Component.
* An `agOptions` config key continues to provide a way to pass arbitrary options to the underlying
  ag-Grid instance (for desktop implementations). This is considered an "escape hatch" and should be
  used with care, but can provide a bridge to required ag-Grid features as the Hoist-level API
  continues to develop.
* The "factory pattern" for Column templates / defaults has been removed, replaced by a simpler
  approach that recommends exporting simple configuration partials and spreading them into
  instance-specific column configs.
* See 0798f6bb20092c59659cf888aeaf9ecb01db52a6 for primary commit.

#### ⭐️ Element Factory, LayoutSupport, BaseClassName

Hoist provides core support for creating components via a factory pattern, powered by the `elem()`
and `elemFactory()` methods. This approach remains the recommended way to instantiate component
elements, but was **simplified and streamlined**.
* The rarely used `itemSpec` argument was removed (this previously applied defaults to child items).
* Developers can now also use JSX to instantiate all Hoist-provided components while still taking
  advantage of auto-handling for layout-related properties provided by the `LayoutSupport` mixin.
  * HoistComponents should now spread **`...this.getLayoutProps()`** into their outermost rendered
    child to enable promotion of layout properties.
* All HoistComponents can now specify a **baseClassName** on their component class and should pass
  `className: this.getClassName()` down to their outermost rendered child. This allows components to
  cleanly layer on a base CSS class name with any instance-specific classes.
* See 8342d3870102ee9bda4d11774019c4928866f256 for primary commit.

#### ⭐️ Panel resizing / collapsing

**The `Panel` component now takes a `sizingModel` prop to control and encapsulate newly built-in
resizing and collapsing behavior** (#534).
* See the `PanelSizingModel` class for configurable details, including continued support for saving
  sizing / collapsed state as a user preference.
* **The standalone `Resizable` component was removed** in favor of the improved support built into
  Panel directly.

#### Other

* Two promise-related models have been combined into **a new, more powerful `PendingTaskModel`**,
  and the `LoadMask` component has been removed and consolidated into `Mask`
  (d00a5c6e8fc1e0e89c2ce3eef5f3e14cb842f3c8).
  * `Panel` now exposes a single `mask` prop that can take either a configured `mask` element or a
    simple boolean to display/remove a default mask.
* **Classes within the `utils` package have been re-organized** into more standardized and scalable
  namespaces. Imports of these classes will need to be adjusted.

### 🎁 New Features

* **The desktop Grid component now offers a `compact` mode** with configurable styling to display
  significantly more data with reduced padding and font sizes.
* The top-level `AppBar` refresh button now provides a default implementation, calling a new
  abstract `requestRefresh()` method on `HoistApp`.
* The grid column chooser can now be configured to display its column groups as initially collapsed,
  for especially large collections of columns.
* A new `XH.restoreDefaultsAsync()` method provides a centralized way to wipe out user-specific
  preferences or customizations (#508).
* Additional Blueprint `MultiSelect`, `Tag`, and `FormGroup` controls re-exported.

### 🐞 Bug Fixes

* Some components were unintentionally not exporting their Component class directly, blocking JSX
  usage. All components now export their class.
* Multiple fixes to `DayField` (#531).
* JsonField now responds properly when switching from light to dark theme (#507).
* Context menus properly filter out duplicated separators (#518).

[Commit Log](https://github.com/xh/hoist-react/compare/v11.0.0...v12.0.0)


## v11.0.0

### 💥 Breaking Changes

* **Blueprint has been upgraded to the latest 3.x release.** The primary breaking change here is the
  renaming of all `pt-` CSS classes to use a new `bp3-` prefix. Any in-app usages of the BP
  selectors will need to be updated. See the
  [Blueprint "What's New" page](http://blueprintjs.com/docs/#blueprint/whats-new-3.0).
* **FontAwesome has been upgraded to the latest 5.2 release.** Only the icons enumerated in the
  Hoist `Icon` class are now registered via the FA `library.add()` method for inclusion in bundled
  code, resulting in a significant reduction in bundle size. Apps wishing to use other FA icons not
  included by Hoist must import and register them - see the
  [FA React Readme](https://github.com/FortAwesome/react-fontawesome/blob/master/README.md) for
  details.
* **The `mobx-decorators` dependency has been removed** due to lack of official support for the
  latest MobX update, as well as limited usage within the toolkit. This package was primarily
  providing the optional `@setter` decorator, which should now be replaced as needed by dedicated
  `@action` setter methods (19cbf86138499bda959303e602a6d58f6e95cb40).

### 🎁 Enhancements

* `HoistComponent` now provides a `getClassNames()` method that will merge any `baseCls` CSS class
  names specified on the component with any instance-specific classes passed in via props (#252).
  * Components that wish to declare and support a `baseCls` should use this method to generate and
    apply a combined list of classes to their outermost rendered elements (see `Grid`).
  * Base class names have been added for relevant Hoist-provided components - e.g. `.xh-panel` and
    `.xh-grid`. These will be appended to any instance class names specified within applications and
    be available as public CSS selectors.
* Relevant `HoistField` components support inline `leftIcon` and `rightElement` props. `DayField`
  adds support for `minDay / maxDay` props.
* Styling for the built-in ag-Grid loading overlay has been simplified and improved (#401).
* Grid column definitions can now specify an `excludeFromExport` config to drop them from
  server-generated Excel/CSV exports (#485).

### 🐞 Bug Fixes

* Grid data loading and selection reactions have been hardened and better coordinated to prevent
  throwing when attempting to set a selection before data has been loaded (#484).

### 📚 Libraries

* Blueprint `2.x -> 3.x`
* FontAwesome `5.0.x -> 5.2.x`
* CodeMirror `5.37.0 -> 5.39.2`
* router5 `6.2.4 -> 6.3.0`

[Commit Log](https://github.com/xh/hoist-react/compare/v10.0.1...v11.0.0)


## v10.0.1

### 🐞 Bug Fixes

* Grid `export` context menu token now defaults to server-side 'exportExcel' export.
  * Specify the `exportLocal` token to return a menu item for local ag-Grid export.
* Columns with `field === null` skipped for server-side export (considered spacer / structural
  columns).

## v10.0.0

### 💥 Breaking Changes

* **Access to the router API has changed** with the `XH` global now exposing `router` and
  `routerState` properties and a `navigate()` method directly.
* `ToastManager` has been deprecated. Use `XH.toast` instead.
* `Message` is no longer a public class (and its API has changed). Use `XH.message/confirm/alert`
  instead.
* Export API has changed. The Built-in grid export now uses more powerful server-side support. To
  continue to use local AG based export, call method `GridModel.localExport()`. Built-in export
  needs to be enabled with the new property on `GridModel.enableExport`. See `GridModel` for more
  details.

### 🎁 Enhancements

* New Mobile controls and `AppContainer` provided services (impersonation, about, and version bars).
* Full-featured server-side Excel export for grids.

### 🐞 Bug Fixes

* Prevent automatic zooming upon input focus on mobile devices (#476).
* Clear the selection when showing the context menu for a record which is not already selected
  (#469).
* Fix to make lockout script readable by Compatibility Mode down to IE5.

### 📚 Libraries

* MobX `4.2.x -> 5.0.x`

[Commit Log](https://github.com/xh/hoist-react/compare/v9.0.0...v10.0.0)


## v9.0.0

### 💥 Breaking Changes

* **Hoist-provided mixins (decorators) have been refactored to be more granular and have been broken
  out of `HoistComponent`.**
  * New discrete mixins now exist for `LayoutSupport` and `ContextMenuSupport` - these should be
    added directly to components that require the functionality they add for auto-handling of
    layout-related props and support for showing right-click menus. The corresponding options on
    `HoistComponent` that used to enable them have been removed.
  * For consistency, we have also renamed `EventTarget -> EventSupport` and `Reactive ->
    ReactiveSupport` mixins. These both continue to be auto-applied to HoistModel and HoistService
    classes, and ReactiveSupport enabled by default in HoistComponent.
* **The Context menu API has changed.** The `ContextMenuSupport` mixin now specifies an abstract
  `getContextMenuItems()` method for component implementation (replacing the previous
  `renderContextMenu()` method). See the new [`ContextMenuItem` class for what these items support,
  as well as several static default items that can be used.
  * The top-level `AppContainer` no longer provides a default context menu, instead allowing the
    browser's own context menu to show unless an app / component author has implemented custom
    context-menu handling at any level of their component hierarchy.

### 🐞 Bug Fixes

* TabContainer active tab can become out of sync with the router state (#451)
  * ⚠️ Note this also involved a change to the `TabContainerModel` API - `activateTab()` is now the
    public method to set the active tab and ensure both the tab and the route land in the correct
    state.
* Remove unintended focused cell borders that came back with the prior ag-Grid upgrade.

[Commit Log](https://github.com/xh/hoist-react/compare/v8.0.0...v9.0.0)


## v8.0.0

Hoist React v8 brings a big set of improvements and fixes, some API and package re-organizations,
and ag-Grid upgrade, and more. 🚀

### 💥 Breaking Changes

* **Component package directories have been re-organized** to provide better symmetry between
  pre-existing "desktop" components and a new set of mobile-first component. Current desktop
  applications should replace imports from `@xh/hoist/cmp/xxx` with `@xh/hoist/desktop/cmp/xxx`.
  * Important exceptions include several classes within `@xh/hoist/cmp/layout/`, which remain
    cross-platform.
  * `Panel` and `Resizable` components have moved to their own packages in
    `@xh/hoist/desktop/cmp/panel` and `@xh/hoist/desktop/cmp/resizable`.
* **Multiple changes and improvements made to tab-related APIs and components.**
  * The `TabContainerModel` constructor API has changed, notably `children` -> `tabs`, `useRoutes`
    -> `route` (to specify a starting route as a string) and `switcherPosition` has moved from a
    model config to a prop on the `TabContainer` component.
  * `TabPane` and `TabPaneModel` have been renamed `Tab` and `TabModel`, respectively, with several
    related renames.
* **Application entry-point classes decorated with `@HoistApp` must implement the new getter method
  `containerClass()`** to specify the platform specific component used to wrap the app's
  `componentClass`.
  * This will typically be `@xh/hoist/[desktop|mobile]/AppContainer` depending on platform.

### 🎁 New Features

* **Tab-related APIs re-worked and improved**, including streamlined support for routing, a new
  `tabRenderMode` config on `TabContainerModel`, and better naming throughout.
* **Ag-grid updated to latest v18.x** - now using native flex for overall grid layout and sizing
  controls, along with multiple other vendor improvements.
* Additional `XH` API methods exposed for control of / integration with Router5.
* The core `@HoistComponent` decorated now installs a new `isDisplayed` getter to report on
  component visibility, taking into account the visibility of its ancestors in the component tree.
* Mobile and Desktop app package / component structure made more symmetrical (#444).
* Initial versions of multiple new mobile components added to the toolkit.
* Support added for **`IdleService` - automatic app suspension on inactivity** (#427).
* Hoist wrapper added for the low-level Blueprint **button component** - provides future hooks into
  button customizations and avoids direct BP import (#406).
* Built-in support for collecting user feedback via a dedicated dialog, convenient XH methods and
  default appBar button (#379).
* New `XH.isDevelopmentMode` constant added, true when running in local Webpack dev-server mode.
* CSS variables have been added to customize and standardize the Blueprint "intent" based styling,
  with defaults adjusted to be less distracting (#420).

### 🐞 Bug Fixes

* Preference-related events have been standardized and bugs resolved related to pushAsync() and the
  `prefChange` event (ee93290).
* Admin log viewer auto-refreshes in tail-mode (#330).
* Distracting grid "loading" overlay removed (#401).
* Clipboard button ("click-to-copy" functionality) restored (#442).

[Commit Log](https://github.com/xh/hoist-react/compare/v7.2.0...v8.0.0)

## v7.2.0

### 🎁 New Features

+ Admin console grids now outfitted with column choosers and grid state. #375
+ Additional components for Onsen UI mobile development.

### 🐞 Bug Fixes

+ Multiple improvements to the Admin console config differ. #380 #381 #392

[Commit Log](https://github.com/xh/hoist-react/compare/v7.1.0...v7.2.0)

## v7.1.0

### 🎁 New Features

* Additional kit components added for Onsen UI mobile development.

### 🐞 Bug Fixes

* Dropdown fields no longer default to `commitOnChange: true` - avoiding unexpected commits of
  type-ahead query values for the comboboxes.
* Exceptions thrown from FetchService more accurately report the remote host when unreachable, along
  with some additional enhancements to fetch exception reporting for clarity.

[Commit Log](https://github.com/xh/hoist-react/compare/v7.0.0...v7.1.0)

## v7.0.0

### 💥 Breaking Changes

* **Restructuring of core `App` concept** with change to new `@HoistApp` decorator and conventions
  around defining `App.js` and `AppComponent.js` files as core app entry points. `XH.app` now
  installed to provide access to singleton instance of primary app class. See #387.

### 🎁 New Features

* **Added `AppBar` component** to help further standardize a pattern for top-level application
  headers.
* **Added `SwitchField` and `SliderField`** form field components.
* **Kit package added for Onsen UI** - base component library for mobile development.
* **Preferences get a group field for better organization**, parity with AppConfigs. (Requires
  hoist-core 3.1.x.)

### 🐞 Bug Fixes

* Improvements to `Grid` component's interaction with underlying ag-Grid instance, avoiding extra
  renderings and unwanted loss of state. 03de0ae7

[Commit Log](https://github.com/xh/hoist-react/compare/v6.0.0...v7.0.0)


## v6.0.0

### 💥 Breaking Changes

* API for `MessageModel` has changed as part of the feature addition noted below, with `alert()` and
  `confirm()` replaced by `show()` and new `XH` convenience methods making the need for direct calls
  rare.
* `TabContainerModel` no longer takes an `orientation` prop, replaced by the more flexible
  `switcherPosition` as noted below.

### 🎁 New Features

* **Initial version of grid state** now available, supporting easy persistence of user grid column
  selections and sorting. The `GridModel` constructor now takes a `stateModel` argument, which in
  its simplest form is a string `xhStateId` used to persist grid state to local storage. See the
  `GridStateModel` class for implementation details. #331
* The **Message API** has been improved and simplified, with new `XH.confirm()` and `XH.alert()`
  methods providing an easy way to show pop-up alerts without needing to manually construct or
  maintain a `MessageModel`. #349
* **`TabContainer` components can now be controlled with a remote `TabSwitcher`** that does not need
  to be directly docked to the container itself. Specify `switcherPosition:none` on the
  `TabContainerModel` to suppress showing the switching affordance on the tabs themselves and
  instantiate a `TabSwitcher` bound to the same model to control a tabset from elsewhere in the
  component hierarchy. In particular, this enabled top-level application tab navigation to move up
  into the top toolbar, saving vertical space in the layout. #368
* `DataViewModel` supports an `emptyText` config.

### 🐞 Bugfixes

* Dropdown fields no longer fire multiple commit messages, and no longer commit partial entries
  under some circumstances. #353 and #354
* Grids resizing fixed when shrinking the containing component. #357

[Commit Log](https://github.com/xh/hoist-react/compare/v5.0.0...v6.0.0)


## v5.0.0

### 💥 Breaking Changes

* **Multi environment configs have been unwound** See these release notes/instructions for how to
  migrate: https://github.com/xh/hoist-core/releases/tag/release-3.0.0
* **Breaking change to context menus in dataviews and grids not using the default context menu:**
  StoreContextMenu no longer takes an array of items as an argument to its constructor. Instead it
  takes a configuration object with an ‘items’ key that will point to any current implementation’s
  array of items. This object can also contain an optional gridModel argument which is intended to
  support StoreContextMenuItems that may now be specified as known ‘hoist tokens’, currently limited
  to a ‘colChooser’ token.

### 🎁 New Features

* Config differ presents inline view, easier to read diffs now.
* Print Icon added!

### 🐞 Bugfixes

* Update processFailedLoad to loadData into gridModel store, Fixes #337
* Fix regression to ErrorTracking. Make errorTrackingService safer/simpler to call at any point in
  life-cycle.
* Fix broken LocalStore state.
* Tweak flex prop for charts. Side by side charts in a flexbox now auto-size themselves! Fixes #342
* Provide token parsing for storeContextMenus. Context menus are all grown up! Fixes #300

## v4.0.1

### 🐞 Bugfixes

* DataView now properly re-renders its items when properties on their records change (and the ID
  does not)


## v4.0.0

### 💥 Breaking Changes

* **The `GridModel` selection API has been reworked for clarity.** These models formerly exposed
  their selectionModel as `grid.selection` - now that getter returns the selected records. A new
  `selectedRecord` getter is also available to return a single selection, and new string shortcut
  options are available when configuring GridModel selection behavior.
* **Grid components can now take an `agOptions` prop** to pass directly to the underlying ag-grid
  component, as well as an `onRowDoubleClicked` handler function.
  16be2bfa10e5aab4ce8e7e2e20f8569979dd70d1

### 🎁 New Features

* Additional core components have been updated with built-in `layoutSupport`, allowing developers to
  set width/height/flex and other layout properties directly as top-level props for key comps such
  as Grid, DataView, and Chart. These special props are processed via `elemFactory` into a
  `layoutConfig` prop that is now passed down to the underlying wrapper div for these components.
  081fb1f3a2246a4ff624ab123c6df36c1474ed4b

### 🐞 Bugfixes

* Log viewer tail mode now working properly for long log files - #325


## v3.0.1

### 🐞 Bugfixes

* FetchService throws a dedicated exception when the server is unreachable, fixes a confusing
  failure case detailed in #315


## v3.0.0

### 💥 Breaking Changes

* **An application's `AppModel` class must now implement a new `checkAccess()` method.** This method
  is passed the current user, and the appModel should determine if that user should see the UI and
  return an object with a `hasAccess` boolean and an optional `message` string. For a return with
  `hasAccess: false`, the framework will render a lockout panel instead of the primary UI.
  974c1def99059f11528c476f04e0d8c8a0811804
  * Note that this is only a secondary level of "security" designed to avoid showing an unauthorized
    user a confusing / non-functional UI. The server or any other third-party data sources must
    always be the actual enforcer of access to data or other operations.
* **We updated the APIs for core MobX helper methods added to component/model/service classes.** In
  particular, `addReaction()` was updated to take a more declarative / clear config object.
  8169123a4a8be6940b747e816cba40bd10fa164e
  * See Reactive.js - the mixin that provides this functionality.

### 🎁 New Features

* Built-in client-side lockout support, as per above.

### 🐞 Bugfixes

* None

------------------------------------------

Copyright © 2020 Extremely Heavy Industries Inc. - all rights reserved

------------------------------------------

📫☎️🌎 info@xh.io | https://xh.io/contact<|MERGE_RESOLUTION|>--- conflicted
+++ resolved
@@ -7,14 +7,11 @@
 * New `GridModel` config `colChooserModel` replaces `enableColChooser` to allow for more flexible
   configuration of the desktop implementation of `colChooser` in both popover and dialog components.
   * Use `colChooserModel: true` to reimplement default behavior.
-  * See documentation on `ColChooserModel` for more information.
-
-### 🎁 New Features
-<<<<<<< HEAD
-
-=======
+  * See documentation on `GridModel.ColChooserModelConfig` for more information.
+
+### 🎁 New Features
+
 * Admin Preference and Config panels now provide bulk regrouping actions.
->>>>>>> ae4185f2
 * Provides new `CustomProvider` for applications that want to use the Persistence API, but
 need to provide their own storage implementation.
 * Added `restoreDefaults` action to default `StoreContextMenu` for `GridModel`.
