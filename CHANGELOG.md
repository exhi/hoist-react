--- conflicted
+++ resolved
@@ -2,8 +2,8 @@
 
 ## v37.0.0-SNAPSHOT - unreleased
 
-<<<<<<< HEAD
-### 💥 Breaking Changes
+### 💥 Breaking Changes
+
 * New `GridModel` config `colChooserModel` replaces `enableColChooser` to allow for more flexible
   configuration of the desktop implementation of `colChooser` in both popover and dialog components.
   * Use `colChooserModel: true` to reimplement default behavior.
@@ -11,14 +11,12 @@
 
 ### 🎁 New Features
 
-* Added new `restoreDefaults` action to default `StoreContextMenu` for `GridModel`.
-
-=======
-### 🎁 New Features
 * Provides new `CustomProvider` for applications that want to use the Persistence API, but
 need to provide their own storage implementation.
->>>>>>> 9ed116d3
-### 🐞 Bug Fixes
+* Added `restoreDefaults` action to default `StoreContextMenu` for `GridModel`.
+
+### 🐞 Bug Fixes
+
 * Fixed a regression introduced in v36.1.0 in `FilterChooser`. Now supports `disabled` prop.
 
 [Commit Log](https://github.com/xh/hoist-react/compare/v36.1.0...develop)
