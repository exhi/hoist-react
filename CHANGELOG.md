--- conflicted
+++ resolved
@@ -95,14 +95,11 @@
   impersonate other users. Note that this defaults to `false`. Apps will need to set this config to
   continue using impersonation. (Note that an update to hoist-core 6.4+ is required for this config
   to be enforced on the server.)
-<<<<<<< HEAD
-* AppBar now support an `appMenuButtonPosition` option to place the App Menu on the left or the right. 
-=======
 * `FormField` now supports a `requiredIndicator` to customize how required fields are displayed.
 * Application build tags are now included in version update checks, primarily to prompt dev/QA users
   to refresh when running SNAPSHOT versions. (Note that an update to hoist-core 6.4+ is required for
   the server to emit build tag for comparison.)
->>>>>>> 3a1b63cb
+* AppBar now support an `appMenuButtonPosition` option to place the App Menu on the left or the right.
 
 ### 💥 Breaking Changes
 
