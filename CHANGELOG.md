# Changelog

## v18.0.0-SNAPSHOT (in development / unreleased)

* This release will primarily feature a major upgrade and refactoring of form / field-field support.
* Details and listings of other changes will be posted here as they are merged into the primary
  development branch.

## v17.0.0-rc1 (release candidate)

### 💥 Breaking Changes

* The implementation of the `model` property on `HoistComponent` has been substantially enhanced:
  *  "Local" Models should now be specified on the Component class declaration by simply setting the
     `model` property, rather than the confusing `localModel` property.
  *  HoistComponent now supports a static `modelClass` class property. If set, this property will
     allow a HoistComponent to auto-create a model internally when presented with a plain javascript
     object as its `model` prop. This is especially useful in cases like `Panel` and `TabContainer`,
     where apps often need to specify a model but do not require a reference to the model. Those
     usages can now skip importing and instantiating an instance of the component's model class
     themselves.
  *  Hoist will now throw an Exception if an application attempts to changes the model on an
     existing HoistComponent instance or presents the wrong type of model to a HoistComponent where
     `modelClass` has been specified.

* `PanelSizingModel` has been renamed `PanelModel`. The class now also has the following new
  optional properties, all of which are `true` by default:
  * `showSplitter` - controls visibility of the splitter bar on the outside edge of the component.
  * `showSplitterCollapseButton` - controls visibility of the collapse button on the splitter bar.
  * `showHeaderCollapseButton` - controls visibility of a (new) collapse button in the header.

* The API methods for exporting grid data have changed and gained new features:
  * Grids must opt-in to export with the `GridModel.enableExport` config.
  * Exporting a `GridModel` is handled by the new `GridExportService`, which takes a collection of
    `exportOptions`. See `GridExportService.exportAsync` for available `exportOptions`.
  * All export entry points (`GridModel.exportAsync()`, `ExportButton` and the export context menu
    items) support `exportOptions`. Additionally, `GridModel` can be configured with default
    `exportOptions` in its config.

* The `buttonPosition` prop on `NumberInput` has been removed due to problems with the underlying
implementation.  Support for incrementing buttons on NumberInputs will be re-considered for
future versions of Hoist.

### 🎁 New Features

* `TextInput` on desktop now supports an `enableClear` property to allow easy addition of a clear
  button at the right edge of the component.
* `TabContainer` enhancements:
  * An `omit` property can now be passed in the tab configs passed to the `TabContainerModel`
    constructor to conditionally exclude a tab from the container
  * Each `TabModel` can now be retrieved by id via the new `getTabById` method on
    `TabContainerModel`.
  * `TabModel.title` can now be changed at runtime.
  * `TabModel` now supports the following properties, which can be changed at runtime or set via the
    config:
    * `disabled` - applies a disabled style in the switcher and blocks navigation to the tab via
      user click, routing, or the API.
    * `excludeFromSwitcher` - removes the tab from the switcher, but the tab can still be navigated
      to programmatically or via routing.
* `MultiFieldRenderer` `multiFieldConfig` now supports a `delimiter` property to separate
  consecutive SubFields.
* `MultiFieldRenderer` SubFields now support a `position` property, to allow rendering in either the
  top or bottom row.
* `StoreCountLabel` now supports a new 'includeChildren' prop to control whether or not children
  records are included in the count. By default this is `false`.
* `Checkbox` now supports a `displayUnsetState` prop which may be used to display a visually
  distinct state for null values.
* `RestGridModel` supports a `readonly` property.
<<<<<<< HEAD
* `Select` now renders with a checkbox next to the selected item, but supports the new `hideSelectedOptionCheck` prop.
to disable.
=======
* `DimensionChooser`, various `HoistInput` components, `Toolbar` and `ToolbarSeparator` have been
  added to the mobile component library.
* Additional environment enums for UAT and BCP, added to Hoist Core 5.4.0, are supported in the
  application footer.

### 🐞 Bug Fixes

* `NumberInput` will no longer immediately convert its shorthand value (e.g. "3m") into numeric form
  while the user remains focused on the input.
* Grid `actionCol` columns no longer render Button components for each action, relying instead
  on plain HTML / CSS markup for a significant performance improvement when there are many rows
  and/or actions per row.
* Grid exports more reliably include the appropriate file extension.
* `Select` will prevent an `<esc>` keypress from bubbling up to parent components only when its menu
  is open. (In that case, the component assumes escape was pressed to close its menu and captures the 
  keypress, otherwise it should leave it alone and let it e.g. close a parent popover).

[Commit Log](https://github.com/exhi/hoist-react/compare/v16.0.1...v17.0.0-rc1)
>>>>>>> 6f05c746

## v16.0.1

### 🐞 Bug Fixes

* Fix to FeedbackForm allowing attempted submission with an empty message.

[Commit Log](https://github.com/exhi/hoist-react/compare/v16.0.0...v16.0.1)


## v16.0.0

### 🎁 New Features

* Support for ComboBoxes and Dropdowns have been improved dramatically, via a new `Select` component
  based on react-select.
* The ag-Grid based `Grid` and `GridModel` are now available on both mobile and desktop. We have
  also added new support for multi-row/multi-field columns via the new `multiFieldRenderer` renderer
  function.
* The app initialization lifecycle has been restructured so that no App classes are constructed
  until Hoist is fully initialized.
* `Column` now supports an optional `rowHeight` property.
* `Button` now defaults to 'minimal' mode, providing a much lighter-weight visual look-and-feel to
  HoistApps. `Button` also implements `@LayoutSupport`.
* Grouping state is now saved by the grid state support on `GridModel`.
* The Hoist `DimChooser` component has been ported to hoist-react.
* `fetchService` now supports an `autoAbortKey` in its fetch methods. This can be used to
  automatically cancel obsolete requests that have been superceded by more recent variants.
* Support for new `clickableLabel` property on `FormField`.
* `RestForm` now supports a read-only view.
* Hoist now supports automatic tracking of app/page load times.

### 💥 Breaking Changes

* The new location for the cross-platform grid component is `@xh/hoist/cmp/grid`. The `columns`
  package has also moved under a new sub-package in this location.
* Hoist top-level App Structure has changed in order to improve consistency of the Model-View
  conventions, to improve the accessibility of services, and to support the improvements in app
  initialization mentioned above:
  - `XH.renderApp` now takes a new `AppSpec` configuration.
  - `XH.app` is now `XH.appModel`.
  - All services are installed directly on `XH`.
  - `@HoistApp` is now `@HoistAppModel`
* `RecordAction` has been substantially refactored and improved. These are now typically immutable
  and may be shared.
  - `prepareFn` has been replaced with a `displayFn`.
  - `actionFn` and `displayFn` now take a single object as their parameter.
* The `hide` property on `Column` has been changed to `hidden`.
* The `ColChooserButton` has been moved from the incorrect location `@xh/hoist/cmp/grid` to
  `@xh/hoist/desktop/cmp/button`. This is a desktop-only component. Apps will have to adjust these
  imports.
* `withDefaultTrue` and `withDefaultFalse` in `@xh/hoist/utils/js` have been removed. Use
  `withDefault` instead.
* `CheckBox` has been renamed `Checkbox`


### ⚙️ Technical

* ag-Grid has been upgraded to v19.1
* mobx has been upgraded to v5.6
* React has been upgraded to v16.6
* Allow browsers with proper support for Proxy (e.g Edge) to access Hoist Applications.


### 🐞 Bug Fixes

* Extensive. See full change list below.

[Commit Log](https://github.com/exhi/hoist-react/compare/v15.1.2...v16.0.0)


## v15.1.2

🛠 Hotfix release to MultiSelect to cap the maximum number of options rendered by the drop-down
list. Note, this component is being replaced in Hoist v16 by the react-select library.

[Commit Log](https://github.com/exhi/hoist-react/compare/v15.1.1...v15.1.2)

## v15.1.1

### 🐞 Bug Fixes

* Fix to minimal validation mode for FormField disrupting input focus.
* Fix to JsonInput disrupting input focus.

### ⚙️ Technical

* Support added for TLBR-style notation when specifying margin/padding via layoutSupport - e.g.
  box({margin: '10 20 5 5'}).
* Tweak to lockout panel message when the user has no roles.

[Commit Log](https://github.com/exhi/hoist-react/compare/v15.1.0...v15.1.1)


## v15.1.0

### 🎁 New Features

* The FormField component takes a new minimal prop to display validation errors with a tooltip only
  as opposed to an inline message string. This can be used to help reduce shifting / jumping form
  layouts as required.
* The admin-only user impersonation toolbar will now accept new/unknown users, to support certain
  SSO application implementations that can create users on the fly.

### ⚙️ Technical

* Error reporting to server w/ custom user messages is disabled if the user is not known to the
  client (edge case with errors early in app lifecycle, prior to successful authentication).

[Commit Log](https://github.com/exhi/hoist-react/compare/v15.0.0...v15.1.0)


## v15.0.0

### 💥 Breaking Changes

* This update does not require any application client code changes, but does require updating the
  Hoist Core Grails plugin to >= 5.0. Hoist Core changes to how application roles are loaded and
  users are authenticated required minor changes to how JS clients bootstrap themselves and load
  user data.
* The Hoist Core HoistImplController has also been renamed to XhController, again requiring Hoist
  React adjustments to call the updated /xh/ paths for these (implementation) endpoints. Again, no
  app updates required beyond taking the latest Hoist Core plugin.

[Commit Log](https://github.com/exhi/hoist-react/compare/v14.2.0...v15.0.0)


## v14.2.0

### 🎁 New Features

* Upgraded hoist-dev-utils to 3.0.3. Client builds now use the latest Webpack 4 and Babel 7 for
  noticeably faster builds and recompiles during CI and at development time.
* GridModel now has a top-level agColumnApi property to provide a direct handle on the ag-Grid
  Column API object.

### ⚙️ Technical

* Support for column groups strengthened with the addition of a dedicated ColumnGroup sibling class
  to Column. This includes additional internal refactoring to reduce unnecessary cloning of Column
  configurations and provide a more managed path for Column updates. Public APIs did not change.
  (#694)

### 📚 Libraries

* Blueprint Core 3.6.1 -> 3.7.0
* Blueprint Datetime 3.2.0 -> 3.3.0
* Fontawesome 5.3.x -> 5.4.x
* MobX 5.1.2 -> 5.5.0
* Router5 6.5.0 -> 6.6.0

[Commit Log](https://github.com/exhi/hoist-react/compare/v14.1.3...v14.2.0)


## v14.1.3

### 🐞 Bug Fixes

* Ensure JsonInput reacts properly to value changes.

### ⚙️ Technical

* Block user pinning/unpinning in Grid via drag-and-drop - pending further work via #687.
* Support "now" as special token for dateIs min/max validation rules.
* Tweak grouped grid row background color.

[Commit Log](https://github.com/exhi/hoist-react/compare/v14.1.1...v14.1.3)


## v14.1.1

### 🐞 Bug Fixes

* Fixes GridModel support for row-level grouping at same time as column grouping.

[Commit Log](https://github.com/exhi/hoist-react/compare/v14.1.0...v14.1.1)


## v14.1.0

### 🎁 New Features

* GridModel now supports multiple levels of row grouping. Pass the public setGroupBy() method an
  array of string column IDs, or a falsey value / empty array to ungroup. Note that the public and
  observable groupBy property on GridModel will now always be an array, even if the grid is not
  grouped or has only a single level of grouping.
* GridModel exposes public expandAll() and collapseAll() methods for grouped / tree grids, and
  StoreContextMenu supports a new "expandCollapseAll" string token to insert context menu items.
  These are added to the default menu, but auto-hide when the grid is not in a grouped state.
* The Grid component provides a new onKeyDown prop, which takes a callback and will fire on any
  keypress targeted within the Grid. Note such a handler is not provided directly by ag-Grid.
* The Column class supports pinned as a top-level config. Supports passing true to pin to the left.

### 🐞 Bug Fixes

* Updates to Grid column widths made via ag-Grid's "autosize to fit" API are properly persisted to
  grid state.

[Commit Log](https://github.com/exhi/hoist-react/compare/v14.0.0...v14.1.0)


## v14.0.0

* Along with numerous bug fixes, v14 brings with it a number of important enhancements for grids,
  including support for tree display, 'action' columns, and absolute value sorting. It also includes
  some new controls and improvement to focus display.

### 💥 Breaking Changes

* The signatures of the Column.elementRenderer and Column.renderer have been changed to be
  consistent with each other, and more extensible. Each takes two arguments -- the value to be
  rendered, and a single bundle of metadata.
* StoreContextMenuAction has been renamed to RecordAction. Its action property has been renamed to
  actionFn for consistency and clarity.
* LocalStore : The method LocalStore.processRawData no longer takes an array of all records, but
  instead takes just a single record. Applications that need to operate on all raw records in bulk
  should do so before presenting them to LocalStore. Also, LocalStores template methods for override
  have also changed substantially, and sub-classes that rely on these methods will need to be
  adjusted accordingly.

### 🎁 New Features

#### Grid

* The Store API now supports hierarchical datasets. Applications need to simply provide raw data for
  records with a "children" property containing the raw data for their children.
* Grid supports a 'TreeGrid' mode. To show a tree grid, bind the GridModel to a store containing
  hierarchical data (as above), set treeMode: true on the GridModel, and specify a column to display
  the tree controls (isTreeColumn: true)
* Grid supports absolute sorting for numerical columns. Specify absSort: true on your column config
  to enable. Clicking the grid header will now cycle through ASC > DESC > DESC (abs) sort modes.
* Grid supports an 'Actions' column for one-click record actions. See cmp/desktop/columns/actionCol.
* A new showHover prop on the desktop Grid component will highlight the hovered row with default
  styling. A new GridModel.rowClassFn callback was added to support per-row custom classes based on
  record data.
* A new ExportFormat.LONG_TEXT format has been added, along with a new Column.exportWidth config.
  This supports exporting columns that contain long text (e.g. notes) as multi-line cells within
  Excel.

#### Other Components

* RadioInput and ButtonGroupInputhave been added to the desktop/cmp/form package.
* DateInput now has support for entering and displaying time values.
* NumberInput displays its unformatted value when focused.
* Focused components are now better highlighted, with additional CSS vars provided to customize as
  needed.

### 🐞 Bug Fixes

* Calls to GridModel.setGroupBy() work properly not only on the first, but also all subsequent calls
  (#644).
* Background / style issues resolved on several input components in dark theme (#657).
* Grid context menus appear properly over other floating components.

### 📚 Libraries

* React 16.5.1 -> 16.5.2
* router5 6.4.2 -> 6.5.0
* CodeMirror, Highcharts, and MobX patch updates

[Commit Log](https://github.com/exhi/hoist-react/compare/v13.0.0...v14.0.0)


## v13.0.0

🍀Lucky v13 brings with it a number of enhancements for forms and validation, grouped column
support in the core Grid API, a fully wrapped MultiSelect component, decorator syntax adjustments,
and a number of other fixes and enhancements.

It also includes contributions from new ExHI team members Arjun and Brendan. 🎉

### 💥 Breaking Changes

* The core `@HoistComponent`, `@HoistService`, and `@HoistModel` decorators are **no longer
  parameterized**, meaning that trailing `()` should be removed after each usage. (#586)
* The little-used `hoistComponentFactory()` method was also removed as a further simplification
  (#587).
* The `HoistField` superclass has been renamed to `HoistInput` and the various **desktop form
  control components have been renamed** to match (55afb8f). Apps using these components (which will
  likely be most apps) will need to adapt to the new names.
  * This was done to better distinguish between the input components and the upgraded Field concept
    on model classes (see below).

### 🎁 New Features

⭐️ **Forms and Fields** have been a major focus of attention, with support for structured data
fields added to Models via the `@FieldSupport` and `@field()` decorators.
* Models annotated with `@FieldSupport` can decorate member properties with `@field()`, making those
  properties observable and settable (with a generated `setXXX()` method).
* The `@field()` decorators themselves can be passed an optional display label string as well as
  zero or more *validation rules* to define required constraints on the value of the field.
* A set of predefined constraints is provided within the toolkit within the `/field/` package.
* Models using `FieldSupport` should be sure to call the `initFields()` method installed by the
  decorator within their constructor. This method can be called without arguments to generally
  initialize the field system, or it can be passed an object of field names to initial/default
  values, which will set those values on the model class properties and provide change/dirty
  detection and the ability to "reset" a form.
* A new `FormField` UI component can be used to wrap input components within a form. The `FormField`
  wrapper can accept the source model and field name, and will apply those to its child input. It
  leverages the Field model to automatically display a label, indicate required fields, and print
  validation error messages. This new component should be the building-block for most non-trivial
  forms within an application.

Other enhancements include:
* **Grid columns can be grouped**, with support for grouping added to the grid state management
  system, column chooser, and export manager (#565). To define a column group, nest column
  definitions passed to `GridModel.columns` within a wrapper object of the form `{headerName: 'My
  group', children: [...]}`.

(Note these release notes are incomplete for this version.)

[Commit Log](https://github.com/exhi/hoist-react/compare/v12.1.2...v13.0.0)


## v12.1.2

### 🐞 Bug Fixes

* Fix casing on functions generated by `@settable` decorator
  (35c7daa209a4205cb011583ebf8372319716deba).

[Commit Log](https://github.com/exhi/hoist-react/compare/v12.1.1...v12.1.2)


## v12.1.1

### 🐞 Bug Fixes

* Avoid passing unknown HoistField component props down to Blueprint select/checkbox controls.

### 📚 Libraries

* Rollback update of `@blueprintjs/select` package `3.1.0 -> 3.0.0` - this included breaking API
  changes and will be revisited in #558.

[Commit Log](https://github.com/exhi/hoist-react/compare/v12.1.0...v12.1.1)


## v12.1.0

### 🎁 New Features

* New `@bindable` and `@settable` decorators added for MobX support. Decorating a class member
  property with `@bindable` makes it a MobX `@observable` and auto-generates a setter method on the
  class wrapped in a MobX `@action`.
* A `fontAwesomeIcon` element factory is exported for use with other FA icons not enumerated by the
  `Icon` class.
* CSS variables added to control desktop Blueprint form control margins. These remain defaulted to
  zero, but now within CSS with support for variable overrides. A Blueprint library update also
  brought some changes to certain field-related alignment and style properties. Review any form
  controls within apps to ensure they remain aligned as desired
  (8275719e66b4677ec5c68a56ccc6aa3055283457 and df667b75d41d12dba96cbd206f5736886cb2ac20).

### 🐞 Bug Fixes

* Grid cells are fully refreshed on a data update, ensuring cell renderers that rely on data other
  than their primary display field are updated (#550).
* Grid auto-sizing is run after a data update, ensuring flex columns resize to adjust for possible
  scrollbar visibility changes (#553).
* Dropdown fields can be instantiated with fewer required properties set (#541).

### 📚 Libraries

* Blueprint `3.0.1 -> 3.4.0`
* FontAwesome `5.2.0 -> 5.3.0`
* CodeMirror `5.39.2 -> 5.40.0`
* MobX `5.0.3 -> 5.1.0`
* router5 `6.3.0 -> 6.4.2`
* React `16.4.1 -> 16.4.2`

[Commit Log](https://github.com/exhi/hoist-react/compare/v12.0.0...v12.1.0)


## v12.0.0

Hoist React v12 is a relatively large release, with multiple refactorings around grid columns,
`elemFactory` support, classNames, and a re-organization of classes and exports within `utils`.

### 💥 Breaking Changes

#### ⭐️ Grid Columns

**A new `Column` class describes a top-level API for columns and their supported options** and is
intended to be a cross-platform layer on top of ag-Grid and TBD mobile grid implementations.
* The desktop `GridModel` class now accepts a collection of `Column` configuration objects to define
  its available columns.
* Columns may be configured with `flex: true` to cause them to stretch all available horizontal
  space within a grid, sharing it equally with any other flex columns. However note that this should
  be used sparingly, as flex columns have some deliberate limitations to ensure stable and
  consistent behavior. Most noticeably, they cannot be resized directly by users. Often, a best
  practice will be to insert an `emptyFlexCol` configuration as the last column in a grid - this
  will avoid messy-looking gaps in the layout while not requiring a data-driven column be flexed.
* User customizations to column widths are now saved if the GridModel has been configured with a
  `stateModel` key or model instance - see `GridStateModel`.
* Columns accept a `renderer` config to format text or HTML-based output. This is a callback that is
  provided the value, the row-level record, and a metadata object with the column's `colId`. An
  `elementRenderer` config is also available for cells that should render a Component.
* An `agOptions` config key continues to provide a way to pass arbitrary options to the underlying
  ag-Grid instance (for desktop implementations). This is considered an "escape hatch" and should be
  used with care, but can provide a bridge to required ag-Grid features as the Hoist-level API
  continues to develop.
* The "factory pattern" for Column templates / defaults has been removed, replaced by a simpler
  approach that recommends exporting simple configuration partials and spreading them into
  instance-specific column configs.
  [See the Admin app for some examples](https://github.com/exhi/hoist-react/blob/a1b14ac6d41aa8f8108a518218ce889fe5596780/admin/tabs/activity/tracking/ActivityGridModel.js#L42)
  of this pattern.
* See 0798f6bb20092c59659cf888aeaf9ecb01db52a6 for primary commit.

#### ⭐️ Element Factory, LayoutSupport, BaseClassName

Hoist provides core support for creating components via a factory pattern, powered by the `elem()`
and `elemFactory()` methods. This approach remains the recommended way to instantiate component
elements, but was **simplified and streamlined**.
* The rarely used `itemSpec` argument was removed (this previously applied defaults to child items).
* Developers can now also use JSX to instantiate all Hoist-provided components while still taking
  advantage of auto-handling for layout-related properties provided by the `LayoutSupport` mixin.
  * HoistComponents should now spread **`...this.getLayoutProps()`** into their outermost rendered
    child to enable promotion of layout properties.
* All HoistComponents can now specify a **baseClassName** on their component class and should pass
  `className: this.getClassName()` down to their outermost rendered child. This allows components to
  cleanly layer on a base CSS class name with any instance-specific classes.
* See 8342d3870102ee9bda4d11774019c4928866f256 for primary commit.

#### ⭐️ Panel resizing / collapsing

**The `Panel` component now takes a `sizingModel` prop to control and encapsulate newly built-in
resizing and collapsing behavior** (#534).
* See the `PanelSizingModel` class for configurable details, including continued support for saving
  sizing / collapsed state as a user preference.
* **The standalone `Resizable` component was removed** in favor of the improved support built into
  Panel directly.

#### Other

* Two promise-related models have been combined into **a new, more powerful `PendingTaskModel`**,
  and the `LoadMask` component has been removed and consolidated into `Mask`
  (d00a5c6e8fc1e0e89c2ce3eef5f3e14cb842f3c8).
  * `Panel` now exposes a single `mask` prop that can take either a configured `mask` element or a
    simple boolean to display/remove a default mask.
* **Classes within the `utils` package have been re-organized** into more standardized and scalable
  namespaces. Imports of these classes will need to be adjusted.

### 🎁 New Features

* **The desktop Grid component now offers a `compact` mode** with configurable styling to display
  significantly more data with reduced padding and font sizes.
* The top-level `AppBar` refresh button now provides a default implementation, calling a new
  abstract `requestRefresh()` method on `HoistApp`.
* The grid column chooser can now be configured to display its column groups as initially collapsed,
  for especially large collections of columns.
* A new `XH.restoreDefaultsAsync()` method provides a centralized way to wipe out user-specific
  preferences or customizations (#508).
* Additional Blueprint `MultiSelect`, `Tag`, and `FormGroup` controls re-exported.

### 🐞 Bug Fixes

* Some components were unintentionally not exporting their Component class directly, blocking JSX
  usage. All components now export their class.
* Multiple fixes to `DayField` (#531).
* JsonField now responds properly when switching from light to dark theme (#507).
* Context menus properly filter out duplicated separators (#518).

[Commit Log](https://github.com/exhi/hoist-react/compare/v11.0.0...v12.0.0)


## v11.0.0

### 💥 Breaking Changes

* **Blueprint has been upgraded to the latest 3.x release.** The primary breaking change here is the
  renaming of all `pt-` CSS classes to use a new `bp3-` prefix. Any in-app usages of the BP
  selectors will need to be updated. See the
  [Blueprint "What's New" page](http://blueprintjs.com/docs/#blueprint/whats-new-3.0).
* **FontAwesome has been upgraded to the latest 5.2 release.** Only the icons enumerated in the
  Hoist `Icon` class are now registered via the FA `library.add()` method for inclusion in bundled
  code, resulting in a significant reduction in bundle size. Apps wishing to use other FA icons not
  included by Hoist must import and register them - see the
  [FA React Readme](https://github.com/FortAwesome/react-fontawesome/blob/master/README.md) for
  details.
* **The `mobx-decorators` dependency has been removed** due to lack of official support for the
  latest MobX update, as well as limited usage within the toolkit. This package was primarily
  providing the optional `@setter` decorator, which should now be replaced as needed by dedicated
  `@action` setter methods (19cbf86138499bda959303e602a6d58f6e95cb40).

### 🎁 Enhancements

* `HoistComponent` now provides a `getClassNames()` method that will merge any `baseCls` CSS class
  names specified on the component with any instance-specific classes passed in via props (#252).
  * Components that wish to declare and support a `baseCls` should use this method to generate and
    apply a combined list of classes to their outermost rendered elements (see `Grid`).
  * Base class names have been added for relevant Hoist-provided components - e.g. `.xh-panel` and
    `.xh-grid`. These will be appended to any instance class names specified within applications and
    be available as public CSS selectors.
* Relevant `HoistField` components support inline `leftIcon` and `rightElement` props. `DayField`
  adds support for `minDay / maxDay` props.
* Styling for the built-in ag-Grid loading overlay has been simplified and improved (#401).
* Grid column definitions can now specify an `excludeFromExport` config to drop them from
  server-generated Excel/CSV exports (#485).

### 🐞 Bug Fixes

* Grid data loading and selection reactions have been hardened and better coordinated to prevent
  throwing when attempting to set a selection before data has been loaded (#484).

### 📚 Libraries

* Blueprint `2.x -> 3.x`
* FontAwesome `5.0.x -> 5.2.x`
* CodeMirror `5.37.0 -> 5.39.2`
* router5 `6.2.4 -> 6.3.0`

[Commit Log](https://github.com/exhi/hoist-react/compare/v10.0.1...v11.0.0)


## v10.0.1

### 🐞 Bug Fixes

* Grid `export` context menu token now defaults to server-side 'exportExcel' export.
  * Specify the `exportLocal` token to return a menu item for local ag-Grid export.
* Columns with `field === null` skipped for server-side export (considered spacer / structural
  columns).

## v10.0.0

### 💥 Breaking Changes

* **Access to the router API has changed** with the `XH` global now exposing `router` and
  `routerState` properties and a `navigate()` method directly.
* `ToastManager` has been deprecated. Use `XH.toast` instead.
* `Message` is no longer a public class (and its API has changed). Use `XH.message/confirm/alert`
  instead.
*  Export API has changed. The Built-in grid export now uses more powerful server-side support. To
   continue to use local AG based export, call method `GridModel.localExport()`. Built-in export
   needs to be enabled with the new property on `GridModel.enableExport`. See `GridModel` for more
   details.

### 🎁 Enhancements

* New Mobile controls and `AppContainer` provided services (impersonation, about, and version bars).
* Full-featured server-side Excel export for grids.

### 🐞 Bug Fixes

* Prevent automatic zooming upon input focus on mobile devices (#476).
* Clear the selection when showing the context menu for a record which is not already selected
  (#469).
* Fix to make lockout script readable by Compatibility Mode down to IE5.

### 📚 Libraries

* MobX `4.2.x -> 5.0.x`

[Commit Log](https://github.com/exhi/hoist-react/compare/v9.0.0...v10.0.0)


## v9.0.0

### 💥 Breaking Changes

* **Hoist-provided mixins (decorators) have been refactored to be more granular and have been broken
  out of `HoistComponent`.**
  * New discrete mixins now exist for `LayoutSupport` and `ContextMenuSupport` - these should be
    added directly to components that require the functionality they add for auto-handling of
    layout-related props and support for showing right-click menus. The corresponding options on
    `HoistComponent` that used to enable them have been removed.
  * For consistency, we have also renamed `EventTarget -> EventSupport` and `Reactive ->
    ReactiveSupport` mixins. These both continue to be auto-applied to HoistModel and HoistService
    classes, and ReactiveSupport enabled by default in HoistComponent.
* **The Context menu API has changed.** The
  [`ContextMenuSupport` mixin](https://github.com/exhi/hoist-react/blob/develop/desktop/cmp/contextmenu/ContextMenuSupport.js)
  now specifies an abstract `getContextMenuItems()` method for component implementation (replacing
  the previous `renderContextMenu()` method). See the new
  [`ContextMenuItem` class](https://github.com/exhi/hoist-react/blob/develop/desktop/cmp/contextmenu/ContextMenuItem.js)
  for what these items support, as well as several static default items that can be used.
  * The top-level `AppContainer` no longer provides a default context menu, instead allowing the
    browser's own context menu to show unless an app / component author has implemented custom
    context-menu handling at any level of their component hierarchy.

### 🐞 Bug Fixes

* TabContainer active tab can become out of sync with the router state (#451)
  * ⚠️ Note this also involved a change to the `TabContainerModel` API - `activateTab()` is now the
    public method to set the active tab and ensure both the tab and the route land in the correct
    state.
* Remove unintended focused cell borders that came back with the prior ag-Grid upgrade.

[Commit Log](https://github.com/exhi/hoist-react/compare/v8.0.0...v9.0.0)


## v8.0.0

Hoist React v8 brings a big set of improvements and fixes, some API and package re-organizations,
and ag-Grid upgrade, and more. 🚀

### 💥 Breaking Changes

* **Component package directories have been re-organized** to provide better symmetry between
  pre-existing "desktop" components and a new set of mobile-first component. Current desktop
  applications should replace imports from `@xh/hoist/cmp/xxx` with `@xh/hoist/desktop/cmp/xxx`.
  * Important exceptions include several classes within `@xh/hoist/cmp/layout/`, which remain
    cross-platform.
  * `Panel` and `Resizable` components have moved to their own packages in
    `@xh/hoist/desktop/cmp/panel` and `@xh/hoist/desktop/cmp/resizable`.
* **Multiple changes and improvements made to tab-related APIs and components.**
  * The `TabContainerModel` constructor API has changed, notably `children` -> `tabs`, `useRoutes`
    -> `route` (to specify a starting route as a string) and `switcherPosition` has moved from a
    model config to a prop on the `TabContainer` component.
  * `TabPane` and `TabPaneModel` have been renamed `Tab` and `TabModel`, respectively, with several
    related renames.
* **Application entry-point classes decorated with `@HoistApp` must implement the new getter method
  `containerClass()`** to specify the platform specific component used to wrap the app's
  `componentClass`.
  * This will typically be `@xh/hoist/[desktop|mobile]/AppContainer` depending on platform.

### 🎁 New Features

* **Tab-related APIs re-worked and improved**, including streamlined support for routing, a new
  `tabRenderMode` config on `TabContainerModel`, and better naming throughout.
* **Ag-grid updated to latest v18.x** - now using native flex for overall grid layout and sizing
  controls, along with multiple other vendor improvements.
* Additional `XH` API methods exposed for control of / integration with Router5.
* The core `@HoistComponent` decorated now installs a new `isDisplayed` getter to report on
  component visibility, taking into account the visibility of its ancestors in the component tree.
* Mobile and Desktop app package / component structure made more symmetrical (#444).
* Initial versions of multiple new mobile components added to the toolkit.
* Support added for **`IdleService` - automatic app suspension on inactivity** (#427).
* Hoist wrapper added for the low-level Blueprint **button component** - provides future hooks into
  button customizations and avoids direct BP import (#406).
* Built-in support for collecting user feedback via a dedicated dialog, convenient XH methods and
  default appBar button (#379).
* New `XH.isDevelopmentMode` constant added, true when running in local Webpack dev-server mode.
* CSS variables have been added to customize and standardize the Blueprint "intent" based styling,
  with defaults adjusted to be less distracting (#420).

### 🐞 Bug Fixes

* Preference-related events have been standardized and bugs resolved related to pushAsync() and the
  `prefChange` event (ee93290).
* Admin log viewer auto-refreshes in tail-mode (#330).
* Distracting grid "loading" overlay removed (#401).
* Clipboard button ("click-to-copy" functionality) restored (#442).

[Commit Log](https://github.com/exhi/hoist-react/compare/v7.2.0...v8.0.0)

## v7.2.0

### 🎁 New Features

+ Admin console grids now outfitted with column choosers and grid state. #375
+ Additional components for Onsen UI mobile development.

### 🐞 Bug Fixes

+ Multiple improvements to the Admin console config differ. #380 #381 #392

[Commit Log](https://github.com/exhi/hoist-react/compare/v7.1.0...v7.2.0)

## v7.1.0

### 🎁 New Features

* Additional kit components added for Onsen UI mobile development.

### 🐞 Bug Fixes

* Dropdown fields no longer default to `commitOnChange: true` - avoiding unexpected commits of
  type-ahead query values for the comboboxes.
* Exceptions thrown from FetchService more accurately report the remote host when unreachable, along
  with some additional enhancements to fetch exception reporting for clarity.

[Commit Log](https://github.com/exhi/hoist-react/compare/v7.0.0...v7.1.0)

## v7.0.0

### 💥 Breaking Changes

* **Restructuring of core `App` concept** with change to new `@HoistApp` decorator and conventions
  around defining `App.js` and `AppComponent.js` files as core app entry points. `XH.app` now
  installed to provide access to singleton instance of primary app class. See #387.

### 🎁 New Features

* **Added `AppBar` component** to help further standardize a pattern for top-level application
  headers.
* **Added `SwitchField` and `SliderField`** form field components.
* **Kit package added for Onsen UI** - base component library for mobile development.
* **Preferences get a group field for better organization**, parity with AppConfigs. (Requires
  hoist-core 3.1.x.)

### 🐞 Bug Fixes

* Improvements to `Grid` component's interaction with underlying ag-Grid instance, avoiding extra
  renderings and unwanted loss of state. 03de0ae7

[Commit Log](https://github.com/exhi/hoist-react/compare/v6.0.0...v7.0.0)


## v6.0.0

### 💥 Breaking Changes

* API for `MessageModel` has changed as part of the feature addition noted below, with `alert()` and
  `confirm()` replaced by `show()` and new `XH` convenience methods making the need for direct calls
  rare.
* `TabContainerModel` no longer takes an `orientation` prop, replaced by the more flexible
  `switcherPosition` as noted below.

### 🎁 New Features

* **Initial version of grid state** now available, supporting easy persistence of user grid column
  selections and sorting. The `GridModel` constructor now takes a `stateModel` argument, which in
  its simplest form is a string `xhStateId` used to persist grid state to local storage. See the
  [`GridStateModel` class](https://github.com/exhi/hoist-react/blob/develop/cmp/grid/GridStateModel.js)
  for implementation details. #331
* The **Message API** has been improved and simplified, with new `XH.confirm()` and `XH.alert()`
  methods providing an easy way to show pop-up alerts without needing to manually construct or
  maintain a `MessageModel`. #349
* **`TabContainer` components can now be controlled with a remote `TabSwitcher`** that does not need
  to be directly docked to the container itself. Specify `switcherPosition:none` on the
  `TabContainerModel` to suppress showing the switching affordance on the tabs themselves and
  instantiate a `TabSwitcher` bound to the same model to control a tabset from elsewhere in the
  component hierarchy. In particular, this enabled top-level application tab navigation to move up
  into the top toolbar, saving vertical space in the layout. #368
* `DataViewModel` supports an `emptyText` config.

### 🐞 Bugfixes

* Dropdown fields no longer fire multiple commit messages, and no longer commit partial entries
  under some circumstances. #353 and #354
* Grids resizing fixed when shrinking the containing component. #357

[Commit Log](https://github.com/exhi/hoist-react/compare/v5.0.0...v6.0.0)


## v5.0.0

### 💥 Breaking Changes

* **Multi environment configs have been unwound** See these release notes/instructions for how to
  migrate: https://github.com/exhi/hoist-core/releases/tag/release-3.0.0
* **Breaking change to context menus in dataviews and grids not using the default context menu:**
  StoreContextMenu no longer takes an array of items as an argument to its constructor. Instead it
  takes a configuration object with an ‘items’ key that will point to any current implementation’s
  array of items. This object can also contain an optional gridModel argument which is intended to
  support StoreContextMenuItems that may now be specified as known ‘hoist tokens’, currently limited
  to a ‘colChooser’ token.

### 🎁 New Features

* Config differ presents inline view, easier to read diffs now.
* Print Icon added!

### 🐞 Bugfixes

* Update processFailedLoad to loadData into gridModel store, Fixes #337
* Fix regression to ErrorTracking. Make errorTrackingService safer/simpler to call at any point in
  life-cycle.
*  Fix broken LocalStore state.
* Tweak flex prop for charts. Side by side charts in a flexbox now auto-size themselves! Fixes #342
* Provide token parsing for storeContextMenus. Context menus are all grown up! Fixes #300

## v4.0.1

### 🐞 Bugfixes

* DataView now properly re-renders its items when properties on their records change (and the ID
  does not)


## v4.0.0

### 💥 Breaking Changes

* **The `GridModel` selection API has been reworked for clarity.** These models formerly exposed
  their selectionModel as `grid.selection` - now that getter returns the selected records. A new
  `selectedRecord` getter is also available to return a single selection, and new string shortcut
  options are available when configuring GridModel selection behavior.
* **Grid components can now take an `agOptions` prop** to pass directly to the underlying ag-grid
  component, as well as an `onRowDoubleClicked` handler function.
  16be2bfa10e5aab4ce8e7e2e20f8569979dd70d1

### 🎁 New Features

* Additional core components have been updated with built-in `layoutSupport`, allowing developers to
  set width/height/flex and other layout properties directly as top-level props for key comps such
  as Grid, DataView, and Chart. These special props are processed via `elemFactory` into a
  `layoutConfig` prop that is now passed down to the underlying wrapper div for these components.
  081fb1f3a2246a4ff624ab123c6df36c1474ed4b

### 🐞 Bugfixes

* Log viewer tail mode now working properly for long log files - #325


## v3.0.1

### 🐞 Bugfixes

* FetchService throws a dedicated exception when the server is unreachable, fixes a confusing
  failure case detailed in #315


## v3.0.0

### 💥 Breaking Changes

* **An application's `AppModel` class must now implement a new `checkAccess()` method.** This method
  is passed the current user, and the appModel should determine if that user should see the UI and
  return an object with a `hasAccess` boolean and an optional `message` string. For a return with
  `hasAccess: false`, the framework will render a lockout panel instead of the primary UI.
  974c1def99059f11528c476f04e0d8c8a0811804
  * Note that this is only a secondary level of "security" designed to avoid showing an unauthorized
    user a confusing / non-functional UI. The server or any other third-party data sources must
    always be the actual enforcer of access to data or other operations.
* **We updated the APIs for core MobX helper methods added to component/model/service classes.** In
  particular, `addReaction()` was updated to take a more declarative / clear config object.
  8169123a4a8be6940b747e816cba40bd10fa164e
  * See Reactive.js - the mixin that provides this functionality.

### 🎁 New Features

* Built-in client-side lockout support, as per above.

### 🐞 Bugfixes

* None<|MERGE_RESOLUTION|>--- conflicted
+++ resolved
@@ -65,11 +65,9 @@
   records are included in the count. By default this is `false`.
 * `Checkbox` now supports a `displayUnsetState` prop which may be used to display a visually
   distinct state for null values.
+* `Select` now renders with a checkbox next to the selected item in its drowndown menu, instead of
+  relying on highlighting. A new `hideSelectedOptionCheck` prop is available to disable.
 * `RestGridModel` supports a `readonly` property.
-<<<<<<< HEAD
-* `Select` now renders with a checkbox next to the selected item, but supports the new `hideSelectedOptionCheck` prop.
-to disable.
-=======
 * `DimensionChooser`, various `HoistInput` components, `Toolbar` and `ToolbarSeparator` have been
   added to the mobile component library.
 * Additional environment enums for UAT and BCP, added to Hoist Core 5.4.0, are supported in the
@@ -84,11 +82,10 @@
   and/or actions per row.
 * Grid exports more reliably include the appropriate file extension.
 * `Select` will prevent an `<esc>` keypress from bubbling up to parent components only when its menu
-  is open. (In that case, the component assumes escape was pressed to close its menu and captures the 
+  is open. (In that case, the component assumes escape was pressed to close its menu and captures the
   keypress, otherwise it should leave it alone and let it e.g. close a parent popover).
 
 [Commit Log](https://github.com/exhi/hoist-react/compare/v16.0.1...v17.0.0-rc1)
->>>>>>> 6f05c746
 
 ## v16.0.1
 
