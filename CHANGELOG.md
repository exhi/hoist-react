# Changelog

## v37.0.0-SNAPSHOT - unreleased

⚠ NOTE - apps should update to `hoist-core >= 8.3.0` when taking this hoist-react update. This is
required to support both the new `JsonBlobService` and updates to the Admin Activity and Client
Error tracking tabs described below.

### 🎁 New Features

* Added new `JsonBlobService` for saving and updating named chunks of arbitrary JSON data.
* `GridModelPersistOptions` now supports a `legacyStateKey` property. This key will identify the
  pre-v35 location for grid state, and can be used by applications to provide a more flexible
  migration of user grid state after an upgrade to Hoist v35.0.0 or greater. The value of this
  property will continue to default to 'key', preserving the existing upgrade behavior of the
  initial v35 release.
<<<<<<< HEAD
* Added new `restoreDefaults` action to default `StoreContextMenu` for `GridModel`.
* `ColChooserButton` supports a `mode` prop to specify when column changes are committed. `mode`
  defaults to `'commitOnChange'`, while `'commitOnSave'` applies column changes via the Save button
  and omits the otherwise immediately reactive Reset button.
=======
* The Admin Config and Pref diff tools now support pasting in a config for comparison instead of
  loading one from a remote server (useful for deployments where the remote config cannot be
  accessed via an XHR call).
* The `ClipboardButton.getCopyText` prop now supports async functions.
* The `Select` input supports a new `leftIcon` prop.
* `RestGrid` now supports bulk delete when multiple rows are selected.
* `RestGrid`'s `actionWarning` messages may now be specified as functions.
>>>>>>> a64b474d

### 🐞 Bug Fixes

* Fixed several cases where `selectOnFocus` prop on `Select` was not working.
* `FilterChooser` auto-suggest values sourced from the *unfiltered* records on `sourceStore`.
* `RestForm` editors will now source their default label from the corresponding `Field.displayName`
  property. Previously an undocumented `label` config could be provided with each editor object -
  this has been removed.
* Improved time zone handling in the Admin Console "Activity Tracking" and "Client Errors" tabs.
  * Users will now see consistent bucketing of activity into an "App Day" that corresponds to the
    LocalDate when the event occurred in the application's timezone.
  * This day will be reported consistently regardless of the time zones of the local browser or
    deployment server.
* Resetting Grid columns to their default state (e.g. via the Column Chooser) retains enhancements
  applied from matching Store fields.
* Desktop `DateInput` now handles out-of-bounds dates without throwing exception during rendering.

### 📚 Libraries

* codemirror `5.57 -> 5.58`

[Commit Log](https://github.com/xh/hoist-react/compare/v36.0.0...develop)

## v36.0.0 - 2020-09-04

### 🎁 New Features

#### Data Filtering

We have enhanced support for filtering data in Hoist Grids, Stores, and Cubes with an upgraded
`Filter` API and a new `FilterChooser` component. This bundle of enhancements includes:

* A new `@xh/hoist/data/filter` package to support the creation of composable filters, including the
  following new classes:
  * `FieldFilter` - filters by comparing the value of a given field to one or more given candidate
    values using one of several supported operators.
  * `FunctionFilter` - filters via a custom function specified by the developer.
  * `CompoundFilter` - combines multiple filters (including other nested CompoundFilters) via an AND
    or OR operator.
* A new `FilterChooser` UI component that integrates tightly with these data package classes to
  provide a user and developer friendly autocomplete-enabled UI for filtering data based on
  dimensions (e.g. trader = jdoe, assetClass != Equities), metrics (e.g. P&L > 1m), or any
  combination thereof.
* Updates to `Store`, `StoreFilterField`, and `cube/Query` to use the new Filter API.
* A new `setFilter()` convenience method to `Grid` and `DataView`.

To get the most out of the new Filtering capabilities, developers are encouraged to add or expand
the configs for any relevant `Store.fields` to include both their `type` and a `displayName`. Many
applications might not have Field configs specified at all for their Stores, instead relying on
Store's ability to infer its Fields from Grid Column definitions.

We are looking to gradually invert this relationship, so that core information about an app's
business objects and their properties is configured once at the `data/Field` level and then made
available to related APIs and components such as grids, filters, and forms. See note in New Features
below regarding related updates to `GridModel.columns` config processing.

#### Grid

* Added new `GridModel.setColumnVisible()` method, along with `showColumn()` and `hideColumn()`
  convenience methods. Can replace calls to `applyColumnStateChanges()` when all you need to do is
  show or hide a single column.
* Elided Grid column headers now show the full `headerName` value in a tooltip.
* Grid column definitions now accept a new `displayName` config as the recommended entry point for
  defining a friendly user-facing label for a Column.
  * If the GridModel's Store has configured a `displayName` for the linked data field, the column
    will default to use that (if not otherwise specified).
  * If specified or sourced from a Field, `displayName` will be used as the default value for the
    pre-existing `headerName` and `chooserName` configs.
* Grid columns backed by a Store Field of type `number` or `int` will be right-aligned by default.
* Added new `GridModel.showGroupRowCounts` config to allow easy hiding of group row member counts
  within each full-width group row. Default is `true`, maintaining current behavior of showing the
  counts for each group.

#### Other

* Added new `AppSpec.showBrowserContextMenu` config to control whether the browser's default context
  menu will be shown if no app-specific context menu (e.g. from a grid) would be triggered.
  * ⚠ Note this new config defaults to `false`, meaning the browser context menu will *not* be
    available. Developers should set to true for apps that expect/depend on the built-in menu.
* `LocalDate` has gained several new static factories: `tomorrow()`, `yesterday()`,
  `[start/end]OfMonth()`, and `[start/end]OfYear()`.
* A new `@computeOnce` decorator allows for lazy computation and caching of the results of decorated
  class methods or getters. Used in `LocalDate` and intended for similar immutable, long-lived
  objects that can benefit from such caching.
* `CodeInput` and `JsonInput` get new `enableSearch` and `showToolbar` props. Enabling search
  provides an simple inline find feature for searching the input's contents.
* The Admin console's Monitor Status tab displays more clearly when there are no active monitors.


### 💥 Breaking Changes

* Renamed the `data/Field.label` property to `displayName`.
* Changed the `DimensionChooserModel.dimensions` config to require objects of the form `{name,
  displayName, isLeafDimension}` when provided as an `Object[]`.
  * Previously these objects were expected to be of the form `{value, label, isLeaf}`.
  * Note however that this same config can now be passed the `dimensions` directly from a configured
    `Cube` instead, which is the recommended approach and should DRY up dimension definitions for
    typical use cases.
* Changes required due to the new filter API:
  * The classes `StoreFilter` and `ValueFilter` have been removed and replaced by `FunctionFilter`
    and `FieldFilter`, respectively. In most cases apps will need to make minimal or no changes.
  * The `filters/setFilters` property on `Query` has been changed to `filter/setFilter`. In most
    case apps should not need to change anything other than the name of this property - the new
    property will continue to support array representations of multiple filters.
  * `Store` has gained a new property `filterIncludesChildren` to replace the functionality
    previously provided by `StoreFilter.includesChildren`.
  * `StoreFilterField.filterOptions` has been removed. Set `filterIncludesChildren` directly on the
    store instead.

### ✨ Style

* CSS variables for "intents" - most commonly used on buttons - have been reworked to use HSL color
  values and support several standard variations of lightness and transparency.
  * Developers are encouraged to customize intents by setting the individual HSL vars provided for
    each intent (e.g. `--intent-primary-h` to adjust the primary hue) and/or the different levels of
    lightness (e.g. `--intent-primary-l3` to adjust the default lightness).
  * ⚠ Uses of the prior intent var overrides such as `--intent-primary` will no longer work. It is
    possible to set directly via `--xh-intent-primary`, but components such as buttons will still
    use the default intent shades for variations such as hover and pressed states. Again, review and
    customize the HSL vars if required.
* Desktop `Button` styles and classes have been rationalized and reworked to allow for more
  consistent and direct styling of buttons in all their many permutations (standard/minimal/outlined
  styles * default/hovered/pressed/disabled states * light/dark themes).
  * Customized intent colors will now also be applied to outlined and minimal buttons.
  * Dedicated classes are now applied to desktop buttons based on their style and state. Developers
    can key off of these classes directly if required.

### 🐞 Bug Fixes

* Fixed `Column.tooltipElement` so that it can work if a `headerTooltip` is also specified on the
  same column.
* Fixed issue where certain values (e.g. `%`) would break in `Column.tooltipElement`.
* Fixed issue where newly loaded records in `Store` were not being frozen as promised by the API.

### 📚 Libraries

* @blueprintjs/core `3.30 -> 3.31`
* codemirror `5.56 -> 5.57`
* http-status-codes `1.4 -> 2.1`
* mobx-react `6.2 -> 6.3`
* store2 `2.11 -> 2.12`

[Commit Log](https://github.com/xh/hoist-react/compare/v35.2.1...v36.0.0)


## v35.2.1 - 2020-07-31

### 🐞 Bug Fixes

* A Grid's docked summary row is now properly cleared when its bound Store is cleared.
* Additional SVG paths added to `requiredBlueprintIcons.js` to bring back calendar scroll icons on
  the DatePicker component.
* Colors specified via the `--xh-intent-` CSS vars have been removed from minimal / outlined desktop
  `Button` components because of incompatibility with `ButtonGroupInput` component. Fix to address
  issue forthcoming. (This reverts the change made in 35.2.0 below.)

[Commit Log](https://github.com/xh/hoist-react/compare/v35.2.0...v35.2.1)


## v35.2.0 - 2020-07-21

### 🎁 New Features

* `TabContainerModel` now supports a `persistWith` config to persist the active tab.
* `TabContainerModel` now supports a `emptyText` config to display when TabContainer gets rendered
  with no children.

### ⚙️ Technical

* Supports smaller bundle sizes via a greatly reduced set of BlueprintJS icons. (Requires apps to be
  built with `@xh/hoist-dev-utils` v5.2 or greater to take advantage of this optimization.)

### 🐞 Bug Fixes

* Colors specified via the `--xh-intent-` CSS vars are now applied to minimal / outlined desktop
  `Button` components. Previously they fell through to use default Blueprint colors in these modes.
* Code input correctly handles dynamically toggling readonly/disabled state.

### 📚 Libraries

* @fortawesome/fontawesome-pro `5.13 -> 5.14`
* codemirror `5.55 -> 5.56`

[Commit Log](https://github.com/xh/hoist-react/compare/v35.1.1...v35.2.0)


## v35.1.1 - 2020-07-17

### 📚 Libraries

* @blueprintjs/core `3.29 -> 3.30`

[Commit Log](https://github.com/xh/hoist-react/compare/v35.1.0...v35.1.1)


## v35.1.0 - 2020-07-16

### 🎁 New Features

* Extend existing environment diff tool to preferences. Now, both configs and preferences may be
  diffed across servers. This feature will require an update of hoist-core to a version 8.1.0 or
  greater.
* `ExportOptions.columns` provided to `GridModel` can now be specified as a function, allowing for
  full control of columns to export, including their sort order.

### 🐞 Bug Fixes

* `GridModel`s export feature was previously excluding summary rows. These are now included.
* Fixed problems with coloring and shading algorithm in `TreeMap`.
* Fixed problems with sort order of exports in `GridModel`.
* Ensure that preferences are written to server, even if set right before navigating away from page.
* Prevent situation where a spurious exception can be sent to server when application is unloaded
  while waiting on a fetch request.

[Commit Log](https://github.com/xh/hoist-react/compare/v35.0.1...v35.1.0)


## v35.0.1 - 2020-07-02

### 🐞 Bug Fixes

* Column headers no longer allocate space for a sort arrow icon when the column has an active
  `GridSorter` in the special state of `sort: null`.
* Grid auto-sizing better accounts for margins on sort arrow icons.

[Commit Log](https://github.com/xh/hoist-react/compare/v35.0.0...v35.0.1)


## v35.0.0 - 2020-06-29

### ⚖️ Licensing Change

As of this release, Hoist is [now licensed](LICENSE.md) under the popular and permissive
[Apache 2.0 open source license](https://www.apache.org/licenses/LICENSE-2.0). Previously, Hoist was
"source available" via our public GitHub repository but still covered by a proprietary license.

We are making this change to align Hoist's licensing with our ongoing commitment to openness,
transparency and ease-of-use, and to clarify and emphasize the suitability of Hoist for use within a
wide variety of enterprise software projects. For any questions regarding this change, please
[contact us](https://xh.io/contact/).

### 🎁 New Features

* Added a new Persistence API to provide a more flexible yet consistent approach to saving state for
  Components, Models, and Services to different persistent locations such as Hoist Preferences,
  browser local storage, and Hoist Dashboard views.
  * The primary entry points for this API are the new `@PersistSupport` and `@persist` annotations.
    `@persist` can be added to any observable property on a `@PersistSupport` to make it
    automatically synchronize with a `PersistenceProvider`. Both `HoistModel` and `HoistService` are
    decorated with `@PersistSupport`.
  * This is designed to replace any app-specific code previously added to synchronize fields and
    their values to Preferences via ad-hoc initializers and reactions.
  * This same API is now used to handle state persistence for `GridStateModel`, `PanelModel`,
    `DimensionChooserModel`, and `DashContainerModel` - configurable via the new `persistWith`
    option on those classes.
* `FetchService` now installs a default timeout of 30 seconds for all requests. This can be disabled
  by setting timeout to `null`. Fetch Timeout Exceptions have also been improved to include the same
  information as other standard exceptions thrown by this service.
  * 💥 Apps that were relying on the lack of a built-in timeout for long-running requests should
    ensure they configure such calls with a longer or null timeout.
* `Store` gets new `clearFilter()` and `recordIsFiltered()` helper functions.
* The Admin console's Activity Tracking tab has been significantly upgraded to allow admins to
  better analyze both built-in and custom tracking data generated by their application. Its sibling
  Client Errors tab has also been updated with a docked detail panel.
* `CodeInput` gets new `showCopyButton` prop - set to true to provide an inline action button to
  copy the editor contents to the clipboard.
* Hoist config `xhEnableMonitoring` can be used to enable/disable the Admin monitor tab and its
  associated server-side jobs

### 💥 Breaking Changes

* Applications should update to `hoist-core` v8.0.1 or above, required to support the upgraded Admin
  Activity Tracking tab. Contact XH for assistance with this update.
* The option `PanelModel.prefName` has been removed in favor of `persistWith`. Existing user state
  will be transferred to the new format, assuming a `PersistenceProvider` of type 'pref' referring
  to the same preference is used (e.g. `persistWith: {prefKey: 'my-panel-model-prefName'}`.
* The option `GridModel.stateModel` has been removed in favor of `persistWith`. Existing user state
  will be transferred to the new format, assuming a `PersistenceProvider` of type 'localStorage'
  referring to the same key is used (e.g. `persistWith: {localStorageKey: 'my-grid-state-id'}`.
  * Use the new `GridModel.persistOptions` config for finer control over what grid state is
    persisted (replacement for stateModel configs to disable persistence of column
    state/sorting/grouping).
* The options `DimensionChooserModel.preference` and `DimensionChooserModel.historyPreference` have
  been removed in favor of `persistWith`.
* `AppSpec.idleDetectionEnabled` has been removed. App-specific Idle detection is now enabled via
  the new `xhIdleConfig` config. The old `xhIdleTimeoutMins` has also been deprecated.
* `AppSpec.idleDialogClass` has been renamed `AppSpec.idlePanel`. If specified, it should be a
  full-screen component.
* `PinPad` and `PinPadModel` have been moved to `@xh/hoist/cmp/pinpad`, and is now available for use
  with both standard and mobile toolkits.
* Third-party dependencies updated to properly reflect application-level licensing requirements.
  Applications must now import and provide their licensed version of ag-Grid, and Highcharts to
  Hoist. See file `Bootstrap.js` in Toolbox for an example.

### 🐞 Bug Fixes

* Sorting special columns generated by custom ag-Grid configurations (e.g. auto-group columns) no
  longer throws with an error.
* The `deepFreeze()` util - used to freeze data in `Record` instances - now only attempts to freeze
  a whitelist of object types that are known to be safely freezable. Custom application classes and
  other potentially-problematic objects (such as `moment` instances) are no longer frozen when
  loaded into `Record` fields.

### 📚 Libraries

Note that certain licensed third-party dependencies have been removed as direct dependencies of this
project, as per note in Breaking Changes above.

* @xh/hoist-dev-utils `4.x -> 5.x` - apps should also update to the latest 5.x release of dev-utils.
  Although license and dependency changes triggered a new major version of this dev dependency, no
  application-level changes should be required.
* @blueprintjs/core `3.28 -> 3.29`
* codemirror `5.54 -> 5.55`
* react-select `3.0 -> 3.1`

### 📚 Optional Libraries

* ag-Grid `23.0.2` > `23.2.0` (See Toolbox app for example on this upgrade)
* Highcharts `8.0.4 -> 8.1.1`

[Commit Log](https://github.com/xh/hoist-react/compare/v34.0.0...v35.0.0)


## v34.0.0 - 2020-05-26

### 🎁 New Features

* Hoist's enhanced autosizing is now enabled on all grids by default. See `GridModel` and
  `GridAutosizeService` for more details.
* New flags `XH.isPhone`, `XH.isTablet`, and `XH.isDesktop` available for device-specific switching.
  Corresponding `.xh-phone`, `.xh-tablet`, and `.xh-desktop` CSS classes are added to the document
  `body`. These flags and classes are set based on the detected device, as per its user-agent.
  * One of the two higher-level CSS classes `.xh-standard` or `.xh-mobile` will also be applied
    based on an app's use of the primary (desktop-centric) components vs mobile components - as
    declared by its `AppSpec.isMobileApp` - regardless of the detected device.
  * These changes provide more natural support for use cases such as apps that are built with
    standard components yet target/support tablet users.
* New method `Record.get()` provides an alternative API for checked data access.
* The mobile `Select` component supports the `enableFilter` and `enableCreate` props.
* `DashContainerModel` supports new `layoutLocked`, `contentLocked` and `renameLocked` modes.
* `DimensionChooser` now has the ability to persist its value and history separately.
* Enhance Hoist Admin's Activity Tracking tab.
* Enhance Hoist Admin's Client Error tab.

### 💥 Breaking Changes

* `emptyFlexCol` has been removed from the Hoist API and should simply be removed from all client
  applications. Improvements to agGrid's default rendering of empty space have made it obsolete.
* `isMobile` property on `XH` and `AppSpec` has been renamed to `isMobileApp`. All apps will need to
  update their (required) use of this flag in the app specifications within their
  `/client-app/src/apps` directory.
* The `xh-desktop` class should no longer be used to indicate a non-mobile toolkit based app. For
  this purpose, use `xh-standard` instead.

### 🐞 Bug Fixes

* Fix to Average Aggregators when used with hierarchical data.
* Fixes to Context Menu handling on `Panel` to allow better handling of `[]` and `null`.

### 📚 Libraries

* @blueprintjs/core `3.26 -> 3.28`
* @blueprintjs/datetime `3.16 -> 3.18`
* codemirror `5.53 -> 5.54`
* react-transition-group `4.3 -> 4.4`

[Commit Log](https://github.com/xh/hoist-react/compare/v33.3.0...v34.0.0)


## v33.3.0 - 2020-05-08

### ⚙️ Technical

* Additional updates to experimental autosize feature: standardization of naming, better masking
  control, and API fixes. Added new property `autosizeOptions` on `GridModel` and main entry point
  is now named `GridModel.autosizeAsync()`.

### 🐞 Bug Fixes

* `Column.hideable` will now be respected by ag-grid column drag and drop
  [#1900](https://github.com/xh/hoist-react/issues/1900)
* Fixed an issue where dragging a column would cause it to be sorted unintentionally.

[Commit Log](https://github.com/xh/hoist-react/compare/v33.2.0...v33.3.0)


## v33.2.0 - 2020-05-07

### 🎁 New Features

* Virtual column rendering has been disabled by default, as it offered a minimal performance benefit
  for most grids while compromising autosizing. See new `GridModel.useVirtualColumns` config, which
  can be set to `true` to re-enable this behavior if required.
* Any `GridModel` can now be reset to its code-prescribed defaults via the column chooser reset
  button. Previously, resetting to defaults was only possible for grids that persisted their state
  with a `GridModel.stateModel` config.

### 🐞 Bug Fixes

* Fixed several issues with new grid auto-sizing feature.
* Fixed issues with and generally improved expand/collapse column alignment in tree grids.
  * 💥 Note that this improvement introduced a minor breaking change for apps that have customized
    tree indentation via the removed `--grid-tree-indent-px` CSS var. Use `--grid-tree-indent`
    instead. Note the new var is specified in em units to scale well across grid sizing modes.

### ⚙️ Technical

* Note that the included version of Onsen has been replaced with a fork that includes updates for
  react 16.13. Apps should not need to make any changes.

### 📚 Libraries

* react `~16.8 -> ~16.13`
* onsenui `~16.8` -> @xh/onsenui `~16.13`
* react-onsenui `~16.8` -> @xh/react-onsenui `~16.13`

[Commit Log](https://github.com/xh/hoist-react/compare/v33.1.0...33.2.0)


## v33.1.0 - 2020-05-05

### 🎁 New Features

* Added smart auto-resizing of columns in `GridModel` Unlike ag-Grid's native auto-resizing support,
  Hoist's auto-resizing will also take into account collapsed rows, off-screen cells that are not
  currently rendered in the DOM, and summary rows. See the new `GridAutosizeService` for details.
  * This feature is currently marked as 'experimental' and must be enabled by passing a special
    config to the `GridModel` constructor of the form `experimental: {useHoistAutosize: true}`. In
    future versions of Hoist, we expect to make it the default behavior.
* `GridModel.autoSizeColumns()` has been renamed `GridModel.autosizeColumns()`, with lowercase 's'.
  Similarly, the `autoSizeColumns` context menu token has been renamed `autosizeColumns`.

### 🐞 Bug Fixes

* Fixed a regression with `StoreFilterField` introduced in v33.0.1.

[Commit Log](https://github.com/xh/hoist-react/compare/v33.0.2...33.1.0)


## v33.0.2 - 2020-05-01

### 🎁 New Features

* Add Hoist Cube Aggregators: `AverageAggregator` and `AverageStrictAggregator`
* `ColAutosizeButton` has been added to desktop and mobile

### 🐞 Bug Fixes

* Fixed mobile menus to constrain to the bottom of the viewport, scrolling if necessary.
  [#1862](https://github.com/xh/hoist-react/issues/1862)
* Tightened up mobile tree grid, fixed issues in mobile column chooser.
* Fixed a bug with reloading hierarchical data in `Store`.
  [#1871](https://github.com/xh/hoist-react/issues/1871)

[Commit Log](https://github.com/xh/hoist-react/compare/v33.0.1...33.0.2)


## v33.0.1 - 2020-04-29

### 🎁 New Features

* `StoreFieldField` supports dot-separated field names in a bound `GridModel`, meaning it will now
  match on columns with fields such as `address.city`.

* `Toolbar.enableOverflowMenu` now defaults to `false`. This was determined safer and more
  appropriate due to issues with the underlying Blueprint implementation, and the need to configure
  it carefully.

### 🐞 Bug Fixes

* Fixed an important bug with state management in `StoreFilterField`. See
  https://github.com/xh/hoist-react/issues/1854

* Fixed the default sort order for grids. ABS DESC should be first when present.

### 📚 Libraries

* @blueprintjs/core `3.25 -> 3.26`
* codemirror `5.52 -> 5.53`

[Commit Log](https://github.com/xh/hoist-react/compare/v33.0.0...v33.0.1)

## v33.0.0 - 2020-04-22

### 🎁 New Features

* The object returned by the `data` property on `Record` now includes the record `id`. This will
  allow for convenient access of the id with the other field values on the record.
* The `Timer` class has been enhanced and further standardized with its Hoist Core counterpart:
  * Both the `interval` and `timeout` arguments may be specified as functions, or config keys
    allowing for dynamic lookup and reconfiguration.
  * Added `intervalUnits` and `timeoutUnits` arguments.
  * `delay` can now be specified as a boolean for greater convenience.

### 💥 Breaking Changes

* We have consolidated the import location for several packages, removing unintended nested index
  files and 'sub-packages'. In particular, the following locations now provide a single index file
  for import for all of their public contents: `@xh/hoist/core`, `@xh/hoist/data`,
  `@xh/hoist/cmp/grid`, and `@xh/hoist/desktop/cmp/grid`. Applications may need to update import
  statements that referred to index files nested within these directories.
* Removed the unnecessary and confusing `values` getter on `BaseFieldModel`. This getter was not
  intended for public use and was intended for the framework's internal implementation only.
* `ColumnGroup.align` has been renamed to `ColumnGroup.headerAlign`. This avoids confusion with the
  `Column` API, where `align` refers to the alignment of cell contents within the column.

### 🐞 Bug Fixes

* Exceptions will no longer overwrite the currently shown exception in the exception dialog if the
  currently shown exception requires reloading the application.
  [#1834](https://github.com/xh/hoist-react/issues/1834)

### ⚙️ Technical

* Note that the Mobx React bindings have been updated to 6.2, and we have enabled the recommended
  "observer batching" feature as per
  [the mobx-react docs](https://github.com/mobxjs/mobx-react-lite/#observer-batching).

### 📚 Libraries

* @blueprintjs/core `3.24 -> 3.25`
* @blueprintjs/datetime `3.15 -> 3.16`
* mobx-react `6.1 -> 6.2`

[Commit Log](https://github.com/xh/hoist-react/compare/v32.0.4...v33.0.0)

## v32.0.5 - 2020-07-14

### 🐞 Bug Fixes

* Fixes a regression in which grid exports were no longer sorting rows properly.

[Commit Log](https://github.com/xh/hoist-react/compare/v32.0.4...v32.0.5)

## v32.0.4 - 2020-04-09

### 🐞 Bug Fixes

* Fixes a regression with the alignment of `ColumnGroup` headers.
* Fixes a bug with 'Copy Cell' context menu item for certain columns displaying the Record ID.
* Quiets console logging of 'routine' exceptions to 'debug' instead of 'log'.

[Commit Log](https://github.com/xh/hoist-react/compare/v32.0.3...v32.0.4)

## v32.0.3 - 2020-04-06

### 🐞 Bug Fixes

* Suppresses a console warning from ag-Grid for `GridModel`s that do not specify an `emptyText`.

[Commit Log](https://github.com/xh/hoist-react/compare/v32.0.2...v32.0.3)

## v32.0.2 - 2020-04-03

⚠ Note that this release includes a *new major version of ag-Grid*. Please consult the
[ag-Grid Changelog](https://www.ag-grid.com/ag-grid-changelog/) for versions 22-23 to review
possible breaking changes to any direct/custom use of ag-Grid APIs and props within applications.

### 🎁 New Features

* GridModel `groupSortFn` now accepts `null` to turn off sorting of group rows.
* `DockViewModel` now supports optional `width`, `height` and `collapsedWidth` configs.
* The `appMenuButton.extraItems` prop now accepts `MenuItem` configs (as before) but also React
  elements and the special string token '-' (shortcut to render a `MenuDivider`).
* Grid column `flex` param will now accept numbers, with available space divided between flex
  columns in proportion to their `flex` value.
* `Column` now supports a `sortingOrder` config to allow control of the sorting options that will be
  cycled through when the user clicks on the header.
* `PanelModel` now supports setting a `refreshMode` to control how collapsed panels respond to
  refresh requests.

### 💥 Breaking Changes

* The internal DOM structure of desktop `Panel` has changed to always include an inner frame with
  class `.xh-panel__content`. You may need to update styling that targets the inner structure of
  `Panel` via `.xh-panel`.
* The hooks `useOnResize()` and `useOnVisibleChange()` no longer take a `ref` argument. Use
  `composeRefs` to combine the ref that they return with any ref you wish to compose them with.
* The callback for `useOnResize()` will now receive an object representing the locations and
  dimensions of the element's content box. (Previously it incorrectly received an array of
  `ResizeObserver` entries that had to be de-referenced)
* `PanelModel.collapsedRenderMode` has been renamed to `PanelModel.renderMode`, to be more
  consistent with other Hoist APIs such as `TabContainer`, `DashContainer`, and `DockContainer`.


### 🐞 Bug Fixes

* Checkboxes in grid rows in Tiny sizing mode have been styled to fit correctly within the row.
* `GridStateModel` no longer saves/restores the width of non-resizable columns.
  [#1718](https://github.com/xh/hoist-react/issues/1718)
* Fixed an issue with the hooks useOnResize and useOnVisibleChange. In certain conditions these
  hooks would not be called. [#1808](https://github.com/xh/hoist-react/issues/1808)
* Inputs that accept a rightElement prop will now properly display an Icon passed as that element.
  [#1803](https://github.com/xh/hoist-react/issues/1803)

### ⚙️ Technical

* Flex columns now use the built-in ag-Grid flex functionality.

### 📚 Libraries

* ag-grid-community `removed @ 21.2`
* ag-grid-enterprise `21.2` replaced with @ag-grid-enterprise/all-modules `23.0`
* ag-grid-react `21.2` replaced with @ag-grid-community/react `23.0`
* @fortawesome/* `5.12 -> 5.13`
* codemirror `5.51 -> 5.52`
* filesize `6.0 -> 6.1`
* numbro `2.1 -> 2.2`
* react-beautiful-dnd `12.0 -> 13.0`
* store2 `2.10 -> 2.11`
* compose-react-refs `NEW 1.0.4`

[Commit Log](https://github.com/xh/hoist-react/compare/v31.0.0...v32.0.2)

## v31.0.0 - 2020-03-16

### 🎁 New Features

* The mobile `Navigator` / `NavigatorModel` API has been improved and made consistent with other
  Hoist content container APIs such as `TabContainer`, `DashContainer`, and `DockContainer`.
  * `NavigatorModel` and `PageModel` now support setting a `RenderMode` and `RefreshMode` to control
    how inactive pages are mounted/unmounted and how they respond to refresh requests.
  * `Navigator` pages are no longer required to to return `Page` components - they can now return
    any suitable component.
* `DockContainerModel` and `DockViewModel` also now support `refreshMode` and `renderMode` configs.
* `Column` now auto-sizes when double-clicking / double-tapping its header.
* `Toolbar` will now collapse overflowing items into a drop down menu. (Supported for horizontal
  toolbars only at this time.)
* Added new `xhEnableLogViewer` config (default `true`) to enable or disable the Admin Log Viewer.

#### 🎨 Icons

* Added `Icon.icon()` factory method as a new common entry point for creating new FontAwesome based
  icons in Hoist. It should typically be used instead of using the `FontAwesomeIcon` component
  directly.
* Also added a new `Icon.fileIcon()` factory. This method take a filename and returns an appropriate
  icon based on its extension.
* All Icon factories can now accept an `asHtml` parameter, as an alternative to calling the helper
  function `convertIconToSVG()` on the element. Use this to render icons as raw html where needed
  (e.g. grid renderers).
* Icons rendered as html will now preserve their styling, tooltips, and size.

### 💥 Breaking Changes

* The application's primary `HoistApplicationModel` is now instantiated and installed as
  `XH.appModel` earlier within the application initialization sequence, with construction happening
  prior to the init of the XH identity, config, and preference services.
  * This allows for a new `preAuthInitAsync()` lifecycle method to be called on the model before
    auth has completed, but could be a breaking change for appModel code that relied on these
    services for field initialization or in its constructor.
  * Such code should be moved to the core `initAsync()` method instead, which continues to be called
    after all XH-level services are initialized and ready.
* Mobile apps may need to adjust to the following updates to `NavigatorModel` and related APIs:
  * `NavigatorModel`'s `routes` constructor parameter has been renamed `pages`.
  * `NavigatorModel`'s observable `pages[]` has been renamed `stack[]`.
  * `NavigatorPageModel` has been renamed `PageModel`. Apps do not usually create `PageModels`
    directly, so this change is unlikely to require code updates.
  * `Page` has been removed from the mobile toolkit. Components that previously returned a `Page`
    for inclusion in a `Navigator` or `TabContainer` can now return any component. It is recommended
    you replace `Page` with `Panel` where appropriate.
* Icon enhancements described above removed the following public methods:
  * The `fontAwesomeIcon()` factory function (used to render icons not already enumerated by Hoist)
    has been replaced by the improved `Icon.icon()` factory - e.g. `fontAwesomeIcon({icon: ['far',
    'alicorn']}) -> Icon.icon({iconName: 'alicorn'})`.
  * The `convertIconToSvg()` utility method has been replaced by the new `asHtml` parameter on icon
    factory functions. If you need to convert an existing icon element, use `convertIconToHtml()`.
* `Toolbar` items should be provided as direct children. Wrapping Toolbar items in container
  components can result in unexpected item overflow.

### 🐞 Bug Fixes

* The `fmtDate()` utility now properly accepts, parses, and formats a string value input as
  documented.
* Mobile `PinPad` input responsiveness improved on certain browsers to avoid lag.

### ⚙️ Technical

* New lifecycle methods `preAuthInitAsync()` and `logoutAsync()` added to the `HoistAppModel`
  decorator (aka the primary `XH.appModel`).

[Commit Log](https://github.com/xh/hoist-react/compare/v30.1.0...v31.0.0)

## v30.1.0 - 2020-03-04

### 🐞 Bug Fixes

* Ensure `WebSocketService.connected` remains false until `channelKey` assigned and received from
  server.
* When empty, `DashContainer` now displays a user-friendly prompt to add an initial view.

### ⚙️ Technical

* Form validation enhanced to improve handling of asynchronous validation. Individual rules and
  constraints are now re-evaluated in parallel, allowing for improved asynchronous validation.
* `Select` will now default to selecting contents on focus if in filter or creatable mode.

[Commit Log](https://github.com/xh/hoist-react/compare/v30.0.0...30.1.0)

## v30.0.0 - 2020-02-29

### 🎁 New Features

* `GridModel` and `DataViewModel` now support `groupRowHeight`, `groupRowRenderer` and
  `groupRowElementRenderer` configs. Grouping is new in general to `DataViewModel`, which now takes
  a `groupBy` config.
  * `DataViewModel` allows for settable and multiple groupings and sorters.
  * `DataViewModel` also now supports additional configs from the underlying `GridModel` that make
    sense in a `DataView` context, such as `showHover` and `rowBorders`.
* `TabContainerModel` now accepts a `track` property (default false) for easily tracking tab views
  via Hoist's built-in activity tracking.
* The browser document title is now set to match `AppSpec.clientAppName` - helpful for projects with
  multiple javascript client apps.
* `StoreFilterField` accepts all other config options from `TextInput` (e.g. `disabled`).
* Clicking on a summary row in `Grid` now clears its record selection.
* The `@LoadSupport` decorator now provides an additional observable property `lastException`. The
  decorator also now logs load execution times and failures to `console.debug` automatically.
* Support for mobile `Panel.scrollable` prop made more robust with re-implementation of inner
  content element. Note this change included a tweak to some CSS class names for mobile `Panel`
  internals that could require adjustments if directly targeted by app stylesheets.
* Added new `useOnVisibleChange` hook.
* Columns now support a `headerAlign` config to allow headers to be aligned differently from column
  contents.

### 💥 Breaking Changes

* `Toolbar` items must be provided as direct children. Wrapping Toolbar items in container
  components can result in unexpected item overflow.
* `DataView.rowCls` prop removed, replaced by new `DataViewModel.rowClassFn` config for more
  flexibility and better symmetry with `GridModel`.
* `DataViewModel.itemRenderer` renamed to `DataViewModel.elementRenderer`
* `DataView` styling has been updated to avoid applying several unwanted styles from `Grid`. Note
  that apps might rely on these styles (intentionally or not) for their `itemRenderer` components
  and appearance and will need to adjust.
* Several CSS variables related to buttons have been renamed for consistency, and button style rules
  have been adjusted to ensure they take effect reliably across desktop and mobile buttons
  ([#1568](https://github.com/xh/hoist-react/pull/1568)).
* The optional `TreeMapModel.highchartsConfig` object will now be recursively merged with the
  top-level config generated by the Hoist model and component, where previously it was spread onto
  the generated config. This could cause a change in behavior for apps using this config to
  customize map instances, but provides more flexibility for e.g. customizing the `series`.
* The signature of `useOnResize` hook has been modified slightly for API consistency and clarity.
  Options are now passed in a configuration object.

### 🐞 Bug Fixes

* Fixed an issue where charts that are rendered while invisible would have the incorrect size.
  [#1703](https://github.com/xh/hoist-react/issues/1703)
* Fixed an issue where zeroes entered by the user in `PinPad` would be displayed as blanks.
* Fixed `fontAwesomeIcon` elem factory component to always include the default 'fa-fw' className.
  Previously, it was overridden if a `className` prop was provided.
* Fixed an issue where ConfigDiffer would always warn about deletions, even when there weren't any.
  [#1652](https://github.com/xh/hoist-react/issues/1652)
* `TextInput` will now set its value to `null` when all text is deleted and the clear icon will
  automatically hide.
* Fixed an issue where multiple buttons in a `ButtonGroupInput` could be shown as active
  simultaneously. [#1592](https://github.com/xh/hoist-react/issues/1592)
* `StoreFilterField` will again match on `Record.id` if bound to a Store or a GridModel with the
  `id` column visible. [#1697](https://github.com/xh/hoist-react/issues/1697)
* A number of fixes have been applied to `RelativeTimeStamp` and `getRelativeTimestamp`, especially
  around its handling of 'equal' or 'epsilon equal' times. Remove unintended leading whitespace from
  `getRelativeTimestamp`.

### ⚙️ Technical

* The `addReaction` and `addAutorun` methods (added to Hoist models, components, and services by the
  `ReactiveSupport` mixin) now support a configurable `debounce` argument. In many cases, this is
  preferable to the built-in MobX `delay` argument, which only provides throttling and not true
  debouncing.
* New `ChartModel.highchart` property provides a reference to the underlying HighChart component.

### 📚 Libraries

* @blueprintjs/core `3.23 -> 3.24`
* react-dates `21.7 -> 21.8`
* react-beautiful-dnd `11.0 -> 12.2`

[Commit Log](https://github.com/xh/hoist-react/compare/v29.1.0...v30.0.0)

## v29.1.0 - 2020-02-07

### 🎁 New Features

#### Grid

* The `compact` config on `GridModel` has been deprecated in favor of the more powerful `sizingMode`
  which supports the values 'large', 'standard', 'compact', or 'tiny'.
  * Each new mode has its own set of CSS variables for applications to override as needed.
  * Header and row heights are configurable for each via the `HEADER_HEIGHTS` and `ROW_HEIGHTS`
    static properties of the `AgGrid` component. These objects can be modified on init by
    applications that wish to customize the default row heights globally.
  * 💥 Note that these height config objects were previously exported as constants from AgGrid.js.
    This would be a breaking change for any apps that imported the old objects directly (considered
    unlikely).
* `GridModel` now exposes an `autoSizeColumns` method, and the Grid context menu now contains an
  `Autosize Columns` option by default.
* `Column` and `ColumnGroup` now support React elements for `headerName`.

#### Data

* The `Store` constructor now accepts a `data` argument to load data at initialization.
* The `xh/hoist/data/cube` package has been modified substantially to better integrate with the core
  data package and support observable "Views". See documentation on `Cube` for more information.

#### Other

* Added a `PinPad` component for streamlined handling of PIN entry on mobile devices.
* `FormField` now takes `tooltipPosition` and `tooltipBoundary` props for customizing minimal
  validation tooltip.
* `RecordAction.actionFn` parameters now include a `buttonEl` property containing the button element
  when used in an action column.
* Mobile Navigator component now takes an `animation` prop which can be set to 'slide' (default),
  'lift', 'fade', or 'none'. These values are passed to the underlying onsenNavigator component.
  ([#1641](https://github.com/xh/hoist-react/pull/1641))
* `AppOption` configs now accept an `omit` property for conditionally excluding options.

### 🐞 Bug Fixes

* Unselectable grid rows are now skipped during up/down keyboard navigation.
* Fix local quick filtering in `LeftRightChooser` (v29 regression).
* Fix `SplitTreeMap` - the default filtering once again splits the map across positive and negative
  values as intended (v29 regression).

### ⚙️ Technical

* `FormFields` now check that they are contained in a Hoist `Form`.

### 📚 Libraries

* @blueprintjs/core `3.22 -> 3.23`
* codemirror `5.50 -> 5.51`
* react-dates `21.5 -> 21.7`

[Commit Log](https://github.com/xh/hoist-react/compare/v29.0.0...v29.1.0)

## v29.0.0 - 2020-01-24

### 🗄️ Data Package Changes

Several changes have been made to data package (`Store` and `Record`) APIs for loading, updating,
and modifying data. They include some breaking changes, but pave the way for upcoming enhancements
to fully support inline grid editing and other new features.

Store now tracks the "committed" state of its records, which represents the data as it was loaded
(typically from the server) via `loadData()` or `updateData()`. Records are now immutable and
frozen, so they cannot be changed directly, but Store offers a new `modifyRecords()` API to apply
local modifications to data in a tracked and managed way. (Store creates new records internally to
hold both this modified data and the original, "committed" data.) This additional state tracking
allows developers to query Stores for modified or added records (e.g. to flush back to the server
and persist) as well as call new methods to revert changes (e.g. to undo a block of changes that the
user wishes to discard).

Note the following more specific changes to these related classes:

#### Record

* 💥 Record data properties are now nested within a `data` object on Record instances and are no
  longer available as top-level properties on the Record itself.
  * Calls to access data such as `rec.quantity` must be modified to `rec.data.quantity`.
  * When accessing multiple properties, destructuring provides an efficient syntax - e.g. `const
    {quantity, price} = rec.data;`.
* 💥 Records are now immutable and cannot be modified by applications directly.
  * This is a breaking change, but should only affect apps with custom inline grid editing
    implementations or similar code that modifies individual record values.
  * Calls to change data such as `rec.quantity = 100` must now be made through the Record's Store,
    e.g. `store.modifyData({id: 41, quantity: 100})`
* Record gains new getters for inspecting its state, including: `isAdd`, `isModified`, and
  `isCommitted`.

#### Store

* 💥 `noteDataUpdated()` has been removed, as out-of-band modifications to Store Records are no
  longer possible.
* 💥 Store's `idSpec` function is now called with the raw record data - previously it was passed
  source data after it had been run through the store's optional `processRawData` function. (This is
  unlikely to have a practical impact on most apps, but is included here for completeness.)
* `Store.updateData()` now accepts a flat list of raw data to process into Record additions and
  updates. Previously developers needed to call this method with an object containing add, update,
  and/or remove keys mapped to arrays. Now Store will produce an object of this shape automatically.
* `Store.refreshFilter()` method has been added to allow applications to rebuild the filtered data
  set if some application state has changed (apart from the store's data itself) which would affect
  the store filter.
* Store gains new methods for manipulating its Records and data, including `addRecords()`,
  `removeRecords()`, `modifyRecords()`, `revertRecords()`, and `revert()`. New getters have been
  added for `addedRecords`, `removedRecords`, `modifiedRecords`, and `isModified`.

#### Column

* Columns have been enhanced for provide basic support for inline-editing of record data. Further
  inline editing support enhancements are planned for upcoming Hoist releases.
* `Column.getValueFn` config added to retrieve the cell value for a Record field. The default
  implementation pulls the value from the Record's new `data` property (see above). Apps that
  specify custom `valueGetter` callbacks via `Column.agOptions` should now implement their custom
  logic in this new config.
* `Column.setValueFn` config added to support modifying the Column field's value on the underlying
  Record. The default implementation calls the new `Store.modifyRecords()` API and should be
  sufficient for the majority of cases.
* `Column.editable` config added to indicate if a column/cell should be inline-editable.

### 🎁 New Features

* Added keyboard support to ag-Grid context menus.
* Added `GridModel.setEmptyText()` to allow updates to placeholder text after initial construction.
* Added `GridModel.ensureSelectionVisible()` to scroll the currently selected row into view.
* When a `TreeMap` is bound to a `GridModel`, the grid will now respond to map selection changes by
  scrolling to ensure the selected grid row is visible.
* Added a `Column.tooltipElement` config to support fully customizable tooltip components.
* Added a `useOnResize` hook, which runs a function when a component is resized.
* Exposed an `inputRef` prop on numberInput, textArea, and textInput
* `PanelModel` now accepts a `maxSize` config.
* `RelativeTimeStamp` now support a `relativeTo` option, allowing it to display the difference
  between a timestamp and another reference time other than now. Both the component and the
  `getRelativeTimestamp()` helper function now leverage moment.js for their underlying
  implementation.
* A new `Clock` component displays the time, either local to the browser or for a configurable
  timezone.
* `LeftRightChooser` gets a new `showCounts` option to print the number of items on each side.
* `Select` inputs support a new property `enableWindowed` (desktop platform only) to improve
  rendering performance with large lists of options.
* `Select` inputs support grouped options. To use, add an attribute `options` containing an array of
  sub-options.
* `FetchService` methods support a new `timeout` option. This config chains `Promise.timeout()` to
  the promises returned by the service.
* Added alpha version of `DashContainer` for building dynamic, draggable dashboard-style layouts.
  Please note: the API for this component is subject to change - use at your own risk!
* `Select` now allows the use of objects as values.
* Added a new `xhEnableImpersonation` config to enable or disable the ability of Hoist Admins to
  impersonate other users. Note that this defaults to `false`. Apps will need to set this config to
  continue using impersonation. (Note that an update to hoist-core 6.4+ is required for this config
  to be enforced on the server.)
* `FormField` now supports a `requiredIndicator` to customize how required fields are displayed.
* Application build tags are now included in version update checks, primarily to prompt dev/QA users
  to refresh when running SNAPSHOT versions. (Note that an update to hoist-core 6.4+ is required for
  the server to emit build tag for comparison.)
* `CodeInput` component added to provide general `HoistInput` support around the CodeMirror code
  editor. The pre-existing `JsonInput` has been converted to a wrapper around this class.
* `JsonInput` now supports an `autoFocus` prop.
* `Select` now supports a `hideDropdownIndicator` prop.
* `useOnResize` hook will now ignore visibility changes, i.e. a component resizing to a size of 0.
* `DimensionChooser` now supports a `popoverPosition` prop.
* `AppBar.appMenuButtonPosition` prop added to configure the App Menu on the left or the right, and
  `AppMenuButton` now accepts and applies any `Button` props to customize.
* New `--xh-grid-tree-indent-px` CSS variable added to allow control over the amount of indentation
  applied to tree grid child nodes.

### 💥 Breaking Changes

* `GridModel.contextMenuFn` config replaced with a `contextMenu` parameter. The new parameter will
  allow context menus to be specified with a simple array in addition to the function specification
  currently supported.
* `GridModel.defaultContextMenuTokens` config renamed to `defaultContextMenu`.
* `Chart` and `ChartModel` have been moved from `desktop/cmp/charts` to `cmp/charts`.
* `StoreFilterField` has been moved from `desktop/cmp/store` to `cmp/store`.
* The options `nowEpsilon` and `nowString` on `RelativeTimestamp` have been renamed to `epsilon` and
  `equalString`, respectively.
* `TabRenderMode` and `TabRefreshMode` have been renamed to `RenderMode` and `RefreshMode` and moved
  to the `core` package. These enumerations are now used in the APIs for `Panel`, `TabContainer`,
  and `DashContainer`.
* `DockViewModel` now requires a function, or a HoistComponent as its `content` param. It has always
  been documented this way, but a bug in the original implementation had it accepting an actual
  element rather than a function. As now implemented, the form of the `content` param is consistent
  across `TabModel`, `DockViewModel`, and `DashViewSpec`.
* `JsonInput.showActionButtons` prop replaced with more specific `showFormatButton` and
  `showFullscreenButton` props.
* The `DataView.itemHeight` prop has been moved to `DataViewModel` where it can now be changed
  dynamically by applications.
* Desktop `AppBar.appMenuButtonOptions` prop renamed to `appMenuButtonProps` for consistency.

### 🐞 Bug Fixes

* Fixed issue where JsonInput was not receiving its `model` from context
  ([#1456](https://github.com/xh/hoist-react/issues/1456))
* Fixed issue where TreeMap would not be initialized if the TreeMapModel was created after the
  GridModel data was loaded ([#1471](https://github.com/xh/hoist-react/issues/1471))
* Fixed issue where export would create malformed file with dynamic header names
* Fixed issue where exported tree grids would have incorrect aggregate data
  ([#1447](https://github.com/xh/hoist-react/issues/1447))
* Fixed issue where resizable Panels could grow larger than desired
  ([#1498](https://github.com/xh/hoist-react/issues/1498))
* Changed RestGrid to only display export button if export is enabled
  ([#1490](https://github.com/xh/hoist-react/issues/1490))
* Fixed errors when grouping rows in Grids with `groupUseEntireRow` turned off
  ([#1520](https://github.com/xh/hoist-react/issues/1520))
* Fixed problem where charts were resized when being hidden
  ([#1528](https://github.com/xh/hoist-react/issues/1528))
* Fixed problem where charts were needlessly re-rendered, hurting performance and losing some state
  ([#1505](https://github.com/xh/hoist-react/issues/1505))
* Removed padding from Select option wrapper elements which was making it difficult for custom
  option renderers to control the padding ([1571](https://github.com/xh/hoist-react/issues/1571))
* Fixed issues with inconsistent indentation for tree grid nodes under certain conditions
  ([#1546](https://github.com/xh/hoist-react/issues/1546))
* Fixed autoFocus on NumberInput.

### 📚 Libraries

* @blueprintjs/core `3.19 -> 3.22`
* @blueprintjs/datetime `3.14 -> 3.15`
* @fortawesome/fontawesome-pro `5.11 -> 5.12`
* codemirror `5.49 -> 5.50`
* core-js `3.3 -> 3.6`
* fast-deep-equal `2.0 -> 3.1`
* filesize `5.0 -> 6.0`
* highcharts 7.2 -> 8.0`
* mobx `5.14 -> 5.15`
* react-dates `21.3 -> 21.5`
* react-dropzone `10.1 -> 10.2`
* react-windowed-select `added @ 2.0.1`

[Commit Log](https://github.com/xh/hoist-react/compare/v28.2.0...v29.0.0)

## v28.2.0 - 2019-11-08

### 🎁 New Features

* Added a `DateInput` component to the mobile toolkit. Its API supports many of the same options as
  its desktop analog with the exception of `timePrecision`, which is not yet supported.
* Added `minSize` to panelModel. A resizable panel can now be prevented from resizing to a size
  smaller than minSize. ([#1431](https://github.com/xh/hoist-react/issues/1431))

### 🐞 Bug Fixes

* Made `itemHeight` a required prop for `DataView`. This avoids an issue where agGrid went into an
  infinite loop if this value was not set.
* Fixed a problem with `RestStore` behavior when `dataRoot` changed from its default value.

[Commit Log](https://github.com/xh/hoist-react/compare/v28.1.1...v28.2.0)

## v28.1.1 - 2019-10-23

### 🐞 Bug Fixes

* Fixes a bug with default model context being set incorrectly within context inside of `Panel`.

[Commit Log](https://github.com/xh/hoist-react/compare/v28.1.0...v28.1.1)

## v28.1.0 - 2019-10-18

### 🎁 New Features

* `DateInput` supports a new `strictInputParsing` prop to enforce strict parsing of keyed-in entries
  by the underlying moment library. The default value is false, maintained the existing behavior
  where [moment will do its best](https://momentjs.com/guides/#/parsing/) to parse an entered date
  string that doesn't exactly match the specified format
* Any `DateInput` values entered that exceed any specified max/minDate will now be reset to null,
  instead of being set to the boundary date (which was surprising and potentially much less obvious
  to a user that their input had been adjusted automatically).
* `Column` and `ColumnGroup` now accept a function for `headerName`. The header will be
  automatically re-rendered when any observable properties referenced by the `headerName` function
  are modified.
* `ColumnGroup` now accepts an `align` config for setting the header text alignment
* The flag `toContext` for `uses` and `creates` has been replaced with a new flag `publishMode` that
  provides more granular control over how models are published and looked up via context. Components
  can specify `ModelPublishMode.LIMITED` to make their model available for contained components
  without it becoming the default model or exposing its sub-models.

### 🐞 Bug Fixes

* Tree columns can now specify `renderer` or `elementRenderer` configs without breaking the standard
  ag-Grid group cell renderer auto-applied to tree columns (#1397).
* Use of a custom `Column.comparator` function will no longer break agGrid-provided column header
  filter menus (#1400).
* The MS Edge browser does not return a standard Promise from `async` functions, so the the return
  of those functions did not previously have the required Hoist extensions installed on its
  prototype. Edge "native" Promises are now also polyfilled / extended as required. (#1411).
* Async `Select` combobox queries are now properly debounced as per the `queryBuffer` prop (#1416).

### ⚙️ Technical

* Grid column group headers now use a custom React component instead of the default ag-Grid column
  header, resulting in a different DOM structure and CSS classes. Existing CSS overrides of the
  ag-Grid column group headers may need to be updated to work with the new structure/classes.
* We have configured `stylelint` to enforce greater consistency in our stylesheets within this
  project. The initial linting run resulted in a large number of updates to our SASS files, almost
  exclusively whitespace changes. No functional changes are intended/expected. We have also enabled
  hooks to run both JS and style linting on pre-commit. Neither of these updates directly affects
  applications, but the same tools could be configured for apps if desired.

### 📚 Libraries

* core-js `3.2 -> 3.3`
* filesize `4.2 -> 5.0`
* http-status-codes `added @ 1.3`

[Commit Log](https://github.com/xh/hoist-react/compare/v28.0.0...v28.1.0)

## v28.0.0 - 2019-10-07

_"The one with the hooks."_

**Hoist now fully supports React functional components and hooks.** The new `hoistComponent`
function is now the recommended method for defining new components and their corresponding element
factories. See that (within [HoistComponentFunctional.js](core/HoistComponentFunctional.js)) and the
new `useLocalModel()` and `useContextModel()` hooks (within [core/hooks](core/hooks)) for more
information.

Along with the performance benefits and the ability to use React hooks, Hoist functional components
are designed to read and write their models via context. This allows a much less verbose
specification of component element trees.

Note that **Class-based Components remain fully supported** (by both Hoist and React) using the
familiar `@HoistComponent` decorator, but transitioning to functional components within Hoist apps
is now strongly encouraged. In particular note that Class-based Components will *not* be able to
leverage the context for model support discussed above.

### 🎁 New Features

* Resizable panels now default to not redrawing their content when resized until the resize bar is
  dropped. This offers an improved user experience for most situations, especially when layouts are
  complex. To re-enable the previous dynamic behavior, set `PanelModel.resizeWhileDragging: true`.
* The default text input shown by `XH.prompt()` now has `selectOnFocus: true` and will confirm the
  user's entry on an `<enter>` keypress (same as clicking 'OK').
* `stringExcludes` function added to form validation constraints. This allows an input value to
  block specific characters or strings, e.g. no slash "/" in a textInput for a filename.
* `constrainAll` function added to form validation constraints. This takes another constraint as its
  only argument, and applies that constraint to an array of values, rather than just to one value.
  This is useful for applying a constraint to inputs that produce arrays, such as tag pickers.
* `DateInput` now accepts LocalDates as `value`, `minDate` and `maxDate` props.
* `RelativeTimestamp` now accepts a `bind` prop to specify a model field name from which it can pull
  its timestamp. The model itself can either be passed as a prop or (better) sourced automatically
  from the parent context. Developers are encouraged to take this change to minimize re-renders of
  parent components (which often contain grids and other intensive layouts).
* `Record` now has properties and methods for accessing and iterating over children, descendants,
  and ancestors
* `Store` now has methods for retrieving the descendants and ancestors of a given Record

### 💥 Breaking Changes

* **Apps must update their dev dependencies** to the latest `@xh/hoist-dev-utils` package: v4.0+.
  This updates the versions of Babel / Webpack used in builds to their latest / current versions and
  swaps to the updated Babel recommendation of `core-js` for polyfills.
* The `allSettled` function in `@xh/promise` has been removed. Applications using this method should
  use the ECMA standard (stage-2) `Promise.allSettled` instead. This method is now fully available
  in Hoist via bundled polyfills. Note that the standard method returns an array of objects of the
  form `{status: [rejected|fulfilled], ...}`, rather than `{state: [rejected|fulfilled], ...}`.
* The `containerRef` argument for `XH.toast()` should now be a DOM element. Component instances are
  no longer supported types for this value. This is required to support functional Components
  throughout the toolkit.
* Apps that need to prevent a `StoreFilterField` from binding to a `GridModel` in context, need to
  set the `store` or `gridModel` property explicitly to null.
* The Blueprint non-standard decorators `ContextMenuTarget` and `HotkeysTarget` are no longer
  supported. Use the new hooks `useContextMenu()` and `useHotkeys()` instead. For convenience, this
  functionality has also been made available directly on `Panel` via the `contextMenu` and `hotkeys`
  props.
* `DataView` and `DataViewModel` have been moved from `/desktop/cmp/dataview` to the cross-platform
  package `/cmp/dataview`.
* `isReactElement` has been removed. Applications should use the native React API method
  `React.isValidElement` instead.

### ⚙️ Technical

* `createObservableRef()` is now available in `@xh/hoist/utils/react` package. Use this function for
  creating refs that are functionally equivalent to refs created with `React.createRef()`, yet fully
  observable. With this change the `Ref` class in the same package is now obsolete.
* Hoist now establishes a proper react "error boundary" around all application code. This means that
  errors throw when rendering will be caught and displayed in the standard Hoist exception dialog,
  and stack traces for rendering errors should be significantly less verbose.
* Not a Hoist feature, exactly, but the latest version of `@xh/hoist-dev-utils` (see below) enables
  support for the `optional chaining` (aka null safe) and `nullish coalescing` operators via their
  Babel proposal plugins. Developers are encouraged to make good use of the new syntax below:
  * conditional-chaining: `let foo = bar?.baz?.qux;`
  * nullish coalescing: `let foo = bar ?? 'someDefaultValue';`

### 🐞 Bug Fixes

* Date picker month and year controls will now work properly in `localDate` mode. (Previously would
  reset to underlying value.)
* Individual `Buttons` within a `ButtonGroupInput` will accept a disabled prop while continuing to
  respect the overall `ButtonGroupInput`'s disabled prop.
* Raised z-index level of AG-Grid tooltip to ensure tooltips for AG-Grid context menu items appear
  above the context menu.

### 📚 Libraries

* @blueprintjs/core `3.18 -> 3.19`
* @blueprintjs/datetime `3.12 -> 3.14`
* @fortawesome/fontawesome-pro `5.10 -> 5.11`
* @xh/hoist-dev-utils `3.8 -> 4.3` (multiple transitive updates to build tooling)
* ag-grid `21.1 -> 21.2`
* highcharts `7.1 -> 7.2`
* mobx `5.13 -> 5.14`
* react-transition-group `4.2 -> 4.3`
* rsvp (removed)
* store2 `2.9 -> 2.10`

[Commit Log](https://github.com/xh/hoist-react/compare/v27.1.0...v28.0.0)

## v27.1.0 - 2019-09-05

### 🎁 New Features

* `Column.exportFormat` can now be a function, which supports setting Excel formats on a per-cell
  (vs. entire column) basis by returning a conditional `exportFormat` based upon the value and / or
  record.
  * ⚠️ Note that per-cell formatting _requires_ that apps update their server to use hoist-core
    v6.3.0+ to work, although earlier versions of hoist-core _are_ backwards compatible with the
    pre-existing, column-level export formatting.
* `DataViewModel` now supports a `sortBy` config. Accepts the same inputs as `GridModel.sortBy`,
  with the caveat that only a single-level sort is supported at this time.

[Commit Log](https://github.com/xh/hoist-react/compare/v27.0.1...v27.1.0)

## v27.0.1 - 2019-08-26

### 🐞 Bug Fixes

* Fix to `Store.clear()` and `GridModel.clear()`, which delegates to the same (#1324).

[Commit Log](https://github.com/xh/hoist-react/compare/v27.0.0...v27.0.1)

## v27.0.0 - 2019-08-23

### 🎁 New Features

* A new `LocalDate` class has been added to the toolkit. This class provides client-side support for
  "business" or "calendar" days that do not have a time component. It is an immutable class that
  supports '==', '<' and '>', as well as a number of convenient manipulation functions. Support for
  the `LocalDate` class has also been added throughout the toolkit, including:
  * `Field.type` now supports an additional `localDate` option for automatic conversion of server
    data to this type when loading into a `Store`.
  * `fetchService` is aware of this class and will automatically serialize all instances of it for
    posting to the server. ⚠ NOTE that along with this change, `fetchService` and its methods such
    as `XH.fetchJson()` will now serialize regular JS Date objects as ms timestamps when provided in
    params. Previously Dates were serialized in their default `toString()` format. This would be a
    breaking change for an app that relied on that default Date serialization, but it was made for
    increased symmetry with how Hoist JSON-serializes Dates and LocalDates on the server-side.
  * `DateInput` can now be used to seamlessly bind to a `LocalDate` as well as a `Date`. See its new
    prop of `valueType` which can be set to `localDate` or `date` (default).
  * A new `localDateCol` config has been added to the `@xh/hoist/grid/columns` package with
    standardized rendering and formatting.
* New `TreeMap` and `SplitTreeMap` components added, to render hierarchical data in a configurable
  TreeMap visualization based on the Highcharts library. Supports optional binding to a GridModel,
  which syncs selection and expand / collapse state.
* `Column` gets a new `highlightOnChange` config. If true, the grid will highlight the cell on each
  change by flashing its background. (Currently this is a simple on/off config - future iterations
  could support a function variant or other options to customize the flash effect based on the
  old/new values.) A new CSS var `--xh-grid-cell-change-bg-highlight` can be used to customize the
  color used, app-wide or scoped to a particular grid selector. Note that columns must *not* specify
  `rendererIsComplex` (see below) if they wish to enable the new highlight flag.

### 💥 Breaking Changes

* The updating of `Store` data has been reworked to provide a simpler and more powerful API that
  allows for the applications of additions, deletions, and updates in a single transaction:
  * The signature of `Store.updateData()` has been substantially changed, and is now the main entry
    point for all updates.
  * `Store.removeRecords()` has been removed. Use `Store.updateData()` instead.
  * `Store.addData()` has been removed. Use `Store.updateData()` instead.
* `Column` takes an additional property `rendererIsComplex`. Application must set this flag to
  `true` to indicate if a column renderer uses values other than its own bound field. This change
  provides an efficiency boost by allowing ag-Grid to use its default change detection instead of
  forcing a cell refresh on any change.

### ⚙️ Technical

* `Grid` will now update the underlying ag-Grid using ag-Grid transactions rather than relying on
  agGrid `deltaRowMode`. This is intended to provide the best possible grid performance and
  generally streamline the use of the ag-Grid Api.

### 🐞 Bug Fixes

* Panel resize events are now properly throttled, avoiding extreme lagginess when resizing panels
  that contain complex components such as big grids.
* Workaround for issues with the mobile Onsen toolkit throwing errors while resetting page stack.
* Dialogs call `doCancel()` handler if cancelled via `<esc>` keypress.

### 📚 Libraries

* @xh/hoist-dev-utils `3.7 -> 3.8`
* qs `6.7 -> 6.8`
* store2 `2.8 -> 2.9`

[Commit Log](https://github.com/xh/hoist-react/compare/v26.0.1...v27.0.0)

## v26.0.1 - 2019-08-07

### 🎁 New Features

* **WebSocket support** has been added in the form of `XH.webSocketService` to establish and
  maintain a managed websocket connection with the Hoist UI server. This is implemented on the
  client via the native `WebSocket` object supported by modern browsers and relies on the
  corresponding service and management endpoints added to Hoist Core v6.1.
  * Apps must declare `webSocketsEnabled: true` in their `AppSpec` configuration to enable this
    overall functionality on the client.
  * Apps can then subscribe via the new service to updates on a requested topic and will receive any
    inbound messages for that topic via a callback.
  * The service will monitor the socket connection with a regular heartbeat and attempt to
    re-establish if dropped.
  * A new admin console snap-in provides an overview of connected websocket clients.
* The `XH.message()` and related methods such as `XH.alert()` now support more flexible
  `confirmProps` and `cancelProps` configs, each of which will be passed to their respective button
  and merged with suitable defaults. Allows use of the new `autoFocus` prop with these preconfigured
  dialogs.
  * By default, `XH.alert()` and `XH.confirm()` will auto focus the confirm button for user
    convenience.
  * The previous text/intent configs have been deprecated and the message methods will log a console
    warning if they are used (although it will continue to respect them to aid transitioning to the
    new configs).
* `GridModel` now supports a `copyCell` context menu action. See `StoreContextMenu` for more
  details.
* New `GridCountLabel` component provides an alternative to existing `StoreCountLabel`, outputting
  both overall record count and current selection count in a configurable way.
* The `Button` component accepts an `autoFocus` prop to attempt to focus on render.
* The `Checkbox` component accepts an `autoFocus` prop to attempt to focus on render.

### 💥 Breaking Changes

* `StoreCountLabel` has been moved from `/desktop/cmp/store` to the cross-platform package
  `/cmp/store`. Its `gridModel` prop has also been removed - usages with grids should likely switch
  to the new `GridCountLabel` component, noted above and imported from `/cmp/grid`.
* The API for `ClipboardButton` and `ClipboardMenuItem` has been simplified, and made implementation
  independent. Specify a single `getCopyText` function rather than the `clipboardSpec`.
  (`clipboardSpec` is an artifact from the removed `clipboard` library).
* The `XH.prompt()` and `XH.message()` input config has been updated to work as documented, with any
  initial/default value for the input sourced from `input.initialValue`. Was previously sourced from
  `input.value` (#1298).
* ChartModel `config` has been deprecated. Please use `highchartsConfig` instead.

### 🐞 Bug Fixes

* The `Select.selectOnFocus` prop is now respected when used in tandem with `enableCreate` and/or
  `queryFn` props.
* `DateInput` popup _will_ now close when input is blurred but will _not_ immediately close when
  `enableTextInput` is `false` and a month or year is clicked (#1293).
* Buttons within a grid `actionCol` now render properly in compact mode, without clipping/overflow.

### ⚙️ Technical

* `AgGridModel` will now throw an exception if any of its methods which depend on ag-Grid state are
  called before the grid has been fully initialized (ag-Grid onGridReady event has fired).
  Applications can check the new `isReady` property on `AgGridModel` before calling such methods to️️
  verify the grid is fully initialized.

### 📚 Libraries

* @blueprintjs/core `3.17 -> 3.18`
* @blueprintjs/datetime `3.11 -> 3.12`
* @fortawesome/fontawesome `5.9 -> 5.10`
* ag-grid `21.0.1 -> 21.1.1`
* store2 `2.7 -> 2.8`
* The `clipboard` library has been replaced with the simpler `clipboard-copy` library.

[Commit Log](https://github.com/xh/hoist-react/compare/v25.2.0...v26.0.1)

## v25.2.0 - 2019-07-25

### 🎁 New Features

* `RecordAction` supports a new `secondaryText` property. When used for a Grid context menu item,
  this text appears on the right side of the menu item, usually used for displaying the shortcut key
  associated with an action.

### 🐞 Bug Fixes

* Fixed issue with loopy behavior when using `Select.selectOnFocus` and changing focus
  simultaneously with keyboard and mouse.

[Commit Log](https://github.com/xh/hoist-react/compare/v25.1.0...v25.2.0)

## v25.1.0 - 2019-07-23

### 🎁 New Features

* `JsonInput` includes buttons for toggling showing in a full-screen dialog window. Also added a
  convenience button to auto-format `JsonInput's` content.
* `DateInput` supports a new `enableTextInput` prop. When this property is set to false, `DateInput`
  will be entirely driven by the provided date picker. Additionally, `DateInput` styles have been
  improved for its various modes to more clearly convey its functionality.
* `ExportButton` will auto-disable itself if bound to an empty `GridModel`. This helper button will
  now also throw a console warning (to alert the developer) if `gridModel.enableExport != true`.

### ⚙️ Technical

* Classes decorated with `@LoadSupport` will now throw an exception out of their provided
  `loadAsync()` method if called with a parameter that's not a plain object (i.e. param is clearly
  not a `LoadSpec`). Note this might be a breaking change, in so far as it introduces additional
  validation around this pre-existing API requirement.
* Requirements for the `colorSpec` option passed to Hoist number formatters have been relaxed to
  allow partial definitions such that, for example, only negative values may receive the CSS class
  specified, without having to account for positive value styling.

### 🐞 Bug Fixes

* `RestFormModel` now submits dirty fields only when editing a record, as intended (#1245).
* `FormField` will no longer override the disabled prop of its child input if true (#1262).

### 📚 Libraries

* mobx `5.11 -> 5.13`
* Misc. patch-level updates

[Commit Log](https://github.com/xh/hoist-react/compare/v25.0.0...v25.1.0)

## v25.0.0 - 2019-07-16

### 🎁 New Features

* `Column` accepts a new `comparator` callback to customize how column cell values are sorted by the
  grid.
* Added `XH.prompt()` to show a simple message popup with a built-in, configurable HoistInput. When
  submitted by the user, its callback or resolved promise will include the input's value.
* `Select` accepts a new `selectOnFocus` prop. The behaviour is analogous to the `selectOnFocus`
  prop already in `TextInput`, `TextArea` and `NumberInput`.

### 💥 Breaking Changes

* The `fmtPercent` and `percentRenderer` methods will now multiply provided value by 100. This is
  consistent with the behavior of Excel's percentage formatting and matches the expectations of
  `ExportFormat.PCT`. Columns that were previously using `exportValue: v => v/100` as a workaround
  to the previous renderer behavior should remove this line of code.
* `DimensionChooserModel`'s `historyPreference` config has been renamed `preference`. It now
  supports saving both value and history to the same preference (existing history preferences will
  be handled).

[Commit Log](https://github.com/xh/hoist-react/compare/v24.2.0...v25.0.0)

## v24.2.0 - 2019-07-08

### 🎁 New Features

* `GridModel` accepts a new `colDefaults` configuration. Defaults provided via this object will be
  merged (deeply) into all column configs as they are instantiated.
* New `Panel.compactHeader` and `DockContainer.compactHeaders` props added to enable more compact
  and space efficient styling for headers in these components.
  * ⚠️ Note that as part of this change, internal panel header CSS class names changed slightly -
    apps that were targeting these internal selectors would need to adjust. See
    desktop/cmp/panel/impl/PanelHeader.scss for the relevant updates.
* A new `exportOptions.columns` option on `GridModel` replaces `exportOptions.includeHiddenCols`.
  The updated and more flexible config supports special strings 'VISIBLE' (default), 'ALL', and/or a
  list of specific colIds to include in an export.
  * To avoid immediate breaking changes, GridModel will log a warning on any remaining usages of
    `includeHiddenCols` but auto-set to `columns: 'ALL'` to maintain the same behavior.
* Added new preference `xhShowVersionBar` to allow more fine-grained control of when the Hoist
  version bar is showing. It defaults to `auto`, preserving the current behavior of always showing
  the footer to Hoist Admins while including it for non-admins *only* in non-production
  environments. The pref can alternatively be set to 'always' or 'never' on a per-user basis.

### 📚 Libraries

* @blueprintjs/core `3.16 -> 3.17`
* @blueprintjs/datetime `3.10 -> 3.11`
* mobx `5.10 -> 5.11`
* react-transition-group `2.8 -> 4.2`

[Commit Log](https://github.com/xh/hoist-react/compare/v24.1.1...v24.2.0)

## v24.1.1 - 2019-07-01

### 🐞 Bug Fixes

* Mobile column chooser internal layout/sizing fixed when used in certain secure mobile browsers.

[Commit Log](https://github.com/xh/hoist-react/compare/v24.1.0...v24.1.1)

## v24.1.0 - 2019-07-01

### 🎁 New Features

* `DateInput.enableClear` prop added to support built-in button to null-out a date input's value.

### 🐞 Bug Fixes

* The `Select` component now properly shows all options when the pick-list is re-shown after a
  change without first blurring the control. (Previously this interaction edge case would only show
  the option matching the current input value.) #1198
* Mobile mask component `onClick` callback prop restored - required to dismiss mobile menus when not
  tapping a menu option.
* When checking for a possible expired session within `XH.handleException()`, prompt for app login
  only for Ajax requests made to relative URLs (not e.g. remote APIs accessed via CORS). #1189

### ✨ Style

* Panel splitter collapse button more visible in dark theme. CSS vars to customize further fixed.
* The mobile app menu button has been moved to the right side of the top appBar, consistent with its
  placement in desktop apps.

### 📚 Libraries

* @blueprintjs/core `3.15 -> 3.16`
* @blueprintjs/datetime `3.9 -> 3.10`
* codemirror `5.47 -> 5.48`
* mobx `6.0 -> 6.1`

[Commit Log](https://github.com/xh/hoist-react/compare/v24.0.0...v24.1.0)

## v24.0.0 - 2019-06-24

### 🎁 New Features

#### Data

* A `StoreFilter` object has been introduced to the data API. This allows `Store` and
  `StoreFilterField` to support the ability to conditionally include all children when filtering
  hierarchical data stores, and could support additional filtering customizations in the future.
* `Store` now provides a `summaryRecord` property which can be used to expose aggregated data for
  the data it contains. The raw data for this record can be provided to `loadData()` and
  `updateData()` either via an explicit argument to these methods, or as the root node of the raw
  data provided (see `Store.loadRootAsSummary`).
* The `StoreFilterField` component accepts new optional `model` and `bind` props to allow control of
  its text value from an external model's observable.
* `pwd` is now a new supported type of `Field` in the `@xh/hoist/core/data` package.

#### Grid

* `GridModel` now supports a `showSummary` config which can be used to display its store's
  summaryRecord (see above) as either a pinned top or bottom row.
* `GridModel` also adds a `enableColumnPinning` config to enable/disable user-driven pinning. On
  desktop, if enabled, users can pin columns by dragging them to the left or right edges of the grid
  (the default ag-Grid gesture). Column pinned state is now also captured and maintained by the
  overall grid state system.
* The desktop column chooser now options in a non-modal popover when triggered from the standard
  `ColChooserButton` component. This offers a quicker and less disruptive alternative to the modal
  dialog (which is still used when launched from the grid context menu). In this popover mode,
  updates to columns are immediately reflected in the underlying grid.
* The mobile `ColChooser` has been improved significantly. It now renders displayed and available
  columns as two lists, allowing drag and drop between to update the visibility and ordering. It
  also provides an easy option to toggle pinning the first column.
* `DimensionChooser` now supports an optional empty / ungrouped configuration with a value of `[]`.
  See `DimensionChooserModel.enableClear` and `DimensionChooser.emptyText`.

#### Other Features

* Core `AutoRefreshService` added to trigger an app-wide data refresh on a configurable interval, if
  so enabled via a combination of soft-config and user preference. Auto-refresh relies on the use of
  the root `RefreshContextModel` and model-level `LoadSupport`.
* A new `LoadingIndicator` component is available as a more minimal / unobtrusive alternative to a
  modal mask. Typically configured via a new `Panel.loadingIndicator` prop, the indicator can be
  bound to a `PendingTaskModel` and will automatically show/hide a spinner and/or custom message in
  an overlay docked to the corner of the parent Panel.
* `DateInput` adds support for new `enablePicker` and `showPickerOnFocus` props, offering greater
  control over when the calendar picker is shown. The new default behaviour is to not show the
  picker on focus, instead showing it via a built-in button.
* Transitions have been disabled by default on desktop Dialog and Popover components (both are from
  the Blueprint library) and on the Hoist Mask component. This should result in a snappier user
  experience, especially when working on remote / virtual workstations. Any in-app customizations to
  disable or remove transitions can now be removed in favor of this toolkit-wide change.
* Added new `@bindable.ref` variant of the `@bindable` decorator.

### 💥 Breaking Changes

* Apps that defined and initialized their own `AutoRefreshService` service or functionality should
  leverage the new Hoist service if possible. Apps with a pre-existing custom service of the same
  name must either remove in favor of the new service or - if they have special requirements not
  covered by the Hoist implementation - rename their own service to avoid a naming conflict.
* The `StoreFilterField.onFilterChange` callback will now be passed a `StoreFilter`, rather than a
  function.
* `DateInput` now has a calendar button on the right side of the input which is 22 pixels square.
  Applications explicitly setting width or height on this component should ensure that they are
  providing enough space for it to display its contents without clipping.

### 🐞 Bug Fixes

* Performance for bulk grid selections has been greatly improved (#1157)
* Toolbars now specify a minimum height (or width when vertical) to avoid shrinking unexpectedly
  when they contain only labels or are entirely empty (but still desired to e.g. align UIs across
  multiple panels). Customize if needed via the new `--xh-tbar-min-size` CSS var.
* All Hoist Components that accept a `model` prop now have that properly documented in their
  prop-types.
* Admin Log Viewer no longer reverses its lines when not in tail mode.

### ⚙️ Technical

* The `AppSpec` config passed to `XH.renderApp()` now supports a `clientAppCode` value to compliment
  the existing `clientAppName`. Both values are now optional and defaulted from the project-wide
  `appCode` and `appName` values set via the project's Webpack config. (Note that `clientAppCode` is
  referenced by the new `AutoRefreshService` to support configurable auto-refresh intervals on a
  per-app basis.)

### 📚 Libraries

* ag-grid `20.0 -> 21.0`
* react-select `2.4 -> 3.0`
* mobx-react `5.4 -> 6.0.3`
* font-awesome `5.8 -> 5.9`
* react-beautiful-dnd `10.1.1 -> 11.0.4`

[Commit Log](https://github.com/xh/hoist-react/compare/v23.0.0...v24.0.0)

## v23.0.0 - 2019-05-30

### 🎁 New Features

* `GridModel` now accepts a config of `cellBorders`, similar to `rowBorders`
* `Panel.tbar` and `Panel.bbar` props now accept an array of Elements and will auto-generate a
  `Toolbar` to contain them, avoiding the need for the extra import of `toolbar()`.
* New functions `withDebug` and `withShortDebug` have been added to provide a terse syntax for
  adding debug messages that track the execution of specific blocks of code.
* `XH.toast()` now supports an optional `containerRef` argument that can be used for anchoring a
  toast within another component (desktop only). Can be used to display more targeted toasts within
  the relevant section of an application UI, as opposed to the edge of the screen.
* `ButtonGroupInput` accepts a new `enableClear` prop that allows the active / depressed button to
  be unselected by pressing it again - this sets the value of the input as a whole to `null`.
* Hoist Admins now always see the VersionBar in the footer.
* `Promise.track` now accepts an optional `omit` config that indicates when no tracking will be
  performed.
* `fmtNumber` now accepts an optional `prefix` config that prepends immediately before the number,
  but after the sign (`+`, `-`).
* New utility methods `forEachAsync()` and `whileAsync()` have been added to allow non-blocking
  execution of time-consuming loops.

### 💥 Breaking Changes

* The `AppOption.refreshRequired` config has been renamed to `reloadRequired` to better match the
  `XH.reloadApp()` method called to reload the entire app in the browser. Any options defined by an
  app that require it to be fully reloaded should have this renamed config set to `true`.
* The options dialog will now automatically trigger an app-wide data _refresh_ via
  `XH.refreshAppAsync()` if options have changed that don't require a _reload_.
* The `EventSupport` mixin has been removed. There are no known uses of it and it is in conflict
  with the overall reactive structure of the hoist-react API. If your app listens to the
  `appStateChanged`, `prefChange` or `prefsPushed` events you will need to adjust accordingly.

### 🐞 Bug Fixes

* `Select` will now let the user edit existing text in conditions where it is expected to be
  editable. #880
* The Admin "Config Differ" tool has been updated to reflect changes to `Record` made in v22. It is
  once again able to apply remote config values.
* A `Panel` with configs `resizable: true, collapsible: false` now renders with a splitter.
* A `Panel` with no `icon`, `title`, or `headerItems` will not render a blank header.
* `FileChooser.enableMulti` now behaves as one might expect -- true to allow multiple files in a
  single upload. Previous behavior (the ability to add multiple files to dropzone) is now controlled
  by `enableAddMulti`.

[Commit Log](https://github.com/xh/hoist-react/compare/v22.0.0...v23.0.0)


## v22.0.0 - 2019-04-29

### 🎁 New Features

* A new `DockContainer` component provides a user-friendly way to render multiple child components
  "docked" to its bottom edge. Each child view is rendered with a configurable header and controls
  to allow the user to expand it, collapse it, or optionally "pop it out" into a modal dialog.
* A new `AgGrid` component provides a much lighter Hoist wrapper around ag-Grid while maintaining
  consistent styling and layout support. This allows apps to use any features supported by ag-Grid
  without conflicting with functionality added by the core Hoist `Grid`.
  * Note that this lighter wrapper lacks a number of core Hoist features and integrations, including
    store support, grid state, enhanced column and renderer APIs, absolute value sorting, and more.
  * An associated `AgGridModel` provides access to to the ag-Grid APIs, minimal styling configs, and
    several utility methods for managing Grid state.
* Added `GridModel.groupSortFn` config to support custom group sorting (replaces any use of
  `agOptions.defaultGroupSortComparator`).
* The `Column.cellClass` and `Column.headerClass` configs now accept functions to dynamically
  generate custom classes based on the Record and/or Column being rendered.
* The `Record` object now provides an additional getter `Record.allChildren` to return all children
  of the record, irrespective of the current filter in place on the record's store. This supplements
  the existing `Record.children` getter, which returns only the children meeting the filter.

### 💥 Breaking Changes

* The class `LocalStore` has been renamed `Store`, and is now the main implementation and base class
  for Store Data. The extraneous abstract superclass `BaseStore` has been removed.
* `Store.dataLastUpdated` had been renamed `Store.lastUpdated` on the new class and is now a simple
  timestamp (ms) rather than a Javascript Date object.
* The constructor argument `Store.processRawData` now expects a function that *returns* a modified
  object with the necessary edits. This allows implementations to safely *clone* the raw data rather
  than mutating it.
* The method `Store.removeRecord` has been replaced with the method `Store.removeRecords`. This will
  facilitate efficient bulk deletes.

### ⚙️ Technical

* `Grid` now performs an important performance workaround when loading a new dataset that would
  result in the removal of a significant amount of existing records/rows. The underlying ag-Grid
  component has a serious bottleneck here (acknowledged as AG-2879 in their bug tracker). The Hoist
  grid wrapper will now detect when this is likely and proactively clear all data using a different
  API call before loading the new dataset.
* The implementations `Store`, `RecordSet`, and `Record` have been updated to more efficiently
  re-use existing record references when loading, updating, or filtering data in a store. This keeps
  the Record objects within a store as stable as possible, and allows additional optimizations by
  ag-Grid and its `deltaRowDataMode`.
* When loading raw data into store `Record`s, Hoist will now perform additional conversions based on
  the declared `Field.type`. The unused `Field.nullable` has been removed.
* `LocalStorageService` now uses both the `appCode` and current username for its namespace key,
  ensuring that e.g. local prefs/grid state are not overwritten across multiple app users on one OS
  profile, or when admin impersonation is active. The service will automatically perform a one-time
  migration of existing local state from the old namespace to the new. #674
* `elem` no longer skips `null` children in its calls to `React.createElement()`. These children may
  play the role of placeholders when using conditional rendering, and skipping them was causing
  React to trigger extra re-renders. This change further simplifies Hoist's element factory and
  removes an unnecessary divergence with the behavior of JSX.


### 🐞 Bug Fixes

* `Grid` exports retain sorting, including support for absolute value sorting. #1068
* Ensure `FormField`s are keyed with their model ID, so that React can properly account for dynamic
  changes to fields within a form. #1031
* Prompt for app refresh in (rare) case of mismatch between client and server-side session user.
  (This can happen during impersonation and is defended against in server-side code.) #675

[Commit Log](https://github.com/xh/hoist-react/compare/v21.0.2...v22.0.0)

## v21.0.2 - 2019-04-05

### 📚 Libraries

* Rollback ag-Grid to v20.0.0 after running into new performance issues with large datasets and
  `deltaRowDataMode`. Updates to tree filtering logic, also related to grid performance issues with
  filtered tree results returning much larger record counts.

## v21.0.0 - 2019-04-04

### 🎁 New Features

* `FetchService` fetch methods now accept a plain object as the `headers` argument. These headers
  will be merged with the default headers provided by FetchService.
* An app can also now specify default headers to be sent with every fetch request via
  `XH.fetchService.setDefaultHeaders()`. You can pass either a plain object, or a closure which
  returns one.
* `Grid` supports a new `onGridReady` prop, allowing apps to hook into the ag-Grid event callback
  without inadvertently short-circuiting the Grid's own internal handler.

### 💥 Breaking Changes

* The shortcut getter `FormModel.isNotValid` was deemed confusing and has been removed from the API.
  In most cases applications should use `!FormModel.isValid` instead; this expression will return
  `false` for the `Unknown` as well as the `NotValid` state. Applications that wish to explicitly
  test for the `NotValid` state should use the `validationState` getter.
* Multiple HoistInputs have changed their `onKeyPress` props to `onKeyDown`, including TextInput,
  NumberInput, TextArea & SearchInput. The `onKeyPress` event has been deprecated in general and has
  limitations on which keys will trigger the event to fire (i.e. it would not fire on an arrow
  keypress).
* FetchService's fetch methods no longer support `contentType` parameter. Instead, specify a custom
  content-type by setting a 'Content-Type' header using the `headers` parameter.
* FetchService's fetch methods no longer support `acceptJson` parameter. Instead, pass an {"Accept":
  "application/json"} header using the `headers` parameter.

### ✨ Style

* Black point + grid colors adjusted in dark theme to better blend with overall blue-gray tint.
* Mobile styles have been adjusted to increase the default font size and grid row height, in
  addition to a number of other smaller visual adjustments.

### 🐞 Bug Fixes

* Avoid throwing React error due to tab / routing interactions. Tab / routing / state support
  generally improved. (#1052)
* `GridModel.selectFirst()` improved to reliably select first visible record even when one or more
  groupBy levels active. (#1058)

### 📚 Libraries

* ag-Grid `~20.1 -> ~20.2` (fixes ag-grid sorting bug with treeMode)
* @blueprint/core `3.14 -> 3.15`
* @blueprint/datetime `3.7 -> 3.8`
* react-dropzone `10.0 -> 10.1`
* react-transition-group `2.6 -> 2.8`

[Commit Log](https://github.com/xh/hoist-react/compare/v20.2.1...v21.0.0)

## v20.2.1 - 2019-03-28

* Minor tweaks to grid styles - CSS var for pinned column borders, drop left/right padding on
  center-aligned grid cells.

[Commit Log](https://github.com/xh/hoist-react/compare/v20.2.0...v20.2.1)

## v20.2.0 - 2019-03-27

### 🎁 New Features

* `GridModel` exposes three new configs - `rowBorders`, `stripeRows`, and `showCellFocus` - to
  provide additional control over grid styling. The former `Grid` prop `showHover` has been
  converted to a `GridModel` config for symmetry with these other flags and more efficient
  re-rendering. Note that some grid-related CSS classes have also been modified to better conform to
  the BEM approach used elsewhere - this could be a breaking change for apps that keyed off of
  certain Hoist grid styles (not expected to be a common case).
* `Select` adds a `queryBuffer` prop to avoid over-eager calls to an async `queryFn`. This buffer is
  defaulted to 300ms to provide some out-of-the-box debouncing of keyboard input when an async query
  is provided. A longer value might be appropriate for slow / intensive queries to a remote API.

### 🐞 Bug Fixes

* A small `FormField.labelWidth` config value will now be respected, even if it is less than the
  default minWidth of 80px.
* Unnecessary re-renders of inactive tab panels now avoided.
* `Grid`'s filter will now be consistently applied to all tree grid records. Previously, the filter
  skipped deeply nested records under specific conditions.
* `Timer` no longer requires its `runFn` to be a promise, as it briefly (and unintentionally) did.
* Suppressed default browser resize handles on `textarea`.

[Commit Log](https://github.com/xh/hoist-react/compare/v20.1.1...v20.2.0)

## v20.1.1 - 2019-03-27

### 🐞 Bug Fixes

* Fix form field reset so that it will call computeValidationAsync even if revalidation is not
  triggered because the field's value did not change when reset.

[Commit Log](https://github.com/xh/hoist-react/compare/v20.1.0...v20.1.1)


## v20.1.0 - 2019-03-14

### 🎁 New Features

* Standard app options panel now includes a "Restore Defaults" button to clear all user preferences
  as well as any custom grid state, resetting the app to its default state for that user.

### 🐞 Bug Fixes

* Removed a delay from `HoistInput` blur handling, ensuring `noteBlurred()` is called as soon as the
  element loses focus. This should remove a class of bugs related to input values not flushing into
  their models quickly enough when `commitOnChange: false` and the user moves directly from an input
  to e.g. clicking a submit button. #1023
* Fix to Admin ConfigDiffer tool (missing decorator).

### ⚙️ Technical

* The `GridModel.store` config now accepts a plain object and will internally create a `LocalStore`.
  This store config can also be partially specified or even omitted entirely. GridModel will ensure
  that the store is auto-configured with all fields in configured grid columns, reducing the need
  for app code boilerplate (re)enumerating field names.
* `Timer` class reworked to allow its interval to be adjusted dynamically via `setInterval()`,
  without requiring the Timer to be re-created.

[Commit Log](https://github.com/xh/hoist-react/compare/v20.0.1...v20.1.0)


## v20.0.1 - 2019-03-08

### 🐞 Bug Fixes

* Ensure `RestStore` processes records in a standard way following a save/add operation (#1010).

[Commit Log](https://github.com/xh/hoist-react/compare/v20.0.0...v20.0.1)


## v20.0.0 - 2019-03-06

### 💥 Breaking Changes

* The `@LoadSupport` decorator has been substantially reworked and enhanced from its initial release
  in v19. It is no longer needed on the HoistComponent, but rather should be put directly on the
  owned HoistModel implementing the loading. IMPORTANT NOTE: all models should implement
  `doLoadAsync` rather than `loadAsync`. Please see `LoadSupport` for more information on this
  important change.
* `TabContainer` and `TabContainerModel` are now cross-platform. Apps should update their code to
  import both from `@xh/hoist/cmp/tab`.
* `TabContainer.switcherPosition` has been moved to `TabContainerModel`. Please note that changes to
  `switcherPosition` are not supported on mobile, where the switcher will always appear beneath the
  container.
* The `Label` component from `@xh/hoist/desktop/cmp/input` has been removed. Applications should
  consider using the basic html `label` element instead (or a `FormField` if applicable).
* The `LeftRightChooserModel` constructor no longer accepts a `leftSortBy` and `rightSortBy`
  property. The implementation of these properties was generally broken. Use `leftSorted` and
  `rightSorted` instead.

#### Mobile

* Mobile `Page` has changed - `Pages` are now wrappers around `Panels` that are designed to be used
  with a `NavigationModel` or `TabContainer`. `Page` accepts the same props as `Panel`, meaning uses
  of `loadModel` should be replaced with `mask`.
* The mobile `AppBar` title is static and defaults to the app name. If you want to display page
  titles, it is recommended to use the `title` prop on the `Page`.

### 🎁 New Features

* Enhancements to Model and Component data loading via `@LoadSupport` provides a stronger set of
  conventions and better support for distinguishing between initial loads / auto/background
  refreshes / user- driven refreshes. It also provides new patterns for ensuring application
  Services are refreshed as part of a reworked global refresh cycle.
* RestGridModel supports a new `cloneAction` to take an existing record and open the editor form in
  "add mode" with all editable fields pre-populated from the source record. The action calls
  `prepareCloneFn`, if defined on the RestGridModel, to perform any transform operations before
  rendering the form.
* Tabs in `TabContainerModel` now support an `icon` property on the desktop.
* Charts take a new optional `aspectRatio` prop.
* Added new `Column.headerTooltip` config.
* Added new method `markManaged` on `ManagedSupport`.
* Added new function decorator `debounced`.
* Added new function `applyMixin` providing support for structured creation of class decorators
  (mixins).

#### Mobile

* Column chooser support available for mobile Grids. Users can check/uncheck columns to add/remove
  them from a configurable grid and reorder the columns in the list via drag and drop. Pair
  `GridModel.enableColChooser` with a mobile `colChooserButton` to allow use.
* Added `DialogPage` to the mobile toolkit. These floating pages do not participate in navigation or
  routing, and are used for showing fullscreen views outside of the Navigator / TabContainer
  context.
* Added `Panel` to the mobile toolkit, which offers a header element with standardized styling,
  title, and icon, as well as support for top and bottom toolbars.
* The mobile `AppBar` has been updated to more closely match the desktop `AppBar`, adding `icon`,
  `leftItems`, `hideAppMenuButton` and `appMenuButtonProps` props.
* Added routing support to mobile.

### 🐞 Bug Fixes

* The HighCharts wrapper component properly resizes its chart.
* Mobile dimension chooser button properly handles overflow for longer labels.
* Sizing fixes for multi-line inputs such as textArea and jsonInput.
* NumberInput calls a `onKeyPress` prop if given.
* Layout fixes on several admin panels and detail popups.

### 📚 Libraries

* @blueprintjs/core `3.13 -> 3.14`
* @xh/hoist-dev-utils `3.5 -> 3.6`
* ag-Grid `~20.0 -> ~20.1`
* react-dropzone `~8.0 -> ~9.0`
* react-select `~2.3 -> ~2.4`
* router5 `~6.6 -> ~7.0`
* react `~16.7 -> ~16.8`

[Commit Log](https://github.com/xh/hoist-react/compare/v19.0.1...v20.0.0)

## v19.0.1 - 2019-02-12

### 🐞 Bug Fixes

* Additional updates and simplifications to `FormField` sizing of child `HoistInput` elements, for
  more reliable sizing and spacing filling behavior.

[Commit Log](https://github.com/xh/hoist-react/compare/v19.0.0...v19.0.1)


## v19.0.0 - 2019-02-08

### 🎁 New Features

* Added a new architecture for signaling the need to load / refresh new data across either the
  entire app or a section of the component hierarchy. This new system relies on React context to
  minimizes the need for explicit application wiring, and improves support for auto-refresh. See
  newly added decorator `@LoadSupport` and classes/components `RefreshContext`,
  `RefreshContextModel`, and `RefreshContextView` for more info.
* `TabContainerModel` and `TabModel` now support `refreshMode` and `renderMode` configs to allow
  better control over how inactive tabs are mounted/unmounted and how tabs handle refresh requests
  when hidden or (re)activated.
* Apps can implement `getAppOptions()` in their `AppModel` class to specify a set of app-wide
  options that should be editable via a new built-in Options dialog. This system includes built-in
  support for reading/writing options to preferences, or getting/setting their values via custom
  handlers. The toolkit handles the rendering of the dialog.
* Standard top-level app buttons - for actions such as launching the new Options dialog, switching
  themes, launching the admin client, and logging out - have been moved into a new menu accessible
  from the top-right corner of the app, leaving more space for app-specific controls in the AppBar.
* `RecordGridModel` now supports an enhanced `editors` configuration that exposes the full set of
  validation and display support from the Forms package.
* `HoistInput` sizing is now consistently implemented using `LayoutSupport`. All sizable
  `HoistInputs` now have default `width` to ensure a standard display out of the box. `JsonInput`
  and `TextArea` also have default `height`. These defaults can be overridden by declaring explicit
  `width` and `height` values, or unset by setting the prop to `null`.
* `HoistInputs` within `FormFields` will be automatically sized to fill the available space in the
  `FormField`. In these cases, it is advised to either give the `FormField` an explicit size or
  render it in a flex layout.

### 💥 Breaking Changes

* ag-Grid has been updated to v20.0.0. Most apps shouldn't require any changes - however, if you are
  using `agOptions` to set sorting, filtering or resizing properties, these may need to change:

  For the `Grid`, `agOptions.enableColResize`, `agOptions.enableSorting` and
  `agOptions.enableFilter` have been removed. You can replicate their effects by using
  `agOptions.defaultColDef`. For `Columns`, `suppressFilter` has been removed, an should be replaced
  with `filter: false`.

* `HoistAppModel.requestRefresh` and `TabContainerModel.requestRefresh` have been removed.
  Applications should use the new Refresh architecture described above instead.
* `tabRefreshMode` on TabContainer has been renamed `renderMode`.
* `TabModel.reloadOnShow` has been removed. Set the `refreshMode` property on TabContainerModel or
  TabModel to `TabRefreshMode.ON_SHOW_ALWAYS` instead.
* The mobile APIs for `TabContainerModel`, `TabModel`, and `RefreshButton` have been rewritten to
  more closely mirror the desktop API.
* The API for `RecordGridModel` editors has changed -- `type` is no longer supported. Use
  `fieldModel` and `formField` instead.
* `LocalStore.loadRawData` requires that all records presented to store have unique IDs specified.
  See `LocalStore.idSpec` for more information.

### 🐞 Bug Fixes

* SwitchInput and RadioInput now properly highlight validation errors in `minimal` mode.

### 📚 Libraries

* @blueprintjs/core `3.12 -> 3.13`
* ag-Grid `~19.1.4 -> ~20.0.0`

[Commit Log](https://github.com/xh/hoist-react/compare/v18.1.2...v19.0.0)


## v18.1.2 - 2019-01-30

### 🐞 Bug Fixes

* Grid integrations relying on column visibility (namely export, storeFilterField) now correctly
  consult updated column state from GridModel. #935
* Ensure `FieldModel.initialValue` is observable to ensure that computed dirty state (and any other
  derivations) are updated if it changes. #934
* Fixes to ensure Admin console log viewer more cleanly handles exceptions (e.g. attempting to
  auto-refresh on a log file that has been deleted).

[Commit Log](https://github.com/xh/hoist-react/compare/v18.1.1...v18.1.2)

## v18.1.1 - 2019-01-29

* Grid cell padding can be controlled via a new set of CSS vars and is reduced by default for grids
  in compact mode.
* The `addRecordAsync()` and `saveRecordAsync()` methods on `RestStore` return the updated record.

[Commit Log](https://github.com/xh/hoist-react/compare/v18.1.0...v18.1.1)


## v18.1.0 - 2019-01-28

### 🎁 New Features

* New `@managed` class field decorator can be used to mark a property as fully created/owned by its
  containing class (provided that class has installed the matching `@ManagedSupport` decorator).
  * The framework will automatically pass any `@managed` class members to `XH.safeDestroy()` on
    destroy/unmount to ensure their own `destroy()` lifecycle methods are called and any related
    resources are disposed of properly, notably MobX observables and reactions.
  * In practice, this should be used to decorate any properties on `HoistModel`, `HoistService`, or
    `HoistComponent` classes that hold a reference to a `HoistModel` created by that class. All of
    those core artifacts support the new decorator, `HoistModel` already provides a built-in
    `destroy()` method, and calling that method when an app is done with a Model is an important
    best practice that can now happen more reliably / easily.
* `FormModel.getData()` accepts a new single parameter `dirtyOnly` - pass true to get back only
  fields which have been modified.
* The mobile `Select` component indicates the current value with a ✅ in the drop-down list.
* Excel exports from tree grids now include the matching expand/collapse tree controls baked into
  generated Excel file.

### 🐞 Bug Fixes

* The `JsonInput` component now properly respects / indicates disabled state.

### 📚 Libraries

* Hoist-dev-utils `3.4.1 -> 3.5.0` - updated webpack and other build tool dependencies, as well as
  an improved eslint configuration.
* @blueprintjs/core `3.10 -> 3.12`
* @blueprintjs/datetime `3.5 -> 3.7`
* fontawesome `5.6 -> 5.7`
* mobx `5.8 -> 5.9`
* react-select `2.2 -> 2.3`
* Other patch updates

[Commit Log](https://github.com/xh/hoist-react/compare/v18.0.0...v18.1.0)

## v18.0.0 - 2019-01-15

### 🎁 New Features

* Form support has been substantially enhanced and restructured to provide both a cleaner API and
  new functionality:
  * `FormModel` and `FieldModel` are now concrete classes and provide the main entry point for
    specifying the contents of a form. The `Field` and `FieldSupport` decorators have been removed.
  * Fields and sub-forms may now be dynamically added to FormModel.
  * The validation state of a FormModel is now *immediately* available after construction and
    independent of the GUI. The triggering of the *display* of that state is now a separate process
    triggered by GUI actions such as blur.
  * `FormField` has been substantially reworked to support a read-only display and inherit common
    property settings from its containing `Form`.
  * `HoistInput` has been moved into the `input` package to clarify that these are lower level
    controls and independent of the Forms package.

* `RestGrid` now supports a `mask` prop. RestGrid loading is now masked by default.
* `Chart` component now supports a built-in zoom out gesture: click and drag from right-to-left on
  charts with x-axis zooming.
* `Select` now supports an `enableClear` prop to control the presence of an optional inline clear
  button.
* `Grid` components take `onCellClicked` and `onCellDoubleClicked` event handlers.
* A new desktop `FileChooser` wraps a preconfigured react-dropzone component to allow users to
  easily select files for upload or other client-side processing.

### 💥 Breaking Changes

* Major changes to Form (see above). `HoistInput` imports will also need to be adjusted to move from
  `form` to `input`.
* The name of the HoistInput `field` prop has been changed to `bind`. This change distinguishes the
  lower-level input package more clearly from the higher-level form package which uses it. It also
  more clearly relates the property to the associated `@bindable` annotation for models.
* A `Select` input with `enableMulti = true` will by default no longer show an inline x to clear the
  input value. Use the `enableClear` prop to re-enable.
* Column definitions are exported from the `grid` package. To ensure backwards compatibility,
  replace imports from `@xh/hoist/desktop/columns` with `@xh/hoist/desktop/cmp/grid`.

### 📚 Libraries

* React `~16.6.0 -> ~16.7.0`
* Patch version updates to multiple other dependencies.

[Commit Log](https://github.com/xh/hoist-react/compare/v17.0.0...v18.0.0)

## v17.0.0 - 2018-12-21

### 💥 Breaking Changes

* The implementation of the `model` property on `HoistComponent` has been substantially enhanced:
  * "Local" Models should now be specified on the Component class declaration by simply setting the
    `model` property, rather than the confusing `localModel` property.
  * HoistComponent now supports a static `modelClass` class property. If set, this property will
    allow a HoistComponent to auto-create a model internally when presented with a plain javascript
    object as its `model` prop. This is especially useful in cases like `Panel` and `TabContainer`,
    where apps often need to specify a model but do not require a reference to the model. Those
    usages can now skip importing and instantiating an instance of the component's model class
    themselves.
  * Hoist will now throw an Exception if an application attempts to changes the model on an existing
    HoistComponent instance or presents the wrong type of model to a HoistComponent where
    `modelClass` has been specified.

* `PanelSizingModel` has been renamed `PanelModel`. The class now also has the following new
  optional properties, all of which are `true` by default:
  * `showSplitter` - controls visibility of the splitter bar on the outside edge of the component.
  * `showSplitterCollapseButton` - controls visibility of the collapse button on the splitter bar.
  * `showHeaderCollapseButton` - controls visibility of a (new) collapse button in the header.

* The API methods for exporting grid data have changed and gained new features:
  * Grids must opt-in to export with the `GridModel.enableExport` config.
  * Exporting a `GridModel` is handled by the new `GridExportService`, which takes a collection of
    `exportOptions`. See `GridExportService.exportAsync` for available `exportOptions`.
  * All export entry points (`GridModel.exportAsync()`, `ExportButton` and the export context menu
    items) support `exportOptions`. Additionally, `GridModel` can be configured with default
    `exportOptions` in its config.

* The `buttonPosition` prop on `NumberInput` has been removed due to problems with the underlying
  implementation. Support for incrementing buttons on NumberInputs will be re-considered for future
  versions of Hoist.

### 🎁 New Features

* `TextInput` on desktop now supports an `enableClear` property to allow easy addition of a clear
  button at the right edge of the component.
* `TabContainer` enhancements:
  * An `omit` property can now be passed in the tab configs passed to the `TabContainerModel`
    constructor to conditionally exclude a tab from the container
  * Each `TabModel` can now be retrieved by id via the new `getTabById` method on
    `TabContainerModel`.
  * `TabModel.title` can now be changed at runtime.
  * `TabModel` now supports the following properties, which can be changed at runtime or set via the
    config:
    * `disabled` - applies a disabled style in the switcher and blocks navigation to the tab via
      user click, routing, or the API.
    * `excludeFromSwitcher` - removes the tab from the switcher, but the tab can still be navigated
      to programmatically or via routing.
* `MultiFieldRenderer` `multiFieldConfig` now supports a `delimiter` property to separate
  consecutive SubFields.
* `MultiFieldRenderer` SubFields now support a `position` property, to allow rendering in either the
  top or bottom row.
* `StoreCountLabel` now supports a new 'includeChildren' prop to control whether or not children
  records are included in the count. By default this is `false`.
* `Checkbox` now supports a `displayUnsetState` prop which may be used to display a visually
  distinct state for null values.
* `Select` now renders with a checkbox next to the selected item in its dropdown menu, instead of
  relying on highlighting. A new `hideSelectedOptionCheck` prop is available to disable.
* `RestGridModel` supports a `readonly` property.
* `DimensionChooser`, various `HoistInput` components, `Toolbar` and `ToolbarSeparator` have been
  added to the mobile component library.
* Additional environment enums for UAT and BCP, added to Hoist Core 5.4.0, are supported in the
  application footer.

### 🐞 Bug Fixes

* `NumberInput` will no longer immediately convert its shorthand value (e.g. "3m") into numeric form
  while the user remains focused on the input.
* Grid `actionCol` columns no longer render Button components for each action, relying instead on
  plain HTML / CSS markup for a significant performance improvement when there are many rows and/or
  actions per row.
* Grid exports more reliably include the appropriate file extension.
* `Select` will prevent an `<esc>` keypress from bubbling up to parent components only when its menu
  is open. (In that case, the component assumes escape was pressed to close its menu and captures
  the keypress, otherwise it should leave it alone and let it e.g. close a parent popover).

[Commit Log](https://github.com/xh/hoist-react/compare/v16.0.1...v17.0.0)

## v16.0.1 - 2018-12-12

### 🐞 Bug Fixes

* Fix to FeedbackForm allowing attempted submission with an empty message.

[Commit Log](https://github.com/xh/hoist-react/compare/v16.0.0...v16.0.1)


## v16.0.0

### 🎁 New Features

* Support for ComboBoxes and Dropdowns have been improved dramatically, via a new `Select` component
  based on react-select.
* The ag-Grid based `Grid` and `GridModel` are now available on both mobile and desktop. We have
  also added new support for multi-row/multi-field columns via the new `multiFieldRenderer` renderer
  function.
* The app initialization lifecycle has been restructured so that no App classes are constructed
  until Hoist is fully initialized.
* `Column` now supports an optional `rowHeight` property.
* `Button` now defaults to 'minimal' mode, providing a much lighter-weight visual look-and-feel to
  HoistApps. `Button` also implements `@LayoutSupport`.
* Grouping state is now saved by the grid state support on `GridModel`.
* The Hoist `DimChooser` component has been ported to hoist-react.
* `fetchService` now supports an `autoAbortKey` in its fetch methods. This can be used to
  automatically cancel obsolete requests that have been superseded by more recent variants.
* Support for new `clickableLabel` property on `FormField`.
* `RestForm` now supports a read-only view.
* Hoist now supports automatic tracking of app/page load times.

### 💥 Breaking Changes

* The new location for the cross-platform grid component is `@xh/hoist/cmp/grid`. The `columns`
  package has also moved under a new sub-package in this location.
* Hoist top-level App Structure has changed in order to improve consistency of the Model-View
  conventions, to improve the accessibility of services, and to support the improvements in app
  initialization mentioned above:
  - `XH.renderApp` now takes a new `AppSpec` configuration.
  - `XH.app` is now `XH.appModel`.
  - All services are installed directly on `XH`.
  - `@HoistApp` is now `@HoistAppModel`
* `RecordAction` has been substantially refactored and improved. These are now typically immutable
  and may be shared.
  - `prepareFn` has been replaced with a `displayFn`.
  - `actionFn` and `displayFn` now take a single object as their parameter.
* The `hide` property on `Column` has been changed to `hidden`.
* The `ColChooserButton` has been moved from the incorrect location `@xh/hoist/cmp/grid` to
  `@xh/hoist/desktop/cmp/button`. This is a desktop-only component. Apps will have to adjust these
  imports.
* `withDefaultTrue` and `withDefaultFalse` in `@xh/hoist/utils/js` have been removed. Use
  `withDefault` instead.
* `CheckBox` has been renamed `Checkbox`


### ⚙️ Technical

* ag-Grid has been upgraded to v19.1
* mobx has been upgraded to v5.6
* React has been upgraded to v16.6
* Allow browsers with proper support for Proxy (e.g Edge) to access Hoist Applications.


### 🐞 Bug Fixes

* Extensive. See full change list below.

[Commit Log](https://github.com/xh/hoist-react/compare/v15.1.2...v16.0.0)


## v15.1.2

🛠 Hotfix release to MultiSelect to cap the maximum number of options rendered by the drop-down
list. Note, this component is being replaced in Hoist v16 by the react-select library.

[Commit Log](https://github.com/xh/hoist-react/compare/v15.1.1...v15.1.2)

## v15.1.1

### 🐞 Bug Fixes

* Fix to minimal validation mode for FormField disrupting input focus.
* Fix to JsonInput disrupting input focus.

### ⚙️ Technical

* Support added for TLBR-style notation when specifying margin/padding via layoutSupport - e.g.
  box({margin: '10 20 5 5'}).
* Tweak to lockout panel message when the user has no roles.

[Commit Log](https://github.com/xh/hoist-react/compare/v15.1.0...v15.1.1)


## v15.1.0

### 🎁 New Features

* The FormField component takes a new minimal prop to display validation errors with a tooltip only
  as opposed to an inline message string. This can be used to help reduce shifting / jumping form
  layouts as required.
* The admin-only user impersonation toolbar will now accept new/unknown users, to support certain
  SSO application implementations that can create users on the fly.

### ⚙️ Technical

* Error reporting to server w/ custom user messages is disabled if the user is not known to the
  client (edge case with errors early in app lifecycle, prior to successful authentication).

[Commit Log](https://github.com/xh/hoist-react/compare/v15.0.0...v15.1.0)


## v15.0.0

### 💥 Breaking Changes

* This update does not require any application client code changes, but does require updating the
  Hoist Core Grails plugin to >= 5.0. Hoist Core changes to how application roles are loaded and
  users are authenticated required minor changes to how JS clients bootstrap themselves and load
  user data.
* The Hoist Core HoistImplController has also been renamed to XhController, again requiring Hoist
  React adjustments to call the updated /xh/ paths for these (implementation) endpoints. Again, no
  app updates required beyond taking the latest Hoist Core plugin.

[Commit Log](https://github.com/xh/hoist-react/compare/v14.2.0...v15.0.0)


## v14.2.0

### 🎁 New Features

* Upgraded hoist-dev-utils to 3.0.3. Client builds now use the latest Webpack 4 and Babel 7 for
  noticeably faster builds and recompiles during CI and at development time.
* GridModel now has a top-level agColumnApi property to provide a direct handle on the ag-Grid
  Column API object.

### ⚙️ Technical

* Support for column groups strengthened with the addition of a dedicated ColumnGroup sibling class
  to Column. This includes additional internal refactoring to reduce unnecessary cloning of Column
  configurations and provide a more managed path for Column updates. Public APIs did not change.
  (#694)

### 📚 Libraries

* Blueprint Core `3.6.1 -> 3.7.0`
* Blueprint Datetime `3.2.0 -> 3.3.0`
* Fontawesome `5.3.x -> 5.4.x`
* MobX `5.1.2 -> 5.5.0`
* Router5 `6.5.0 -> 6.6.0`

[Commit Log](https://github.com/xh/hoist-react/compare/v14.1.3...v14.2.0)


## v14.1.3

### 🐞 Bug Fixes

* Ensure JsonInput reacts properly to value changes.

### ⚙️ Technical

* Block user pinning/unpinning in Grid via drag-and-drop - pending further work via #687.
* Support "now" as special token for dateIs min/max validation rules.
* Tweak grouped grid row background color.

[Commit Log](https://github.com/xh/hoist-react/compare/v14.1.1...v14.1.3)


## v14.1.1

### 🐞 Bug Fixes

* Fixes GridModel support for row-level grouping at same time as column grouping.

[Commit Log](https://github.com/xh/hoist-react/compare/v14.1.0...v14.1.1)


## v14.1.0

### 🎁 New Features

* GridModel now supports multiple levels of row grouping. Pass the public setGroupBy() method an
  array of string column IDs, or a falsey value / empty array to ungroup. Note that the public and
  observable groupBy property on GridModel will now always be an array, even if the grid is not
  grouped or has only a single level of grouping.
* GridModel exposes public expandAll() and collapseAll() methods for grouped / tree grids, and
  StoreContextMenu supports a new "expandCollapseAll" string token to insert context menu items.
  These are added to the default menu, but auto-hide when the grid is not in a grouped state.
* The Grid component provides a new onKeyDown prop, which takes a callback and will fire on any
  keypress targeted within the Grid. Note such a handler is not provided directly by ag-Grid.
* The Column class supports pinned as a top-level config. Supports passing true to pin to the left.

### 🐞 Bug Fixes

* Updates to Grid column widths made via ag-Grid's "autosize to fit" API are properly persisted to
  grid state.

[Commit Log](https://github.com/xh/hoist-react/compare/v14.0.0...v14.1.0)


## v14.0.0

* Along with numerous bug fixes, v14 brings with it a number of important enhancements for grids,
  including support for tree display, 'action' columns, and absolute value sorting. It also includes
  some new controls and improvement to focus display.

### 💥 Breaking Changes

* The signatures of the Column.elementRenderer and Column.renderer have been changed to be
  consistent with each other, and more extensible. Each takes two arguments -- the value to be
  rendered, and a single bundle of metadata.
* StoreContextMenuAction has been renamed to RecordAction. Its action property has been renamed to
  actionFn for consistency and clarity.
* LocalStore : The method LocalStore.processRawData no longer takes an array of all records, but
  instead takes just a single record. Applications that need to operate on all raw records in bulk
  should do so before presenting them to LocalStore. Also, LocalStores template methods for override
  have also changed substantially, and sub-classes that rely on these methods will need to be
  adjusted accordingly.

### 🎁 New Features

#### Grid

* The Store API now supports hierarchical datasets. Applications need to simply provide raw data for
  records with a "children" property containing the raw data for their children.
* Grid supports a 'TreeGrid' mode. To show a tree grid, bind the GridModel to a store containing
  hierarchical data (as above), set treeMode: true on the GridModel, and specify a column to display
  the tree controls (isTreeColumn: true)
* Grid supports absolute sorting for numerical columns. Specify absSort: true on your column config
  to enable. Clicking the grid header will now cycle through ASC > DESC > DESC (abs) sort modes.
* Grid supports an 'Actions' column for one-click record actions. See cmp/desktop/columns/actionCol.
* A new showHover prop on the desktop Grid component will highlight the hovered row with default
  styling. A new GridModel.rowClassFn callback was added to support per-row custom classes based on
  record data.
* A new ExportFormat.LONG_TEXT format has been added, along with a new Column.exportWidth config.
  This supports exporting columns that contain long text (e.g. notes) as multi-line cells within
  Excel.

#### Other Components

* RadioInput and ButtonGroupInput have been added to the desktop/cmp/form package.
* DateInput now has support for entering and displaying time values.
* NumberInput displays its unformatted value when focused.
* Focused components are now better highlighted, with additional CSS vars provided to customize as
  needed.

### 🐞 Bug Fixes

* Calls to GridModel.setGroupBy() work properly not only on the first, but also all subsequent calls
  (#644).
* Background / style issues resolved on several input components in dark theme (#657).
* Grid context menus appear properly over other floating components.

### 📚 Libraries

* React `16.5.1 -> 16.5.2`
* router5 `6.4.2 -> 6.5.0`
* CodeMirror, Highcharts, and MobX patch updates

[Commit Log](https://github.com/xh/hoist-react/compare/v13.0.0...v14.0.0)


## v13.0.0

🍀Lucky v13 brings with it a number of enhancements for forms and validation, grouped column
support in the core Grid API, a fully wrapped MultiSelect component, decorator syntax adjustments,
and a number of other fixes and enhancements.

It also includes contributions from new ExHI team members Arjun and Brendan. 🎉

### 💥 Breaking Changes

* The core `@HoistComponent`, `@HoistService`, and `@HoistModel` decorators are **no longer
  parameterized**, meaning that trailing `()` should be removed after each usage. (#586)
* The little-used `hoistComponentFactory()` method was also removed as a further simplification
  (#587).
* The `HoistField` superclass has been renamed to `HoistInput` and the various **desktop form
  control components have been renamed** to match (55afb8f). Apps using these components (which will
  likely be most apps) will need to adapt to the new names.
  * This was done to better distinguish between the input components and the upgraded Field concept
    on model classes (see below).

### 🎁 New Features

⭐️ **Forms and Fields** have been a major focus of attention, with support for structured data
fields added to Models via the `@FieldSupport` and `@field()` decorators.
* Models annotated with `@FieldSupport` can decorate member properties with `@field()`, making those
  properties observable and settable (with a generated `setXXX()` method).
* The `@field()` decorators themselves can be passed an optional display label string as well as
  zero or more *validation rules* to define required constraints on the value of the field.
* A set of predefined constraints is provided within the toolkit within the `/field/` package.
* Models using `FieldSupport` should be sure to call the `initFields()` method installed by the
  decorator within their constructor. This method can be called without arguments to generally
  initialize the field system, or it can be passed an object of field names to initial/default
  values, which will set those values on the model class properties and provide change/dirty
  detection and the ability to "reset" a form.
* A new `FormField` UI component can be used to wrap input components within a form. The `FormField`
  wrapper can accept the source model and field name, and will apply those to its child input. It
  leverages the Field model to automatically display a label, indicate required fields, and print
  validation error messages. This new component should be the building-block for most non-trivial
  forms within an application.

Other enhancements include:
* **Grid columns can be grouped**, with support for grouping added to the grid state management
  system, column chooser, and export manager (#565). To define a column group, nest column
  definitions passed to `GridModel.columns` within a wrapper object of the form `{headerName: 'My
  group', children: [...]}`.

(Note these release notes are incomplete for this version.)

[Commit Log](https://github.com/xh/hoist-react/compare/v12.1.2...v13.0.0)


## v12.1.2

### 🐞 Bug Fixes

* Fix casing on functions generated by `@settable` decorator
  (35c7daa209a4205cb011583ebf8372319716deba).

[Commit Log](https://github.com/xh/hoist-react/compare/v12.1.1...v12.1.2)


## v12.1.1

### 🐞 Bug Fixes

* Avoid passing unknown HoistField component props down to Blueprint select/checkbox controls.

### 📚 Libraries

* Rollback update of `@blueprintjs/select` package `3.1.0 -> 3.0.0` - this included breaking API
  changes and will be revisited in #558.

[Commit Log](https://github.com/xh/hoist-react/compare/v12.1.0...v12.1.1)


## v12.1.0

### 🎁 New Features

* New `@bindable` and `@settable` decorators added for MobX support. Decorating a class member
  property with `@bindable` makes it a MobX `@observable` and auto-generates a setter method on the
  class wrapped in a MobX `@action`.
* A `fontAwesomeIcon` element factory is exported for use with other FA icons not enumerated by the
  `Icon` class.
* CSS variables added to control desktop Blueprint form control margins. These remain defaulted to
  zero, but now within CSS with support for variable overrides. A Blueprint library update also
  brought some changes to certain field-related alignment and style properties. Review any form
  controls within apps to ensure they remain aligned as desired
  (8275719e66b4677ec5c68a56ccc6aa3055283457 and df667b75d41d12dba96cbd206f5736886cb2ac20).

### 🐞 Bug Fixes

* Grid cells are fully refreshed on a data update, ensuring cell renderers that rely on data other
  than their primary display field are updated (#550).
* Grid auto-sizing is run after a data update, ensuring flex columns resize to adjust for possible
  scrollbar visibility changes (#553).
* Dropdown fields can be instantiated with fewer required properties set (#541).

### 📚 Libraries

* Blueprint `3.0.1 -> 3.4.0`
* FontAwesome `5.2.0 -> 5.3.0`
* CodeMirror `5.39.2 -> 5.40.0`
* MobX `5.0.3 -> 5.1.0`
* router5 `6.3.0 -> 6.4.2`
* React `16.4.1 -> 16.4.2`

[Commit Log](https://github.com/xh/hoist-react/compare/v12.0.0...v12.1.0)


## v12.0.0

Hoist React v12 is a relatively large release, with multiple refactorings around grid columns,
`elemFactory` support, classNames, and a re-organization of classes and exports within `utils`.

### 💥 Breaking Changes

#### ⭐️ Grid Columns

**A new `Column` class describes a top-level API for columns and their supported options** and is
intended to be a cross-platform layer on top of ag-Grid and TBD mobile grid implementations.
* The desktop `GridModel` class now accepts a collection of `Column` configuration objects to define
  its available columns.
* Columns may be configured with `flex: true` to cause them to stretch all available horizontal
  space within a grid, sharing it equally with any other flex columns. However note that this should
  be used sparingly, as flex columns have some deliberate limitations to ensure stable and
  consistent behavior. Most noticeably, they cannot be resized directly by users. Often, a best
  practice will be to insert an `emptyFlexCol` configuration as the last column in a grid - this
  will avoid messy-looking gaps in the layout while not requiring a data-driven column be flexed.
* User customizations to column widths are now saved if the GridModel has been configured with a
  `stateModel` key or model instance - see `GridStateModel`.
* Columns accept a `renderer` config to format text or HTML-based output. This is a callback that is
  provided the value, the row-level record, and a metadata object with the column's `colId`. An
  `elementRenderer` config is also available for cells that should render a Component.
* An `agOptions` config key continues to provide a way to pass arbitrary options to the underlying
  ag-Grid instance (for desktop implementations). This is considered an "escape hatch" and should be
  used with care, but can provide a bridge to required ag-Grid features as the Hoist-level API
  continues to develop.
* The "factory pattern" for Column templates / defaults has been removed, replaced by a simpler
  approach that recommends exporting simple configuration partials and spreading them into
  instance-specific column configs.
* See 0798f6bb20092c59659cf888aeaf9ecb01db52a6 for primary commit.

#### ⭐️ Element Factory, LayoutSupport, BaseClassName

Hoist provides core support for creating components via a factory pattern, powered by the `elem()`
and `elemFactory()` methods. This approach remains the recommended way to instantiate component
elements, but was **simplified and streamlined**.
* The rarely used `itemSpec` argument was removed (this previously applied defaults to child items).
* Developers can now also use JSX to instantiate all Hoist-provided components while still taking
  advantage of auto-handling for layout-related properties provided by the `LayoutSupport` mixin.
  * HoistComponents should now spread **`...this.getLayoutProps()`** into their outermost rendered
    child to enable promotion of layout properties.
* All HoistComponents can now specify a **baseClassName** on their component class and should pass
  `className: this.getClassName()` down to their outermost rendered child. This allows components to
  cleanly layer on a base CSS class name with any instance-specific classes.
* See 8342d3870102ee9bda4d11774019c4928866f256 for primary commit.

#### ⭐️ Panel resizing / collapsing

**The `Panel` component now takes a `sizingModel` prop to control and encapsulate newly built-in
resizing and collapsing behavior** (#534).
* See the `PanelSizingModel` class for configurable details, including continued support for saving
  sizing / collapsed state as a user preference.
* **The standalone `Resizable` component was removed** in favor of the improved support built into
  Panel directly.

#### Other

* Two promise-related models have been combined into **a new, more powerful `PendingTaskModel`**,
  and the `LoadMask` component has been removed and consolidated into `Mask`
  (d00a5c6e8fc1e0e89c2ce3eef5f3e14cb842f3c8).
  * `Panel` now exposes a single `mask` prop that can take either a configured `mask` element or a
    simple boolean to display/remove a default mask.
* **Classes within the `utils` package have been re-organized** into more standardized and scalable
  namespaces. Imports of these classes will need to be adjusted.

### 🎁 New Features

* **The desktop Grid component now offers a `compact` mode** with configurable styling to display
  significantly more data with reduced padding and font sizes.
* The top-level `AppBar` refresh button now provides a default implementation, calling a new
  abstract `requestRefresh()` method on `HoistApp`.
* The grid column chooser can now be configured to display its column groups as initially collapsed,
  for especially large collections of columns.
* A new `XH.restoreDefaultsAsync()` method provides a centralized way to wipe out user-specific
  preferences or customizations (#508).
* Additional Blueprint `MultiSelect`, `Tag`, and `FormGroup` controls re-exported.

### 🐞 Bug Fixes

* Some components were unintentionally not exporting their Component class directly, blocking JSX
  usage. All components now export their class.
* Multiple fixes to `DayField` (#531).
* JsonField now responds properly when switching from light to dark theme (#507).
* Context menus properly filter out duplicated separators (#518).

[Commit Log](https://github.com/xh/hoist-react/compare/v11.0.0...v12.0.0)


## v11.0.0

### 💥 Breaking Changes

* **Blueprint has been upgraded to the latest 3.x release.** The primary breaking change here is the
  renaming of all `pt-` CSS classes to use a new `bp3-` prefix. Any in-app usages of the BP
  selectors will need to be updated. See the
  [Blueprint "What's New" page](http://blueprintjs.com/docs/#blueprint/whats-new-3.0).
* **FontAwesome has been upgraded to the latest 5.2 release.** Only the icons enumerated in the
  Hoist `Icon` class are now registered via the FA `library.add()` method for inclusion in bundled
  code, resulting in a significant reduction in bundle size. Apps wishing to use other FA icons not
  included by Hoist must import and register them - see the
  [FA React Readme](https://github.com/FortAwesome/react-fontawesome/blob/master/README.md) for
  details.
* **The `mobx-decorators` dependency has been removed** due to lack of official support for the
  latest MobX update, as well as limited usage within the toolkit. This package was primarily
  providing the optional `@setter` decorator, which should now be replaced as needed by dedicated
  `@action` setter methods (19cbf86138499bda959303e602a6d58f6e95cb40).

### 🎁 Enhancements

* `HoistComponent` now provides a `getClassNames()` method that will merge any `baseCls` CSS class
  names specified on the component with any instance-specific classes passed in via props (#252).
  * Components that wish to declare and support a `baseCls` should use this method to generate and
    apply a combined list of classes to their outermost rendered elements (see `Grid`).
  * Base class names have been added for relevant Hoist-provided components - e.g. `.xh-panel` and
    `.xh-grid`. These will be appended to any instance class names specified within applications and
    be available as public CSS selectors.
* Relevant `HoistField` components support inline `leftIcon` and `rightElement` props. `DayField`
  adds support for `minDay / maxDay` props.
* Styling for the built-in ag-Grid loading overlay has been simplified and improved (#401).
* Grid column definitions can now specify an `excludeFromExport` config to drop them from
  server-generated Excel/CSV exports (#485).

### 🐞 Bug Fixes

* Grid data loading and selection reactions have been hardened and better coordinated to prevent
  throwing when attempting to set a selection before data has been loaded (#484).

### 📚 Libraries

* Blueprint `2.x -> 3.x`
* FontAwesome `5.0.x -> 5.2.x`
* CodeMirror `5.37.0 -> 5.39.2`
* router5 `6.2.4 -> 6.3.0`

[Commit Log](https://github.com/xh/hoist-react/compare/v10.0.1...v11.0.0)


## v10.0.1

### 🐞 Bug Fixes

* Grid `export` context menu token now defaults to server-side 'exportExcel' export.
  * Specify the `exportLocal` token to return a menu item for local ag-Grid export.
* Columns with `field === null` skipped for server-side export (considered spacer / structural
  columns).

## v10.0.0

### 💥 Breaking Changes

* **Access to the router API has changed** with the `XH` global now exposing `router` and
  `routerState` properties and a `navigate()` method directly.
* `ToastManager` has been deprecated. Use `XH.toast` instead.
* `Message` is no longer a public class (and its API has changed). Use `XH.message/confirm/alert`
  instead.
* Export API has changed. The Built-in grid export now uses more powerful server-side support. To
  continue to use local AG based export, call method `GridModel.localExport()`. Built-in export
  needs to be enabled with the new property on `GridModel.enableExport`. See `GridModel` for more
  details.

### 🎁 Enhancements

* New Mobile controls and `AppContainer` provided services (impersonation, about, and version bars).
* Full-featured server-side Excel export for grids.

### 🐞 Bug Fixes

* Prevent automatic zooming upon input focus on mobile devices (#476).
* Clear the selection when showing the context menu for a record which is not already selected
  (#469).
* Fix to make lockout script readable by Compatibility Mode down to IE5.

### 📚 Libraries

* MobX `4.2.x -> 5.0.x`

[Commit Log](https://github.com/xh/hoist-react/compare/v9.0.0...v10.0.0)


## v9.0.0

### 💥 Breaking Changes

* **Hoist-provided mixins (decorators) have been refactored to be more granular and have been broken
  out of `HoistComponent`.**
  * New discrete mixins now exist for `LayoutSupport` and `ContextMenuSupport` - these should be
    added directly to components that require the functionality they add for auto-handling of
    layout-related props and support for showing right-click menus. The corresponding options on
    `HoistComponent` that used to enable them have been removed.
  * For consistency, we have also renamed `EventTarget -> EventSupport` and `Reactive ->
    ReactiveSupport` mixins. These both continue to be auto-applied to HoistModel and HoistService
    classes, and ReactiveSupport enabled by default in HoistComponent.
* **The Context menu API has changed.** The `ContextMenuSupport` mixin now specifies an abstract
  `getContextMenuItems()` method for component implementation (replacing the previous
  `renderContextMenu()` method). See the new [`ContextMenuItem` class for what these items support,
  as well as several static default items that can be used.
  * The top-level `AppContainer` no longer provides a default context menu, instead allowing the
    browser's own context menu to show unless an app / component author has implemented custom
    context-menu handling at any level of their component hierarchy.

### 🐞 Bug Fixes

* TabContainer active tab can become out of sync with the router state (#451)
  * ⚠️ Note this also involved a change to the `TabContainerModel` API - `activateTab()` is now the
    public method to set the active tab and ensure both the tab and the route land in the correct
    state.
* Remove unintended focused cell borders that came back with the prior ag-Grid upgrade.

[Commit Log](https://github.com/xh/hoist-react/compare/v8.0.0...v9.0.0)


## v8.0.0

Hoist React v8 brings a big set of improvements and fixes, some API and package re-organizations,
and ag-Grid upgrade, and more. 🚀

### 💥 Breaking Changes

* **Component package directories have been re-organized** to provide better symmetry between
  pre-existing "desktop" components and a new set of mobile-first component. Current desktop
  applications should replace imports from `@xh/hoist/cmp/xxx` with `@xh/hoist/desktop/cmp/xxx`.
  * Important exceptions include several classes within `@xh/hoist/cmp/layout/`, which remain
    cross-platform.
  * `Panel` and `Resizable` components have moved to their own packages in
    `@xh/hoist/desktop/cmp/panel` and `@xh/hoist/desktop/cmp/resizable`.
* **Multiple changes and improvements made to tab-related APIs and components.**
  * The `TabContainerModel` constructor API has changed, notably `children` -> `tabs`, `useRoutes`
    -> `route` (to specify a starting route as a string) and `switcherPosition` has moved from a
    model config to a prop on the `TabContainer` component.
  * `TabPane` and `TabPaneModel` have been renamed `Tab` and `TabModel`, respectively, with several
    related renames.
* **Application entry-point classes decorated with `@HoistApp` must implement the new getter method
  `containerClass()`** to specify the platform specific component used to wrap the app's
  `componentClass`.
  * This will typically be `@xh/hoist/[desktop|mobile]/AppContainer` depending on platform.

### 🎁 New Features

* **Tab-related APIs re-worked and improved**, including streamlined support for routing, a new
  `tabRenderMode` config on `TabContainerModel`, and better naming throughout.
* **Ag-grid updated to latest v18.x** - now using native flex for overall grid layout and sizing
  controls, along with multiple other vendor improvements.
* Additional `XH` API methods exposed for control of / integration with Router5.
* The core `@HoistComponent` decorated now installs a new `isDisplayed` getter to report on
  component visibility, taking into account the visibility of its ancestors in the component tree.
* Mobile and Desktop app package / component structure made more symmetrical (#444).
* Initial versions of multiple new mobile components added to the toolkit.
* Support added for **`IdleService` - automatic app suspension on inactivity** (#427).
* Hoist wrapper added for the low-level Blueprint **button component** - provides future hooks into
  button customizations and avoids direct BP import (#406).
* Built-in support for collecting user feedback via a dedicated dialog, convenient XH methods and
  default appBar button (#379).
* New `XH.isDevelopmentMode` constant added, true when running in local Webpack dev-server mode.
* CSS variables have been added to customize and standardize the Blueprint "intent" based styling,
  with defaults adjusted to be less distracting (#420).

### 🐞 Bug Fixes

* Preference-related events have been standardized and bugs resolved related to pushAsync() and the
  `prefChange` event (ee93290).
* Admin log viewer auto-refreshes in tail-mode (#330).
* Distracting grid "loading" overlay removed (#401).
* Clipboard button ("click-to-copy" functionality) restored (#442).

[Commit Log](https://github.com/xh/hoist-react/compare/v7.2.0...v8.0.0)

## v7.2.0

### 🎁 New Features

+ Admin console grids now outfitted with column choosers and grid state. #375
+ Additional components for Onsen UI mobile development.

### 🐞 Bug Fixes

+ Multiple improvements to the Admin console config differ. #380 #381 #392

[Commit Log](https://github.com/xh/hoist-react/compare/v7.1.0...v7.2.0)

## v7.1.0

### 🎁 New Features

* Additional kit components added for Onsen UI mobile development.

### 🐞 Bug Fixes

* Dropdown fields no longer default to `commitOnChange: true` - avoiding unexpected commits of
  type-ahead query values for the comboboxes.
* Exceptions thrown from FetchService more accurately report the remote host when unreachable, along
  with some additional enhancements to fetch exception reporting for clarity.

[Commit Log](https://github.com/xh/hoist-react/compare/v7.0.0...v7.1.0)

## v7.0.0

### 💥 Breaking Changes

* **Restructuring of core `App` concept** with change to new `@HoistApp` decorator and conventions
  around defining `App.js` and `AppComponent.js` files as core app entry points. `XH.app` now
  installed to provide access to singleton instance of primary app class. See #387.

### 🎁 New Features

* **Added `AppBar` component** to help further standardize a pattern for top-level application
  headers.
* **Added `SwitchField` and `SliderField`** form field components.
* **Kit package added for Onsen UI** - base component library for mobile development.
* **Preferences get a group field for better organization**, parity with AppConfigs. (Requires
  hoist-core 3.1.x.)

### 🐞 Bug Fixes

* Improvements to `Grid` component's interaction with underlying ag-Grid instance, avoiding extra
  renderings and unwanted loss of state. 03de0ae7

[Commit Log](https://github.com/xh/hoist-react/compare/v6.0.0...v7.0.0)


## v6.0.0

### 💥 Breaking Changes

* API for `MessageModel` has changed as part of the feature addition noted below, with `alert()` and
  `confirm()` replaced by `show()` and new `XH` convenience methods making the need for direct calls
  rare.
* `TabContainerModel` no longer takes an `orientation` prop, replaced by the more flexible
  `switcherPosition` as noted below.

### 🎁 New Features

* **Initial version of grid state** now available, supporting easy persistence of user grid column
  selections and sorting. The `GridModel` constructor now takes a `stateModel` argument, which in
  its simplest form is a string `xhStateId` used to persist grid state to local storage. See the
  `GridStateModel` class for implementation details. #331
* The **Message API** has been improved and simplified, with new `XH.confirm()` and `XH.alert()`
  methods providing an easy way to show pop-up alerts without needing to manually construct or
  maintain a `MessageModel`. #349
* **`TabContainer` components can now be controlled with a remote `TabSwitcher`** that does not need
  to be directly docked to the container itself. Specify `switcherPosition:none` on the
  `TabContainerModel` to suppress showing the switching affordance on the tabs themselves and
  instantiate a `TabSwitcher` bound to the same model to control a tabset from elsewhere in the
  component hierarchy. In particular, this enabled top-level application tab navigation to move up
  into the top toolbar, saving vertical space in the layout. #368
* `DataViewModel` supports an `emptyText` config.

### 🐞 Bugfixes

* Dropdown fields no longer fire multiple commit messages, and no longer commit partial entries
  under some circumstances. #353 and #354
* Grids resizing fixed when shrinking the containing component. #357

[Commit Log](https://github.com/xh/hoist-react/compare/v5.0.0...v6.0.0)


## v5.0.0

### 💥 Breaking Changes

* **Multi environment configs have been unwound** See these release notes/instructions for how to
  migrate: https://github.com/xh/hoist-core/releases/tag/release-3.0.0
* **Breaking change to context menus in dataviews and grids not using the default context menu:**
  StoreContextMenu no longer takes an array of items as an argument to its constructor. Instead it
  takes a configuration object with an ‘items’ key that will point to any current implementation’s
  array of items. This object can also contain an optional gridModel argument which is intended to
  support StoreContextMenuItems that may now be specified as known ‘hoist tokens’, currently limited
  to a ‘colChooser’ token.

### 🎁 New Features

* Config differ presents inline view, easier to read diffs now.
* Print Icon added!

### 🐞 Bugfixes

* Update processFailedLoad to loadData into gridModel store, Fixes #337
* Fix regression to ErrorTracking. Make errorTrackingService safer/simpler to call at any point in
  life-cycle.
* Fix broken LocalStore state.
* Tweak flex prop for charts. Side by side charts in a flexbox now auto-size themselves! Fixes #342
* Provide token parsing for storeContextMenus. Context menus are all grown up! Fixes #300

## v4.0.1

### 🐞 Bugfixes

* DataView now properly re-renders its items when properties on their records change (and the ID
  does not)


## v4.0.0

### 💥 Breaking Changes

* **The `GridModel` selection API has been reworked for clarity.** These models formerly exposed
  their selectionModel as `grid.selection` - now that getter returns the selected records. A new
  `selectedRecord` getter is also available to return a single selection, and new string shortcut
  options are available when configuring GridModel selection behavior.
* **Grid components can now take an `agOptions` prop** to pass directly to the underlying ag-grid
  component, as well as an `onRowDoubleClicked` handler function.
  16be2bfa10e5aab4ce8e7e2e20f8569979dd70d1

### 🎁 New Features

* Additional core components have been updated with built-in `layoutSupport`, allowing developers to
  set width/height/flex and other layout properties directly as top-level props for key comps such
  as Grid, DataView, and Chart. These special props are processed via `elemFactory` into a
  `layoutConfig` prop that is now passed down to the underlying wrapper div for these components.
  081fb1f3a2246a4ff624ab123c6df36c1474ed4b

### 🐞 Bugfixes

* Log viewer tail mode now working properly for long log files - #325


## v3.0.1

### 🐞 Bugfixes

* FetchService throws a dedicated exception when the server is unreachable, fixes a confusing
  failure case detailed in #315


## v3.0.0

### 💥 Breaking Changes

* **An application's `AppModel` class must now implement a new `checkAccess()` method.** This method
  is passed the current user, and the appModel should determine if that user should see the UI and
  return an object with a `hasAccess` boolean and an optional `message` string. For a return with
  `hasAccess: false`, the framework will render a lockout panel instead of the primary UI.
  974c1def99059f11528c476f04e0d8c8a0811804
  * Note that this is only a secondary level of "security" designed to avoid showing an unauthorized
    user a confusing / non-functional UI. The server or any other third-party data sources must
    always be the actual enforcer of access to data or other operations.
* **We updated the APIs for core MobX helper methods added to component/model/service classes.** In
  particular, `addReaction()` was updated to take a more declarative / clear config object.
  8169123a4a8be6940b747e816cba40bd10fa164e
  * See Reactive.js - the mixin that provides this functionality.

### 🎁 New Features

* Built-in client-side lockout support, as per above.

### 🐞 Bugfixes

* None

------------------------------------------

Copyright © 2020 Extremely Heavy Industries Inc. - all rights reserved

------------------------------------------

📫☎️🌎 info@xh.io | https://xh.io/contact<|MERGE_RESOLUTION|>--- conflicted
+++ resolved
@@ -14,12 +14,6 @@
   migration of user grid state after an upgrade to Hoist v35.0.0 or greater. The value of this
   property will continue to default to 'key', preserving the existing upgrade behavior of the
   initial v35 release.
-<<<<<<< HEAD
-* Added new `restoreDefaults` action to default `StoreContextMenu` for `GridModel`.
-* `ColChooserButton` supports a `mode` prop to specify when column changes are committed. `mode`
-  defaults to `'commitOnChange'`, while `'commitOnSave'` applies column changes via the Save button
-  and omits the otherwise immediately reactive Reset button.
-=======
 * The Admin Config and Pref diff tools now support pasting in a config for comparison instead of
   loading one from a remote server (useful for deployments where the remote config cannot be
   accessed via an XHR call).
@@ -27,7 +21,10 @@
 * The `Select` input supports a new `leftIcon` prop.
 * `RestGrid` now supports bulk delete when multiple rows are selected.
 * `RestGrid`'s `actionWarning` messages may now be specified as functions.
->>>>>>> a64b474d
+* Added new `restoreDefaults` action to default `StoreContextMenu` for `GridModel`.
+* `ColChooserButton` supports a `mode` prop to specify when column changes are committed. `mode`
+  defaults to `'commitOnChange'`, while `'commitOnSave'` applies column changes via the Save button
+  and omits the otherwise immediately reactive Reset button.
 
 ### 🐞 Bug Fixes
 
