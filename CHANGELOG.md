--- conflicted
+++ resolved
@@ -10,13 +10,15 @@
   supported (by both Hoist and React) using the familiar `@HoistComponent` decorator.
 * The default text input shown by `XH.prompt()` now has `selectOnFocus: true` and will confirm the
   user's entry on an <enter> keypress (same as clicking 'OK').
-<<<<<<< HEAD
-* `excludesChars` function added to form validation constraints.  This allows
-   an input value to block specific characters, e.g. no slash "/" in a textInput for  a filename.
-=======
+* `stringExcludesAll` function added to form validation constraints.  This allows
+   an input value to block specific characters or strings, e.g. no slash "/" in a textInput for
+   a filename.
+* `applyToAll` function added to form validation constraints.  This takes another
+   constraint as its only argument, and applies that constraint to an array of values,
+   rather than just one value.  This is useful for applying a constraint to inputs that produce
+   arrays, such as tag pickers.
 * Individual `Buttons` within a `ButtonGroupInput` will accept a disabled prop while continuing to
   respect the overall `ButtonGroupInput`'s disabled prop.
->>>>>>> 61db6a44
 
 ### 💥 Breaking Changes
 
