# Changelog

<<<<<<< HEAD
## v37.0.0-SNAPSHOT - unreleased

### 🎁 New Features

* New props added to `TabSwitcher`:
  * `enableOverflow` shows tabs that would normally overflow their container in a drop down menu.
  * `tabWidth`, `tabMinWidth` & `tabMaxWidth` allow flexible configuration of tab sizes within the switcher.
* `TabModel` now supports a bindable `tooltip`, which can be used to render strings or elements
  while hovering over tabs.

### 💥 Breaking Changes

* New `TabContainerModel` config `switcher` replaces `switcherPosition` to allow for more flexible
  configuration of the default `TabSwitcher`.
  * Use `switcher: true` to retain default behavior.
  * Use `switcher: false` to not include a TabSwitcher. (previously `switcherPosition: 'none'`)
  * Use `switcher: {...}` to provide customisation props for the `TabSwitcher`. See `TabSwitcher`
  documentation for more information.
=======
## v36.6.1 - 2020-11-06
>>>>>>> 842dd023

### 🐞 Bug Fixes

* Fix issue where grid row striping would be turned off by default for non-tree grids

<<<<<<< HEAD
[Commit Log](https://github.com/xh/hoist-react/compare/v36.6.0...develop)
=======
[Commit Log](https://github.com/xh/hoist-react/compare/v36.6.0...v36.6.1)
>>>>>>> 842dd023

## v36.6.0 - 2020-10-28

### 🎁 New Features

* New `GridModel.treeStyle` config enables more distinctive styling of tree grids, with optional
  background highlighting and ledger-line style borders on group rows.
  * ⚠ By default, tree grids will now have highlighted group rows (but no group borders). Set
    `treeStyle: 'none'` on any `GridModel` instances where you do _not_ want the new default style.
* New `DashContainerModel.extraMenuItems` config supports custom app menu items in Dashboards
* An "About" item has been added to the default app menu.
* The default `TabSwitcher` now supports scrolling, and will show overflowing tabs in a drop down menu.

### 🐞 Bug Fixes

* Ensure that `Button`s with `active: true` set directly (outside of a `ButtonGroupInput`) get the
  correct active/pressed styling.
* Fixed regression in `Column.tooltip` function displaying escaped HTML characters.
* Fixed issue where the utility method `calcActionColWidth` was not correctly incorporating the
  padding in the returned value.

### ⚙️ Technical

* Includes technical updates to `JsonBlob` archiving. This change requires an update to `hoist-core`
  `v8.6.1` or later, and modifications to the `xh_json_blob` table. See the
  [hoist-core changelog](https://github.com/xh/hoist-core/blob/develop/CHANGELOG.md) for further
  details.

### 📚 Libraries

* @blueprintjs/core `3.33 -> 3.35`

[Commit Log](https://github.com/xh/hoist-react/compare/v36.5.0...v36.6.0)

## v36.5.0 - 2020-10-16

### 🐞 Bug Fixes

* Fix text and hover+active background colors for header tool buttons in light theme.

### ⚙️ Technical

* Install a default simple string renderer on all columns. This provides consistency in column
  rendering, and fixes some additional issues with alignment and rendering of Grid columns
  introduced by the change to flexbox-based styling in grid cells.
* Support (optional) logout action in SSO applications.

### 📚 Libraries

* @blueprintjs/core `3.31 -> 3.33`
* @blueprintjs/datetime `3.18 -> 3.19`
* @fortawesome/fontawesome-pro `5.14 -> 5.15`
* moment `2.24 -> 2.29`
* numbro `2.2 -> 2.3`

[Commit Log](https://github.com/xh/hoist-react/compare/v36.4.0...v36.5.0)

## v36.4.0 - 2020-10-09

### 🎁 New Features

* `TabContainerModel` supports dynamically adding and removing tabs via new public methods.
* `Select` supports a new `menuWidth` prop to control the width of the dropdown.

### 🐞 Bug Fixes

* Fixed v36.3.0 regression re. horizontal alignment of Grid columns.

[Commit Log](https://github.com/xh/hoist-react/compare/v36.3.0...v36.4.0)

## v36.3.0 - 2020-10-07

### 💥 Breaking Changes

* The following CSS variables are no longer in use:
  + `--xh-grid-line-height`
  + `--xh-grid-line-height-px`
  + `--xh-grid-large-line-height`
  + `--xh-grid-large-line-height-px`
  + `--xh-grid-compact-line-height`
  + `--xh-grid-compact-line-height-px`
  + `--xh-grid-tiny-line-height`
  + `--xh-grid-tiny-line-height-px`

### ⚙️ Technical

* We have improved and simplified the vertical centering of content within Grid cells using
  flexbox-based styling, rather than the CSS variables above.

### 🎁 New Features

* `Select` now supports `hideSelectedOptions` and `closeMenuOnSelect` props.
* `XH.message()` and its variants (`XH.prompt(), XH.confirm(), XH.alert()`) all support an optional
  new config `messageKey`. This key can be used by applications to prevent popping up the same
  dialog repeatedly. Hoist will only show the last message posted for any given key.
* Misc. Improvements to organization of admin client tabs.

### 🐞 Bug Fixes

* Fixed issue with sporadic failures reading grid state using `legacyStateKey`.
* Fixed regression to the display of `autoFocus` buttons; focus rectangle restored.

[Commit Log](https://github.com/xh/hoist-react/compare/v36.2.1...v36.3.0)

## v36.2.1 - 2020-10-01

### 🐞 Bug Fixes

* Fixed issue in `LocalDate.previousWeekday()` which did not correctly handle Sunday dates.
* Fixed regression in `Grid` column header rendering for non-string headerNames.

[Commit Log](https://github.com/xh/hoist-react/compare/v36.2.0...v36.2.1)

## v36.2.0 - 2020-09-25

### 💥 Breaking Changes

* New `GridModel` config `colChooserModel` replaces `enableColChooser` to allow for more flexible
  configuration of the grid `colChooser`
  * Use `colChooserModel: true` to retain default behavior.
  * See documentation on `GridModel.ColChooserModelConfig` for more information.
* The `Grid` `hideHeaders` prop has been converted to a field on `AgGridModel` and `GridModel`. All
  grid options of this type are now on the model hierarchy, allowing consistent application code and
  developer discovery.

### 🎁 New Features

* Provides new `CustomProvider` for applications that want to use the Persistence API, but need to
  provide their own storage implementation.
* Added `restoreDefaults` action to default context menu for `GridModel`.
* Added `restoreDefaultsWarning` config to `GridModel`.
* `FormModel` has a new convenience method `setValues` for putting data into one or more fields in
  the form.
* Admin Preference and Config panels now support bulk regrouping actions.

### 🐞 Bug Fixes

* Fixed an error in implementation of `@managed` preventing proper cleanup of resources.
* Fixed a regression introduced in v36.1.0 in `FilterChooser`: Restore support for `disabled` prop.

[Commit Log](https://github.com/xh/hoist-react/compare/v36.1.0...v36.2.0)

## v36.1.0 - 2020-09-22

⚠ NOTE - apps should update to `hoist-core >= 8.3.0` when taking this hoist-react update. This is
required to support both the new `JsonBlobService` and updates to the Admin Activity and Client
Error tracking tabs described below.

### 🎁 New Features

* Added new `JsonBlobService` for saving and updating named chunks of arbitrary JSON data.
* `GridModelPersistOptions` now supports a `legacyStateKey` property. This key will identify the
  pre-v35 location for grid state, and can be used by applications to provide a more flexible
  migration of user grid state after an upgrade to Hoist v35.0.0 or greater. The value of this
  property will continue to default to 'key', preserving the existing upgrade behavior of the
  initial v35 release.
* The Admin Config and Pref diff tools now support pasting in a config for comparison instead of
  loading one from a remote server (useful for deployments where the remote config cannot be
  accessed via an XHR call).
* The `ClipboardButton.getCopyText` prop now supports async functions.
* The `Select` input supports a new `leftIcon` prop.
* `RestGrid` now supports bulk delete when multiple rows are selected.
* `RestGrid`'s `actionWarning` messages may now be specified as functions.

### 🐞 Bug Fixes

* Fixed several cases where `selectOnFocus` prop on `Select` was not working.
* `FilterChooser` auto-suggest values sourced from the *unfiltered* records on `sourceStore`.
* `RestForm` editors will now source their default label from the corresponding `Field.displayName`
  property. Previously an undocumented `label` config could be provided with each editor object -
  this has been removed.
* Improved time zone handling in the Admin Console "Activity Tracking" and "Client Errors" tabs.
  * Users will now see consistent bucketing of activity into an "App Day" that corresponds to the
    LocalDate when the event occurred in the application's timezone.
  * This day will be reported consistently regardless of the time zones of the local browser or
    deployment server.
* Resetting Grid columns to their default state (e.g. via the Column Chooser) retains enhancements
  applied from matching Store fields.
* Desktop `DateInput` now handles out-of-bounds dates without throwing exception during rendering.
* Dragging a grid column with an element-based header no longer displays `[object Object]` in the
  draggable placeholder.

### 📚 Libraries

* codemirror `5.57 -> 5.58`

[Commit Log](https://github.com/xh/hoist-react/compare/v36.0.0...v36.1.0)

## v36.0.0 - 2020-09-04

### 🎁 New Features

#### Data Filtering

We have enhanced support for filtering data in Hoist Grids, Stores, and Cubes with an upgraded
`Filter` API and a new `FilterChooser` component. This bundle of enhancements includes:

* A new `@xh/hoist/data/filter` package to support the creation of composable filters, including the
  following new classes:
  * `FieldFilter` - filters by comparing the value of a given field to one or more given candidate
    values using one of several supported operators.
  * `FunctionFilter` - filters via a custom function specified by the developer.
  * `CompoundFilter` - combines multiple filters (including other nested CompoundFilters) via an AND
    or OR operator.
* A new `FilterChooser` UI component that integrates tightly with these data package classes to
  provide a user and developer friendly autocomplete-enabled UI for filtering data based on
  dimensions (e.g. trader = jdoe, assetClass != Equities), metrics (e.g. P&L > 1m), or any
  combination thereof.
* Updates to `Store`, `StoreFilterField`, and `cube/Query` to use the new Filter API.
* A new `setFilter()` convenience method to `Grid` and `DataView`.

To get the most out of the new Filtering capabilities, developers are encouraged to add or expand
the configs for any relevant `Store.fields` to include both their `type` and a `displayName`. Many
applications might not have Field configs specified at all for their Stores, instead relying on
Store's ability to infer its Fields from Grid Column definitions.

We are looking to gradually invert this relationship, so that core information about an app's
business objects and their properties is configured once at the `data/Field` level and then made
available to related APIs and components such as grids, filters, and forms. See note in New Features
below regarding related updates to `GridModel.columns` config processing.

#### Grid

* Added new `GridModel.setColumnVisible()` method, along with `showColumn()` and `hideColumn()`
  convenience methods. Can replace calls to `applyColumnStateChanges()` when all you need to do is
  show or hide a single column.
* Elided Grid column headers now show the full `headerName` value in a tooltip.
* Grid column definitions now accept a new `displayName` config as the recommended entry point for
  defining a friendly user-facing label for a Column.
  * If the GridModel's Store has configured a `displayName` for the linked data field, the column
    will default to use that (if not otherwise specified).
  * If specified or sourced from a Field, `displayName` will be used as the default value for the
    pre-existing `headerName` and `chooserName` configs.
* Grid columns backed by a Store Field of type `number` or `int` will be right-aligned by default.
* Added new `GridModel.showGroupRowCounts` config to allow easy hiding of group row member counts
  within each full-width group row. Default is `true`, maintaining current behavior of showing the
  counts for each group.

#### Other

* Added new `AppSpec.showBrowserContextMenu` config to control whether the browser's default context
  menu will be shown if no app-specific context menu (e.g. from a grid) would be triggered.
  * ⚠ Note this new config defaults to `false`, meaning the browser context menu will *not* be
    available. Developers should set to true for apps that expect/depend on the built-in menu.
* `LocalDate` has gained several new static factories: `tomorrow()`, `yesterday()`,
  `[start/end]OfMonth()`, and `[start/end]OfYear()`.
* A new `@computeOnce` decorator allows for lazy computation and caching of the results of decorated
  class methods or getters. Used in `LocalDate` and intended for similar immutable, long-lived
  objects that can benefit from such caching.
* `CodeInput` and `JsonInput` get new `enableSearch` and `showToolbar` props. Enabling search
  provides an simple inline find feature for searching the input's contents.
* The Admin console's Monitor Status tab displays more clearly when there are no active monitors.


### 💥 Breaking Changes

* Renamed the `data/Field.label` property to `displayName`.
* Changed the `DimensionChooserModel.dimensions` config to require objects of the form `{name,
  displayName, isLeafDimension}` when provided as an `Object[]`.
  * Previously these objects were expected to be of the form `{value, label, isLeaf}`.
  * Note however that this same config can now be passed the `dimensions` directly from a configured
    `Cube` instead, which is the recommended approach and should DRY up dimension definitions for
    typical use cases.
* Changes required due to the new filter API:
  * The classes `StoreFilter` and `ValueFilter` have been removed and replaced by `FunctionFilter`
    and `FieldFilter`, respectively. In most cases apps will need to make minimal or no changes.
  * The `filters/setFilters` property on `Query` has been changed to `filter/setFilter`. In most
    case apps should not need to change anything other than the name of this property - the new
    property will continue to support array representations of multiple filters.
  * `Store` has gained a new property `filterIncludesChildren` to replace the functionality
    previously provided by `StoreFilter.includesChildren`.
  * `StoreFilterField.filterOptions` has been removed. Set `filterIncludesChildren` directly on the
    store instead.

### ✨ Style

* CSS variables for "intents" - most commonly used on buttons - have been reworked to use HSL color
  values and support several standard variations of lightness and transparency.
  * Developers are encouraged to customize intents by setting the individual HSL vars provided for
    each intent (e.g. `--intent-primary-h` to adjust the primary hue) and/or the different levels of
    lightness (e.g. `--intent-primary-l3` to adjust the default lightness).
  * ⚠ Uses of the prior intent var overrides such as `--intent-primary` will no longer work. It is
    possible to set directly via `--xh-intent-primary`, but components such as buttons will still
    use the default intent shades for variations such as hover and pressed states. Again, review and
    customize the HSL vars if required.
* Desktop `Button` styles and classes have been rationalized and reworked to allow for more
  consistent and direct styling of buttons in all their many permutations (standard/minimal/outlined
  styles * default/hovered/pressed/disabled states * light/dark themes).
  * Customized intent colors will now also be applied to outlined and minimal buttons.
  * Dedicated classes are now applied to desktop buttons based on their style and state. Developers
    can key off of these classes directly if required.

### 🐞 Bug Fixes

* Fixed `Column.tooltipElement` so that it can work if a `headerTooltip` is also specified on the
  same column.
* Fixed issue where certain values (e.g. `%`) would break in `Column.tooltipElement`.
* Fixed issue where newly loaded records in `Store` were not being frozen as promised by the API.

### 📚 Libraries

* @blueprintjs/core `3.30 -> 3.31`
* codemirror `5.56 -> 5.57`
* http-status-codes `1.4 -> 2.1`
* mobx-react `6.2 -> 6.3`
* store2 `2.11 -> 2.12`

[Commit Log](https://github.com/xh/hoist-react/compare/v35.2.1...v36.0.0)


## v35.2.1 - 2020-07-31

### 🐞 Bug Fixes

* A Grid's docked summary row is now properly cleared when its bound Store is cleared.
* Additional SVG paths added to `requiredBlueprintIcons.js` to bring back calendar scroll icons on
  the DatePicker component.
* Colors specified via the `--xh-intent-` CSS vars have been removed from minimal / outlined desktop
  `Button` components because of incompatibility with `ButtonGroupInput` component. Fix to address
  issue forthcoming. (This reverts the change made in 35.2.0 below.)

[Commit Log](https://github.com/xh/hoist-react/compare/v35.2.0...v35.2.1)


## v35.2.0 - 2020-07-21

### 🎁 New Features

* `TabContainerModel` now supports a `persistWith` config to persist the active tab.
* `TabContainerModel` now supports a `emptyText` config to display when TabContainer gets rendered
  with no children.

### ⚙️ Technical

* Supports smaller bundle sizes via a greatly reduced set of BlueprintJS icons. (Requires apps to be
  built with `@xh/hoist-dev-utils` v5.2 or greater to take advantage of this optimization.)

### 🐞 Bug Fixes

* Colors specified via the `--xh-intent-` CSS vars are now applied to minimal / outlined desktop
  `Button` components. Previously they fell through to use default Blueprint colors in these modes.
* Code input correctly handles dynamically toggling readonly/disabled state.

### 📚 Libraries

* @fortawesome/fontawesome-pro `5.13 -> 5.14`
* codemirror `5.55 -> 5.56`

[Commit Log](https://github.com/xh/hoist-react/compare/v35.1.1...v35.2.0)


## v35.1.1 - 2020-07-17

### 📚 Libraries

* @blueprintjs/core `3.29 -> 3.30`

[Commit Log](https://github.com/xh/hoist-react/compare/v35.1.0...v35.1.1)


## v35.1.0 - 2020-07-16

### 🎁 New Features

* Extend existing environment diff tool to preferences. Now, both configs and preferences may be
  diffed across servers. This feature will require an update of hoist-core to a version 8.1.0 or
  greater.
* `ExportOptions.columns` provided to `GridModel` can now be specified as a function, allowing for
  full control of columns to export, including their sort order.

### 🐞 Bug Fixes

* `GridModel`s export feature was previously excluding summary rows. These are now included.
* Fixed problems with coloring and shading algorithm in `TreeMap`.
* Fixed problems with sort order of exports in `GridModel`.
* Ensure that preferences are written to server, even if set right before navigating away from page.
* Prevent situation where a spurious exception can be sent to server when application is unloaded
  while waiting on a fetch request.

[Commit Log](https://github.com/xh/hoist-react/compare/v35.0.1...v35.1.0)


## v35.0.1 - 2020-07-02

### 🐞 Bug Fixes

* Column headers no longer allocate space for a sort arrow icon when the column has an active
  `GridSorter` in the special state of `sort: null`.
* Grid auto-sizing better accounts for margins on sort arrow icons.

[Commit Log](https://github.com/xh/hoist-react/compare/v35.0.0...v35.0.1)


## v35.0.0 - 2020-06-29

### ⚖️ Licensing Change

As of this release, Hoist is [now licensed](LICENSE.md) under the popular and permissive
[Apache 2.0 open source license](https://www.apache.org/licenses/LICENSE-2.0). Previously, Hoist was
"source available" via our public GitHub repository but still covered by a proprietary license.

We are making this change to align Hoist's licensing with our ongoing commitment to openness,
transparency and ease-of-use, and to clarify and emphasize the suitability of Hoist for use within a
wide variety of enterprise software projects. For any questions regarding this change, please
[contact us](https://xh.io/contact/).

### 🎁 New Features

* Added a new Persistence API to provide a more flexible yet consistent approach to saving state for
  Components, Models, and Services to different persistent locations such as Hoist Preferences,
  browser local storage, and Hoist Dashboard views.
  * The primary entry points for this API are the new `@PersistSupport` and `@persist` annotations.
    `@persist` can be added to any observable property on a `@PersistSupport` to make it
    automatically synchronize with a `PersistenceProvider`. Both `HoistModel` and `HoistService` are
    decorated with `@PersistSupport`.
  * This is designed to replace any app-specific code previously added to synchronize fields and
    their values to Preferences via ad-hoc initializers and reactions.
  * This same API is now used to handle state persistence for `GridStateModel`, `PanelModel`,
    `DimensionChooserModel`, and `DashContainerModel` - configurable via the new `persistWith`
    option on those classes.
* `FetchService` now installs a default timeout of 30 seconds for all requests. This can be disabled
  by setting timeout to `null`. Fetch Timeout Exceptions have also been improved to include the same
  information as other standard exceptions thrown by this service.
  * 💥 Apps that were relying on the lack of a built-in timeout for long-running requests should
    ensure they configure such calls with a longer or null timeout.
* `Store` gets new `clearFilter()` and `recordIsFiltered()` helper functions.
* The Admin console's Activity Tracking tab has been significantly upgraded to allow admins to
  better analyze both built-in and custom tracking data generated by their application. Its sibling
  Client Errors tab has also been updated with a docked detail panel.
* `CodeInput` gets new `showCopyButton` prop - set to true to provide an inline action button to
  copy the editor contents to the clipboard.
* Hoist config `xhEnableMonitoring` can be used to enable/disable the Admin monitor tab and its
  associated server-side jobs

### 💥 Breaking Changes

* Applications should update to `hoist-core` v8.0.1 or above, required to support the upgraded Admin
  Activity Tracking tab. Contact XH for assistance with this update.
* The option `PanelModel.prefName` has been removed in favor of `persistWith`. Existing user state
  will be transferred to the new format, assuming a `PersistenceProvider` of type 'pref' referring
  to the same preference is used (e.g. `persistWith: {prefKey: 'my-panel-model-prefName'}`.
* The option `GridModel.stateModel` has been removed in favor of `persistWith`. Existing user state
  will be transferred to the new format, assuming a `PersistenceProvider` of type 'localStorage'
  referring to the same key is used (e.g. `persistWith: {localStorageKey: 'my-grid-state-id'}`.
  * Use the new `GridModel.persistOptions` config for finer control over what grid state is
    persisted (replacement for stateModel configs to disable persistence of column
    state/sorting/grouping).
* The options `DimensionChooserModel.preference` and `DimensionChooserModel.historyPreference` have
  been removed in favor of `persistWith`.
* `AppSpec.idleDetectionEnabled` has been removed. App-specific Idle detection is now enabled via
  the new `xhIdleConfig` config. The old `xhIdleTimeoutMins` has also been deprecated.
* `AppSpec.idleDialogClass` has been renamed `AppSpec.idlePanel`. If specified, it should be a
  full-screen component.
* `PinPad` and `PinPadModel` have been moved to `@xh/hoist/cmp/pinpad`, and is now available for use
  with both standard and mobile toolkits.
* Third-party dependencies updated to properly reflect application-level licensing requirements.
  Applications must now import and provide their licensed version of ag-Grid, and Highcharts to
  Hoist. See file `Bootstrap.js` in Toolbox for an example.

### 🐞 Bug Fixes

* Sorting special columns generated by custom ag-Grid configurations (e.g. auto-group columns) no
  longer throws with an error.
* The `deepFreeze()` util - used to freeze data in `Record` instances - now only attempts to freeze
  a whitelist of object types that are known to be safely freezable. Custom application classes and
  other potentially-problematic objects (such as `moment` instances) are no longer frozen when
  loaded into `Record` fields.

### 📚 Libraries

Note that certain licensed third-party dependencies have been removed as direct dependencies of this
project, as per note in Breaking Changes above.

* @xh/hoist-dev-utils `4.x -> 5.x` - apps should also update to the latest 5.x release of dev-utils.
  Although license and dependency changes triggered a new major version of this dev dependency, no
  application-level changes should be required.
* @blueprintjs/core `3.28 -> 3.29`
* codemirror `5.54 -> 5.55`
* react-select `3.0 -> 3.1`

### 📚 Optional Libraries

* ag-Grid `23.0.2` > `23.2.0` (See Toolbox app for example on this upgrade)
* Highcharts `8.0.4 -> 8.1.1`

[Commit Log](https://github.com/xh/hoist-react/compare/v34.0.0...v35.0.0)


## v34.0.0 - 2020-05-26

### 🎁 New Features

* Hoist's enhanced autosizing is now enabled on all grids by default. See `GridModel` and
  `GridAutosizeService` for more details.
* New flags `XH.isPhone`, `XH.isTablet`, and `XH.isDesktop` available for device-specific switching.
  Corresponding `.xh-phone`, `.xh-tablet`, and `.xh-desktop` CSS classes are added to the document
  `body`. These flags and classes are set based on the detected device, as per its user-agent.
  * One of the two higher-level CSS classes `.xh-standard` or `.xh-mobile` will also be applied
    based on an app's use of the primary (desktop-centric) components vs mobile components - as
    declared by its `AppSpec.isMobileApp` - regardless of the detected device.
  * These changes provide more natural support for use cases such as apps that are built with
    standard components yet target/support tablet users.
* New method `Record.get()` provides an alternative API for checked data access.
* The mobile `Select` component supports the `enableFilter` and `enableCreate` props.
* `DashContainerModel` supports new `layoutLocked`, `contentLocked` and `renameLocked` modes.
* `DimensionChooser` now has the ability to persist its value and history separately.
* Enhance Hoist Admin's Activity Tracking tab.
* Enhance Hoist Admin's Client Error tab.

### 💥 Breaking Changes

* `emptyFlexCol` has been removed from the Hoist API and should simply be removed from all client
  applications. Improvements to agGrid's default rendering of empty space have made it obsolete.
* `isMobile` property on `XH` and `AppSpec` has been renamed to `isMobileApp`. All apps will need to
  update their (required) use of this flag in the app specifications within their
  `/client-app/src/apps` directory.
* The `xh-desktop` class should no longer be used to indicate a non-mobile toolkit based app. For
  this purpose, use `xh-standard` instead.

### 🐞 Bug Fixes

* Fix to Average Aggregators when used with hierarchical data.
* Fixes to Context Menu handling on `Panel` to allow better handling of `[]` and `null`.

### 📚 Libraries

* @blueprintjs/core `3.26 -> 3.28`
* @blueprintjs/datetime `3.16 -> 3.18`
* codemirror `5.53 -> 5.54`
* react-transition-group `4.3 -> 4.4`

[Commit Log](https://github.com/xh/hoist-react/compare/v33.3.0...v34.0.0)


## v33.3.0 - 2020-05-08

### ⚙️ Technical

* Additional updates to experimental autosize feature: standardization of naming, better masking
  control, and API fixes. Added new property `autosizeOptions` on `GridModel` and main entry point
  is now named `GridModel.autosizeAsync()`.

### 🐞 Bug Fixes

* `Column.hideable` will now be respected by ag-grid column drag and drop
  [#1900](https://github.com/xh/hoist-react/issues/1900)
* Fixed an issue where dragging a column would cause it to be sorted unintentionally.

[Commit Log](https://github.com/xh/hoist-react/compare/v33.2.0...v33.3.0)


## v33.2.0 - 2020-05-07

### 🎁 New Features

* Virtual column rendering has been disabled by default, as it offered a minimal performance benefit
  for most grids while compromising autosizing. See new `GridModel.useVirtualColumns` config, which
  can be set to `true` to re-enable this behavior if required.
* Any `GridModel` can now be reset to its code-prescribed defaults via the column chooser reset
  button. Previously, resetting to defaults was only possible for grids that persisted their state
  with a `GridModel.stateModel` config.

### 🐞 Bug Fixes

* Fixed several issues with new grid auto-sizing feature.
* Fixed issues with and generally improved expand/collapse column alignment in tree grids.
  * 💥 Note that this improvement introduced a minor breaking change for apps that have customized
    tree indentation via the removed `--grid-tree-indent-px` CSS var. Use `--grid-tree-indent`
    instead. Note the new var is specified in em units to scale well across grid sizing modes.

### ⚙️ Technical

* Note that the included version of Onsen has been replaced with a fork that includes updates for
  react 16.13. Apps should not need to make any changes.

### 📚 Libraries

* react `~16.8 -> ~16.13`
* onsenui `~16.8` -> @xh/onsenui `~16.13`
* react-onsenui `~16.8` -> @xh/react-onsenui `~16.13`

[Commit Log](https://github.com/xh/hoist-react/compare/v33.1.0...33.2.0)


## v33.1.0 - 2020-05-05

### 🎁 New Features

* Added smart auto-resizing of columns in `GridModel` Unlike ag-Grid's native auto-resizing support,
  Hoist's auto-resizing will also take into account collapsed rows, off-screen cells that are not
  currently rendered in the DOM, and summary rows. See the new `GridAutosizeService` for details.
  * This feature is currently marked as 'experimental' and must be enabled by passing a special
    config to the `GridModel` constructor of the form `experimental: {useHoistAutosize: true}`. In
    future versions of Hoist, we expect to make it the default behavior.
* `GridModel.autoSizeColumns()` has been renamed `GridModel.autosizeColumns()`, with lowercase 's'.
  Similarly, the `autoSizeColumns` context menu token has been renamed `autosizeColumns`.

### 🐞 Bug Fixes

* Fixed a regression with `StoreFilterField` introduced in v33.0.1.

[Commit Log](https://github.com/xh/hoist-react/compare/v33.0.2...33.1.0)


## v33.0.2 - 2020-05-01

### 🎁 New Features

* Add Hoist Cube Aggregators: `AverageAggregator` and `AverageStrictAggregator`
* `ColAutosizeButton` has been added to desktop and mobile

### 🐞 Bug Fixes

* Fixed mobile menus to constrain to the bottom of the viewport, scrolling if necessary.
  [#1862](https://github.com/xh/hoist-react/issues/1862)
* Tightened up mobile tree grid, fixed issues in mobile column chooser.
* Fixed a bug with reloading hierarchical data in `Store`.
  [#1871](https://github.com/xh/hoist-react/issues/1871)

[Commit Log](https://github.com/xh/hoist-react/compare/v33.0.1...33.0.2)


## v33.0.1 - 2020-04-29

### 🎁 New Features

* `StoreFieldField` supports dot-separated field names in a bound `GridModel`, meaning it will now
  match on columns with fields such as `address.city`.

* `Toolbar.enableOverflowMenu` now defaults to `false`. This was determined safer and more
  appropriate due to issues with the underlying Blueprint implementation, and the need to configure
  it carefully.

### 🐞 Bug Fixes

* Fixed an important bug with state management in `StoreFilterField`. See
  https://github.com/xh/hoist-react/issues/1854

* Fixed the default sort order for grids. ABS DESC should be first when present.

### 📚 Libraries

* @blueprintjs/core `3.25 -> 3.26`
* codemirror `5.52 -> 5.53`

[Commit Log](https://github.com/xh/hoist-react/compare/v33.0.0...v33.0.1)

## v33.0.0 - 2020-04-22

### 🎁 New Features

* The object returned by the `data` property on `Record` now includes the record `id`. This will
  allow for convenient access of the id with the other field values on the record.
* The `Timer` class has been enhanced and further standardized with its Hoist Core counterpart:
  * Both the `interval` and `timeout` arguments may be specified as functions, or config keys
    allowing for dynamic lookup and reconfiguration.
  * Added `intervalUnits` and `timeoutUnits` arguments.
  * `delay` can now be specified as a boolean for greater convenience.

### 💥 Breaking Changes

* We have consolidated the import location for several packages, removing unintended nested index
  files and 'sub-packages'. In particular, the following locations now provide a single index file
  for import for all of their public contents: `@xh/hoist/core`, `@xh/hoist/data`,
  `@xh/hoist/cmp/grid`, and `@xh/hoist/desktop/cmp/grid`. Applications may need to update import
  statements that referred to index files nested within these directories.
* Removed the unnecessary and confusing `values` getter on `BaseFieldModel`. This getter was not
  intended for public use and was intended for the framework's internal implementation only.
* `ColumnGroup.align` has been renamed to `ColumnGroup.headerAlign`. This avoids confusion with the
  `Column` API, where `align` refers to the alignment of cell contents within the column.

### 🐞 Bug Fixes

* Exceptions will no longer overwrite the currently shown exception in the exception dialog if the
  currently shown exception requires reloading the application.
  [#1834](https://github.com/xh/hoist-react/issues/1834)

### ⚙️ Technical

* Note that the Mobx React bindings have been updated to 6.2, and we have enabled the recommended
  "observer batching" feature as per
  [the mobx-react docs](https://github.com/mobxjs/mobx-react-lite/#observer-batching).

### 📚 Libraries

* @blueprintjs/core `3.24 -> 3.25`
* @blueprintjs/datetime `3.15 -> 3.16`
* mobx-react `6.1 -> 6.2`

[Commit Log](https://github.com/xh/hoist-react/compare/v32.0.4...v33.0.0)

## v32.0.5 - 2020-07-14

### 🐞 Bug Fixes

* Fixes a regression in which grid exports were no longer sorting rows properly.

[Commit Log](https://github.com/xh/hoist-react/compare/v32.0.4...v32.0.5)

## v32.0.4 - 2020-04-09

### 🐞 Bug Fixes

* Fixes a regression with the alignment of `ColumnGroup` headers.
* Fixes a bug with 'Copy Cell' context menu item for certain columns displaying the Record ID.
* Quiets console logging of 'routine' exceptions to 'debug' instead of 'log'.

[Commit Log](https://github.com/xh/hoist-react/compare/v32.0.3...v32.0.4)

## v32.0.3 - 2020-04-06

### 🐞 Bug Fixes

* Suppresses a console warning from ag-Grid for `GridModel`s that do not specify an `emptyText`.

[Commit Log](https://github.com/xh/hoist-react/compare/v32.0.2...v32.0.3)

## v32.0.2 - 2020-04-03

⚠ Note that this release includes a *new major version of ag-Grid*. Please consult the
[ag-Grid Changelog](https://www.ag-grid.com/ag-grid-changelog/) for versions 22-23 to review
possible breaking changes to any direct/custom use of ag-Grid APIs and props within applications.

### 🎁 New Features

* GridModel `groupSortFn` now accepts `null` to turn off sorting of group rows.
* `DockViewModel` now supports optional `width`, `height` and `collapsedWidth` configs.
* The `appMenuButton.extraItems` prop now accepts `MenuItem` configs (as before) but also React
  elements and the special string token '-' (shortcut to render a `MenuDivider`).
* Grid column `flex` param will now accept numbers, with available space divided between flex
  columns in proportion to their `flex` value.
* `Column` now supports a `sortingOrder` config to allow control of the sorting options that will be
  cycled through when the user clicks on the header.
* `PanelModel` now supports setting a `refreshMode` to control how collapsed panels respond to
  refresh requests.

### 💥 Breaking Changes

* The internal DOM structure of desktop `Panel` has changed to always include an inner frame with
  class `.xh-panel__content`. You may need to update styling that targets the inner structure of
  `Panel` via `.xh-panel`.
* The hooks `useOnResize()` and `useOnVisibleChange()` no longer take a `ref` argument. Use
  `composeRefs` to combine the ref that they return with any ref you wish to compose them with.
* The callback for `useOnResize()` will now receive an object representing the locations and
  dimensions of the element's content box. (Previously it incorrectly received an array of
  `ResizeObserver` entries that had to be de-referenced)
* `PanelModel.collapsedRenderMode` has been renamed to `PanelModel.renderMode`, to be more
  consistent with other Hoist APIs such as `TabContainer`, `DashContainer`, and `DockContainer`.


### 🐞 Bug Fixes

* Checkboxes in grid rows in Tiny sizing mode have been styled to fit correctly within the row.
* `GridStateModel` no longer saves/restores the width of non-resizable columns.
  [#1718](https://github.com/xh/hoist-react/issues/1718)
* Fixed an issue with the hooks useOnResize and useOnVisibleChange. In certain conditions these
  hooks would not be called. [#1808](https://github.com/xh/hoist-react/issues/1808)
* Inputs that accept a rightElement prop will now properly display an Icon passed as that element.
  [#1803](https://github.com/xh/hoist-react/issues/1803)

### ⚙️ Technical

* Flex columns now use the built-in ag-Grid flex functionality.

### 📚 Libraries

* ag-grid-community `removed @ 21.2`
* ag-grid-enterprise `21.2` replaced with @ag-grid-enterprise/all-modules `23.0`
* ag-grid-react `21.2` replaced with @ag-grid-community/react `23.0`
* @fortawesome/* `5.12 -> 5.13`
* codemirror `5.51 -> 5.52`
* filesize `6.0 -> 6.1`
* numbro `2.1 -> 2.2`
* react-beautiful-dnd `12.0 -> 13.0`
* store2 `2.10 -> 2.11`
* compose-react-refs `NEW 1.0.4`

[Commit Log](https://github.com/xh/hoist-react/compare/v31.0.0...v32.0.2)

## v31.0.0 - 2020-03-16

### 🎁 New Features

* The mobile `Navigator` / `NavigatorModel` API has been improved and made consistent with other
  Hoist content container APIs such as `TabContainer`, `DashContainer`, and `DockContainer`.
  * `NavigatorModel` and `PageModel` now support setting a `RenderMode` and `RefreshMode` to control
    how inactive pages are mounted/unmounted and how they respond to refresh requests.
  * `Navigator` pages are no longer required to to return `Page` components - they can now return
    any suitable component.
* `DockContainerModel` and `DockViewModel` also now support `refreshMode` and `renderMode` configs.
* `Column` now auto-sizes when double-clicking / double-tapping its header.
* `Toolbar` will now collapse overflowing items into a drop down menu. (Supported for horizontal
  toolbars only at this time.)
* Added new `xhEnableLogViewer` config (default `true`) to enable or disable the Admin Log Viewer.

#### 🎨 Icons

* Added `Icon.icon()` factory method as a new common entry point for creating new FontAwesome based
  icons in Hoist. It should typically be used instead of using the `FontAwesomeIcon` component
  directly.
* Also added a new `Icon.fileIcon()` factory. This method take a filename and returns an appropriate
  icon based on its extension.
* All Icon factories can now accept an `asHtml` parameter, as an alternative to calling the helper
  function `convertIconToSVG()` on the element. Use this to render icons as raw html where needed
  (e.g. grid renderers).
* Icons rendered as html will now preserve their styling, tooltips, and size.

### 💥 Breaking Changes

* The application's primary `HoistApplicationModel` is now instantiated and installed as
  `XH.appModel` earlier within the application initialization sequence, with construction happening
  prior to the init of the XH identity, config, and preference services.
  * This allows for a new `preAuthInitAsync()` lifecycle method to be called on the model before
    auth has completed, but could be a breaking change for appModel code that relied on these
    services for field initialization or in its constructor.
  * Such code should be moved to the core `initAsync()` method instead, which continues to be called
    after all XH-level services are initialized and ready.
* Mobile apps may need to adjust to the following updates to `NavigatorModel` and related APIs:
  * `NavigatorModel`'s `routes` constructor parameter has been renamed `pages`.
  * `NavigatorModel`'s observable `pages[]` has been renamed `stack[]`.
  * `NavigatorPageModel` has been renamed `PageModel`. Apps do not usually create `PageModels`
    directly, so this change is unlikely to require code updates.
  * `Page` has been removed from the mobile toolkit. Components that previously returned a `Page`
    for inclusion in a `Navigator` or `TabContainer` can now return any component. It is recommended
    you replace `Page` with `Panel` where appropriate.
* Icon enhancements described above removed the following public methods:
  * The `fontAwesomeIcon()` factory function (used to render icons not already enumerated by Hoist)
    has been replaced by the improved `Icon.icon()` factory - e.g. `fontAwesomeIcon({icon: ['far',
    'alicorn']}) -> Icon.icon({iconName: 'alicorn'})`.
  * The `convertIconToSvg()` utility method has been replaced by the new `asHtml` parameter on icon
    factory functions. If you need to convert an existing icon element, use `convertIconToHtml()`.
* `Toolbar` items should be provided as direct children. Wrapping Toolbar items in container
  components can result in unexpected item overflow.

### 🐞 Bug Fixes

* The `fmtDate()` utility now properly accepts, parses, and formats a string value input as
  documented.
* Mobile `PinPad` input responsiveness improved on certain browsers to avoid lag.

### ⚙️ Technical

* New lifecycle methods `preAuthInitAsync()` and `logoutAsync()` added to the `HoistAppModel`
  decorator (aka the primary `XH.appModel`).

[Commit Log](https://github.com/xh/hoist-react/compare/v30.1.0...v31.0.0)

## v30.1.0 - 2020-03-04

### 🐞 Bug Fixes

* Ensure `WebSocketService.connected` remains false until `channelKey` assigned and received from
  server.
* When empty, `DashContainer` now displays a user-friendly prompt to add an initial view.

### ⚙️ Technical

* Form validation enhanced to improve handling of asynchronous validation. Individual rules and
  constraints are now re-evaluated in parallel, allowing for improved asynchronous validation.
* `Select` will now default to selecting contents on focus if in filter or creatable mode.

[Commit Log](https://github.com/xh/hoist-react/compare/v30.0.0...30.1.0)

## v30.0.0 - 2020-02-29

### 🎁 New Features

* `GridModel` and `DataViewModel` now support `groupRowHeight`, `groupRowRenderer` and
  `groupRowElementRenderer` configs. Grouping is new in general to `DataViewModel`, which now takes
  a `groupBy` config.
  * `DataViewModel` allows for settable and multiple groupings and sorters.
  * `DataViewModel` also now supports additional configs from the underlying `GridModel` that make
    sense in a `DataView` context, such as `showHover` and `rowBorders`.
* `TabContainerModel` now accepts a `track` property (default false) for easily tracking tab views
  via Hoist's built-in activity tracking.
* The browser document title is now set to match `AppSpec.clientAppName` - helpful for projects with
  multiple javascript client apps.
* `StoreFilterField` accepts all other config options from `TextInput` (e.g. `disabled`).
* Clicking on a summary row in `Grid` now clears its record selection.
* The `@LoadSupport` decorator now provides an additional observable property `lastException`. The
  decorator also now logs load execution times and failures to `console.debug` automatically.
* Support for mobile `Panel.scrollable` prop made more robust with re-implementation of inner
  content element. Note this change included a tweak to some CSS class names for mobile `Panel`
  internals that could require adjustments if directly targeted by app stylesheets.
* Added new `useOnVisibleChange` hook.
* Columns now support a `headerAlign` config to allow headers to be aligned differently from column
  contents.

### 💥 Breaking Changes

* `Toolbar` items must be provided as direct children. Wrapping Toolbar items in container
  components can result in unexpected item overflow.
* `DataView.rowCls` prop removed, replaced by new `DataViewModel.rowClassFn` config for more
  flexibility and better symmetry with `GridModel`.
* `DataViewModel.itemRenderer` renamed to `DataViewModel.elementRenderer`
* `DataView` styling has been updated to avoid applying several unwanted styles from `Grid`. Note
  that apps might rely on these styles (intentionally or not) for their `itemRenderer` components
  and appearance and will need to adjust.
* Several CSS variables related to buttons have been renamed for consistency, and button style rules
  have been adjusted to ensure they take effect reliably across desktop and mobile buttons
  ([#1568](https://github.com/xh/hoist-react/pull/1568)).
* The optional `TreeMapModel.highchartsConfig` object will now be recursively merged with the
  top-level config generated by the Hoist model and component, where previously it was spread onto
  the generated config. This could cause a change in behavior for apps using this config to
  customize map instances, but provides more flexibility for e.g. customizing the `series`.
* The signature of `useOnResize` hook has been modified slightly for API consistency and clarity.
  Options are now passed in a configuration object.

### 🐞 Bug Fixes

* Fixed an issue where charts that are rendered while invisible would have the incorrect size.
  [#1703](https://github.com/xh/hoist-react/issues/1703)
* Fixed an issue where zeroes entered by the user in `PinPad` would be displayed as blanks.
* Fixed `fontAwesomeIcon` elem factory component to always include the default 'fa-fw' className.
  Previously, it was overridden if a `className` prop was provided.
* Fixed an issue where ConfigDiffer would always warn about deletions, even when there weren't any.
  [#1652](https://github.com/xh/hoist-react/issues/1652)
* `TextInput` will now set its value to `null` when all text is deleted and the clear icon will
  automatically hide.
* Fixed an issue where multiple buttons in a `ButtonGroupInput` could be shown as active
  simultaneously. [#1592](https://github.com/xh/hoist-react/issues/1592)
* `StoreFilterField` will again match on `Record.id` if bound to a Store or a GridModel with the
  `id` column visible. [#1697](https://github.com/xh/hoist-react/issues/1697)
* A number of fixes have been applied to `RelativeTimeStamp` and `getRelativeTimestamp`, especially
  around its handling of 'equal' or 'epsilon equal' times. Remove unintended leading whitespace from
  `getRelativeTimestamp`.

### ⚙️ Technical

* The `addReaction` and `addAutorun` methods (added to Hoist models, components, and services by the
  `ReactiveSupport` mixin) now support a configurable `debounce` argument. In many cases, this is
  preferable to the built-in MobX `delay` argument, which only provides throttling and not true
  debouncing.
* New `ChartModel.highchart` property provides a reference to the underlying HighChart component.

### 📚 Libraries

* @blueprintjs/core `3.23 -> 3.24`
* react-dates `21.7 -> 21.8`
* react-beautiful-dnd `11.0 -> 12.2`

[Commit Log](https://github.com/xh/hoist-react/compare/v29.1.0...v30.0.0)

## v29.1.0 - 2020-02-07

### 🎁 New Features

#### Grid

* The `compact` config on `GridModel` has been deprecated in favor of the more powerful `sizingMode`
  which supports the values 'large', 'standard', 'compact', or 'tiny'.
  * Each new mode has its own set of CSS variables for applications to override as needed.
  * Header and row heights are configurable for each via the `HEADER_HEIGHTS` and `ROW_HEIGHTS`
    static properties of the `AgGrid` component. These objects can be modified on init by
    applications that wish to customize the default row heights globally.
  * 💥 Note that these height config objects were previously exported as constants from AgGrid.js.
    This would be a breaking change for any apps that imported the old objects directly (considered
    unlikely).
* `GridModel` now exposes an `autoSizeColumns` method, and the Grid context menu now contains an
  `Autosize Columns` option by default.
* `Column` and `ColumnGroup` now support React elements for `headerName`.

#### Data

* The `Store` constructor now accepts a `data` argument to load data at initialization.
* The `xh/hoist/data/cube` package has been modified substantially to better integrate with the core
  data package and support observable "Views". See documentation on `Cube` for more information.

#### Other

* Added a `PinPad` component for streamlined handling of PIN entry on mobile devices.
* `FormField` now takes `tooltipPosition` and `tooltipBoundary` props for customizing minimal
  validation tooltip.
* `RecordAction.actionFn` parameters now include a `buttonEl` property containing the button element
  when used in an action column.
* Mobile Navigator component now takes an `animation` prop which can be set to 'slide' (default),
  'lift', 'fade', or 'none'. These values are passed to the underlying onsenNavigator component.
  ([#1641](https://github.com/xh/hoist-react/pull/1641))
* `AppOption` configs now accept an `omit` property for conditionally excluding options.

### 🐞 Bug Fixes

* Unselectable grid rows are now skipped during up/down keyboard navigation.
* Fix local quick filtering in `LeftRightChooser` (v29 regression).
* Fix `SplitTreeMap` - the default filtering once again splits the map across positive and negative
  values as intended (v29 regression).

### ⚙️ Technical

* `FormFields` now check that they are contained in a Hoist `Form`.

### 📚 Libraries

* @blueprintjs/core `3.22 -> 3.23`
* codemirror `5.50 -> 5.51`
* react-dates `21.5 -> 21.7`

[Commit Log](https://github.com/xh/hoist-react/compare/v29.0.0...v29.1.0)

## v29.0.0 - 2020-01-24

### 🗄️ Data Package Changes

Several changes have been made to data package (`Store` and `Record`) APIs for loading, updating,
and modifying data. They include some breaking changes, but pave the way for upcoming enhancements
to fully support inline grid editing and other new features.

Store now tracks the "committed" state of its records, which represents the data as it was loaded
(typically from the server) via `loadData()` or `updateData()`. Records are now immutable and
frozen, so they cannot be changed directly, but Store offers a new `modifyRecords()` API to apply
local modifications to data in a tracked and managed way. (Store creates new records internally to
hold both this modified data and the original, "committed" data.) This additional state tracking
allows developers to query Stores for modified or added records (e.g. to flush back to the server
and persist) as well as call new methods to revert changes (e.g. to undo a block of changes that the
user wishes to discard).

Note the following more specific changes to these related classes:

#### Record

* 💥 Record data properties are now nested within a `data` object on Record instances and are no
  longer available as top-level properties on the Record itself.
  * Calls to access data such as `rec.quantity` must be modified to `rec.data.quantity`.
  * When accessing multiple properties, destructuring provides an efficient syntax - e.g. `const
    {quantity, price} = rec.data;`.
* 💥 Records are now immutable and cannot be modified by applications directly.
  * This is a breaking change, but should only affect apps with custom inline grid editing
    implementations or similar code that modifies individual record values.
  * Calls to change data such as `rec.quantity = 100` must now be made through the Record's Store,
    e.g. `store.modifyData({id: 41, quantity: 100})`
* Record gains new getters for inspecting its state, including: `isAdd`, `isModified`, and
  `isCommitted`.

#### Store

* 💥 `noteDataUpdated()` has been removed, as out-of-band modifications to Store Records are no
  longer possible.
* 💥 Store's `idSpec` function is now called with the raw record data - previously it was passed
  source data after it had been run through the store's optional `processRawData` function. (This is
  unlikely to have a practical impact on most apps, but is included here for completeness.)
* `Store.updateData()` now accepts a flat list of raw data to process into Record additions and
  updates. Previously developers needed to call this method with an object containing add, update,
  and/or remove keys mapped to arrays. Now Store will produce an object of this shape automatically.
* `Store.refreshFilter()` method has been added to allow applications to rebuild the filtered data
  set if some application state has changed (apart from the store's data itself) which would affect
  the store filter.
* Store gains new methods for manipulating its Records and data, including `addRecords()`,
  `removeRecords()`, `modifyRecords()`, `revertRecords()`, and `revert()`. New getters have been
  added for `addedRecords`, `removedRecords`, `modifiedRecords`, and `isModified`.

#### Column

* Columns have been enhanced for provide basic support for inline-editing of record data. Further
  inline editing support enhancements are planned for upcoming Hoist releases.
* `Column.getValueFn` config added to retrieve the cell value for a Record field. The default
  implementation pulls the value from the Record's new `data` property (see above). Apps that
  specify custom `valueGetter` callbacks via `Column.agOptions` should now implement their custom
  logic in this new config.
* `Column.setValueFn` config added to support modifying the Column field's value on the underlying
  Record. The default implementation calls the new `Store.modifyRecords()` API and should be
  sufficient for the majority of cases.
* `Column.editable` config added to indicate if a column/cell should be inline-editable.

### 🎁 New Features

* Added keyboard support to ag-Grid context menus.
* Added `GridModel.setEmptyText()` to allow updates to placeholder text after initial construction.
* Added `GridModel.ensureSelectionVisible()` to scroll the currently selected row into view.
* When a `TreeMap` is bound to a `GridModel`, the grid will now respond to map selection changes by
  scrolling to ensure the selected grid row is visible.
* Added a `Column.tooltipElement` config to support fully customizable tooltip components.
* Added a `useOnResize` hook, which runs a function when a component is resized.
* Exposed an `inputRef` prop on numberInput, textArea, and textInput
* `PanelModel` now accepts a `maxSize` config.
* `RelativeTimeStamp` now support a `relativeTo` option, allowing it to display the difference
  between a timestamp and another reference time other than now. Both the component and the
  `getRelativeTimestamp()` helper function now leverage moment.js for their underlying
  implementation.
* A new `Clock` component displays the time, either local to the browser or for a configurable
  timezone.
* `LeftRightChooser` gets a new `showCounts` option to print the number of items on each side.
* `Select` inputs support a new property `enableWindowed` (desktop platform only) to improve
  rendering performance with large lists of options.
* `Select` inputs support grouped options. To use, add an attribute `options` containing an array of
  sub-options.
* `FetchService` methods support a new `timeout` option. This config chains `Promise.timeout()` to
  the promises returned by the service.
* Added alpha version of `DashContainer` for building dynamic, draggable dashboard-style layouts.
  Please note: the API for this component is subject to change - use at your own risk!
* `Select` now allows the use of objects as values.
* Added a new `xhEnableImpersonation` config to enable or disable the ability of Hoist Admins to
  impersonate other users. Note that this defaults to `false`. Apps will need to set this config to
  continue using impersonation. (Note that an update to hoist-core 6.4+ is required for this config
  to be enforced on the server.)
* `FormField` now supports a `requiredIndicator` to customize how required fields are displayed.
* Application build tags are now included in version update checks, primarily to prompt dev/QA users
  to refresh when running SNAPSHOT versions. (Note that an update to hoist-core 6.4+ is required for
  the server to emit build tag for comparison.)
* `CodeInput` component added to provide general `HoistInput` support around the CodeMirror code
  editor. The pre-existing `JsonInput` has been converted to a wrapper around this class.
* `JsonInput` now supports an `autoFocus` prop.
* `Select` now supports a `hideDropdownIndicator` prop.
* `useOnResize` hook will now ignore visibility changes, i.e. a component resizing to a size of 0.
* `DimensionChooser` now supports a `popoverPosition` prop.
* `AppBar.appMenuButtonPosition` prop added to configure the App Menu on the left or the right, and
  `AppMenuButton` now accepts and applies any `Button` props to customize.
* New `--xh-grid-tree-indent-px` CSS variable added to allow control over the amount of indentation
  applied to tree grid child nodes.

### 💥 Breaking Changes

* `GridModel.contextMenuFn` config replaced with a `contextMenu` parameter. The new parameter will
  allow context menus to be specified with a simple array in addition to the function specification
  currently supported.
* `GridModel.defaultContextMenuTokens` config renamed to `defaultContextMenu`.
* `Chart` and `ChartModel` have been moved from `desktop/cmp/charts` to `cmp/charts`.
* `StoreFilterField` has been moved from `desktop/cmp/store` to `cmp/store`.
* The options `nowEpsilon` and `nowString` on `RelativeTimestamp` have been renamed to `epsilon` and
  `equalString`, respectively.
* `TabRenderMode` and `TabRefreshMode` have been renamed to `RenderMode` and `RefreshMode` and moved
  to the `core` package. These enumerations are now used in the APIs for `Panel`, `TabContainer`,
  and `DashContainer`.
* `DockViewModel` now requires a function, or a HoistComponent as its `content` param. It has always
  been documented this way, but a bug in the original implementation had it accepting an actual
  element rather than a function. As now implemented, the form of the `content` param is consistent
  across `TabModel`, `DockViewModel`, and `DashViewSpec`.
* `JsonInput.showActionButtons` prop replaced with more specific `showFormatButton` and
  `showFullscreenButton` props.
* The `DataView.itemHeight` prop has been moved to `DataViewModel` where it can now be changed
  dynamically by applications.
* Desktop `AppBar.appMenuButtonOptions` prop renamed to `appMenuButtonProps` for consistency.

### 🐞 Bug Fixes

* Fixed issue where JsonInput was not receiving its `model` from context
  ([#1456](https://github.com/xh/hoist-react/issues/1456))
* Fixed issue where TreeMap would not be initialized if the TreeMapModel was created after the
  GridModel data was loaded ([#1471](https://github.com/xh/hoist-react/issues/1471))
* Fixed issue where export would create malformed file with dynamic header names
* Fixed issue where exported tree grids would have incorrect aggregate data
  ([#1447](https://github.com/xh/hoist-react/issues/1447))
* Fixed issue where resizable Panels could grow larger than desired
  ([#1498](https://github.com/xh/hoist-react/issues/1498))
* Changed RestGrid to only display export button if export is enabled
  ([#1490](https://github.com/xh/hoist-react/issues/1490))
* Fixed errors when grouping rows in Grids with `groupUseEntireRow` turned off
  ([#1520](https://github.com/xh/hoist-react/issues/1520))
* Fixed problem where charts were resized when being hidden
  ([#1528](https://github.com/xh/hoist-react/issues/1528))
* Fixed problem where charts were needlessly re-rendered, hurting performance and losing some state
  ([#1505](https://github.com/xh/hoist-react/issues/1505))
* Removed padding from Select option wrapper elements which was making it difficult for custom
  option renderers to control the padding ([1571](https://github.com/xh/hoist-react/issues/1571))
* Fixed issues with inconsistent indentation for tree grid nodes under certain conditions
  ([#1546](https://github.com/xh/hoist-react/issues/1546))
* Fixed autoFocus on NumberInput.

### 📚 Libraries

* @blueprintjs/core `3.19 -> 3.22`
* @blueprintjs/datetime `3.14 -> 3.15`
* @fortawesome/fontawesome-pro `5.11 -> 5.12`
* codemirror `5.49 -> 5.50`
* core-js `3.3 -> 3.6`
* fast-deep-equal `2.0 -> 3.1`
* filesize `5.0 -> 6.0`
* highcharts 7.2 -> 8.0`
* mobx `5.14 -> 5.15`
* react-dates `21.3 -> 21.5`
* react-dropzone `10.1 -> 10.2`
* react-windowed-select `added @ 2.0.1`

[Commit Log](https://github.com/xh/hoist-react/compare/v28.2.0...v29.0.0)

## v28.2.0 - 2019-11-08

### 🎁 New Features

* Added a `DateInput` component to the mobile toolkit. Its API supports many of the same options as
  its desktop analog with the exception of `timePrecision`, which is not yet supported.
* Added `minSize` to panelModel. A resizable panel can now be prevented from resizing to a size
  smaller than minSize. ([#1431](https://github.com/xh/hoist-react/issues/1431))

### 🐞 Bug Fixes

* Made `itemHeight` a required prop for `DataView`. This avoids an issue where agGrid went into an
  infinite loop if this value was not set.
* Fixed a problem with `RestStore` behavior when `dataRoot` changed from its default value.

[Commit Log](https://github.com/xh/hoist-react/compare/v28.1.1...v28.2.0)

## v28.1.1 - 2019-10-23

### 🐞 Bug Fixes

* Fixes a bug with default model context being set incorrectly within context inside of `Panel`.

[Commit Log](https://github.com/xh/hoist-react/compare/v28.1.0...v28.1.1)

## v28.1.0 - 2019-10-18

### 🎁 New Features

* `DateInput` supports a new `strictInputParsing` prop to enforce strict parsing of keyed-in entries
  by the underlying moment library. The default value is false, maintained the existing behavior
  where [moment will do its best](https://momentjs.com/guides/#/parsing/) to parse an entered date
  string that doesn't exactly match the specified format
* Any `DateInput` values entered that exceed any specified max/minDate will now be reset to null,
  instead of being set to the boundary date (which was surprising and potentially much less obvious
  to a user that their input had been adjusted automatically).
* `Column` and `ColumnGroup` now accept a function for `headerName`. The header will be
  automatically re-rendered when any observable properties referenced by the `headerName` function
  are modified.
* `ColumnGroup` now accepts an `align` config for setting the header text alignment
* The flag `toContext` for `uses` and `creates` has been replaced with a new flag `publishMode` that
  provides more granular control over how models are published and looked up via context. Components
  can specify `ModelPublishMode.LIMITED` to make their model available for contained components
  without it becoming the default model or exposing its sub-models.

### 🐞 Bug Fixes

* Tree columns can now specify `renderer` or `elementRenderer` configs without breaking the standard
  ag-Grid group cell renderer auto-applied to tree columns (#1397).
* Use of a custom `Column.comparator` function will no longer break agGrid-provided column header
  filter menus (#1400).
* The MS Edge browser does not return a standard Promise from `async` functions, so the the return
  of those functions did not previously have the required Hoist extensions installed on its
  prototype. Edge "native" Promises are now also polyfilled / extended as required. (#1411).
* Async `Select` combobox queries are now properly debounced as per the `queryBuffer` prop (#1416).

### ⚙️ Technical

* Grid column group headers now use a custom React component instead of the default ag-Grid column
  header, resulting in a different DOM structure and CSS classes. Existing CSS overrides of the
  ag-Grid column group headers may need to be updated to work with the new structure/classes.
* We have configured `stylelint` to enforce greater consistency in our stylesheets within this
  project. The initial linting run resulted in a large number of updates to our SASS files, almost
  exclusively whitespace changes. No functional changes are intended/expected. We have also enabled
  hooks to run both JS and style linting on pre-commit. Neither of these updates directly affects
  applications, but the same tools could be configured for apps if desired.

### 📚 Libraries

* core-js `3.2 -> 3.3`
* filesize `4.2 -> 5.0`
* http-status-codes `added @ 1.3`

[Commit Log](https://github.com/xh/hoist-react/compare/v28.0.0...v28.1.0)

## v28.0.0 - 2019-10-07

_"The one with the hooks."_

**Hoist now fully supports React functional components and hooks.** The new `hoistComponent`
function is now the recommended method for defining new components and their corresponding element
factories. See that (within [HoistComponentFunctional.js](core/HoistComponentFunctional.js)) and the
new `useLocalModel()` and `useContextModel()` hooks (within [core/hooks](core/hooks)) for more
information.

Along with the performance benefits and the ability to use React hooks, Hoist functional components
are designed to read and write their models via context. This allows a much less verbose
specification of component element trees.

Note that **Class-based Components remain fully supported** (by both Hoist and React) using the
familiar `@HoistComponent` decorator, but transitioning to functional components within Hoist apps
is now strongly encouraged. In particular note that Class-based Components will *not* be able to
leverage the context for model support discussed above.

### 🎁 New Features

* Resizable panels now default to not redrawing their content when resized until the resize bar is
  dropped. This offers an improved user experience for most situations, especially when layouts are
  complex. To re-enable the previous dynamic behavior, set `PanelModel.resizeWhileDragging: true`.
* The default text input shown by `XH.prompt()` now has `selectOnFocus: true` and will confirm the
  user's entry on an `<enter>` keypress (same as clicking 'OK').
* `stringExcludes` function added to form validation constraints. This allows an input value to
  block specific characters or strings, e.g. no slash "/" in a textInput for a filename.
* `constrainAll` function added to form validation constraints. This takes another constraint as its
  only argument, and applies that constraint to an array of values, rather than just to one value.
  This is useful for applying a constraint to inputs that produce arrays, such as tag pickers.
* `DateInput` now accepts LocalDates as `value`, `minDate` and `maxDate` props.
* `RelativeTimestamp` now accepts a `bind` prop to specify a model field name from which it can pull
  its timestamp. The model itself can either be passed as a prop or (better) sourced automatically
  from the parent context. Developers are encouraged to take this change to minimize re-renders of
  parent components (which often contain grids and other intensive layouts).
* `Record` now has properties and methods for accessing and iterating over children, descendants,
  and ancestors
* `Store` now has methods for retrieving the descendants and ancestors of a given Record

### 💥 Breaking Changes

* **Apps must update their dev dependencies** to the latest `@xh/hoist-dev-utils` package: v4.0+.
  This updates the versions of Babel / Webpack used in builds to their latest / current versions and
  swaps to the updated Babel recommendation of `core-js` for polyfills.
* The `allSettled` function in `@xh/promise` has been removed. Applications using this method should
  use the ECMA standard (stage-2) `Promise.allSettled` instead. This method is now fully available
  in Hoist via bundled polyfills. Note that the standard method returns an array of objects of the
  form `{status: [rejected|fulfilled], ...}`, rather than `{state: [rejected|fulfilled], ...}`.
* The `containerRef` argument for `XH.toast()` should now be a DOM element. Component instances are
  no longer supported types for this value. This is required to support functional Components
  throughout the toolkit.
* Apps that need to prevent a `StoreFilterField` from binding to a `GridModel` in context, need to
  set the `store` or `gridModel` property explicitly to null.
* The Blueprint non-standard decorators `ContextMenuTarget` and `HotkeysTarget` are no longer
  supported. Use the new hooks `useContextMenu()` and `useHotkeys()` instead. For convenience, this
  functionality has also been made available directly on `Panel` via the `contextMenu` and `hotkeys`
  props.
* `DataView` and `DataViewModel` have been moved from `/desktop/cmp/dataview` to the cross-platform
  package `/cmp/dataview`.
* `isReactElement` has been removed. Applications should use the native React API method
  `React.isValidElement` instead.

### ⚙️ Technical

* `createObservableRef()` is now available in `@xh/hoist/utils/react` package. Use this function for
  creating refs that are functionally equivalent to refs created with `React.createRef()`, yet fully
  observable. With this change the `Ref` class in the same package is now obsolete.
* Hoist now establishes a proper react "error boundary" around all application code. This means that
  errors throw when rendering will be caught and displayed in the standard Hoist exception dialog,
  and stack traces for rendering errors should be significantly less verbose.
* Not a Hoist feature, exactly, but the latest version of `@xh/hoist-dev-utils` (see below) enables
  support for the `optional chaining` (aka null safe) and `nullish coalescing` operators via their
  Babel proposal plugins. Developers are encouraged to make good use of the new syntax below:
  * conditional-chaining: `let foo = bar?.baz?.qux;`
  * nullish coalescing: `let foo = bar ?? 'someDefaultValue';`

### 🐞 Bug Fixes

* Date picker month and year controls will now work properly in `localDate` mode. (Previously would
  reset to underlying value.)
* Individual `Buttons` within a `ButtonGroupInput` will accept a disabled prop while continuing to
  respect the overall `ButtonGroupInput`'s disabled prop.
* Raised z-index level of AG-Grid tooltip to ensure tooltips for AG-Grid context menu items appear
  above the context menu.

### 📚 Libraries

* @blueprintjs/core `3.18 -> 3.19`
* @blueprintjs/datetime `3.12 -> 3.14`
* @fortawesome/fontawesome-pro `5.10 -> 5.11`
* @xh/hoist-dev-utils `3.8 -> 4.3` (multiple transitive updates to build tooling)
* ag-grid `21.1 -> 21.2`
* highcharts `7.1 -> 7.2`
* mobx `5.13 -> 5.14`
* react-transition-group `4.2 -> 4.3`
* rsvp (removed)
* store2 `2.9 -> 2.10`

[Commit Log](https://github.com/xh/hoist-react/compare/v27.1.0...v28.0.0)

## v27.1.0 - 2019-09-05

### 🎁 New Features

* `Column.exportFormat` can now be a function, which supports setting Excel formats on a per-cell
  (vs. entire column) basis by returning a conditional `exportFormat` based upon the value and / or
  record.
  * ⚠️ Note that per-cell formatting _requires_ that apps update their server to use hoist-core
    v6.3.0+ to work, although earlier versions of hoist-core _are_ backwards compatible with the
    pre-existing, column-level export formatting.
* `DataViewModel` now supports a `sortBy` config. Accepts the same inputs as `GridModel.sortBy`,
  with the caveat that only a single-level sort is supported at this time.

[Commit Log](https://github.com/xh/hoist-react/compare/v27.0.1...v27.1.0)

## v27.0.1 - 2019-08-26

### 🐞 Bug Fixes

* Fix to `Store.clear()` and `GridModel.clear()`, which delegates to the same (#1324).

[Commit Log](https://github.com/xh/hoist-react/compare/v27.0.0...v27.0.1)

## v27.0.0 - 2019-08-23

### 🎁 New Features

* A new `LocalDate` class has been added to the toolkit. This class provides client-side support for
  "business" or "calendar" days that do not have a time component. It is an immutable class that
  supports '==', '<' and '>', as well as a number of convenient manipulation functions. Support for
  the `LocalDate` class has also been added throughout the toolkit, including:
  * `Field.type` now supports an additional `localDate` option for automatic conversion of server
    data to this type when loading into a `Store`.
  * `fetchService` is aware of this class and will automatically serialize all instances of it for
    posting to the server. ⚠ NOTE that along with this change, `fetchService` and its methods such
    as `XH.fetchJson()` will now serialize regular JS Date objects as ms timestamps when provided in
    params. Previously Dates were serialized in their default `toString()` format. This would be a
    breaking change for an app that relied on that default Date serialization, but it was made for
    increased symmetry with how Hoist JSON-serializes Dates and LocalDates on the server-side.
  * `DateInput` can now be used to seamlessly bind to a `LocalDate` as well as a `Date`. See its new
    prop of `valueType` which can be set to `localDate` or `date` (default).
  * A new `localDateCol` config has been added to the `@xh/hoist/grid/columns` package with
    standardized rendering and formatting.
* New `TreeMap` and `SplitTreeMap` components added, to render hierarchical data in a configurable
  TreeMap visualization based on the Highcharts library. Supports optional binding to a GridModel,
  which syncs selection and expand / collapse state.
* `Column` gets a new `highlightOnChange` config. If true, the grid will highlight the cell on each
  change by flashing its background. (Currently this is a simple on/off config - future iterations
  could support a function variant or other options to customize the flash effect based on the
  old/new values.) A new CSS var `--xh-grid-cell-change-bg-highlight` can be used to customize the
  color used, app-wide or scoped to a particular grid selector. Note that columns must *not* specify
  `rendererIsComplex` (see below) if they wish to enable the new highlight flag.

### 💥 Breaking Changes

* The updating of `Store` data has been reworked to provide a simpler and more powerful API that
  allows for the applications of additions, deletions, and updates in a single transaction:
  * The signature of `Store.updateData()` has been substantially changed, and is now the main entry
    point for all updates.
  * `Store.removeRecords()` has been removed. Use `Store.updateData()` instead.
  * `Store.addData()` has been removed. Use `Store.updateData()` instead.
* `Column` takes an additional property `rendererIsComplex`. Application must set this flag to
  `true` to indicate if a column renderer uses values other than its own bound field. This change
  provides an efficiency boost by allowing ag-Grid to use its default change detection instead of
  forcing a cell refresh on any change.

### ⚙️ Technical

* `Grid` will now update the underlying ag-Grid using ag-Grid transactions rather than relying on
  agGrid `deltaRowMode`. This is intended to provide the best possible grid performance and
  generally streamline the use of the ag-Grid Api.

### 🐞 Bug Fixes

* Panel resize events are now properly throttled, avoiding extreme lagginess when resizing panels
  that contain complex components such as big grids.
* Workaround for issues with the mobile Onsen toolkit throwing errors while resetting page stack.
* Dialogs call `doCancel()` handler if cancelled via `<esc>` keypress.

### 📚 Libraries

* @xh/hoist-dev-utils `3.7 -> 3.8`
* qs `6.7 -> 6.8`
* store2 `2.8 -> 2.9`

[Commit Log](https://github.com/xh/hoist-react/compare/v26.0.1...v27.0.0)

## v26.0.1 - 2019-08-07

### 🎁 New Features

* **WebSocket support** has been added in the form of `XH.webSocketService` to establish and
  maintain a managed websocket connection with the Hoist UI server. This is implemented on the
  client via the native `WebSocket` object supported by modern browsers and relies on the
  corresponding service and management endpoints added to Hoist Core v6.1.
  * Apps must declare `webSocketsEnabled: true` in their `AppSpec` configuration to enable this
    overall functionality on the client.
  * Apps can then subscribe via the new service to updates on a requested topic and will receive any
    inbound messages for that topic via a callback.
  * The service will monitor the socket connection with a regular heartbeat and attempt to
    re-establish if dropped.
  * A new admin console snap-in provides an overview of connected websocket clients.
* The `XH.message()` and related methods such as `XH.alert()` now support more flexible
  `confirmProps` and `cancelProps` configs, each of which will be passed to their respective button
  and merged with suitable defaults. Allows use of the new `autoFocus` prop with these preconfigured
  dialogs.
  * By default, `XH.alert()` and `XH.confirm()` will auto focus the confirm button for user
    convenience.
  * The previous text/intent configs have been deprecated and the message methods will log a console
    warning if they are used (although it will continue to respect them to aid transitioning to the
    new configs).
* `GridModel` now supports a `copyCell` context menu action. See `StoreContextMenu` for more
  details.
* New `GridCountLabel` component provides an alternative to existing `StoreCountLabel`, outputting
  both overall record count and current selection count in a configurable way.
* The `Button` component accepts an `autoFocus` prop to attempt to focus on render.
* The `Checkbox` component accepts an `autoFocus` prop to attempt to focus on render.

### 💥 Breaking Changes

* `StoreCountLabel` has been moved from `/desktop/cmp/store` to the cross-platform package
  `/cmp/store`. Its `gridModel` prop has also been removed - usages with grids should likely switch
  to the new `GridCountLabel` component, noted above and imported from `/cmp/grid`.
* The API for `ClipboardButton` and `ClipboardMenuItem` has been simplified, and made implementation
  independent. Specify a single `getCopyText` function rather than the `clipboardSpec`.
  (`clipboardSpec` is an artifact from the removed `clipboard` library).
* The `XH.prompt()` and `XH.message()` input config has been updated to work as documented, with any
  initial/default value for the input sourced from `input.initialValue`. Was previously sourced from
  `input.value` (#1298).
* ChartModel `config` has been deprecated. Please use `highchartsConfig` instead.

### 🐞 Bug Fixes

* The `Select.selectOnFocus` prop is now respected when used in tandem with `enableCreate` and/or
  `queryFn` props.
* `DateInput` popup _will_ now close when input is blurred but will _not_ immediately close when
  `enableTextInput` is `false` and a month or year is clicked (#1293).
* Buttons within a grid `actionCol` now render properly in compact mode, without clipping/overflow.

### ⚙️ Technical

* `AgGridModel` will now throw an exception if any of its methods which depend on ag-Grid state are
  called before the grid has been fully initialized (ag-Grid onGridReady event has fired).
  Applications can check the new `isReady` property on `AgGridModel` before calling such methods to️️
  verify the grid is fully initialized.

### 📚 Libraries

* @blueprintjs/core `3.17 -> 3.18`
* @blueprintjs/datetime `3.11 -> 3.12`
* @fortawesome/fontawesome `5.9 -> 5.10`
* ag-grid `21.0.1 -> 21.1.1`
* store2 `2.7 -> 2.8`
* The `clipboard` library has been replaced with the simpler `clipboard-copy` library.

[Commit Log](https://github.com/xh/hoist-react/compare/v25.2.0...v26.0.1)

## v25.2.0 - 2019-07-25

### 🎁 New Features

* `RecordAction` supports a new `secondaryText` property. When used for a Grid context menu item,
  this text appears on the right side of the menu item, usually used for displaying the shortcut key
  associated with an action.

### 🐞 Bug Fixes

* Fixed issue with loopy behavior when using `Select.selectOnFocus` and changing focus
  simultaneously with keyboard and mouse.

[Commit Log](https://github.com/xh/hoist-react/compare/v25.1.0...v25.2.0)

## v25.1.0 - 2019-07-23

### 🎁 New Features

* `JsonInput` includes buttons for toggling showing in a full-screen dialog window. Also added a
  convenience button to auto-format `JsonInput's` content.
* `DateInput` supports a new `enableTextInput` prop. When this property is set to false, `DateInput`
  will be entirely driven by the provided date picker. Additionally, `DateInput` styles have been
  improved for its various modes to more clearly convey its functionality.
* `ExportButton` will auto-disable itself if bound to an empty `GridModel`. This helper button will
  now also throw a console warning (to alert the developer) if `gridModel.enableExport != true`.

### ⚙️ Technical

* Classes decorated with `@LoadSupport` will now throw an exception out of their provided
  `loadAsync()` method if called with a parameter that's not a plain object (i.e. param is clearly
  not a `LoadSpec`). Note this might be a breaking change, in so far as it introduces additional
  validation around this pre-existing API requirement.
* Requirements for the `colorSpec` option passed to Hoist number formatters have been relaxed to
  allow partial definitions such that, for example, only negative values may receive the CSS class
  specified, without having to account for positive value styling.

### 🐞 Bug Fixes

* `RestFormModel` now submits dirty fields only when editing a record, as intended (#1245).
* `FormField` will no longer override the disabled prop of its child input if true (#1262).

### 📚 Libraries

* mobx `5.11 -> 5.13`
* Misc. patch-level updates

[Commit Log](https://github.com/xh/hoist-react/compare/v25.0.0...v25.1.0)

## v25.0.0 - 2019-07-16

### 🎁 New Features

* `Column` accepts a new `comparator` callback to customize how column cell values are sorted by the
  grid.
* Added `XH.prompt()` to show a simple message popup with a built-in, configurable HoistInput. When
  submitted by the user, its callback or resolved promise will include the input's value.
* `Select` accepts a new `selectOnFocus` prop. The behaviour is analogous to the `selectOnFocus`
  prop already in `TextInput`, `TextArea` and `NumberInput`.

### 💥 Breaking Changes

* The `fmtPercent` and `percentRenderer` methods will now multiply provided value by 100. This is
  consistent with the behavior of Excel's percentage formatting and matches the expectations of
  `ExportFormat.PCT`. Columns that were previously using `exportValue: v => v/100` as a workaround
  to the previous renderer behavior should remove this line of code.
* `DimensionChooserModel`'s `historyPreference` config has been renamed `preference`. It now
  supports saving both value and history to the same preference (existing history preferences will
  be handled).

[Commit Log](https://github.com/xh/hoist-react/compare/v24.2.0...v25.0.0)

## v24.2.0 - 2019-07-08

### 🎁 New Features

* `GridModel` accepts a new `colDefaults` configuration. Defaults provided via this object will be
  merged (deeply) into all column configs as they are instantiated.
* New `Panel.compactHeader` and `DockContainer.compactHeaders` props added to enable more compact
  and space efficient styling for headers in these components.
  * ⚠️ Note that as part of this change, internal panel header CSS class names changed slightly -
    apps that were targeting these internal selectors would need to adjust. See
    desktop/cmp/panel/impl/PanelHeader.scss for the relevant updates.
* A new `exportOptions.columns` option on `GridModel` replaces `exportOptions.includeHiddenCols`.
  The updated and more flexible config supports special strings 'VISIBLE' (default), 'ALL', and/or a
  list of specific colIds to include in an export.
  * To avoid immediate breaking changes, GridModel will log a warning on any remaining usages of
    `includeHiddenCols` but auto-set to `columns: 'ALL'` to maintain the same behavior.
* Added new preference `xhShowVersionBar` to allow more fine-grained control of when the Hoist
  version bar is showing. It defaults to `auto`, preserving the current behavior of always showing
  the footer to Hoist Admins while including it for non-admins *only* in non-production
  environments. The pref can alternatively be set to 'always' or 'never' on a per-user basis.

### 📚 Libraries

* @blueprintjs/core `3.16 -> 3.17`
* @blueprintjs/datetime `3.10 -> 3.11`
* mobx `5.10 -> 5.11`
* react-transition-group `2.8 -> 4.2`

[Commit Log](https://github.com/xh/hoist-react/compare/v24.1.1...v24.2.0)

## v24.1.1 - 2019-07-01

### 🐞 Bug Fixes

* Mobile column chooser internal layout/sizing fixed when used in certain secure mobile browsers.

[Commit Log](https://github.com/xh/hoist-react/compare/v24.1.0...v24.1.1)

## v24.1.0 - 2019-07-01

### 🎁 New Features

* `DateInput.enableClear` prop added to support built-in button to null-out a date input's value.

### 🐞 Bug Fixes

* The `Select` component now properly shows all options when the pick-list is re-shown after a
  change without first blurring the control. (Previously this interaction edge case would only show
  the option matching the current input value.) #1198
* Mobile mask component `onClick` callback prop restored - required to dismiss mobile menus when not
  tapping a menu option.
* When checking for a possible expired session within `XH.handleException()`, prompt for app login
  only for Ajax requests made to relative URLs (not e.g. remote APIs accessed via CORS). #1189

### ✨ Style

* Panel splitter collapse button more visible in dark theme. CSS vars to customize further fixed.
* The mobile app menu button has been moved to the right side of the top appBar, consistent with its
  placement in desktop apps.

### 📚 Libraries

* @blueprintjs/core `3.15 -> 3.16`
* @blueprintjs/datetime `3.9 -> 3.10`
* codemirror `5.47 -> 5.48`
* mobx `6.0 -> 6.1`

[Commit Log](https://github.com/xh/hoist-react/compare/v24.0.0...v24.1.0)

## v24.0.0 - 2019-06-24

### 🎁 New Features

#### Data

* A `StoreFilter` object has been introduced to the data API. This allows `Store` and
  `StoreFilterField` to support the ability to conditionally include all children when filtering
  hierarchical data stores, and could support additional filtering customizations in the future.
* `Store` now provides a `summaryRecord` property which can be used to expose aggregated data for
  the data it contains. The raw data for this record can be provided to `loadData()` and
  `updateData()` either via an explicit argument to these methods, or as the root node of the raw
  data provided (see `Store.loadRootAsSummary`).
* The `StoreFilterField` component accepts new optional `model` and `bind` props to allow control of
  its text value from an external model's observable.
* `pwd` is now a new supported type of `Field` in the `@xh/hoist/core/data` package.

#### Grid

* `GridModel` now supports a `showSummary` config which can be used to display its store's
  summaryRecord (see above) as either a pinned top or bottom row.
* `GridModel` also adds a `enableColumnPinning` config to enable/disable user-driven pinning. On
  desktop, if enabled, users can pin columns by dragging them to the left or right edges of the grid
  (the default ag-Grid gesture). Column pinned state is now also captured and maintained by the
  overall grid state system.
* The desktop column chooser now options in a non-modal popover when triggered from the standard
  `ColChooserButton` component. This offers a quicker and less disruptive alternative to the modal
  dialog (which is still used when launched from the grid context menu). In this popover mode,
  updates to columns are immediately reflected in the underlying grid.
* The mobile `ColChooser` has been improved significantly. It now renders displayed and available
  columns as two lists, allowing drag and drop between to update the visibility and ordering. It
  also provides an easy option to toggle pinning the first column.
* `DimensionChooser` now supports an optional empty / ungrouped configuration with a value of `[]`.
  See `DimensionChooserModel.enableClear` and `DimensionChooser.emptyText`.

#### Other Features

* Core `AutoRefreshService` added to trigger an app-wide data refresh on a configurable interval, if
  so enabled via a combination of soft-config and user preference. Auto-refresh relies on the use of
  the root `RefreshContextModel` and model-level `LoadSupport`.
* A new `LoadingIndicator` component is available as a more minimal / unobtrusive alternative to a
  modal mask. Typically configured via a new `Panel.loadingIndicator` prop, the indicator can be
  bound to a `PendingTaskModel` and will automatically show/hide a spinner and/or custom message in
  an overlay docked to the corner of the parent Panel.
* `DateInput` adds support for new `enablePicker` and `showPickerOnFocus` props, offering greater
  control over when the calendar picker is shown. The new default behaviour is to not show the
  picker on focus, instead showing it via a built-in button.
* Transitions have been disabled by default on desktop Dialog and Popover components (both are from
  the Blueprint library) and on the Hoist Mask component. This should result in a snappier user
  experience, especially when working on remote / virtual workstations. Any in-app customizations to
  disable or remove transitions can now be removed in favor of this toolkit-wide change.
* Added new `@bindable.ref` variant of the `@bindable` decorator.

### 💥 Breaking Changes

* Apps that defined and initialized their own `AutoRefreshService` service or functionality should
  leverage the new Hoist service if possible. Apps with a pre-existing custom service of the same
  name must either remove in favor of the new service or - if they have special requirements not
  covered by the Hoist implementation - rename their own service to avoid a naming conflict.
* The `StoreFilterField.onFilterChange` callback will now be passed a `StoreFilter`, rather than a
  function.
* `DateInput` now has a calendar button on the right side of the input which is 22 pixels square.
  Applications explicitly setting width or height on this component should ensure that they are
  providing enough space for it to display its contents without clipping.

### 🐞 Bug Fixes

* Performance for bulk grid selections has been greatly improved (#1157)
* Toolbars now specify a minimum height (or width when vertical) to avoid shrinking unexpectedly
  when they contain only labels or are entirely empty (but still desired to e.g. align UIs across
  multiple panels). Customize if needed via the new `--xh-tbar-min-size` CSS var.
* All Hoist Components that accept a `model` prop now have that properly documented in their
  prop-types.
* Admin Log Viewer no longer reverses its lines when not in tail mode.

### ⚙️ Technical

* The `AppSpec` config passed to `XH.renderApp()` now supports a `clientAppCode` value to compliment
  the existing `clientAppName`. Both values are now optional and defaulted from the project-wide
  `appCode` and `appName` values set via the project's Webpack config. (Note that `clientAppCode` is
  referenced by the new `AutoRefreshService` to support configurable auto-refresh intervals on a
  per-app basis.)

### 📚 Libraries

* ag-grid `20.0 -> 21.0`
* react-select `2.4 -> 3.0`
* mobx-react `5.4 -> 6.0.3`
* font-awesome `5.8 -> 5.9`
* react-beautiful-dnd `10.1.1 -> 11.0.4`

[Commit Log](https://github.com/xh/hoist-react/compare/v23.0.0...v24.0.0)

## v23.0.0 - 2019-05-30

### 🎁 New Features

* `GridModel` now accepts a config of `cellBorders`, similar to `rowBorders`
* `Panel.tbar` and `Panel.bbar` props now accept an array of Elements and will auto-generate a
  `Toolbar` to contain them, avoiding the need for the extra import of `toolbar()`.
* New functions `withDebug` and `withShortDebug` have been added to provide a terse syntax for
  adding debug messages that track the execution of specific blocks of code.
* `XH.toast()` now supports an optional `containerRef` argument that can be used for anchoring a
  toast within another component (desktop only). Can be used to display more targeted toasts within
  the relevant section of an application UI, as opposed to the edge of the screen.
* `ButtonGroupInput` accepts a new `enableClear` prop that allows the active / depressed button to
  be unselected by pressing it again - this sets the value of the input as a whole to `null`.
* Hoist Admins now always see the VersionBar in the footer.
* `Promise.track` now accepts an optional `omit` config that indicates when no tracking will be
  performed.
* `fmtNumber` now accepts an optional `prefix` config that prepends immediately before the number,
  but after the sign (`+`, `-`).
* New utility methods `forEachAsync()` and `whileAsync()` have been added to allow non-blocking
  execution of time-consuming loops.

### 💥 Breaking Changes

* The `AppOption.refreshRequired` config has been renamed to `reloadRequired` to better match the
  `XH.reloadApp()` method called to reload the entire app in the browser. Any options defined by an
  app that require it to be fully reloaded should have this renamed config set to `true`.
* The options dialog will now automatically trigger an app-wide data _refresh_ via
  `XH.refreshAppAsync()` if options have changed that don't require a _reload_.
* The `EventSupport` mixin has been removed. There are no known uses of it and it is in conflict
  with the overall reactive structure of the hoist-react API. If your app listens to the
  `appStateChanged`, `prefChange` or `prefsPushed` events you will need to adjust accordingly.

### 🐞 Bug Fixes

* `Select` will now let the user edit existing text in conditions where it is expected to be
  editable. #880
* The Admin "Config Differ" tool has been updated to reflect changes to `Record` made in v22. It is
  once again able to apply remote config values.
* A `Panel` with configs `resizable: true, collapsible: false` now renders with a splitter.
* A `Panel` with no `icon`, `title`, or `headerItems` will not render a blank header.
* `FileChooser.enableMulti` now behaves as one might expect -- true to allow multiple files in a
  single upload. Previous behavior (the ability to add multiple files to dropzone) is now controlled
  by `enableAddMulti`.

[Commit Log](https://github.com/xh/hoist-react/compare/v22.0.0...v23.0.0)


## v22.0.0 - 2019-04-29

### 🎁 New Features

* A new `DockContainer` component provides a user-friendly way to render multiple child components
  "docked" to its bottom edge. Each child view is rendered with a configurable header and controls
  to allow the user to expand it, collapse it, or optionally "pop it out" into a modal dialog.
* A new `AgGrid` component provides a much lighter Hoist wrapper around ag-Grid while maintaining
  consistent styling and layout support. This allows apps to use any features supported by ag-Grid
  without conflicting with functionality added by the core Hoist `Grid`.
  * Note that this lighter wrapper lacks a number of core Hoist features and integrations, including
    store support, grid state, enhanced column and renderer APIs, absolute value sorting, and more.
  * An associated `AgGridModel` provides access to to the ag-Grid APIs, minimal styling configs, and
    several utility methods for managing Grid state.
* Added `GridModel.groupSortFn` config to support custom group sorting (replaces any use of
  `agOptions.defaultGroupSortComparator`).
* The `Column.cellClass` and `Column.headerClass` configs now accept functions to dynamically
  generate custom classes based on the Record and/or Column being rendered.
* The `Record` object now provides an additional getter `Record.allChildren` to return all children
  of the record, irrespective of the current filter in place on the record's store. This supplements
  the existing `Record.children` getter, which returns only the children meeting the filter.

### 💥 Breaking Changes

* The class `LocalStore` has been renamed `Store`, and is now the main implementation and base class
  for Store Data. The extraneous abstract superclass `BaseStore` has been removed.
* `Store.dataLastUpdated` had been renamed `Store.lastUpdated` on the new class and is now a simple
  timestamp (ms) rather than a Javascript Date object.
* The constructor argument `Store.processRawData` now expects a function that *returns* a modified
  object with the necessary edits. This allows implementations to safely *clone* the raw data rather
  than mutating it.
* The method `Store.removeRecord` has been replaced with the method `Store.removeRecords`. This will
  facilitate efficient bulk deletes.

### ⚙️ Technical

* `Grid` now performs an important performance workaround when loading a new dataset that would
  result in the removal of a significant amount of existing records/rows. The underlying ag-Grid
  component has a serious bottleneck here (acknowledged as AG-2879 in their bug tracker). The Hoist
  grid wrapper will now detect when this is likely and proactively clear all data using a different
  API call before loading the new dataset.
* The implementations `Store`, `RecordSet`, and `Record` have been updated to more efficiently
  re-use existing record references when loading, updating, or filtering data in a store. This keeps
  the Record objects within a store as stable as possible, and allows additional optimizations by
  ag-Grid and its `deltaRowDataMode`.
* When loading raw data into store `Record`s, Hoist will now perform additional conversions based on
  the declared `Field.type`. The unused `Field.nullable` has been removed.
* `LocalStorageService` now uses both the `appCode` and current username for its namespace key,
  ensuring that e.g. local prefs/grid state are not overwritten across multiple app users on one OS
  profile, or when admin impersonation is active. The service will automatically perform a one-time
  migration of existing local state from the old namespace to the new. #674
* `elem` no longer skips `null` children in its calls to `React.createElement()`. These children may
  play the role of placeholders when using conditional rendering, and skipping them was causing
  React to trigger extra re-renders. This change further simplifies Hoist's element factory and
  removes an unnecessary divergence with the behavior of JSX.


### 🐞 Bug Fixes

* `Grid` exports retain sorting, including support for absolute value sorting. #1068
* Ensure `FormField`s are keyed with their model ID, so that React can properly account for dynamic
  changes to fields within a form. #1031
* Prompt for app refresh in (rare) case of mismatch between client and server-side session user.
  (This can happen during impersonation and is defended against in server-side code.) #675

[Commit Log](https://github.com/xh/hoist-react/compare/v21.0.2...v22.0.0)

## v21.0.2 - 2019-04-05

### 📚 Libraries

* Rollback ag-Grid to v20.0.0 after running into new performance issues with large datasets and
  `deltaRowDataMode`. Updates to tree filtering logic, also related to grid performance issues with
  filtered tree results returning much larger record counts.

## v21.0.0 - 2019-04-04

### 🎁 New Features

* `FetchService` fetch methods now accept a plain object as the `headers` argument. These headers
  will be merged with the default headers provided by FetchService.
* An app can also now specify default headers to be sent with every fetch request via
  `XH.fetchService.setDefaultHeaders()`. You can pass either a plain object, or a closure which
  returns one.
* `Grid` supports a new `onGridReady` prop, allowing apps to hook into the ag-Grid event callback
  without inadvertently short-circuiting the Grid's own internal handler.

### 💥 Breaking Changes

* The shortcut getter `FormModel.isNotValid` was deemed confusing and has been removed from the API.
  In most cases applications should use `!FormModel.isValid` instead; this expression will return
  `false` for the `Unknown` as well as the `NotValid` state. Applications that wish to explicitly
  test for the `NotValid` state should use the `validationState` getter.
* Multiple HoistInputs have changed their `onKeyPress` props to `onKeyDown`, including TextInput,
  NumberInput, TextArea & SearchInput. The `onKeyPress` event has been deprecated in general and has
  limitations on which keys will trigger the event to fire (i.e. it would not fire on an arrow
  keypress).
* FetchService's fetch methods no longer support `contentType` parameter. Instead, specify a custom
  content-type by setting a 'Content-Type' header using the `headers` parameter.
* FetchService's fetch methods no longer support `acceptJson` parameter. Instead, pass an {"Accept":
  "application/json"} header using the `headers` parameter.

### ✨ Style

* Black point + grid colors adjusted in dark theme to better blend with overall blue-gray tint.
* Mobile styles have been adjusted to increase the default font size and grid row height, in
  addition to a number of other smaller visual adjustments.

### 🐞 Bug Fixes

* Avoid throwing React error due to tab / routing interactions. Tab / routing / state support
  generally improved. (#1052)
* `GridModel.selectFirst()` improved to reliably select first visible record even when one or more
  groupBy levels active. (#1058)

### 📚 Libraries

* ag-Grid `~20.1 -> ~20.2` (fixes ag-grid sorting bug with treeMode)
* @blueprint/core `3.14 -> 3.15`
* @blueprint/datetime `3.7 -> 3.8`
* react-dropzone `10.0 -> 10.1`
* react-transition-group `2.6 -> 2.8`

[Commit Log](https://github.com/xh/hoist-react/compare/v20.2.1...v21.0.0)

## v20.2.1 - 2019-03-28

* Minor tweaks to grid styles - CSS var for pinned column borders, drop left/right padding on
  center-aligned grid cells.

[Commit Log](https://github.com/xh/hoist-react/compare/v20.2.0...v20.2.1)

## v20.2.0 - 2019-03-27

### 🎁 New Features

* `GridModel` exposes three new configs - `rowBorders`, `stripeRows`, and `showCellFocus` - to
  provide additional control over grid styling. The former `Grid` prop `showHover` has been
  converted to a `GridModel` config for symmetry with these other flags and more efficient
  re-rendering. Note that some grid-related CSS classes have also been modified to better conform to
  the BEM approach used elsewhere - this could be a breaking change for apps that keyed off of
  certain Hoist grid styles (not expected to be a common case).
* `Select` adds a `queryBuffer` prop to avoid over-eager calls to an async `queryFn`. This buffer is
  defaulted to 300ms to provide some out-of-the-box debouncing of keyboard input when an async query
  is provided. A longer value might be appropriate for slow / intensive queries to a remote API.

### 🐞 Bug Fixes

* A small `FormField.labelWidth` config value will now be respected, even if it is less than the
  default minWidth of 80px.
* Unnecessary re-renders of inactive tab panels now avoided.
* `Grid`'s filter will now be consistently applied to all tree grid records. Previously, the filter
  skipped deeply nested records under specific conditions.
* `Timer` no longer requires its `runFn` to be a promise, as it briefly (and unintentionally) did.
* Suppressed default browser resize handles on `textarea`.

[Commit Log](https://github.com/xh/hoist-react/compare/v20.1.1...v20.2.0)

## v20.1.1 - 2019-03-27

### 🐞 Bug Fixes

* Fix form field reset so that it will call computeValidationAsync even if revalidation is not
  triggered because the field's value did not change when reset.

[Commit Log](https://github.com/xh/hoist-react/compare/v20.1.0...v20.1.1)


## v20.1.0 - 2019-03-14

### 🎁 New Features

* Standard app options panel now includes a "Restore Defaults" button to clear all user preferences
  as well as any custom grid state, resetting the app to its default state for that user.

### 🐞 Bug Fixes

* Removed a delay from `HoistInput` blur handling, ensuring `noteBlurred()` is called as soon as the
  element loses focus. This should remove a class of bugs related to input values not flushing into
  their models quickly enough when `commitOnChange: false` and the user moves directly from an input
  to e.g. clicking a submit button. #1023
* Fix to Admin ConfigDiffer tool (missing decorator).

### ⚙️ Technical

* The `GridModel.store` config now accepts a plain object and will internally create a `LocalStore`.
  This store config can also be partially specified or even omitted entirely. GridModel will ensure
  that the store is auto-configured with all fields in configured grid columns, reducing the need
  for app code boilerplate (re)enumerating field names.
* `Timer` class reworked to allow its interval to be adjusted dynamically via `setInterval()`,
  without requiring the Timer to be re-created.

[Commit Log](https://github.com/xh/hoist-react/compare/v20.0.1...v20.1.0)


## v20.0.1 - 2019-03-08

### 🐞 Bug Fixes

* Ensure `RestStore` processes records in a standard way following a save/add operation (#1010).

[Commit Log](https://github.com/xh/hoist-react/compare/v20.0.0...v20.0.1)


## v20.0.0 - 2019-03-06

### 💥 Breaking Changes

* The `@LoadSupport` decorator has been substantially reworked and enhanced from its initial release
  in v19. It is no longer needed on the HoistComponent, but rather should be put directly on the
  owned HoistModel implementing the loading. IMPORTANT NOTE: all models should implement
  `doLoadAsync` rather than `loadAsync`. Please see `LoadSupport` for more information on this
  important change.
* `TabContainer` and `TabContainerModel` are now cross-platform. Apps should update their code to
  import both from `@xh/hoist/cmp/tab`.
* `TabContainer.switcherPosition` has been moved to `TabContainerModel`. Please note that changes to
  `switcherPosition` are not supported on mobile, where the switcher will always appear beneath the
  container.
* The `Label` component from `@xh/hoist/desktop/cmp/input` has been removed. Applications should
  consider using the basic html `label` element instead (or a `FormField` if applicable).
* The `LeftRightChooserModel` constructor no longer accepts a `leftSortBy` and `rightSortBy`
  property. The implementation of these properties was generally broken. Use `leftSorted` and
  `rightSorted` instead.

#### Mobile

* Mobile `Page` has changed - `Pages` are now wrappers around `Panels` that are designed to be used
  with a `NavigationModel` or `TabContainer`. `Page` accepts the same props as `Panel`, meaning uses
  of `loadModel` should be replaced with `mask`.
* The mobile `AppBar` title is static and defaults to the app name. If you want to display page
  titles, it is recommended to use the `title` prop on the `Page`.

### 🎁 New Features

* Enhancements to Model and Component data loading via `@LoadSupport` provides a stronger set of
  conventions and better support for distinguishing between initial loads / auto/background
  refreshes / user- driven refreshes. It also provides new patterns for ensuring application
  Services are refreshed as part of a reworked global refresh cycle.
* RestGridModel supports a new `cloneAction` to take an existing record and open the editor form in
  "add mode" with all editable fields pre-populated from the source record. The action calls
  `prepareCloneFn`, if defined on the RestGridModel, to perform any transform operations before
  rendering the form.
* Tabs in `TabContainerModel` now support an `icon` property on the desktop.
* Charts take a new optional `aspectRatio` prop.
* Added new `Column.headerTooltip` config.
* Added new method `markManaged` on `ManagedSupport`.
* Added new function decorator `debounced`.
* Added new function `applyMixin` providing support for structured creation of class decorators
  (mixins).

#### Mobile

* Column chooser support available for mobile Grids. Users can check/uncheck columns to add/remove
  them from a configurable grid and reorder the columns in the list via drag and drop. Pair
  `GridModel.enableColChooser` with a mobile `colChooserButton` to allow use.
* Added `DialogPage` to the mobile toolkit. These floating pages do not participate in navigation or
  routing, and are used for showing fullscreen views outside of the Navigator / TabContainer
  context.
* Added `Panel` to the mobile toolkit, which offers a header element with standardized styling,
  title, and icon, as well as support for top and bottom toolbars.
* The mobile `AppBar` has been updated to more closely match the desktop `AppBar`, adding `icon`,
  `leftItems`, `hideAppMenuButton` and `appMenuButtonProps` props.
* Added routing support to mobile.

### 🐞 Bug Fixes

* The HighCharts wrapper component properly resizes its chart.
* Mobile dimension chooser button properly handles overflow for longer labels.
* Sizing fixes for multi-line inputs such as textArea and jsonInput.
* NumberInput calls a `onKeyPress` prop if given.
* Layout fixes on several admin panels and detail popups.

### 📚 Libraries

* @blueprintjs/core `3.13 -> 3.14`
* @xh/hoist-dev-utils `3.5 -> 3.6`
* ag-Grid `~20.0 -> ~20.1`
* react-dropzone `~8.0 -> ~9.0`
* react-select `~2.3 -> ~2.4`
* router5 `~6.6 -> ~7.0`
* react `~16.7 -> ~16.8`

[Commit Log](https://github.com/xh/hoist-react/compare/v19.0.1...v20.0.0)

## v19.0.1 - 2019-02-12

### 🐞 Bug Fixes

* Additional updates and simplifications to `FormField` sizing of child `HoistInput` elements, for
  more reliable sizing and spacing filling behavior.

[Commit Log](https://github.com/xh/hoist-react/compare/v19.0.0...v19.0.1)


## v19.0.0 - 2019-02-08

### 🎁 New Features

* Added a new architecture for signaling the need to load / refresh new data across either the
  entire app or a section of the component hierarchy. This new system relies on React context to
  minimizes the need for explicit application wiring, and improves support for auto-refresh. See
  newly added decorator `@LoadSupport` and classes/components `RefreshContext`,
  `RefreshContextModel`, and `RefreshContextView` for more info.
* `TabContainerModel` and `TabModel` now support `refreshMode` and `renderMode` configs to allow
  better control over how inactive tabs are mounted/unmounted and how tabs handle refresh requests
  when hidden or (re)activated.
* Apps can implement `getAppOptions()` in their `AppModel` class to specify a set of app-wide
  options that should be editable via a new built-in Options dialog. This system includes built-in
  support for reading/writing options to preferences, or getting/setting their values via custom
  handlers. The toolkit handles the rendering of the dialog.
* Standard top-level app buttons - for actions such as launching the new Options dialog, switching
  themes, launching the admin client, and logging out - have been moved into a new menu accessible
  from the top-right corner of the app, leaving more space for app-specific controls in the AppBar.
* `RecordGridModel` now supports an enhanced `editors` configuration that exposes the full set of
  validation and display support from the Forms package.
* `HoistInput` sizing is now consistently implemented using `LayoutSupport`. All sizable
  `HoistInputs` now have default `width` to ensure a standard display out of the box. `JsonInput`
  and `TextArea` also have default `height`. These defaults can be overridden by declaring explicit
  `width` and `height` values, or unset by setting the prop to `null`.
* `HoistInputs` within `FormFields` will be automatically sized to fill the available space in the
  `FormField`. In these cases, it is advised to either give the `FormField` an explicit size or
  render it in a flex layout.

### 💥 Breaking Changes

* ag-Grid has been updated to v20.0.0. Most apps shouldn't require any changes - however, if you are
  using `agOptions` to set sorting, filtering or resizing properties, these may need to change:

  For the `Grid`, `agOptions.enableColResize`, `agOptions.enableSorting` and
  `agOptions.enableFilter` have been removed. You can replicate their effects by using
  `agOptions.defaultColDef`. For `Columns`, `suppressFilter` has been removed, an should be replaced
  with `filter: false`.

* `HoistAppModel.requestRefresh` and `TabContainerModel.requestRefresh` have been removed.
  Applications should use the new Refresh architecture described above instead.
* `tabRefreshMode` on TabContainer has been renamed `renderMode`.
* `TabModel.reloadOnShow` has been removed. Set the `refreshMode` property on TabContainerModel or
  TabModel to `TabRefreshMode.ON_SHOW_ALWAYS` instead.
* The mobile APIs for `TabContainerModel`, `TabModel`, and `RefreshButton` have been rewritten to
  more closely mirror the desktop API.
* The API for `RecordGridModel` editors has changed -- `type` is no longer supported. Use
  `fieldModel` and `formField` instead.
* `LocalStore.loadRawData` requires that all records presented to store have unique IDs specified.
  See `LocalStore.idSpec` for more information.

### 🐞 Bug Fixes

* SwitchInput and RadioInput now properly highlight validation errors in `minimal` mode.

### 📚 Libraries

* @blueprintjs/core `3.12 -> 3.13`
* ag-Grid `~19.1.4 -> ~20.0.0`

[Commit Log](https://github.com/xh/hoist-react/compare/v18.1.2...v19.0.0)


## v18.1.2 - 2019-01-30

### 🐞 Bug Fixes

* Grid integrations relying on column visibility (namely export, storeFilterField) now correctly
  consult updated column state from GridModel. #935
* Ensure `FieldModel.initialValue` is observable to ensure that computed dirty state (and any other
  derivations) are updated if it changes. #934
* Fixes to ensure Admin console log viewer more cleanly handles exceptions (e.g. attempting to
  auto-refresh on a log file that has been deleted).

[Commit Log](https://github.com/xh/hoist-react/compare/v18.1.1...v18.1.2)

## v18.1.1 - 2019-01-29

* Grid cell padding can be controlled via a new set of CSS vars and is reduced by default for grids
  in compact mode.
* The `addRecordAsync()` and `saveRecordAsync()` methods on `RestStore` return the updated record.

[Commit Log](https://github.com/xh/hoist-react/compare/v18.1.0...v18.1.1)


## v18.1.0 - 2019-01-28

### 🎁 New Features

* New `@managed` class field decorator can be used to mark a property as fully created/owned by its
  containing class (provided that class has installed the matching `@ManagedSupport` decorator).
  * The framework will automatically pass any `@managed` class members to `XH.safeDestroy()` on
    destroy/unmount to ensure their own `destroy()` lifecycle methods are called and any related
    resources are disposed of properly, notably MobX observables and reactions.
  * In practice, this should be used to decorate any properties on `HoistModel`, `HoistService`, or
    `HoistComponent` classes that hold a reference to a `HoistModel` created by that class. All of
    those core artifacts support the new decorator, `HoistModel` already provides a built-in
    `destroy()` method, and calling that method when an app is done with a Model is an important
    best practice that can now happen more reliably / easily.
* `FormModel.getData()` accepts a new single parameter `dirtyOnly` - pass true to get back only
  fields which have been modified.
* The mobile `Select` component indicates the current value with a ✅ in the drop-down list.
* Excel exports from tree grids now include the matching expand/collapse tree controls baked into
  generated Excel file.

### 🐞 Bug Fixes

* The `JsonInput` component now properly respects / indicates disabled state.

### 📚 Libraries

* Hoist-dev-utils `3.4.1 -> 3.5.0` - updated webpack and other build tool dependencies, as well as
  an improved eslint configuration.
* @blueprintjs/core `3.10 -> 3.12`
* @blueprintjs/datetime `3.5 -> 3.7`
* fontawesome `5.6 -> 5.7`
* mobx `5.8 -> 5.9`
* react-select `2.2 -> 2.3`
* Other patch updates

[Commit Log](https://github.com/xh/hoist-react/compare/v18.0.0...v18.1.0)

## v18.0.0 - 2019-01-15

### 🎁 New Features

* Form support has been substantially enhanced and restructured to provide both a cleaner API and
  new functionality:
  * `FormModel` and `FieldModel` are now concrete classes and provide the main entry point for
    specifying the contents of a form. The `Field` and `FieldSupport` decorators have been removed.
  * Fields and sub-forms may now be dynamically added to FormModel.
  * The validation state of a FormModel is now *immediately* available after construction and
    independent of the GUI. The triggering of the *display* of that state is now a separate process
    triggered by GUI actions such as blur.
  * `FormField` has been substantially reworked to support a read-only display and inherit common
    property settings from its containing `Form`.
  * `HoistInput` has been moved into the `input` package to clarify that these are lower level
    controls and independent of the Forms package.

* `RestGrid` now supports a `mask` prop. RestGrid loading is now masked by default.
* `Chart` component now supports a built-in zoom out gesture: click and drag from right-to-left on
  charts with x-axis zooming.
* `Select` now supports an `enableClear` prop to control the presence of an optional inline clear
  button.
* `Grid` components take `onCellClicked` and `onCellDoubleClicked` event handlers.
* A new desktop `FileChooser` wraps a preconfigured react-dropzone component to allow users to
  easily select files for upload or other client-side processing.

### 💥 Breaking Changes

* Major changes to Form (see above). `HoistInput` imports will also need to be adjusted to move from
  `form` to `input`.
* The name of the HoistInput `field` prop has been changed to `bind`. This change distinguishes the
  lower-level input package more clearly from the higher-level form package which uses it. It also
  more clearly relates the property to the associated `@bindable` annotation for models.
* A `Select` input with `enableMulti = true` will by default no longer show an inline x to clear the
  input value. Use the `enableClear` prop to re-enable.
* Column definitions are exported from the `grid` package. To ensure backwards compatibility,
  replace imports from `@xh/hoist/desktop/columns` with `@xh/hoist/desktop/cmp/grid`.

### 📚 Libraries

* React `~16.6.0 -> ~16.7.0`
* Patch version updates to multiple other dependencies.

[Commit Log](https://github.com/xh/hoist-react/compare/v17.0.0...v18.0.0)

## v17.0.0 - 2018-12-21

### 💥 Breaking Changes

* The implementation of the `model` property on `HoistComponent` has been substantially enhanced:
  * "Local" Models should now be specified on the Component class declaration by simply setting the
    `model` property, rather than the confusing `localModel` property.
  * HoistComponent now supports a static `modelClass` class property. If set, this property will
    allow a HoistComponent to auto-create a model internally when presented with a plain javascript
    object as its `model` prop. This is especially useful in cases like `Panel` and `TabContainer`,
    where apps often need to specify a model but do not require a reference to the model. Those
    usages can now skip importing and instantiating an instance of the component's model class
    themselves.
  * Hoist will now throw an Exception if an application attempts to changes the model on an existing
    HoistComponent instance or presents the wrong type of model to a HoistComponent where
    `modelClass` has been specified.

* `PanelSizingModel` has been renamed `PanelModel`. The class now also has the following new
  optional properties, all of which are `true` by default:
  * `showSplitter` - controls visibility of the splitter bar on the outside edge of the component.
  * `showSplitterCollapseButton` - controls visibility of the collapse button on the splitter bar.
  * `showHeaderCollapseButton` - controls visibility of a (new) collapse button in the header.

* The API methods for exporting grid data have changed and gained new features:
  * Grids must opt-in to export with the `GridModel.enableExport` config.
  * Exporting a `GridModel` is handled by the new `GridExportService`, which takes a collection of
    `exportOptions`. See `GridExportService.exportAsync` for available `exportOptions`.
  * All export entry points (`GridModel.exportAsync()`, `ExportButton` and the export context menu
    items) support `exportOptions`. Additionally, `GridModel` can be configured with default
    `exportOptions` in its config.

* The `buttonPosition` prop on `NumberInput` has been removed due to problems with the underlying
  implementation. Support for incrementing buttons on NumberInputs will be re-considered for future
  versions of Hoist.

### 🎁 New Features

* `TextInput` on desktop now supports an `enableClear` property to allow easy addition of a clear
  button at the right edge of the component.
* `TabContainer` enhancements:
  * An `omit` property can now be passed in the tab configs passed to the `TabContainerModel`
    constructor to conditionally exclude a tab from the container
  * Each `TabModel` can now be retrieved by id via the new `getTabById` method on
    `TabContainerModel`.
  * `TabModel.title` can now be changed at runtime.
  * `TabModel` now supports the following properties, which can be changed at runtime or set via the
    config:
    * `disabled` - applies a disabled style in the switcher and blocks navigation to the tab via
      user click, routing, or the API.
    * `excludeFromSwitcher` - removes the tab from the switcher, but the tab can still be navigated
      to programmatically or via routing.
* `MultiFieldRenderer` `multiFieldConfig` now supports a `delimiter` property to separate
  consecutive SubFields.
* `MultiFieldRenderer` SubFields now support a `position` property, to allow rendering in either the
  top or bottom row.
* `StoreCountLabel` now supports a new 'includeChildren' prop to control whether or not children
  records are included in the count. By default this is `false`.
* `Checkbox` now supports a `displayUnsetState` prop which may be used to display a visually
  distinct state for null values.
* `Select` now renders with a checkbox next to the selected item in its dropdown menu, instead of
  relying on highlighting. A new `hideSelectedOptionCheck` prop is available to disable.
* `RestGridModel` supports a `readonly` property.
* `DimensionChooser`, various `HoistInput` components, `Toolbar` and `ToolbarSeparator` have been
  added to the mobile component library.
* Additional environment enums for UAT and BCP, added to Hoist Core 5.4.0, are supported in the
  application footer.

### 🐞 Bug Fixes

* `NumberInput` will no longer immediately convert its shorthand value (e.g. "3m") into numeric form
  while the user remains focused on the input.
* Grid `actionCol` columns no longer render Button components for each action, relying instead on
  plain HTML / CSS markup for a significant performance improvement when there are many rows and/or
  actions per row.
* Grid exports more reliably include the appropriate file extension.
* `Select` will prevent an `<esc>` keypress from bubbling up to parent components only when its menu
  is open. (In that case, the component assumes escape was pressed to close its menu and captures
  the keypress, otherwise it should leave it alone and let it e.g. close a parent popover).

[Commit Log](https://github.com/xh/hoist-react/compare/v16.0.1...v17.0.0)

## v16.0.1 - 2018-12-12

### 🐞 Bug Fixes

* Fix to FeedbackForm allowing attempted submission with an empty message.

[Commit Log](https://github.com/xh/hoist-react/compare/v16.0.0...v16.0.1)


## v16.0.0

### 🎁 New Features

* Support for ComboBoxes and Dropdowns have been improved dramatically, via a new `Select` component
  based on react-select.
* The ag-Grid based `Grid` and `GridModel` are now available on both mobile and desktop. We have
  also added new support for multi-row/multi-field columns via the new `multiFieldRenderer` renderer
  function.
* The app initialization lifecycle has been restructured so that no App classes are constructed
  until Hoist is fully initialized.
* `Column` now supports an optional `rowHeight` property.
* `Button` now defaults to 'minimal' mode, providing a much lighter-weight visual look-and-feel to
  HoistApps. `Button` also implements `@LayoutSupport`.
* Grouping state is now saved by the grid state support on `GridModel`.
* The Hoist `DimChooser` component has been ported to hoist-react.
* `fetchService` now supports an `autoAbortKey` in its fetch methods. This can be used to
  automatically cancel obsolete requests that have been superseded by more recent variants.
* Support for new `clickableLabel` property on `FormField`.
* `RestForm` now supports a read-only view.
* Hoist now supports automatic tracking of app/page load times.

### 💥 Breaking Changes

* The new location for the cross-platform grid component is `@xh/hoist/cmp/grid`. The `columns`
  package has also moved under a new sub-package in this location.
* Hoist top-level App Structure has changed in order to improve consistency of the Model-View
  conventions, to improve the accessibility of services, and to support the improvements in app
  initialization mentioned above:
  - `XH.renderApp` now takes a new `AppSpec` configuration.
  - `XH.app` is now `XH.appModel`.
  - All services are installed directly on `XH`.
  - `@HoistApp` is now `@HoistAppModel`
* `RecordAction` has been substantially refactored and improved. These are now typically immutable
  and may be shared.
  - `prepareFn` has been replaced with a `displayFn`.
  - `actionFn` and `displayFn` now take a single object as their parameter.
* The `hide` property on `Column` has been changed to `hidden`.
* The `ColChooserButton` has been moved from the incorrect location `@xh/hoist/cmp/grid` to
  `@xh/hoist/desktop/cmp/button`. This is a desktop-only component. Apps will have to adjust these
  imports.
* `withDefaultTrue` and `withDefaultFalse` in `@xh/hoist/utils/js` have been removed. Use
  `withDefault` instead.
* `CheckBox` has been renamed `Checkbox`


### ⚙️ Technical

* ag-Grid has been upgraded to v19.1
* mobx has been upgraded to v5.6
* React has been upgraded to v16.6
* Allow browsers with proper support for Proxy (e.g Edge) to access Hoist Applications.


### 🐞 Bug Fixes

* Extensive. See full change list below.

[Commit Log](https://github.com/xh/hoist-react/compare/v15.1.2...v16.0.0)


## v15.1.2

🛠 Hotfix release to MultiSelect to cap the maximum number of options rendered by the drop-down
list. Note, this component is being replaced in Hoist v16 by the react-select library.

[Commit Log](https://github.com/xh/hoist-react/compare/v15.1.1...v15.1.2)

## v15.1.1

### 🐞 Bug Fixes

* Fix to minimal validation mode for FormField disrupting input focus.
* Fix to JsonInput disrupting input focus.

### ⚙️ Technical

* Support added for TLBR-style notation when specifying margin/padding via layoutSupport - e.g.
  box({margin: '10 20 5 5'}).
* Tweak to lockout panel message when the user has no roles.

[Commit Log](https://github.com/xh/hoist-react/compare/v15.1.0...v15.1.1)


## v15.1.0

### 🎁 New Features

* The FormField component takes a new minimal prop to display validation errors with a tooltip only
  as opposed to an inline message string. This can be used to help reduce shifting / jumping form
  layouts as required.
* The admin-only user impersonation toolbar will now accept new/unknown users, to support certain
  SSO application implementations that can create users on the fly.

### ⚙️ Technical

* Error reporting to server w/ custom user messages is disabled if the user is not known to the
  client (edge case with errors early in app lifecycle, prior to successful authentication).

[Commit Log](https://github.com/xh/hoist-react/compare/v15.0.0...v15.1.0)


## v15.0.0

### 💥 Breaking Changes

* This update does not require any application client code changes, but does require updating the
  Hoist Core Grails plugin to >= 5.0. Hoist Core changes to how application roles are loaded and
  users are authenticated required minor changes to how JS clients bootstrap themselves and load
  user data.
* The Hoist Core HoistImplController has also been renamed to XhController, again requiring Hoist
  React adjustments to call the updated /xh/ paths for these (implementation) endpoints. Again, no
  app updates required beyond taking the latest Hoist Core plugin.

[Commit Log](https://github.com/xh/hoist-react/compare/v14.2.0...v15.0.0)


## v14.2.0

### 🎁 New Features

* Upgraded hoist-dev-utils to 3.0.3. Client builds now use the latest Webpack 4 and Babel 7 for
  noticeably faster builds and recompiles during CI and at development time.
* GridModel now has a top-level agColumnApi property to provide a direct handle on the ag-Grid
  Column API object.

### ⚙️ Technical

* Support for column groups strengthened with the addition of a dedicated ColumnGroup sibling class
  to Column. This includes additional internal refactoring to reduce unnecessary cloning of Column
  configurations and provide a more managed path for Column updates. Public APIs did not change.
  (#694)

### 📚 Libraries

* Blueprint Core `3.6.1 -> 3.7.0`
* Blueprint Datetime `3.2.0 -> 3.3.0`
* Fontawesome `5.3.x -> 5.4.x`
* MobX `5.1.2 -> 5.5.0`
* Router5 `6.5.0 -> 6.6.0`

[Commit Log](https://github.com/xh/hoist-react/compare/v14.1.3...v14.2.0)


## v14.1.3

### 🐞 Bug Fixes

* Ensure JsonInput reacts properly to value changes.

### ⚙️ Technical

* Block user pinning/unpinning in Grid via drag-and-drop - pending further work via #687.
* Support "now" as special token for dateIs min/max validation rules.
* Tweak grouped grid row background color.

[Commit Log](https://github.com/xh/hoist-react/compare/v14.1.1...v14.1.3)


## v14.1.1

### 🐞 Bug Fixes

* Fixes GridModel support for row-level grouping at same time as column grouping.

[Commit Log](https://github.com/xh/hoist-react/compare/v14.1.0...v14.1.1)


## v14.1.0

### 🎁 New Features

* GridModel now supports multiple levels of row grouping. Pass the public setGroupBy() method an
  array of string column IDs, or a falsey value / empty array to ungroup. Note that the public and
  observable groupBy property on GridModel will now always be an array, even if the grid is not
  grouped or has only a single level of grouping.
* GridModel exposes public expandAll() and collapseAll() methods for grouped / tree grids, and
  StoreContextMenu supports a new "expandCollapseAll" string token to insert context menu items.
  These are added to the default menu, but auto-hide when the grid is not in a grouped state.
* The Grid component provides a new onKeyDown prop, which takes a callback and will fire on any
  keypress targeted within the Grid. Note such a handler is not provided directly by ag-Grid.
* The Column class supports pinned as a top-level config. Supports passing true to pin to the left.

### 🐞 Bug Fixes

* Updates to Grid column widths made via ag-Grid's "autosize to fit" API are properly persisted to
  grid state.

[Commit Log](https://github.com/xh/hoist-react/compare/v14.0.0...v14.1.0)


## v14.0.0

* Along with numerous bug fixes, v14 brings with it a number of important enhancements for grids,
  including support for tree display, 'action' columns, and absolute value sorting. It also includes
  some new controls and improvement to focus display.

### 💥 Breaking Changes

* The signatures of the Column.elementRenderer and Column.renderer have been changed to be
  consistent with each other, and more extensible. Each takes two arguments -- the value to be
  rendered, and a single bundle of metadata.
* StoreContextMenuAction has been renamed to RecordAction. Its action property has been renamed to
  actionFn for consistency and clarity.
* LocalStore : The method LocalStore.processRawData no longer takes an array of all records, but
  instead takes just a single record. Applications that need to operate on all raw records in bulk
  should do so before presenting them to LocalStore. Also, LocalStores template methods for override
  have also changed substantially, and sub-classes that rely on these methods will need to be
  adjusted accordingly.

### 🎁 New Features

#### Grid

* The Store API now supports hierarchical datasets. Applications need to simply provide raw data for
  records with a "children" property containing the raw data for their children.
* Grid supports a 'TreeGrid' mode. To show a tree grid, bind the GridModel to a store containing
  hierarchical data (as above), set treeMode: true on the GridModel, and specify a column to display
  the tree controls (isTreeColumn: true)
* Grid supports absolute sorting for numerical columns. Specify absSort: true on your column config
  to enable. Clicking the grid header will now cycle through ASC > DESC > DESC (abs) sort modes.
* Grid supports an 'Actions' column for one-click record actions. See cmp/desktop/columns/actionCol.
* A new showHover prop on the desktop Grid component will highlight the hovered row with default
  styling. A new GridModel.rowClassFn callback was added to support per-row custom classes based on
  record data.
* A new ExportFormat.LONG_TEXT format has been added, along with a new Column.exportWidth config.
  This supports exporting columns that contain long text (e.g. notes) as multi-line cells within
  Excel.

#### Other Components

* RadioInput and ButtonGroupInput have been added to the desktop/cmp/form package.
* DateInput now has support for entering and displaying time values.
* NumberInput displays its unformatted value when focused.
* Focused components are now better highlighted, with additional CSS vars provided to customize as
  needed.

### 🐞 Bug Fixes

* Calls to GridModel.setGroupBy() work properly not only on the first, but also all subsequent calls
  (#644).
* Background / style issues resolved on several input components in dark theme (#657).
* Grid context menus appear properly over other floating components.

### 📚 Libraries

* React `16.5.1 -> 16.5.2`
* router5 `6.4.2 -> 6.5.0`
* CodeMirror, Highcharts, and MobX patch updates

[Commit Log](https://github.com/xh/hoist-react/compare/v13.0.0...v14.0.0)


## v13.0.0

🍀Lucky v13 brings with it a number of enhancements for forms and validation, grouped column
support in the core Grid API, a fully wrapped MultiSelect component, decorator syntax adjustments,
and a number of other fixes and enhancements.

It also includes contributions from new ExHI team members Arjun and Brendan. 🎉

### 💥 Breaking Changes

* The core `@HoistComponent`, `@HoistService`, and `@HoistModel` decorators are **no longer
  parameterized**, meaning that trailing `()` should be removed after each usage. (#586)
* The little-used `hoistComponentFactory()` method was also removed as a further simplification
  (#587).
* The `HoistField` superclass has been renamed to `HoistInput` and the various **desktop form
  control components have been renamed** to match (55afb8f). Apps using these components (which will
  likely be most apps) will need to adapt to the new names.
  * This was done to better distinguish between the input components and the upgraded Field concept
    on model classes (see below).

### 🎁 New Features

⭐️ **Forms and Fields** have been a major focus of attention, with support for structured data
fields added to Models via the `@FieldSupport` and `@field()` decorators.
* Models annotated with `@FieldSupport` can decorate member properties with `@field()`, making those
  properties observable and settable (with a generated `setXXX()` method).
* The `@field()` decorators themselves can be passed an optional display label string as well as
  zero or more *validation rules* to define required constraints on the value of the field.
* A set of predefined constraints is provided within the toolkit within the `/field/` package.
* Models using `FieldSupport` should be sure to call the `initFields()` method installed by the
  decorator within their constructor. This method can be called without arguments to generally
  initialize the field system, or it can be passed an object of field names to initial/default
  values, which will set those values on the model class properties and provide change/dirty
  detection and the ability to "reset" a form.
* A new `FormField` UI component can be used to wrap input components within a form. The `FormField`
  wrapper can accept the source model and field name, and will apply those to its child input. It
  leverages the Field model to automatically display a label, indicate required fields, and print
  validation error messages. This new component should be the building-block for most non-trivial
  forms within an application.

Other enhancements include:
* **Grid columns can be grouped**, with support for grouping added to the grid state management
  system, column chooser, and export manager (#565). To define a column group, nest column
  definitions passed to `GridModel.columns` within a wrapper object of the form `{headerName: 'My
  group', children: [...]}`.

(Note these release notes are incomplete for this version.)

[Commit Log](https://github.com/xh/hoist-react/compare/v12.1.2...v13.0.0)


## v12.1.2

### 🐞 Bug Fixes

* Fix casing on functions generated by `@settable` decorator
  (35c7daa209a4205cb011583ebf8372319716deba).

[Commit Log](https://github.com/xh/hoist-react/compare/v12.1.1...v12.1.2)


## v12.1.1

### 🐞 Bug Fixes

* Avoid passing unknown HoistField component props down to Blueprint select/checkbox controls.

### 📚 Libraries

* Rollback update of `@blueprintjs/select` package `3.1.0 -> 3.0.0` - this included breaking API
  changes and will be revisited in #558.

[Commit Log](https://github.com/xh/hoist-react/compare/v12.1.0...v12.1.1)


## v12.1.0

### 🎁 New Features

* New `@bindable` and `@settable` decorators added for MobX support. Decorating a class member
  property with `@bindable` makes it a MobX `@observable` and auto-generates a setter method on the
  class wrapped in a MobX `@action`.
* A `fontAwesomeIcon` element factory is exported for use with other FA icons not enumerated by the
  `Icon` class.
* CSS variables added to control desktop Blueprint form control margins. These remain defaulted to
  zero, but now within CSS with support for variable overrides. A Blueprint library update also
  brought some changes to certain field-related alignment and style properties. Review any form
  controls within apps to ensure they remain aligned as desired
  (8275719e66b4677ec5c68a56ccc6aa3055283457 and df667b75d41d12dba96cbd206f5736886cb2ac20).

### 🐞 Bug Fixes

* Grid cells are fully refreshed on a data update, ensuring cell renderers that rely on data other
  than their primary display field are updated (#550).
* Grid auto-sizing is run after a data update, ensuring flex columns resize to adjust for possible
  scrollbar visibility changes (#553).
* Dropdown fields can be instantiated with fewer required properties set (#541).

### 📚 Libraries

* Blueprint `3.0.1 -> 3.4.0`
* FontAwesome `5.2.0 -> 5.3.0`
* CodeMirror `5.39.2 -> 5.40.0`
* MobX `5.0.3 -> 5.1.0`
* router5 `6.3.0 -> 6.4.2`
* React `16.4.1 -> 16.4.2`

[Commit Log](https://github.com/xh/hoist-react/compare/v12.0.0...v12.1.0)


## v12.0.0

Hoist React v12 is a relatively large release, with multiple refactorings around grid columns,
`elemFactory` support, classNames, and a re-organization of classes and exports within `utils`.

### 💥 Breaking Changes

#### ⭐️ Grid Columns

**A new `Column` class describes a top-level API for columns and their supported options** and is
intended to be a cross-platform layer on top of ag-Grid and TBD mobile grid implementations.
* The desktop `GridModel` class now accepts a collection of `Column` configuration objects to define
  its available columns.
* Columns may be configured with `flex: true` to cause them to stretch all available horizontal
  space within a grid, sharing it equally with any other flex columns. However note that this should
  be used sparingly, as flex columns have some deliberate limitations to ensure stable and
  consistent behavior. Most noticeably, they cannot be resized directly by users. Often, a best
  practice will be to insert an `emptyFlexCol` configuration as the last column in a grid - this
  will avoid messy-looking gaps in the layout while not requiring a data-driven column be flexed.
* User customizations to column widths are now saved if the GridModel has been configured with a
  `stateModel` key or model instance - see `GridStateModel`.
* Columns accept a `renderer` config to format text or HTML-based output. This is a callback that is
  provided the value, the row-level record, and a metadata object with the column's `colId`. An
  `elementRenderer` config is also available for cells that should render a Component.
* An `agOptions` config key continues to provide a way to pass arbitrary options to the underlying
  ag-Grid instance (for desktop implementations). This is considered an "escape hatch" and should be
  used with care, but can provide a bridge to required ag-Grid features as the Hoist-level API
  continues to develop.
* The "factory pattern" for Column templates / defaults has been removed, replaced by a simpler
  approach that recommends exporting simple configuration partials and spreading them into
  instance-specific column configs.
* See 0798f6bb20092c59659cf888aeaf9ecb01db52a6 for primary commit.

#### ⭐️ Element Factory, LayoutSupport, BaseClassName

Hoist provides core support for creating components via a factory pattern, powered by the `elem()`
and `elemFactory()` methods. This approach remains the recommended way to instantiate component
elements, but was **simplified and streamlined**.
* The rarely used `itemSpec` argument was removed (this previously applied defaults to child items).
* Developers can now also use JSX to instantiate all Hoist-provided components while still taking
  advantage of auto-handling for layout-related properties provided by the `LayoutSupport` mixin.
  * HoistComponents should now spread **`...this.getLayoutProps()`** into their outermost rendered
    child to enable promotion of layout properties.
* All HoistComponents can now specify a **baseClassName** on their component class and should pass
  `className: this.getClassName()` down to their outermost rendered child. This allows components to
  cleanly layer on a base CSS class name with any instance-specific classes.
* See 8342d3870102ee9bda4d11774019c4928866f256 for primary commit.

#### ⭐️ Panel resizing / collapsing

**The `Panel` component now takes a `sizingModel` prop to control and encapsulate newly built-in
resizing and collapsing behavior** (#534).
* See the `PanelSizingModel` class for configurable details, including continued support for saving
  sizing / collapsed state as a user preference.
* **The standalone `Resizable` component was removed** in favor of the improved support built into
  Panel directly.

#### Other

* Two promise-related models have been combined into **a new, more powerful `PendingTaskModel`**,
  and the `LoadMask` component has been removed and consolidated into `Mask`
  (d00a5c6e8fc1e0e89c2ce3eef5f3e14cb842f3c8).
  * `Panel` now exposes a single `mask` prop that can take either a configured `mask` element or a
    simple boolean to display/remove a default mask.
* **Classes within the `utils` package have been re-organized** into more standardized and scalable
  namespaces. Imports of these classes will need to be adjusted.

### 🎁 New Features

* **The desktop Grid component now offers a `compact` mode** with configurable styling to display
  significantly more data with reduced padding and font sizes.
* The top-level `AppBar` refresh button now provides a default implementation, calling a new
  abstract `requestRefresh()` method on `HoistApp`.
* The grid column chooser can now be configured to display its column groups as initially collapsed,
  for especially large collections of columns.
* A new `XH.restoreDefaultsAsync()` method provides a centralized way to wipe out user-specific
  preferences or customizations (#508).
* Additional Blueprint `MultiSelect`, `Tag`, and `FormGroup` controls re-exported.

### 🐞 Bug Fixes

* Some components were unintentionally not exporting their Component class directly, blocking JSX
  usage. All components now export their class.
* Multiple fixes to `DayField` (#531).
* JsonField now responds properly when switching from light to dark theme (#507).
* Context menus properly filter out duplicated separators (#518).

[Commit Log](https://github.com/xh/hoist-react/compare/v11.0.0...v12.0.0)


## v11.0.0

### 💥 Breaking Changes

* **Blueprint has been upgraded to the latest 3.x release.** The primary breaking change here is the
  renaming of all `pt-` CSS classes to use a new `bp3-` prefix. Any in-app usages of the BP
  selectors will need to be updated. See the
  [Blueprint "What's New" page](http://blueprintjs.com/docs/#blueprint/whats-new-3.0).
* **FontAwesome has been upgraded to the latest 5.2 release.** Only the icons enumerated in the
  Hoist `Icon` class are now registered via the FA `library.add()` method for inclusion in bundled
  code, resulting in a significant reduction in bundle size. Apps wishing to use other FA icons not
  included by Hoist must import and register them - see the
  [FA React Readme](https://github.com/FortAwesome/react-fontawesome/blob/master/README.md) for
  details.
* **The `mobx-decorators` dependency has been removed** due to lack of official support for the
  latest MobX update, as well as limited usage within the toolkit. This package was primarily
  providing the optional `@setter` decorator, which should now be replaced as needed by dedicated
  `@action` setter methods (19cbf86138499bda959303e602a6d58f6e95cb40).

### 🎁 Enhancements

* `HoistComponent` now provides a `getClassNames()` method that will merge any `baseCls` CSS class
  names specified on the component with any instance-specific classes passed in via props (#252).
  * Components that wish to declare and support a `baseCls` should use this method to generate and
    apply a combined list of classes to their outermost rendered elements (see `Grid`).
  * Base class names have been added for relevant Hoist-provided components - e.g. `.xh-panel` and
    `.xh-grid`. These will be appended to any instance class names specified within applications and
    be available as public CSS selectors.
* Relevant `HoistField` components support inline `leftIcon` and `rightElement` props. `DayField`
  adds support for `minDay / maxDay` props.
* Styling for the built-in ag-Grid loading overlay has been simplified and improved (#401).
* Grid column definitions can now specify an `excludeFromExport` config to drop them from
  server-generated Excel/CSV exports (#485).

### 🐞 Bug Fixes

* Grid data loading and selection reactions have been hardened and better coordinated to prevent
  throwing when attempting to set a selection before data has been loaded (#484).

### 📚 Libraries

* Blueprint `2.x -> 3.x`
* FontAwesome `5.0.x -> 5.2.x`
* CodeMirror `5.37.0 -> 5.39.2`
* router5 `6.2.4 -> 6.3.0`

[Commit Log](https://github.com/xh/hoist-react/compare/v10.0.1...v11.0.0)


## v10.0.1

### 🐞 Bug Fixes

* Grid `export` context menu token now defaults to server-side 'exportExcel' export.
  * Specify the `exportLocal` token to return a menu item for local ag-Grid export.
* Columns with `field === null` skipped for server-side export (considered spacer / structural
  columns).

## v10.0.0

### 💥 Breaking Changes

* **Access to the router API has changed** with the `XH` global now exposing `router` and
  `routerState` properties and a `navigate()` method directly.
* `ToastManager` has been deprecated. Use `XH.toast` instead.
* `Message` is no longer a public class (and its API has changed). Use `XH.message/confirm/alert`
  instead.
* Export API has changed. The Built-in grid export now uses more powerful server-side support. To
  continue to use local AG based export, call method `GridModel.localExport()`. Built-in export
  needs to be enabled with the new property on `GridModel.enableExport`. See `GridModel` for more
  details.

### 🎁 Enhancements

* New Mobile controls and `AppContainer` provided services (impersonation, about, and version bars).
* Full-featured server-side Excel export for grids.

### 🐞 Bug Fixes

* Prevent automatic zooming upon input focus on mobile devices (#476).
* Clear the selection when showing the context menu for a record which is not already selected
  (#469).
* Fix to make lockout script readable by Compatibility Mode down to IE5.

### 📚 Libraries

* MobX `4.2.x -> 5.0.x`

[Commit Log](https://github.com/xh/hoist-react/compare/v9.0.0...v10.0.0)


## v9.0.0

### 💥 Breaking Changes

* **Hoist-provided mixins (decorators) have been refactored to be more granular and have been broken
  out of `HoistComponent`.**
  * New discrete mixins now exist for `LayoutSupport` and `ContextMenuSupport` - these should be
    added directly to components that require the functionality they add for auto-handling of
    layout-related props and support for showing right-click menus. The corresponding options on
    `HoistComponent` that used to enable them have been removed.
  * For consistency, we have also renamed `EventTarget -> EventSupport` and `Reactive ->
    ReactiveSupport` mixins. These both continue to be auto-applied to HoistModel and HoistService
    classes, and ReactiveSupport enabled by default in HoistComponent.
* **The Context menu API has changed.** The `ContextMenuSupport` mixin now specifies an abstract
  `getContextMenuItems()` method for component implementation (replacing the previous
  `renderContextMenu()` method). See the new [`ContextMenuItem` class for what these items support,
  as well as several static default items that can be used.
  * The top-level `AppContainer` no longer provides a default context menu, instead allowing the
    browser's own context menu to show unless an app / component author has implemented custom
    context-menu handling at any level of their component hierarchy.

### 🐞 Bug Fixes

* TabContainer active tab can become out of sync with the router state (#451)
  * ⚠️ Note this also involved a change to the `TabContainerModel` API - `activateTab()` is now the
    public method to set the active tab and ensure both the tab and the route land in the correct
    state.
* Remove unintended focused cell borders that came back with the prior ag-Grid upgrade.

[Commit Log](https://github.com/xh/hoist-react/compare/v8.0.0...v9.0.0)


## v8.0.0

Hoist React v8 brings a big set of improvements and fixes, some API and package re-organizations,
and ag-Grid upgrade, and more. 🚀

### 💥 Breaking Changes

* **Component package directories have been re-organized** to provide better symmetry between
  pre-existing "desktop" components and a new set of mobile-first component. Current desktop
  applications should replace imports from `@xh/hoist/cmp/xxx` with `@xh/hoist/desktop/cmp/xxx`.
  * Important exceptions include several classes within `@xh/hoist/cmp/layout/`, which remain
    cross-platform.
  * `Panel` and `Resizable` components have moved to their own packages in
    `@xh/hoist/desktop/cmp/panel` and `@xh/hoist/desktop/cmp/resizable`.
* **Multiple changes and improvements made to tab-related APIs and components.**
  * The `TabContainerModel` constructor API has changed, notably `children` -> `tabs`, `useRoutes`
    -> `route` (to specify a starting route as a string) and `switcherPosition` has moved from a
    model config to a prop on the `TabContainer` component.
  * `TabPane` and `TabPaneModel` have been renamed `Tab` and `TabModel`, respectively, with several
    related renames.
* **Application entry-point classes decorated with `@HoistApp` must implement the new getter method
  `containerClass()`** to specify the platform specific component used to wrap the app's
  `componentClass`.
  * This will typically be `@xh/hoist/[desktop|mobile]/AppContainer` depending on platform.

### 🎁 New Features

* **Tab-related APIs re-worked and improved**, including streamlined support for routing, a new
  `tabRenderMode` config on `TabContainerModel`, and better naming throughout.
* **Ag-grid updated to latest v18.x** - now using native flex for overall grid layout and sizing
  controls, along with multiple other vendor improvements.
* Additional `XH` API methods exposed for control of / integration with Router5.
* The core `@HoistComponent` decorated now installs a new `isDisplayed` getter to report on
  component visibility, taking into account the visibility of its ancestors in the component tree.
* Mobile and Desktop app package / component structure made more symmetrical (#444).
* Initial versions of multiple new mobile components added to the toolkit.
* Support added for **`IdleService` - automatic app suspension on inactivity** (#427).
* Hoist wrapper added for the low-level Blueprint **button component** - provides future hooks into
  button customizations and avoids direct BP import (#406).
* Built-in support for collecting user feedback via a dedicated dialog, convenient XH methods and
  default appBar button (#379).
* New `XH.isDevelopmentMode` constant added, true when running in local Webpack dev-server mode.
* CSS variables have been added to customize and standardize the Blueprint "intent" based styling,
  with defaults adjusted to be less distracting (#420).

### 🐞 Bug Fixes

* Preference-related events have been standardized and bugs resolved related to pushAsync() and the
  `prefChange` event (ee93290).
* Admin log viewer auto-refreshes in tail-mode (#330).
* Distracting grid "loading" overlay removed (#401).
* Clipboard button ("click-to-copy" functionality) restored (#442).

[Commit Log](https://github.com/xh/hoist-react/compare/v7.2.0...v8.0.0)

## v7.2.0

### 🎁 New Features

+ Admin console grids now outfitted with column choosers and grid state. #375
+ Additional components for Onsen UI mobile development.

### 🐞 Bug Fixes

+ Multiple improvements to the Admin console config differ. #380 #381 #392

[Commit Log](https://github.com/xh/hoist-react/compare/v7.1.0...v7.2.0)

## v7.1.0

### 🎁 New Features

* Additional kit components added for Onsen UI mobile development.

### 🐞 Bug Fixes

* Dropdown fields no longer default to `commitOnChange: true` - avoiding unexpected commits of
  type-ahead query values for the comboboxes.
* Exceptions thrown from FetchService more accurately report the remote host when unreachable, along
  with some additional enhancements to fetch exception reporting for clarity.

[Commit Log](https://github.com/xh/hoist-react/compare/v7.0.0...v7.1.0)

## v7.0.0

### 💥 Breaking Changes

* **Restructuring of core `App` concept** with change to new `@HoistApp` decorator and conventions
  around defining `App.js` and `AppComponent.js` files as core app entry points. `XH.app` now
  installed to provide access to singleton instance of primary app class. See #387.

### 🎁 New Features

* **Added `AppBar` component** to help further standardize a pattern for top-level application
  headers.
* **Added `SwitchField` and `SliderField`** form field components.
* **Kit package added for Onsen UI** - base component library for mobile development.
* **Preferences get a group field for better organization**, parity with AppConfigs. (Requires
  hoist-core 3.1.x.)

### 🐞 Bug Fixes

* Improvements to `Grid` component's interaction with underlying ag-Grid instance, avoiding extra
  renderings and unwanted loss of state. 03de0ae7

[Commit Log](https://github.com/xh/hoist-react/compare/v6.0.0...v7.0.0)


## v6.0.0

### 💥 Breaking Changes

* API for `MessageModel` has changed as part of the feature addition noted below, with `alert()` and
  `confirm()` replaced by `show()` and new `XH` convenience methods making the need for direct calls
  rare.
* `TabContainerModel` no longer takes an `orientation` prop, replaced by the more flexible
  `switcherPosition` as noted below.

### 🎁 New Features

* **Initial version of grid state** now available, supporting easy persistence of user grid column
  selections and sorting. The `GridModel` constructor now takes a `stateModel` argument, which in
  its simplest form is a string `xhStateId` used to persist grid state to local storage. See the
  `GridStateModel` class for implementation details. #331
* The **Message API** has been improved and simplified, with new `XH.confirm()` and `XH.alert()`
  methods providing an easy way to show pop-up alerts without needing to manually construct or
  maintain a `MessageModel`. #349
* **`TabContainer` components can now be controlled with a remote `TabSwitcher`** that does not need
  to be directly docked to the container itself. Specify `switcherPosition:none` on the
  `TabContainerModel` to suppress showing the switching affordance on the tabs themselves and
  instantiate a `TabSwitcher` bound to the same model to control a tabset from elsewhere in the
  component hierarchy. In particular, this enabled top-level application tab navigation to move up
  into the top toolbar, saving vertical space in the layout. #368
* `DataViewModel` supports an `emptyText` config.

### 🐞 Bugfixes

* Dropdown fields no longer fire multiple commit messages, and no longer commit partial entries
  under some circumstances. #353 and #354
* Grids resizing fixed when shrinking the containing component. #357

[Commit Log](https://github.com/xh/hoist-react/compare/v5.0.0...v6.0.0)


## v5.0.0

### 💥 Breaking Changes

* **Multi environment configs have been unwound** See these release notes/instructions for how to
  migrate: https://github.com/xh/hoist-core/releases/tag/release-3.0.0
* **Breaking change to context menus in dataviews and grids not using the default context menu:**
  StoreContextMenu no longer takes an array of items as an argument to its constructor. Instead it
  takes a configuration object with an ‘items’ key that will point to any current implementation’s
  array of items. This object can also contain an optional gridModel argument which is intended to
  support StoreContextMenuItems that may now be specified as known ‘hoist tokens’, currently limited
  to a ‘colChooser’ token.

### 🎁 New Features

* Config differ presents inline view, easier to read diffs now.
* Print Icon added!

### 🐞 Bugfixes

* Update processFailedLoad to loadData into gridModel store, Fixes #337
* Fix regression to ErrorTracking. Make errorTrackingService safer/simpler to call at any point in
  life-cycle.
* Fix broken LocalStore state.
* Tweak flex prop for charts. Side by side charts in a flexbox now auto-size themselves! Fixes #342
* Provide token parsing for storeContextMenus. Context menus are all grown up! Fixes #300

## v4.0.1

### 🐞 Bugfixes

* DataView now properly re-renders its items when properties on their records change (and the ID
  does not)


## v4.0.0

### 💥 Breaking Changes

* **The `GridModel` selection API has been reworked for clarity.** These models formerly exposed
  their selectionModel as `grid.selection` - now that getter returns the selected records. A new
  `selectedRecord` getter is also available to return a single selection, and new string shortcut
  options are available when configuring GridModel selection behavior.
* **Grid components can now take an `agOptions` prop** to pass directly to the underlying ag-grid
  component, as well as an `onRowDoubleClicked` handler function.
  16be2bfa10e5aab4ce8e7e2e20f8569979dd70d1

### 🎁 New Features

* Additional core components have been updated with built-in `layoutSupport`, allowing developers to
  set width/height/flex and other layout properties directly as top-level props for key comps such
  as Grid, DataView, and Chart. These special props are processed via `elemFactory` into a
  `layoutConfig` prop that is now passed down to the underlying wrapper div for these components.
  081fb1f3a2246a4ff624ab123c6df36c1474ed4b

### 🐞 Bugfixes

* Log viewer tail mode now working properly for long log files - #325


## v3.0.1

### 🐞 Bugfixes

* FetchService throws a dedicated exception when the server is unreachable, fixes a confusing
  failure case detailed in #315


## v3.0.0

### 💥 Breaking Changes

* **An application's `AppModel` class must now implement a new `checkAccess()` method.** This method
  is passed the current user, and the appModel should determine if that user should see the UI and
  return an object with a `hasAccess` boolean and an optional `message` string. For a return with
  `hasAccess: false`, the framework will render a lockout panel instead of the primary UI.
  974c1def99059f11528c476f04e0d8c8a0811804
  * Note that this is only a secondary level of "security" designed to avoid showing an unauthorized
    user a confusing / non-functional UI. The server or any other third-party data sources must
    always be the actual enforcer of access to data or other operations.
* **We updated the APIs for core MobX helper methods added to component/model/service classes.** In
  particular, `addReaction()` was updated to take a more declarative / clear config object.
  8169123a4a8be6940b747e816cba40bd10fa164e
  * See Reactive.js - the mixin that provides this functionality.

### 🎁 New Features

* Built-in client-side lockout support, as per above.

### 🐞 Bugfixes

* None

------------------------------------------

Copyright © 2020 Extremely Heavy Industries Inc. - all rights reserved

------------------------------------------

📫☎️🌎 info@xh.io | https://xh.io/contact<|MERGE_RESOLUTION|>--- conflicted
+++ resolved
@@ -1,6 +1,5 @@
 # Changelog
 
-<<<<<<< HEAD
 ## v37.0.0-SNAPSHOT - unreleased
 
 ### 🎁 New Features
@@ -19,19 +18,20 @@
   * Use `switcher: false` to not include a TabSwitcher. (previously `switcherPosition: 'none'`)
   * Use `switcher: {...}` to provide customisation props for the `TabSwitcher`. See `TabSwitcher`
   documentation for more information.
-=======
+
+### 🐞 Bug Fixes
+
+* Fix issue where grid row striping would be turned off by default for non-tree grids
+
+[Commit Log](https://github.com/xh/hoist-react/compare/v36.6.1...develop)
+
 ## v36.6.1 - 2020-11-06
->>>>>>> 842dd023
 
 ### 🐞 Bug Fixes
 
 * Fix issue where grid row striping would be turned off by default for non-tree grids
 
-<<<<<<< HEAD
-[Commit Log](https://github.com/xh/hoist-react/compare/v36.6.0...develop)
-=======
 [Commit Log](https://github.com/xh/hoist-react/compare/v36.6.0...v36.6.1)
->>>>>>> 842dd023
 
 ## v36.6.0 - 2020-10-28
 
