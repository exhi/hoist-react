--- conflicted
+++ resolved
@@ -90,13 +90,10 @@
   the promises returned by the service.
 * Added alpha version of `DashContainer` for building dynamic, draggable dashboard-style layouts.
   Please note: the API for this component is subject to change - use at your own risk!
-<<<<<<< HEAD
-* `Select` now allows the use of objects as values.
-=======
 * Added a new `xhEnableImpersonation` config for enabling or disabling impersonation app-wide.  Note that this
   defaults to `false`.  Apps will need to set this config to continue using impersonation.
-
->>>>>>> 9ce48977
+* `Select` now allows the use of objects as values.
+
 
 ### 💥 Breaking Changes
 
