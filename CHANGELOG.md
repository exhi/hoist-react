--- conflicted
+++ resolved
@@ -26,13 +26,10 @@
   * This same API is now used to handle state persistence for `GridStateModel`, `PanelModel`,
     `DimensionChooserModel`, and `DashContainerModel`.
     configurable via the new `persistWith` option on those classes.
-* `Store` gets new `clearFilter()` and `recordIsFiltered()` helper functions.
-<<<<<<< HEAD
-* `Panel`component on Desktop now supports `defaultSize`, `minSize`, and `maxSize` to be set in percents, ex: '25%'.
-  Previously these size properties could only be specified in pixels.
-=======
-* Hoist now supports sorting on agGrid group columns.
->>>>>>> 8e640fa4
+  * `Store` gets new `clearFilter()` and `recordIsFiltered()` helper functions.
+  * `Panel`component on Desktop now supports `defaultSize`, `minSize`, and `maxSize` to be set in percents, ex: '25%'.
+    Previously these size properties could only be specified in pixels.
+  * Hoist now supports sorting on agGrid group columns.
 
 ### 💥 Breaking Changes
 
