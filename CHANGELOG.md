--- conflicted
+++ resolved
@@ -47,13 +47,11 @@
   * Use `switcher: false` to not include a TabSwitcher. (previously `switcherPosition: 'none'`)
   * Use `switcher: {...}` to provide customisation props for the `TabSwitcher`. See `TabSwitcher`
     documentation for more information.
-<<<<<<< HEAD
-* The `Ref` class, deprecated in v26 has now been removed.  Use `createObservableRef` instead.
-=======
 * The `HoistInput` base class has been removed. Application components extending `HoistInput` should
 use the `useHoistInputModel` hook instead.  This change marks the completion of our efforts to
 remove all internal uses of React class-based Components in Hoist.
->>>>>>> eb64c044
+* The `Ref` class, deprecated in v26 has now been removed.  Use `createObservableRef` instead.
+
 
 ### 🐞 Bug Fixes
 
@@ -68,12 +66,8 @@
 * `Cube.info` is now directly observable.
 
 ### 📚 Libraries
-<<<<<<< HEAD
 * @mobx-react `6.3.0 -> 7.0.5`
 * @mobx `5.15.7 -> 6.0.4`
-=======
-
->>>>>>> eb64c044
 * @react `16.13.1 -> 17.0.1`
 * @blueprintjs/core `3.35 -> 3.36`
 * @blueprintjs/datetime `3.19 -> 3.20`
