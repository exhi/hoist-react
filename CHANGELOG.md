# Changelog

## v37.0.0-SNAPSHOT - unreleased

### 🐞 Bug Fixes
* Fixed issue in `LocalDate.previousWeekday()` which did not correctly handle Sunday dates.
<<<<<<< HEAD
* Select now shows a check mark by the selected items when the select is in enableMulti mode and selected options are not hidden.
=======
* Fixed regression in `Grid` column header rendering for non-string headerNames.
>>>>>>> 6673a7b5

[Commit Log](https://github.com/xh/hoist-react/compare/v36.2.0...develop)

## v36.2.0 - 2020-09-25

### 💥 Breaking Changes
* New `GridModel` config `colChooserModel` replaces `enableColChooser` to allow for more flexible
  configuration of the grid `colChooser`
  * Use `colChooserModel: true` to retain default behavior.
  * See documentation on `GridModel.ColChooserModelConfig` for more information.
* The `Grid` `hideHeaders` prop has been converted to a field on `AgGridModel` and `GridModel`.
All grid options of this type are now on the model hierarchy, allowing consistent application code
and developer discovery.

### 🎁 New Features
* Provides new `CustomProvider` for applications that want to use the Persistence API, but
need to provide their own storage implementation.
* Added `restoreDefaults` action to default context menu for `GridModel`.
* Added `restoreDefaultsWarning` config to `GridModel`.
* `FormModel` has a new convenience method `setValues` for putting data into one or more
    fields in the form.
* Admin Preference and Config panels now support bulk regrouping actions.

### 🐞 Bug Fixes
* Fixed an error in implementation of `@managed` preventing proper cleanup of resources.
* Fixed a regression introduced in v36.1.0 in `FilterChooser`: Restore support for `disabled` prop.

[Commit Log](https://github.com/xh/hoist-react/compare/v36.1.0...v36.2.0)


## v36.1.0 - 2020-09-22

⚠ NOTE - apps should update to `hoist-core >= 8.3.0` when taking this hoist-react update. This is
required to support both the new `JsonBlobService` and updates to the Admin Activity and Client
Error tracking tabs described below.

### 🎁 New Features

* Added new `JsonBlobService` for saving and updating named chunks of arbitrary JSON data.
* `GridModelPersistOptions` now supports a `legacyStateKey` property. This key will identify the
  pre-v35 location for grid state, and can be used by applications to provide a more flexible
  migration of user grid state after an upgrade to Hoist v35.0.0 or greater. The value of this
  property will continue to default to 'key', preserving the existing upgrade behavior of the
  initial v35 release.
* The Admin Config and Pref diff tools now support pasting in a config for comparison instead of
  loading one from a remote server (useful for deployments where the remote config cannot be
  accessed via an XHR call).
* The `ClipboardButton.getCopyText` prop now supports async functions.
* The `Select` input supports a new `leftIcon` prop.
* `RestGrid` now supports bulk delete when multiple rows are selected.
* `RestGrid`'s `actionWarning` messages may now be specified as functions.

### 🐞 Bug Fixes

* Fixed several cases where `selectOnFocus` prop on `Select` was not working.
* `FilterChooser` auto-suggest values sourced from the *unfiltered* records on `sourceStore`.
* `RestForm` editors will now source their default label from the corresponding `Field.displayName`
  property. Previously an undocumented `label` config could be provided with each editor object -
  this has been removed.
* Improved time zone handling in the Admin Console "Activity Tracking" and "Client Errors" tabs.
  * Users will now see consistent bucketing of activity into an "App Day" that corresponds to the
    LocalDate when the event occurred in the application's timezone.
  * This day will be reported consistently regardless of the time zones of the local browser or
    deployment server.
* Resetting Grid columns to their default state (e.g. via the Column Chooser) retains enhancements
  applied from matching Store fields.
* Desktop `DateInput` now handles out-of-bounds dates without throwing exception during rendering.
* Dragging a grid column with element based header no longer displays [object Object] in draggable.

### 📚 Libraries

* codemirror `5.57 -> 5.58`

[Commit Log](https://github.com/xh/hoist-react/compare/v36.0.0...v36.1.0)

## v36.0.0 - 2020-09-04

### 🎁 New Features

#### Data Filtering

We have enhanced support for filtering data in Hoist Grids, Stores, and Cubes with an upgraded
`Filter` API and a new `FilterChooser` component. This bundle of enhancements includes:

* A new `@xh/hoist/data/filter` package to support the creation of composable filters, including the
  following new classes:
  * `FieldFilter` - filters by comparing the value of a given field to one or more given candidate
    values using one of several supported operators.
  * `FunctionFilter` - filters via a custom function specified by the developer.
  * `CompoundFilter` - combines multiple filters (including other nested CompoundFilters) via an AND
    or OR operator.
* A new `FilterChooser` UI component that integrates tightly with these data package classes to
  provide a user and developer friendly autocomplete-enabled UI for filtering data based on
  dimensions (e.g. trader = jdoe, assetClass != Equities), metrics (e.g. P&L > 1m), or any
  combination thereof.
* Updates to `Store`, `StoreFilterField`, and `cube/Query` to use the new Filter API.
* A new `setFilter()` convenience method to `Grid` and `DataView`.

To get the most out of the new Filtering capabilities, developers are encouraged to add or expand
the configs for any relevant `Store.fields` to include both their `type` and a `displayName`. Many
applications might not have Field configs specified at all for their Stores, instead relying on
Store's ability to infer its Fields from Grid Column definitions.

We are looking to gradually invert this relationship, so that core information about an app's
business objects and their properties is configured once at the `data/Field` level and then made
available to related APIs and components such as grids, filters, and forms. See note in New Features
below regarding related updates to `GridModel.columns` config processing.

#### Grid

* Added new `GridModel.setColumnVisible()` method, along with `showColumn()` and `hideColumn()`
  convenience methods. Can replace calls to `applyColumnStateChanges()` when all you need to do is
  show or hide a single column.
* Elided Grid column headers now show the full `headerName` value in a tooltip.
* Grid column definitions now accept a new `displayName` config as the recommended entry point for
  defining a friendly user-facing label for a Column.
  * If the GridModel's Store has configured a `displayName` for the linked data field, the column
    will default to use that (if not otherwise specified).
  * If specified or sourced from a Field, `displayName` will be used as the default value for the
    pre-existing `headerName` and `chooserName` configs.
* Grid columns backed by a Store Field of type `number` or `int` will be right-aligned by default.
* Added new `GridModel.showGroupRowCounts` config to allow easy hiding of group row member counts
  within each full-width group row. Default is `true`, maintaining current behavior of showing the
  counts for each group.

#### Other

* Added new `AppSpec.showBrowserContextMenu` config to control whether the browser's default context
  menu will be shown if no app-specific context menu (e.g. from a grid) would be triggered.
  * ⚠ Note this new config defaults to `false`, meaning the browser context menu will *not* be
    available. Developers should set to true for apps that expect/depend on the built-in menu.
* `LocalDate` has gained several new static factories: `tomorrow()`, `yesterday()`,
  `[start/end]OfMonth()`, and `[start/end]OfYear()`.
* A new `@computeOnce` decorator allows for lazy computation and caching of the results of decorated
  class methods or getters. Used in `LocalDate` and intended for similar immutable, long-lived
  objects that can benefit from such caching.
* `CodeInput` and `JsonInput` get new `enableSearch` and `showToolbar` props. Enabling search
  provides an simple inline find feature for searching the input's contents.
* The Admin console's Monitor Status tab displays more clearly when there are no active monitors.


### 💥 Breaking Changes

* Renamed the `data/Field.label` property to `displayName`.
* Changed the `DimensionChooserModel.dimensions` config to require objects of the form `{name,
  displayName, isLeafDimension}` when provided as an `Object[]`.
  * Previously these objects were expected to be of the form `{value, label, isLeaf}`.
  * Note however that this same config can now be passed the `dimensions` directly from a configured
    `Cube` instead, which is the recommended approach and should DRY up dimension definitions for
    typical use cases.
* Changes required due to the new filter API:
  * The classes `StoreFilter` and `ValueFilter` have been removed and replaced by `FunctionFilter`
    and `FieldFilter`, respectively. In most cases apps will need to make minimal or no changes.
  * The `filters/setFilters` property on `Query` has been changed to `filter/setFilter`. In most
    case apps should not need to change anything other than the name of this property - the new
    property will continue to support array representations of multiple filters.
  * `Store` has gained a new property `filterIncludesChildren` to replace the functionality
    previously provided by `StoreFilter.includesChildren`.
  * `StoreFilterField.filterOptions` has been removed. Set `filterIncludesChildren` directly on the
    store instead.

### ✨ Style

* CSS variables for "intents" - most commonly used on buttons - have been reworked to use HSL color
  values and support several standard variations of lightness and transparency.
  * Developers are encouraged to customize intents by setting the individual HSL vars provided for
    each intent (e.g. `--intent-primary-h` to adjust the primary hue) and/or the different levels of
    lightness (e.g. `--intent-primary-l3` to adjust the default lightness).
  * ⚠ Uses of the prior intent var overrides such as `--intent-primary` will no longer work. It is
    possible to set directly via `--xh-intent-primary`, but components such as buttons will still
    use the default intent shades for variations such as hover and pressed states. Again, review and
    customize the HSL vars if required.
* Desktop `Button` styles and classes have been rationalized and reworked to allow for more
  consistent and direct styling of buttons in all their many permutations (standard/minimal/outlined
  styles * default/hovered/pressed/disabled states * light/dark themes).
  * Customized intent colors will now also be applied to outlined and minimal buttons.
  * Dedicated classes are now applied to desktop buttons based on their style and state. Developers
    can key off of these classes directly if required.

### 🐞 Bug Fixes

* Fixed `Column.tooltipElement` so that it can work if a `headerTooltip` is also specified on the
  same column.
* Fixed issue where certain values (e.g. `%`) would break in `Column.tooltipElement`.
* Fixed issue where newly loaded records in `Store` were not being frozen as promised by the API.

### 📚 Libraries

* @blueprintjs/core `3.30 -> 3.31`
* codemirror `5.56 -> 5.57`
* http-status-codes `1.4 -> 2.1`
* mobx-react `6.2 -> 6.3`
* store2 `2.11 -> 2.12`

[Commit Log](https://github.com/xh/hoist-react/compare/v35.2.1...v36.0.0)


## v35.2.1 - 2020-07-31

### 🐞 Bug Fixes

* A Grid's docked summary row is now properly cleared when its bound Store is cleared.
* Additional SVG paths added to `requiredBlueprintIcons.js` to bring back calendar scroll icons on
  the DatePicker component.
* Colors specified via the `--xh-intent-` CSS vars have been removed from minimal / outlined desktop
  `Button` components because of incompatibility with `ButtonGroupInput` component. Fix to address
  issue forthcoming. (This reverts the change made in 35.2.0 below.)

[Commit Log](https://github.com/xh/hoist-react/compare/v35.2.0...v35.2.1)


## v35.2.0 - 2020-07-21

### 🎁 New Features

* `TabContainerModel` now supports a `persistWith` config to persist the active tab.
* `TabContainerModel` now supports a `emptyText` config to display when TabContainer gets rendered
  with no children.

### ⚙️ Technical

* Supports smaller bundle sizes via a greatly reduced set of BlueprintJS icons. (Requires apps to be
  built with `@xh/hoist-dev-utils` v5.2 or greater to take advantage of this optimization.)

### 🐞 Bug Fixes

* Colors specified via the `--xh-intent-` CSS vars are now applied to minimal / outlined desktop
  `Button` components. Previously they fell through to use default Blueprint colors in these modes.
* Code input correctly handles dynamically toggling readonly/disabled state.

### 📚 Libraries

* @fortawesome/fontawesome-pro `5.13 -> 5.14`
* codemirror `5.55 -> 5.56`

[Commit Log](https://github.com/xh/hoist-react/compare/v35.1.1...v35.2.0)


## v35.1.1 - 2020-07-17

### 📚 Libraries

* @blueprintjs/core `3.29 -> 3.30`

[Commit Log](https://github.com/xh/hoist-react/compare/v35.1.0...v35.1.1)


## v35.1.0 - 2020-07-16

### 🎁 New Features

* Extend existing environment diff tool to preferences. Now, both configs and preferences may be
  diffed across servers. This feature will require an update of hoist-core to a version 8.1.0 or
  greater.
* `ExportOptions.columns` provided to `GridModel` can now be specified as a function, allowing for
  full control of columns to export, including their sort order.

### 🐞 Bug Fixes

* `GridModel`s export feature was previously excluding summary rows. These are now included.
* Fixed problems with coloring and shading algorithm in `TreeMap`.
* Fixed problems with sort order of exports in `GridModel`.
* Ensure that preferences are written to server, even if set right before navigating away from page.
* Prevent situation where a spurious exception can be sent to server when application is unloaded
  while waiting on a fetch request.

[Commit Log](https://github.com/xh/hoist-react/compare/v35.0.1...v35.1.0)


## v35.0.1 - 2020-07-02

### 🐞 Bug Fixes

* Column headers no longer allocate space for a sort arrow icon when the column has an active
  `GridSorter` in the special state of `sort: null`.
* Grid auto-sizing better accounts for margins on sort arrow icons.

[Commit Log](https://github.com/xh/hoist-react/compare/v35.0.0...v35.0.1)


## v35.0.0 - 2020-06-29

### ⚖️ Licensing Change

As of this release, Hoist is [now licensed](LICENSE.md) under the popular and permissive
[Apache 2.0 open source license](https://www.apache.org/licenses/LICENSE-2.0). Previously, Hoist was
"source available" via our public GitHub repository but still covered by a proprietary license.

We are making this change to align Hoist's licensing with our ongoing commitment to openness,
transparency and ease-of-use, and to clarify and emphasize the suitability of Hoist for use within a
wide variety of enterprise software projects. For any questions regarding this change, please
[contact us](https://xh.io/contact/).

### 🎁 New Features

* Added a new Persistence API to provide a more flexible yet consistent approach to saving state for
  Components, Models, and Services to different persistent locations such as Hoist Preferences,
  browser local storage, and Hoist Dashboard views.
  * The primary entry points for this API are the new `@PersistSupport` and `@persist` annotations.
    `@persist` can be added to any observable property on a `@PersistSupport` to make it
    automatically synchronize with a `PersistenceProvider`. Both `HoistModel` and `HoistService` are
    decorated with `@PersistSupport`.
  * This is designed to replace any app-specific code previously added to synchronize fields and
    their values to Preferences via ad-hoc initializers and reactions.
  * This same API is now used to handle state persistence for `GridStateModel`, `PanelModel`,
    `DimensionChooserModel`, and `DashContainerModel` - configurable via the new `persistWith`
    option on those classes.
* `FetchService` now installs a default timeout of 30 seconds for all requests. This can be disabled
  by setting timeout to `null`. Fetch Timeout Exceptions have also been improved to include the same
  information as other standard exceptions thrown by this service.
  * 💥 Apps that were relying on the lack of a built-in timeout for long-running requests should
    ensure they configure such calls with a longer or null timeout.
* `Store` gets new `clearFilter()` and `recordIsFiltered()` helper functions.
* The Admin console's Activity Tracking tab has been significantly upgraded to allow admins to
  better analyze both built-in and custom tracking data generated by their application. Its sibling
  Client Errors tab has also been updated with a docked detail panel.
* `CodeInput` gets new `showCopyButton` prop - set to true to provide an inline action button to
  copy the editor contents to the clipboard.
* Hoist config `xhEnableMonitoring` can be used to enable/disable the Admin monitor tab and its
  associated server-side jobs

### 💥 Breaking Changes

* Applications should update to `hoist-core` v8.0.1 or above, required to support the upgraded Admin
  Activity Tracking tab. Contact XH for assistance with this update.
* The option `PanelModel.prefName` has been removed in favor of `persistWith`. Existing user state
  will be transferred to the new format, assuming a `PersistenceProvider` of type 'pref' referring
  to the same preference is used (e.g. `persistWith: {prefKey: 'my-panel-model-prefName'}`.
* The option `GridModel.stateModel` has been removed in favor of `persistWith`. Existing user state
  will be transferred to the new format, assuming a `PersistenceProvider` of type 'localStorage'
  referring to the same key is used (e.g. `persistWith: {localStorageKey: 'my-grid-state-id'}`.
  * Use the new `GridModel.persistOptions` config for finer control over what grid state is
    persisted (replacement for stateModel configs to disable persistence of column
    state/sorting/grouping).
* The options `DimensionChooserModel.preference` and `DimensionChooserModel.historyPreference` have
  been removed in favor of `persistWith`.
* `AppSpec.idleDetectionEnabled` has been removed. App-specific Idle detection is now enabled via
  the new `xhIdleConfig` config. The old `xhIdleTimeoutMins` has also been deprecated.
* `AppSpec.idleDialogClass` has been renamed `AppSpec.idlePanel`. If specified, it should be a
  full-screen component.
* `PinPad` and `PinPadModel` have been moved to `@xh/hoist/cmp/pinpad`, and is now available for use
  with both standard and mobile toolkits.
* Third-party dependencies updated to properly reflect application-level licensing requirements.
  Applications must now import and provide their licensed version of ag-Grid, and Highcharts to
  Hoist. See file `Bootstrap.js` in Toolbox for an example.

### 🐞 Bug Fixes

* Sorting special columns generated by custom ag-Grid configurations (e.g. auto-group columns) no
  longer throws with an error.
* The `deepFreeze()` util - used to freeze data in `Record` instances - now only attempts to freeze
  a whitelist of object types that are known to be safely freezable. Custom application classes and
  other potentially-problematic objects (such as `moment` instances) are no longer frozen when
  loaded into `Record` fields.

### 📚 Libraries

Note that certain licensed third-party dependencies have been removed as direct dependencies of this
project, as per note in Breaking Changes above.

* @xh/hoist-dev-utils `4.x -> 5.x` - apps should also update to the latest 5.x release of dev-utils.
  Although license and dependency changes triggered a new major version of this dev dependency, no
  application-level changes should be required.
* @blueprintjs/core `3.28 -> 3.29`
* codemirror `5.54 -> 5.55`
* react-select `3.0 -> 3.1`

### 📚 Optional Libraries

* ag-Grid `23.0.2` > `23.2.0` (See Toolbox app for example on this upgrade)
* Highcharts `8.0.4 -> 8.1.1`

[Commit Log](https://github.com/xh/hoist-react/compare/v34.0.0...v35.0.0)


## v34.0.0 - 2020-05-26

### 🎁 New Features

* Hoist's enhanced autosizing is now enabled on all grids by default. See `GridModel` and
  `GridAutosizeService` for more details.
* New flags `XH.isPhone`, `XH.isTablet`, and `XH.isDesktop` available for device-specific switching.
  Corresponding `.xh-phone`, `.xh-tablet`, and `.xh-desktop` CSS classes are added to the document
  `body`. These flags and classes are set based on the detected device, as per its user-agent.
  * One of the two higher-level CSS classes `.xh-standard` or `.xh-mobile` will also be applied
    based on an app's use of the primary (desktop-centric) components vs mobile components - as
    declared by its `AppSpec.isMobileApp` - regardless of the detected device.
  * These changes provide more natural support for use cases such as apps that are built with
    standard components yet target/support tablet users.
* New method `Record.get()` provides an alternative API for checked data access.
* The mobile `Select` component supports the `enableFilter` and `enableCreate` props.
* `DashContainerModel` supports new `layoutLocked`, `contentLocked` and `renameLocked` modes.
* `DimensionChooser` now has the ability to persist its value and history separately.
* Enhance Hoist Admin's Activity Tracking tab.
* Enhance Hoist Admin's Client Error tab.

### 💥 Breaking Changes

* `emptyFlexCol` has been removed from the Hoist API and should simply be removed from all client
  applications. Improvements to agGrid's default rendering of empty space have made it obsolete.
* `isMobile` property on `XH` and `AppSpec` has been renamed to `isMobileApp`. All apps will need to
  update their (required) use of this flag in the app specifications within their
  `/client-app/src/apps` directory.
* The `xh-desktop` class should no longer be used to indicate a non-mobile toolkit based app. For
  this purpose, use `xh-standard` instead.

### 🐞 Bug Fixes

* Fix to Average Aggregators when used with hierarchical data.
* Fixes to Context Menu handling on `Panel` to allow better handling of `[]` and `null`.

### 📚 Libraries

* @blueprintjs/core `3.26 -> 3.28`
* @blueprintjs/datetime `3.16 -> 3.18`
* codemirror `5.53 -> 5.54`
* react-transition-group `4.3 -> 4.4`

[Commit Log](https://github.com/xh/hoist-react/compare/v33.3.0...v34.0.0)


## v33.3.0 - 2020-05-08

### ⚙️ Technical

* Additional updates to experimental autosize feature: standardization of naming, better masking
  control, and API fixes. Added new property `autosizeOptions` on `GridModel` and main entry point
  is now named `GridModel.autosizeAsync()`.

### 🐞 Bug Fixes

* `Column.hideable` will now be respected by ag-grid column drag and drop
  [#1900](https://github.com/xh/hoist-react/issues/1900)
* Fixed an issue where dragging a column would cause it to be sorted unintentionally.

[Commit Log](https://github.com/xh/hoist-react/compare/v33.2.0...v33.3.0)


## v33.2.0 - 2020-05-07

### 🎁 New Features

* Virtual column rendering has been disabled by default, as it offered a minimal performance benefit
  for most grids while compromising autosizing. See new `GridModel.useVirtualColumns` config, which
  can be set to `true` to re-enable this behavior if required.
* Any `GridModel` can now be reset to its code-prescribed defaults via the column chooser reset
  button. Previously, resetting to defaults was only possible for grids that persisted their state
  with a `GridModel.stateModel` config.

### 🐞 Bug Fixes

* Fixed several issues with new grid auto-sizing feature.
* Fixed issues with and generally improved expand/collapse column alignment in tree grids.
  * 💥 Note that this improvement introduced a minor breaking change for apps that have customized
    tree indentation via the removed `--grid-tree-indent-px` CSS var. Use `--grid-tree-indent`
    instead. Note the new var is specified in em units to scale well across grid sizing modes.

### ⚙️ Technical

* Note that the included version of Onsen has been replaced with a fork that includes updates for
  react 16.13. Apps should not need to make any changes.

### 📚 Libraries

* react `~16.8 -> ~16.13`
* onsenui `~16.8` -> @xh/onsenui `~16.13`
* react-onsenui `~16.8` -> @xh/react-onsenui `~16.13`

[Commit Log](https://github.com/xh/hoist-react/compare/v33.1.0...33.2.0)


## v33.1.0 - 2020-05-05

### 🎁 New Features

* Added smart auto-resizing of columns in `GridModel` Unlike ag-Grid's native auto-resizing support,
  Hoist's auto-resizing will also take into account collapsed rows, off-screen cells that are not
  currently rendered in the DOM, and summary rows. See the new `GridAutosizeService` for details.
  * This feature is currently marked as 'experimental' and must be enabled by passing a special
    config to the `GridModel` constructor of the form `experimental: {useHoistAutosize: true}`. In
    future versions of Hoist, we expect to make it the default behavior.
* `GridModel.autoSizeColumns()` has been renamed `GridModel.autosizeColumns()`, with lowercase 's'.
  Similarly, the `autoSizeColumns` context menu token has been renamed `autosizeColumns`.

### 🐞 Bug Fixes

* Fixed a regression with `StoreFilterField` introduced in v33.0.1.

[Commit Log](https://github.com/xh/hoist-react/compare/v33.0.2...33.1.0)


## v33.0.2 - 2020-05-01

### 🎁 New Features

* Add Hoist Cube Aggregators: `AverageAggregator` and `AverageStrictAggregator`
* `ColAutosizeButton` has been added to desktop and mobile

### 🐞 Bug Fixes

* Fixed mobile menus to constrain to the bottom of the viewport, scrolling if necessary.
  [#1862](https://github.com/xh/hoist-react/issues/1862)
* Tightened up mobile tree grid, fixed issues in mobile column chooser.
* Fixed a bug with reloading hierarchical data in `Store`.
  [#1871](https://github.com/xh/hoist-react/issues/1871)

[Commit Log](https://github.com/xh/hoist-react/compare/v33.0.1...33.0.2)


## v33.0.1 - 2020-04-29

### 🎁 New Features

* `StoreFieldField` supports dot-separated field names in a bound `GridModel`, meaning it will now
  match on columns with fields such as `address.city`.

* `Toolbar.enableOverflowMenu` now defaults to `false`. This was determined safer and more
  appropriate due to issues with the underlying Blueprint implementation, and the need to configure
  it carefully.

### 🐞 Bug Fixes

* Fixed an important bug with state management in `StoreFilterField`. See
  https://github.com/xh/hoist-react/issues/1854

* Fixed the default sort order for grids. ABS DESC should be first when present.

### 📚 Libraries

* @blueprintjs/core `3.25 -> 3.26`
* codemirror `5.52 -> 5.53`

[Commit Log](https://github.com/xh/hoist-react/compare/v33.0.0...v33.0.1)

## v33.0.0 - 2020-04-22

### 🎁 New Features

* The object returned by the `data` property on `Record` now includes the record `id`. This will
  allow for convenient access of the id with the other field values on the record.
* The `Timer` class has been enhanced and further standardized with its Hoist Core counterpart:
  * Both the `interval` and `timeout` arguments may be specified as functions, or config keys
    allowing for dynamic lookup and reconfiguration.
  * Added `intervalUnits` and `timeoutUnits` arguments.
  * `delay` can now be specified as a boolean for greater convenience.

### 💥 Breaking Changes

* We have consolidated the import location for several packages, removing unintended nested index
  files and 'sub-packages'. In particular, the following locations now provide a single index file
  for import for all of their public contents: `@xh/hoist/core`, `@xh/hoist/data`,
  `@xh/hoist/cmp/grid`, and `@xh/hoist/desktop/cmp/grid`. Applications may need to update import
  statements that referred to index files nested within these directories.
* Removed the unnecessary and confusing `values` getter on `BaseFieldModel`. This getter was not
  intended for public use and was intended for the framework's internal implementation only.
* `ColumnGroup.align` has been renamed to `ColumnGroup.headerAlign`. This avoids confusion with the
  `Column` API, where `align` refers to the alignment of cell contents within the column.

### 🐞 Bug Fixes

* Exceptions will no longer overwrite the currently shown exception in the exception dialog if the
  currently shown exception requires reloading the application.
  [#1834](https://github.com/xh/hoist-react/issues/1834)

### ⚙️ Technical

* Note that the Mobx React bindings have been updated to 6.2, and we have enabled the recommended
  "observer batching" feature as per
  [the mobx-react docs](https://github.com/mobxjs/mobx-react-lite/#observer-batching).

### 📚 Libraries

* @blueprintjs/core `3.24 -> 3.25`
* @blueprintjs/datetime `3.15 -> 3.16`
* mobx-react `6.1 -> 6.2`

[Commit Log](https://github.com/xh/hoist-react/compare/v32.0.4...v33.0.0)

## v32.0.5 - 2020-07-14

### 🐞 Bug Fixes

* Fixes a regression in which grid exports were no longer sorting rows properly.

[Commit Log](https://github.com/xh/hoist-react/compare/v32.0.4...v32.0.5)

## v32.0.4 - 2020-04-09

### 🐞 Bug Fixes

* Fixes a regression with the alignment of `ColumnGroup` headers.
* Fixes a bug with 'Copy Cell' context menu item for certain columns displaying the Record ID.
* Quiets console logging of 'routine' exceptions to 'debug' instead of 'log'.

[Commit Log](https://github.com/xh/hoist-react/compare/v32.0.3...v32.0.4)

## v32.0.3 - 2020-04-06

### 🐞 Bug Fixes

* Suppresses a console warning from ag-Grid for `GridModel`s that do not specify an `emptyText`.

[Commit Log](https://github.com/xh/hoist-react/compare/v32.0.2...v32.0.3)

## v32.0.2 - 2020-04-03

⚠ Note that this release includes a *new major version of ag-Grid*. Please consult the
[ag-Grid Changelog](https://www.ag-grid.com/ag-grid-changelog/) for versions 22-23 to review
possible breaking changes to any direct/custom use of ag-Grid APIs and props within applications.

### 🎁 New Features

* GridModel `groupSortFn` now accepts `null` to turn off sorting of group rows.
* `DockViewModel` now supports optional `width`, `height` and `collapsedWidth` configs.
* The `appMenuButton.extraItems` prop now accepts `MenuItem` configs (as before) but also React
  elements and the special string token '-' (shortcut to render a `MenuDivider`).
* Grid column `flex` param will now accept numbers, with available space divided between flex
  columns in proportion to their `flex` value.
* `Column` now supports a `sortingOrder` config to allow control of the sorting options that will be
  cycled through when the user clicks on the header.
* `PanelModel` now supports setting a `refreshMode` to control how collapsed panels respond to
  refresh requests.

### 💥 Breaking Changes

* The internal DOM structure of desktop `Panel` has changed to always include an inner frame with
  class `.xh-panel__content`. You may need to update styling that targets the inner structure of
  `Panel` via `.xh-panel`.
* The hooks `useOnResize()` and `useOnVisibleChange()` no longer take a `ref` argument. Use
  `composeRefs` to combine the ref that they return with any ref you wish to compose them with.
* The callback for `useOnResize()` will now receive an object representing the locations and
  dimensions of the element's content box. (Previously it incorrectly received an array of
  `ResizeObserver` entries that had to be de-referenced)
* `PanelModel.collapsedRenderMode` has been renamed to `PanelModel.renderMode`, to be more
  consistent with other Hoist APIs such as `TabContainer`, `DashContainer`, and `DockContainer`.


### 🐞 Bug Fixes

* Checkboxes in grid rows in Tiny sizing mode have been styled to fit correctly within the row.
* `GridStateModel` no longer saves/restores the width of non-resizable columns.
  [#1718](https://github.com/xh/hoist-react/issues/1718)
* Fixed an issue with the hooks useOnResize and useOnVisibleChange. In certain conditions these
  hooks would not be called. [#1808](https://github.com/xh/hoist-react/issues/1808)
* Inputs that accept a rightElement prop will now properly display an Icon passed as that element.
  [#1803](https://github.com/xh/hoist-react/issues/1803)

### ⚙️ Technical

* Flex columns now use the built-in ag-Grid flex functionality.

### 📚 Libraries

* ag-grid-community `removed @ 21.2`
* ag-grid-enterprise `21.2` replaced with @ag-grid-enterprise/all-modules `23.0`
* ag-grid-react `21.2` replaced with @ag-grid-community/react `23.0`
* @fortawesome/* `5.12 -> 5.13`
* codemirror `5.51 -> 5.52`
* filesize `6.0 -> 6.1`
* numbro `2.1 -> 2.2`
* react-beautiful-dnd `12.0 -> 13.0`
* store2 `2.10 -> 2.11`
* compose-react-refs `NEW 1.0.4`

[Commit Log](https://github.com/xh/hoist-react/compare/v31.0.0...v32.0.2)

## v31.0.0 - 2020-03-16

### 🎁 New Features

* The mobile `Navigator` / `NavigatorModel` API has been improved and made consistent with other
  Hoist content container APIs such as `TabContainer`, `DashContainer`, and `DockContainer`.
  * `NavigatorModel` and `PageModel` now support setting a `RenderMode` and `RefreshMode` to control
    how inactive pages are mounted/unmounted and how they respond to refresh requests.
  * `Navigator` pages are no longer required to to return `Page` components - they can now return
    any suitable component.
* `DockContainerModel` and `DockViewModel` also now support `refreshMode` and `renderMode` configs.
* `Column` now auto-sizes when double-clicking / double-tapping its header.
* `Toolbar` will now collapse overflowing items into a drop down menu. (Supported for horizontal
  toolbars only at this time.)
* Added new `xhEnableLogViewer` config (default `true`) to enable or disable the Admin Log Viewer.

#### 🎨 Icons

* Added `Icon.icon()` factory method as a new common entry point for creating new FontAwesome based
  icons in Hoist. It should typically be used instead of using the `FontAwesomeIcon` component
  directly.
* Also added a new `Icon.fileIcon()` factory. This method take a filename and returns an appropriate
  icon based on its extension.
* All Icon factories can now accept an `asHtml` parameter, as an alternative to calling the helper
  function `convertIconToSVG()` on the element. Use this to render icons as raw html where needed
  (e.g. grid renderers).
* Icons rendered as html will now preserve their styling, tooltips, and size.

### 💥 Breaking Changes

* The application's primary `HoistApplicationModel` is now instantiated and installed as
  `XH.appModel` earlier within the application initialization sequence, with construction happening
  prior to the init of the XH identity, config, and preference services.
  * This allows for a new `preAuthInitAsync()` lifecycle method to be called on the model before
    auth has completed, but could be a breaking change for appModel code that relied on these
    services for field initialization or in its constructor.
  * Such code should be moved to the core `initAsync()` method instead, which continues to be called
    after all XH-level services are initialized and ready.
* Mobile apps may need to adjust to the following updates to `NavigatorModel` and related APIs:
  * `NavigatorModel`'s `routes` constructor parameter has been renamed `pages`.
  * `NavigatorModel`'s observable `pages[]` has been renamed `stack[]`.
  * `NavigatorPageModel` has been renamed `PageModel`. Apps do not usually create `PageModels`
    directly, so this change is unlikely to require code updates.
  * `Page` has been removed from the mobile toolkit. Components that previously returned a `Page`
    for inclusion in a `Navigator` or `TabContainer` can now return any component. It is recommended
    you replace `Page` with `Panel` where appropriate.
* Icon enhancements described above removed the following public methods:
  * The `fontAwesomeIcon()` factory function (used to render icons not already enumerated by Hoist)
    has been replaced by the improved `Icon.icon()` factory - e.g. `fontAwesomeIcon({icon: ['far',
    'alicorn']}) -> Icon.icon({iconName: 'alicorn'})`.
  * The `convertIconToSvg()` utility method has been replaced by the new `asHtml` parameter on icon
    factory functions. If you need to convert an existing icon element, use `convertIconToHtml()`.
* `Toolbar` items should be provided as direct children. Wrapping Toolbar items in container
  components can result in unexpected item overflow.

### 🐞 Bug Fixes

* The `fmtDate()` utility now properly accepts, parses, and formats a string value input as
  documented.
* Mobile `PinPad` input responsiveness improved on certain browsers to avoid lag.

### ⚙️ Technical

* New lifecycle methods `preAuthInitAsync()` and `logoutAsync()` added to the `HoistAppModel`
  decorator (aka the primary `XH.appModel`).

[Commit Log](https://github.com/xh/hoist-react/compare/v30.1.0...v31.0.0)

## v30.1.0 - 2020-03-04

### 🐞 Bug Fixes

* Ensure `WebSocketService.connected` remains false until `channelKey` assigned and received from
  server.
* When empty, `DashContainer` now displays a user-friendly prompt to add an initial view.

### ⚙️ Technical

* Form validation enhanced to improve handling of asynchronous validation. Individual rules and
  constraints are now re-evaluated in parallel, allowing for improved asynchronous validation.
* `Select` will now default to selecting contents on focus if in filter or creatable mode.

[Commit Log](https://github.com/xh/hoist-react/compare/v30.0.0...30.1.0)

## v30.0.0 - 2020-02-29

### 🎁 New Features

* `GridModel` and `DataViewModel` now support `groupRowHeight`, `groupRowRenderer` and
  `groupRowElementRenderer` configs. Grouping is new in general to `DataViewModel`, which now takes
  a `groupBy` config.
  * `DataViewModel` allows for settable and multiple groupings and sorters.
  * `DataViewModel` also now supports additional configs from the underlying `GridModel` that make
    sense in a `DataView` context, such as `showHover` and `rowBorders`.
* `TabContainerModel` now accepts a `track` property (default false) for easily tracking tab views
  via Hoist's built-in activity tracking.
* The browser document title is now set to match `AppSpec.clientAppName` - helpful for projects with
  multiple javascript client apps.
* `StoreFilterField` accepts all other config options from `TextInput` (e.g. `disabled`).
* Clicking on a summary row in `Grid` now clears its record selection.
* The `@LoadSupport` decorator now provides an additional observable property `lastException`. The
  decorator also now logs load execution times and failures to `console.debug` automatically.
* Support for mobile `Panel.scrollable` prop made more robust with re-implementation of inner
  content element. Note this change included a tweak to some CSS class names for mobile `Panel`
  internals that could require adjustments if directly targeted by app stylesheets.
* Added new `useOnVisibleChange` hook.
* Columns now support a `headerAlign` config to allow headers to be aligned differently from column
  contents.

### 💥 Breaking Changes

* `Toolbar` items must be provided as direct children. Wrapping Toolbar items in container
  components can result in unexpected item overflow.
* `DataView.rowCls` prop removed, replaced by new `DataViewModel.rowClassFn` config for more
  flexibility and better symmetry with `GridModel`.
* `DataViewModel.itemRenderer` renamed to `DataViewModel.elementRenderer`
* `DataView` styling has been updated to avoid applying several unwanted styles from `Grid`. Note
  that apps might rely on these styles (intentionally or not) for their `itemRenderer` components
  and appearance and will need to adjust.
* Several CSS variables related to buttons have been renamed for consistency, and button style rules
  have been adjusted to ensure they take effect reliably across desktop and mobile buttons
  ([#1568](https://github.com/xh/hoist-react/pull/1568)).
* The optional `TreeMapModel.highchartsConfig` object will now be recursively merged with the
  top-level config generated by the Hoist model and component, where previously it was spread onto
  the generated config. This could cause a change in behavior for apps using this config to
  customize map instances, but provides more flexibility for e.g. customizing the `series`.
* The signature of `useOnResize` hook has been modified slightly for API consistency and clarity.
  Options are now passed in a configuration object.

### 🐞 Bug Fixes

* Fixed an issue where charts that are rendered while invisible would have the incorrect size.
  [#1703](https://github.com/xh/hoist-react/issues/1703)
* Fixed an issue where zeroes entered by the user in `PinPad` would be displayed as blanks.
* Fixed `fontAwesomeIcon` elem factory component to always include the default 'fa-fw' className.
  Previously, it was overridden if a `className` prop was provided.
* Fixed an issue where ConfigDiffer would always warn about deletions, even when there weren't any.
  [#1652](https://github.com/xh/hoist-react/issues/1652)
* `TextInput` will now set its value to `null` when all text is deleted and the clear icon will
  automatically hide.
* Fixed an issue where multiple buttons in a `ButtonGroupInput` could be shown as active
  simultaneously. [#1592](https://github.com/xh/hoist-react/issues/1592)
* `StoreFilterField` will again match on `Record.id` if bound to a Store or a GridModel with the
  `id` column visible. [#1697](https://github.com/xh/hoist-react/issues/1697)
* A number of fixes have been applied to `RelativeTimeStamp` and `getRelativeTimestamp`, especially
  around its handling of 'equal' or 'epsilon equal' times. Remove unintended leading whitespace from
  `getRelativeTimestamp`.

### ⚙️ Technical

* The `addReaction` and `addAutorun` methods (added to Hoist models, components, and services by the
  `ReactiveSupport` mixin) now support a configurable `debounce` argument. In many cases, this is
  preferable to the built-in MobX `delay` argument, which only provides throttling and not true
  debouncing.
* New `ChartModel.highchart` property provides a reference to the underlying HighChart component.

### 📚 Libraries

* @blueprintjs/core `3.23 -> 3.24`
* react-dates `21.7 -> 21.8`
* react-beautiful-dnd `11.0 -> 12.2`

[Commit Log](https://github.com/xh/hoist-react/compare/v29.1.0...v30.0.0)

## v29.1.0 - 2020-02-07

### 🎁 New Features

#### Grid

* The `compact` config on `GridModel` has been deprecated in favor of the more powerful `sizingMode`
  which supports the values 'large', 'standard', 'compact', or 'tiny'.
  * Each new mode has its own set of CSS variables for applications to override as needed.
  * Header and row heights are configurable for each via the `HEADER_HEIGHTS` and `ROW_HEIGHTS`
    static properties of the `AgGrid` component. These objects can be modified on init by
    applications that wish to customize the default row heights globally.
  * 💥 Note that these height config objects were previously exported as constants from AgGrid.js.
    This would be a breaking change for any apps that imported the old objects directly (considered
    unlikely).
* `GridModel` now exposes an `autoSizeColumns` method, and the Grid context menu now contains an
  `Autosize Columns` option by default.
* `Column` and `ColumnGroup` now support React elements for `headerName`.

#### Data

* The `Store` constructor now accepts a `data` argument to load data at initialization.
* The `xh/hoist/data/cube` package has been modified substantially to better integrate with the core
  data package and support observable "Views". See documentation on `Cube` for more information.

#### Other

* Added a `PinPad` component for streamlined handling of PIN entry on mobile devices.
* `FormField` now takes `tooltipPosition` and `tooltipBoundary` props for customizing minimal
  validation tooltip.
* `RecordAction.actionFn` parameters now include a `buttonEl` property containing the button element
  when used in an action column.
* Mobile Navigator component now takes an `animation` prop which can be set to 'slide' (default),
  'lift', 'fade', or 'none'. These values are passed to the underlying onsenNavigator component.
  ([#1641](https://github.com/xh/hoist-react/pull/1641))
* `AppOption` configs now accept an `omit` property for conditionally excluding options.

### 🐞 Bug Fixes

* Unselectable grid rows are now skipped during up/down keyboard navigation.
* Fix local quick filtering in `LeftRightChooser` (v29 regression).
* Fix `SplitTreeMap` - the default filtering once again splits the map across positive and negative
  values as intended (v29 regression).

### ⚙️ Technical

* `FormFields` now check that they are contained in a Hoist `Form`.

### 📚 Libraries

* @blueprintjs/core `3.22 -> 3.23`
* codemirror `5.50 -> 5.51`
* react-dates `21.5 -> 21.7`

[Commit Log](https://github.com/xh/hoist-react/compare/v29.0.0...v29.1.0)

## v29.0.0 - 2020-01-24

### 🗄️ Data Package Changes

Several changes have been made to data package (`Store` and `Record`) APIs for loading, updating,
and modifying data. They include some breaking changes, but pave the way for upcoming enhancements
to fully support inline grid editing and other new features.

Store now tracks the "committed" state of its records, which represents the data as it was loaded
(typically from the server) via `loadData()` or `updateData()`. Records are now immutable and
frozen, so they cannot be changed directly, but Store offers a new `modifyRecords()` API to apply
local modifications to data in a tracked and managed way. (Store creates new records internally to
hold both this modified data and the original, "committed" data.) This additional state tracking
allows developers to query Stores for modified or added records (e.g. to flush back to the server
and persist) as well as call new methods to revert changes (e.g. to undo a block of changes that the
user wishes to discard).

Note the following more specific changes to these related classes:

#### Record

* 💥 Record data properties are now nested within a `data` object on Record instances and are no
  longer available as top-level properties on the Record itself.
  * Calls to access data such as `rec.quantity` must be modified to `rec.data.quantity`.
  * When accessing multiple properties, destructuring provides an efficient syntax - e.g. `const
    {quantity, price} = rec.data;`.
* 💥 Records are now immutable and cannot be modified by applications directly.
  * This is a breaking change, but should only affect apps with custom inline grid editing
    implementations or similar code that modifies individual record values.
  * Calls to change data such as `rec.quantity = 100` must now be made through the Record's Store,
    e.g. `store.modifyData({id: 41, quantity: 100})`
* Record gains new getters for inspecting its state, including: `isAdd`, `isModified`, and
  `isCommitted`.

#### Store

* 💥 `noteDataUpdated()` has been removed, as out-of-band modifications to Store Records are no
  longer possible.
* 💥 Store's `idSpec` function is now called with the raw record data - previously it was passed
  source data after it had been run through the store's optional `processRawData` function. (This is
  unlikely to have a practical impact on most apps, but is included here for completeness.)
* `Store.updateData()` now accepts a flat list of raw data to process into Record additions and
  updates. Previously developers needed to call this method with an object containing add, update,
  and/or remove keys mapped to arrays. Now Store will produce an object of this shape automatically.
* `Store.refreshFilter()` method has been added to allow applications to rebuild the filtered data
  set if some application state has changed (apart from the store's data itself) which would affect
  the store filter.
* Store gains new methods for manipulating its Records and data, including `addRecords()`,
  `removeRecords()`, `modifyRecords()`, `revertRecords()`, and `revert()`. New getters have been
  added for `addedRecords`, `removedRecords`, `modifiedRecords`, and `isModified`.

#### Column

* Columns have been enhanced for provide basic support for inline-editing of record data. Further
  inline editing support enhancements are planned for upcoming Hoist releases.
* `Column.getValueFn` config added to retrieve the cell value for a Record field. The default
  implementation pulls the value from the Record's new `data` property (see above). Apps that
  specify custom `valueGetter` callbacks via `Column.agOptions` should now implement their custom
  logic in this new config.
* `Column.setValueFn` config added to support modifying the Column field's value on the underlying
  Record. The default implementation calls the new `Store.modifyRecords()` API and should be
  sufficient for the majority of cases.
* `Column.editable` config added to indicate if a column/cell should be inline-editable.

### 🎁 New Features

* Added keyboard support to ag-Grid context menus.
* Added `GridModel.setEmptyText()` to allow updates to placeholder text after initial construction.
* Added `GridModel.ensureSelectionVisible()` to scroll the currently selected row into view.
* When a `TreeMap` is bound to a `GridModel`, the grid will now respond to map selection changes by
  scrolling to ensure the selected grid row is visible.
* Added a `Column.tooltipElement` config to support fully customizable tooltip components.
* Added a `useOnResize` hook, which runs a function when a component is resized.
* Exposed an `inputRef` prop on numberInput, textArea, and textInput
* `PanelModel` now accepts a `maxSize` config.
* `RelativeTimeStamp` now support a `relativeTo` option, allowing it to display the difference
  between a timestamp and another reference time other than now. Both the component and the
  `getRelativeTimestamp()` helper function now leverage moment.js for their underlying
  implementation.
* A new `Clock` component displays the time, either local to the browser or for a configurable
  timezone.
* `LeftRightChooser` gets a new `showCounts` option to print the number of items on each side.
* `Select` inputs support a new property `enableWindowed` (desktop platform only) to improve
  rendering performance with large lists of options.
* `Select` inputs support grouped options. To use, add an attribute `options` containing an array of
  sub-options.
* `FetchService` methods support a new `timeout` option. This config chains `Promise.timeout()` to
  the promises returned by the service.
* Added alpha version of `DashContainer` for building dynamic, draggable dashboard-style layouts.
  Please note: the API for this component is subject to change - use at your own risk!
* `Select` now allows the use of objects as values.
* Added a new `xhEnableImpersonation` config to enable or disable the ability of Hoist Admins to
  impersonate other users. Note that this defaults to `false`. Apps will need to set this config to
  continue using impersonation. (Note that an update to hoist-core 6.4+ is required for this config
  to be enforced on the server.)
* `FormField` now supports a `requiredIndicator` to customize how required fields are displayed.
* Application build tags are now included in version update checks, primarily to prompt dev/QA users
  to refresh when running SNAPSHOT versions. (Note that an update to hoist-core 6.4+ is required for
  the server to emit build tag for comparison.)
* `CodeInput` component added to provide general `HoistInput` support around the CodeMirror code
  editor. The pre-existing `JsonInput` has been converted to a wrapper around this class.
* `JsonInput` now supports an `autoFocus` prop.
* `Select` now supports a `hideDropdownIndicator` prop.
* `useOnResize` hook will now ignore visibility changes, i.e. a component resizing to a size of 0.
* `DimensionChooser` now supports a `popoverPosition` prop.
* `AppBar.appMenuButtonPosition` prop added to configure the App Menu on the left or the right, and
  `AppMenuButton` now accepts and applies any `Button` props to customize.
* New `--xh-grid-tree-indent-px` CSS variable added to allow control over the amount of indentation
  applied to tree grid child nodes.

### 💥 Breaking Changes

* `GridModel.contextMenuFn` config replaced with a `contextMenu` parameter. The new parameter will
  allow context menus to be specified with a simple array in addition to the function specification
  currently supported.
* `GridModel.defaultContextMenuTokens` config renamed to `defaultContextMenu`.
* `Chart` and `ChartModel` have been moved from `desktop/cmp/charts` to `cmp/charts`.
* `StoreFilterField` has been moved from `desktop/cmp/store` to `cmp/store`.
* The options `nowEpsilon` and `nowString` on `RelativeTimestamp` have been renamed to `epsilon` and
  `equalString`, respectively.
* `TabRenderMode` and `TabRefreshMode` have been renamed to `RenderMode` and `RefreshMode` and moved
  to the `core` package. These enumerations are now used in the APIs for `Panel`, `TabContainer`,
  and `DashContainer`.
* `DockViewModel` now requires a function, or a HoistComponent as its `content` param. It has always
  been documented this way, but a bug in the original implementation had it accepting an actual
  element rather than a function. As now implemented, the form of the `content` param is consistent
  across `TabModel`, `DockViewModel`, and `DashViewSpec`.
* `JsonInput.showActionButtons` prop replaced with more specific `showFormatButton` and
  `showFullscreenButton` props.
* The `DataView.itemHeight` prop has been moved to `DataViewModel` where it can now be changed
  dynamically by applications.
* Desktop `AppBar.appMenuButtonOptions` prop renamed to `appMenuButtonProps` for consistency.

### 🐞 Bug Fixes

* Fixed issue where JsonInput was not receiving its `model` from context
  ([#1456](https://github.com/xh/hoist-react/issues/1456))
* Fixed issue where TreeMap would not be initialized if the TreeMapModel was created after the
  GridModel data was loaded ([#1471](https://github.com/xh/hoist-react/issues/1471))
* Fixed issue where export would create malformed file with dynamic header names
* Fixed issue where exported tree grids would have incorrect aggregate data
  ([#1447](https://github.com/xh/hoist-react/issues/1447))
* Fixed issue where resizable Panels could grow larger than desired
  ([#1498](https://github.com/xh/hoist-react/issues/1498))
* Changed RestGrid to only display export button if export is enabled
  ([#1490](https://github.com/xh/hoist-react/issues/1490))
* Fixed errors when grouping rows in Grids with `groupUseEntireRow` turned off
  ([#1520](https://github.com/xh/hoist-react/issues/1520))
* Fixed problem where charts were resized when being hidden
  ([#1528](https://github.com/xh/hoist-react/issues/1528))
* Fixed problem where charts were needlessly re-rendered, hurting performance and losing some state
  ([#1505](https://github.com/xh/hoist-react/issues/1505))
* Removed padding from Select option wrapper elements which was making it difficult for custom
  option renderers to control the padding ([1571](https://github.com/xh/hoist-react/issues/1571))
* Fixed issues with inconsistent indentation for tree grid nodes under certain conditions
  ([#1546](https://github.com/xh/hoist-react/issues/1546))
* Fixed autoFocus on NumberInput.

### 📚 Libraries

* @blueprintjs/core `3.19 -> 3.22`
* @blueprintjs/datetime `3.14 -> 3.15`
* @fortawesome/fontawesome-pro `5.11 -> 5.12`
* codemirror `5.49 -> 5.50`
* core-js `3.3 -> 3.6`
* fast-deep-equal `2.0 -> 3.1`
* filesize `5.0 -> 6.0`
* highcharts 7.2 -> 8.0`
* mobx `5.14 -> 5.15`
* react-dates `21.3 -> 21.5`
* react-dropzone `10.1 -> 10.2`
* react-windowed-select `added @ 2.0.1`

[Commit Log](https://github.com/xh/hoist-react/compare/v28.2.0...v29.0.0)

## v28.2.0 - 2019-11-08

### 🎁 New Features

* Added a `DateInput` component to the mobile toolkit. Its API supports many of the same options as
  its desktop analog with the exception of `timePrecision`, which is not yet supported.
* Added `minSize` to panelModel. A resizable panel can now be prevented from resizing to a size
  smaller than minSize. ([#1431](https://github.com/xh/hoist-react/issues/1431))

### 🐞 Bug Fixes

* Made `itemHeight` a required prop for `DataView`. This avoids an issue where agGrid went into an
  infinite loop if this value was not set.
* Fixed a problem with `RestStore` behavior when `dataRoot` changed from its default value.

[Commit Log](https://github.com/xh/hoist-react/compare/v28.1.1...v28.2.0)

## v28.1.1 - 2019-10-23

### 🐞 Bug Fixes

* Fixes a bug with default model context being set incorrectly within context inside of `Panel`.

[Commit Log](https://github.com/xh/hoist-react/compare/v28.1.0...v28.1.1)

## v28.1.0 - 2019-10-18

### 🎁 New Features

* `DateInput` supports a new `strictInputParsing` prop to enforce strict parsing of keyed-in entries
  by the underlying moment library. The default value is false, maintained the existing behavior
  where [moment will do its best](https://momentjs.com/guides/#/parsing/) to parse an entered date
  string that doesn't exactly match the specified format
* Any `DateInput` values entered that exceed any specified max/minDate will now be reset to null,
  instead of being set to the boundary date (which was surprising and potentially much less obvious
  to a user that their input had been adjusted automatically).
* `Column` and `ColumnGroup` now accept a function for `headerName`. The header will be
  automatically re-rendered when any observable properties referenced by the `headerName` function
  are modified.
* `ColumnGroup` now accepts an `align` config for setting the header text alignment
* The flag `toContext` for `uses` and `creates` has been replaced with a new flag `publishMode` that
  provides more granular control over how models are published and looked up via context. Components
  can specify `ModelPublishMode.LIMITED` to make their model available for contained components
  without it becoming the default model or exposing its sub-models.

### 🐞 Bug Fixes

* Tree columns can now specify `renderer` or `elementRenderer` configs without breaking the standard
  ag-Grid group cell renderer auto-applied to tree columns (#1397).
* Use of a custom `Column.comparator` function will no longer break agGrid-provided column header
  filter menus (#1400).
* The MS Edge browser does not return a standard Promise from `async` functions, so the the return
  of those functions did not previously have the required Hoist extensions installed on its
  prototype. Edge "native" Promises are now also polyfilled / extended as required. (#1411).
* Async `Select` combobox queries are now properly debounced as per the `queryBuffer` prop (#1416).

### ⚙️ Technical

* Grid column group headers now use a custom React component instead of the default ag-Grid column
  header, resulting in a different DOM structure and CSS classes. Existing CSS overrides of the
  ag-Grid column group headers may need to be updated to work with the new structure/classes.
* We have configured `stylelint` to enforce greater consistency in our stylesheets within this
  project. The initial linting run resulted in a large number of updates to our SASS files, almost
  exclusively whitespace changes. No functional changes are intended/expected. We have also enabled
  hooks to run both JS and style linting on pre-commit. Neither of these updates directly affects
  applications, but the same tools could be configured for apps if desired.

### 📚 Libraries

* core-js `3.2 -> 3.3`
* filesize `4.2 -> 5.0`
* http-status-codes `added @ 1.3`

[Commit Log](https://github.com/xh/hoist-react/compare/v28.0.0...v28.1.0)

## v28.0.0 - 2019-10-07

_"The one with the hooks."_

**Hoist now fully supports React functional components and hooks.** The new `hoistComponent`
function is now the recommended method for defining new components and their corresponding element
factories. See that (within [HoistComponentFunctional.js](core/HoistComponentFunctional.js)) and the
new `useLocalModel()` and `useContextModel()` hooks (within [core/hooks](core/hooks)) for more
information.

Along with the performance benefits and the ability to use React hooks, Hoist functional components
are designed to read and write their models via context. This allows a much less verbose
specification of component element trees.

Note that **Class-based Components remain fully supported** (by both Hoist and React) using the
familiar `@HoistComponent` decorator, but transitioning to functional components within Hoist apps
is now strongly encouraged. In particular note that Class-based Components will *not* be able to
leverage the context for model support discussed above.

### 🎁 New Features

* Resizable panels now default to not redrawing their content when resized until the resize bar is
  dropped. This offers an improved user experience for most situations, especially when layouts are
  complex. To re-enable the previous dynamic behavior, set `PanelModel.resizeWhileDragging: true`.
* The default text input shown by `XH.prompt()` now has `selectOnFocus: true` and will confirm the
  user's entry on an `<enter>` keypress (same as clicking 'OK').
* `stringExcludes` function added to form validation constraints. This allows an input value to
  block specific characters or strings, e.g. no slash "/" in a textInput for a filename.
* `constrainAll` function added to form validation constraints. This takes another constraint as its
  only argument, and applies that constraint to an array of values, rather than just to one value.
  This is useful for applying a constraint to inputs that produce arrays, such as tag pickers.
* `DateInput` now accepts LocalDates as `value`, `minDate` and `maxDate` props.
* `RelativeTimestamp` now accepts a `bind` prop to specify a model field name from which it can pull
  its timestamp. The model itself can either be passed as a prop or (better) sourced automatically
  from the parent context. Developers are encouraged to take this change to minimize re-renders of
  parent components (which often contain grids and other intensive layouts).
* `Record` now has properties and methods for accessing and iterating over children, descendants,
  and ancestors
* `Store` now has methods for retrieving the descendants and ancestors of a given Record

### 💥 Breaking Changes

* **Apps must update their dev dependencies** to the latest `@xh/hoist-dev-utils` package: v4.0+.
  This updates the versions of Babel / Webpack used in builds to their latest / current versions and
  swaps to the updated Babel recommendation of `core-js` for polyfills.
* The `allSettled` function in `@xh/promise` has been removed. Applications using this method should
  use the ECMA standard (stage-2) `Promise.allSettled` instead. This method is now fully available
  in Hoist via bundled polyfills. Note that the standard method returns an array of objects of the
  form `{status: [rejected|fulfilled], ...}`, rather than `{state: [rejected|fulfilled], ...}`.
* The `containerRef` argument for `XH.toast()` should now be a DOM element. Component instances are
  no longer supported types for this value. This is required to support functional Components
  throughout the toolkit.
* Apps that need to prevent a `StoreFilterField` from binding to a `GridModel` in context, need to
  set the `store` or `gridModel` property explicitly to null.
* The Blueprint non-standard decorators `ContextMenuTarget` and `HotkeysTarget` are no longer
  supported. Use the new hooks `useContextMenu()` and `useHotkeys()` instead. For convenience, this
  functionality has also been made available directly on `Panel` via the `contextMenu` and `hotkeys`
  props.
* `DataView` and `DataViewModel` have been moved from `/desktop/cmp/dataview` to the cross-platform
  package `/cmp/dataview`.
* `isReactElement` has been removed. Applications should use the native React API method
  `React.isValidElement` instead.

### ⚙️ Technical

* `createObservableRef()` is now available in `@xh/hoist/utils/react` package. Use this function for
  creating refs that are functionally equivalent to refs created with `React.createRef()`, yet fully
  observable. With this change the `Ref` class in the same package is now obsolete.
* Hoist now establishes a proper react "error boundary" around all application code. This means that
  errors throw when rendering will be caught and displayed in the standard Hoist exception dialog,
  and stack traces for rendering errors should be significantly less verbose.
* Not a Hoist feature, exactly, but the latest version of `@xh/hoist-dev-utils` (see below) enables
  support for the `optional chaining` (aka null safe) and `nullish coalescing` operators via their
  Babel proposal plugins. Developers are encouraged to make good use of the new syntax below:
  * conditional-chaining: `let foo = bar?.baz?.qux;`
  * nullish coalescing: `let foo = bar ?? 'someDefaultValue';`

### 🐞 Bug Fixes

* Date picker month and year controls will now work properly in `localDate` mode. (Previously would
  reset to underlying value.)
* Individual `Buttons` within a `ButtonGroupInput` will accept a disabled prop while continuing to
  respect the overall `ButtonGroupInput`'s disabled prop.
* Raised z-index level of AG-Grid tooltip to ensure tooltips for AG-Grid context menu items appear
  above the context menu.

### 📚 Libraries

* @blueprintjs/core `3.18 -> 3.19`
* @blueprintjs/datetime `3.12 -> 3.14`
* @fortawesome/fontawesome-pro `5.10 -> 5.11`
* @xh/hoist-dev-utils `3.8 -> 4.3` (multiple transitive updates to build tooling)
* ag-grid `21.1 -> 21.2`
* highcharts `7.1 -> 7.2`
* mobx `5.13 -> 5.14`
* react-transition-group `4.2 -> 4.3`
* rsvp (removed)
* store2 `2.9 -> 2.10`

[Commit Log](https://github.com/xh/hoist-react/compare/v27.1.0...v28.0.0)

## v27.1.0 - 2019-09-05

### 🎁 New Features

* `Column.exportFormat` can now be a function, which supports setting Excel formats on a per-cell
  (vs. entire column) basis by returning a conditional `exportFormat` based upon the value and / or
  record.
  * ⚠️ Note that per-cell formatting _requires_ that apps update their server to use hoist-core
    v6.3.0+ to work, although earlier versions of hoist-core _are_ backwards compatible with the
    pre-existing, column-level export formatting.
* `DataViewModel` now supports a `sortBy` config. Accepts the same inputs as `GridModel.sortBy`,
  with the caveat that only a single-level sort is supported at this time.

[Commit Log](https://github.com/xh/hoist-react/compare/v27.0.1...v27.1.0)

## v27.0.1 - 2019-08-26

### 🐞 Bug Fixes

* Fix to `Store.clear()` and `GridModel.clear()`, which delegates to the same (#1324).

[Commit Log](https://github.com/xh/hoist-react/compare/v27.0.0...v27.0.1)

## v27.0.0 - 2019-08-23

### 🎁 New Features

* A new `LocalDate` class has been added to the toolkit. This class provides client-side support for
  "business" or "calendar" days that do not have a time component. It is an immutable class that
  supports '==', '<' and '>', as well as a number of convenient manipulation functions. Support for
  the `LocalDate` class has also been added throughout the toolkit, including:
  * `Field.type` now supports an additional `localDate` option for automatic conversion of server
    data to this type when loading into a `Store`.
  * `fetchService` is aware of this class and will automatically serialize all instances of it for
    posting to the server. ⚠ NOTE that along with this change, `fetchService` and its methods such
    as `XH.fetchJson()` will now serialize regular JS Date objects as ms timestamps when provided in
    params. Previously Dates were serialized in their default `toString()` format. This would be a
    breaking change for an app that relied on that default Date serialization, but it was made for
    increased symmetry with how Hoist JSON-serializes Dates and LocalDates on the server-side.
  * `DateInput` can now be used to seamlessly bind to a `LocalDate` as well as a `Date`. See its new
    prop of `valueType` which can be set to `localDate` or `date` (default).
  * A new `localDateCol` config has been added to the `@xh/hoist/grid/columns` package with
    standardized rendering and formatting.
* New `TreeMap` and `SplitTreeMap` components added, to render hierarchical data in a configurable
  TreeMap visualization based on the Highcharts library. Supports optional binding to a GridModel,
  which syncs selection and expand / collapse state.
* `Column` gets a new `highlightOnChange` config. If true, the grid will highlight the cell on each
  change by flashing its background. (Currently this is a simple on/off config - future iterations
  could support a function variant or other options to customize the flash effect based on the
  old/new values.) A new CSS var `--xh-grid-cell-change-bg-highlight` can be used to customize the
  color used, app-wide or scoped to a particular grid selector. Note that columns must *not* specify
  `rendererIsComplex` (see below) if they wish to enable the new highlight flag.

### 💥 Breaking Changes

* The updating of `Store` data has been reworked to provide a simpler and more powerful API that
  allows for the applications of additions, deletions, and updates in a single transaction:
  * The signature of `Store.updateData()` has been substantially changed, and is now the main entry
    point for all updates.
  * `Store.removeRecords()` has been removed. Use `Store.updateData()` instead.
  * `Store.addData()` has been removed. Use `Store.updateData()` instead.
* `Column` takes an additional property `rendererIsComplex`. Application must set this flag to
  `true` to indicate if a column renderer uses values other than its own bound field. This change
  provides an efficiency boost by allowing ag-Grid to use its default change detection instead of
  forcing a cell refresh on any change.

### ⚙️ Technical

* `Grid` will now update the underlying ag-Grid using ag-Grid transactions rather than relying on
  agGrid `deltaRowMode`. This is intended to provide the best possible grid performance and
  generally streamline the use of the ag-Grid Api.

### 🐞 Bug Fixes

* Panel resize events are now properly throttled, avoiding extreme lagginess when resizing panels
  that contain complex components such as big grids.
* Workaround for issues with the mobile Onsen toolkit throwing errors while resetting page stack.
* Dialogs call `doCancel()` handler if cancelled via `<esc>` keypress.

### 📚 Libraries

* @xh/hoist-dev-utils `3.7 -> 3.8`
* qs `6.7 -> 6.8`
* store2 `2.8 -> 2.9`

[Commit Log](https://github.com/xh/hoist-react/compare/v26.0.1...v27.0.0)

## v26.0.1 - 2019-08-07

### 🎁 New Features

* **WebSocket support** has been added in the form of `XH.webSocketService` to establish and
  maintain a managed websocket connection with the Hoist UI server. This is implemented on the
  client via the native `WebSocket` object supported by modern browsers and relies on the
  corresponding service and management endpoints added to Hoist Core v6.1.
  * Apps must declare `webSocketsEnabled: true` in their `AppSpec` configuration to enable this
    overall functionality on the client.
  * Apps can then subscribe via the new service to updates on a requested topic and will receive any
    inbound messages for that topic via a callback.
  * The service will monitor the socket connection with a regular heartbeat and attempt to
    re-establish if dropped.
  * A new admin console snap-in provides an overview of connected websocket clients.
* The `XH.message()` and related methods such as `XH.alert()` now support more flexible
  `confirmProps` and `cancelProps` configs, each of which will be passed to their respective button
  and merged with suitable defaults. Allows use of the new `autoFocus` prop with these preconfigured
  dialogs.
  * By default, `XH.alert()` and `XH.confirm()` will auto focus the confirm button for user
    convenience.
  * The previous text/intent configs have been deprecated and the message methods will log a console
    warning if they are used (although it will continue to respect them to aid transitioning to the
    new configs).
* `GridModel` now supports a `copyCell` context menu action. See `StoreContextMenu` for more
  details.
* New `GridCountLabel` component provides an alternative to existing `StoreCountLabel`, outputting
  both overall record count and current selection count in a configurable way.
* The `Button` component accepts an `autoFocus` prop to attempt to focus on render.
* The `Checkbox` component accepts an `autoFocus` prop to attempt to focus on render.

### 💥 Breaking Changes

* `StoreCountLabel` has been moved from `/desktop/cmp/store` to the cross-platform package
  `/cmp/store`. Its `gridModel` prop has also been removed - usages with grids should likely switch
  to the new `GridCountLabel` component, noted above and imported from `/cmp/grid`.
* The API for `ClipboardButton` and `ClipboardMenuItem` has been simplified, and made implementation
  independent. Specify a single `getCopyText` function rather than the `clipboardSpec`.
  (`clipboardSpec` is an artifact from the removed `clipboard` library).
* The `XH.prompt()` and `XH.message()` input config has been updated to work as documented, with any
  initial/default value for the input sourced from `input.initialValue`. Was previously sourced from
  `input.value` (#1298).
* ChartModel `config` has been deprecated. Please use `highchartsConfig` instead.

### 🐞 Bug Fixes

* The `Select.selectOnFocus` prop is now respected when used in tandem with `enableCreate` and/or
  `queryFn` props.
* `DateInput` popup _will_ now close when input is blurred but will _not_ immediately close when
  `enableTextInput` is `false` and a month or year is clicked (#1293).
* Buttons within a grid `actionCol` now render properly in compact mode, without clipping/overflow.

### ⚙️ Technical

* `AgGridModel` will now throw an exception if any of its methods which depend on ag-Grid state are
  called before the grid has been fully initialized (ag-Grid onGridReady event has fired).
  Applications can check the new `isReady` property on `AgGridModel` before calling such methods to️️
  verify the grid is fully initialized.

### 📚 Libraries

* @blueprintjs/core `3.17 -> 3.18`
* @blueprintjs/datetime `3.11 -> 3.12`
* @fortawesome/fontawesome `5.9 -> 5.10`
* ag-grid `21.0.1 -> 21.1.1`
* store2 `2.7 -> 2.8`
* The `clipboard` library has been replaced with the simpler `clipboard-copy` library.

[Commit Log](https://github.com/xh/hoist-react/compare/v25.2.0...v26.0.1)

## v25.2.0 - 2019-07-25

### 🎁 New Features

* `RecordAction` supports a new `secondaryText` property. When used for a Grid context menu item,
  this text appears on the right side of the menu item, usually used for displaying the shortcut key
  associated with an action.

### 🐞 Bug Fixes

* Fixed issue with loopy behavior when using `Select.selectOnFocus` and changing focus
  simultaneously with keyboard and mouse.

[Commit Log](https://github.com/xh/hoist-react/compare/v25.1.0...v25.2.0)

## v25.1.0 - 2019-07-23

### 🎁 New Features

* `JsonInput` includes buttons for toggling showing in a full-screen dialog window. Also added a
  convenience button to auto-format `JsonInput's` content.
* `DateInput` supports a new `enableTextInput` prop. When this property is set to false, `DateInput`
  will be entirely driven by the provided date picker. Additionally, `DateInput` styles have been
  improved for its various modes to more clearly convey its functionality.
* `ExportButton` will auto-disable itself if bound to an empty `GridModel`. This helper button will
  now also throw a console warning (to alert the developer) if `gridModel.enableExport != true`.

### ⚙️ Technical

* Classes decorated with `@LoadSupport` will now throw an exception out of their provided
  `loadAsync()` method if called with a parameter that's not a plain object (i.e. param is clearly
  not a `LoadSpec`). Note this might be a breaking change, in so far as it introduces additional
  validation around this pre-existing API requirement.
* Requirements for the `colorSpec` option passed to Hoist number formatters have been relaxed to
  allow partial definitions such that, for example, only negative values may receive the CSS class
  specified, without having to account for positive value styling.

### 🐞 Bug Fixes

* `RestFormModel` now submits dirty fields only when editing a record, as intended (#1245).
* `FormField` will no longer override the disabled prop of its child input if true (#1262).

### 📚 Libraries

* mobx `5.11 -> 5.13`
* Misc. patch-level updates

[Commit Log](https://github.com/xh/hoist-react/compare/v25.0.0...v25.1.0)

## v25.0.0 - 2019-07-16

### 🎁 New Features

* `Column` accepts a new `comparator` callback to customize how column cell values are sorted by the
  grid.
* Added `XH.prompt()` to show a simple message popup with a built-in, configurable HoistInput. When
  submitted by the user, its callback or resolved promise will include the input's value.
* `Select` accepts a new `selectOnFocus` prop. The behaviour is analogous to the `selectOnFocus`
  prop already in `TextInput`, `TextArea` and `NumberInput`.

### 💥 Breaking Changes

* The `fmtPercent` and `percentRenderer` methods will now multiply provided value by 100. This is
  consistent with the behavior of Excel's percentage formatting and matches the expectations of
  `ExportFormat.PCT`. Columns that were previously using `exportValue: v => v/100` as a workaround
  to the previous renderer behavior should remove this line of code.
* `DimensionChooserModel`'s `historyPreference` config has been renamed `preference`. It now
  supports saving both value and history to the same preference (existing history preferences will
  be handled).

[Commit Log](https://github.com/xh/hoist-react/compare/v24.2.0...v25.0.0)

## v24.2.0 - 2019-07-08

### 🎁 New Features

* `GridModel` accepts a new `colDefaults` configuration. Defaults provided via this object will be
  merged (deeply) into all column configs as they are instantiated.
* New `Panel.compactHeader` and `DockContainer.compactHeaders` props added to enable more compact
  and space efficient styling for headers in these components.
  * ⚠️ Note that as part of this change, internal panel header CSS class names changed slightly -
    apps that were targeting these internal selectors would need to adjust. See
    desktop/cmp/panel/impl/PanelHeader.scss for the relevant updates.
* A new `exportOptions.columns` option on `GridModel` replaces `exportOptions.includeHiddenCols`.
  The updated and more flexible config supports special strings 'VISIBLE' (default), 'ALL', and/or a
  list of specific colIds to include in an export.
  * To avoid immediate breaking changes, GridModel will log a warning on any remaining usages of
    `includeHiddenCols` but auto-set to `columns: 'ALL'` to maintain the same behavior.
* Added new preference `xhShowVersionBar` to allow more fine-grained control of when the Hoist
  version bar is showing. It defaults to `auto`, preserving the current behavior of always showing
  the footer to Hoist Admins while including it for non-admins *only* in non-production
  environments. The pref can alternatively be set to 'always' or 'never' on a per-user basis.

### 📚 Libraries

* @blueprintjs/core `3.16 -> 3.17`
* @blueprintjs/datetime `3.10 -> 3.11`
* mobx `5.10 -> 5.11`
* react-transition-group `2.8 -> 4.2`

[Commit Log](https://github.com/xh/hoist-react/compare/v24.1.1...v24.2.0)

## v24.1.1 - 2019-07-01

### 🐞 Bug Fixes

* Mobile column chooser internal layout/sizing fixed when used in certain secure mobile browsers.

[Commit Log](https://github.com/xh/hoist-react/compare/v24.1.0...v24.1.1)

## v24.1.0 - 2019-07-01

### 🎁 New Features

* `DateInput.enableClear` prop added to support built-in button to null-out a date input's value.

### 🐞 Bug Fixes

* The `Select` component now properly shows all options when the pick-list is re-shown after a
  change without first blurring the control. (Previously this interaction edge case would only show
  the option matching the current input value.) #1198
* Mobile mask component `onClick` callback prop restored - required to dismiss mobile menus when not
  tapping a menu option.
* When checking for a possible expired session within `XH.handleException()`, prompt for app login
  only for Ajax requests made to relative URLs (not e.g. remote APIs accessed via CORS). #1189

### ✨ Style

* Panel splitter collapse button more visible in dark theme. CSS vars to customize further fixed.
* The mobile app menu button has been moved to the right side of the top appBar, consistent with its
  placement in desktop apps.

### 📚 Libraries

* @blueprintjs/core `3.15 -> 3.16`
* @blueprintjs/datetime `3.9 -> 3.10`
* codemirror `5.47 -> 5.48`
* mobx `6.0 -> 6.1`

[Commit Log](https://github.com/xh/hoist-react/compare/v24.0.0...v24.1.0)

## v24.0.0 - 2019-06-24

### 🎁 New Features

#### Data

* A `StoreFilter` object has been introduced to the data API. This allows `Store` and
  `StoreFilterField` to support the ability to conditionally include all children when filtering
  hierarchical data stores, and could support additional filtering customizations in the future.
* `Store` now provides a `summaryRecord` property which can be used to expose aggregated data for
  the data it contains. The raw data for this record can be provided to `loadData()` and
  `updateData()` either via an explicit argument to these methods, or as the root node of the raw
  data provided (see `Store.loadRootAsSummary`).
* The `StoreFilterField` component accepts new optional `model` and `bind` props to allow control of
  its text value from an external model's observable.
* `pwd` is now a new supported type of `Field` in the `@xh/hoist/core/data` package.

#### Grid

* `GridModel` now supports a `showSummary` config which can be used to display its store's
  summaryRecord (see above) as either a pinned top or bottom row.
* `GridModel` also adds a `enableColumnPinning` config to enable/disable user-driven pinning. On
  desktop, if enabled, users can pin columns by dragging them to the left or right edges of the grid
  (the default ag-Grid gesture). Column pinned state is now also captured and maintained by the
  overall grid state system.
* The desktop column chooser now options in a non-modal popover when triggered from the standard
  `ColChooserButton` component. This offers a quicker and less disruptive alternative to the modal
  dialog (which is still used when launched from the grid context menu). In this popover mode,
  updates to columns are immediately reflected in the underlying grid.
* The mobile `ColChooser` has been improved significantly. It now renders displayed and available
  columns as two lists, allowing drag and drop between to update the visibility and ordering. It
  also provides an easy option to toggle pinning the first column.
* `DimensionChooser` now supports an optional empty / ungrouped configuration with a value of `[]`.
  See `DimensionChooserModel.enableClear` and `DimensionChooser.emptyText`.

#### Other Features

* Core `AutoRefreshService` added to trigger an app-wide data refresh on a configurable interval, if
  so enabled via a combination of soft-config and user preference. Auto-refresh relies on the use of
  the root `RefreshContextModel` and model-level `LoadSupport`.
* A new `LoadingIndicator` component is available as a more minimal / unobtrusive alternative to a
  modal mask. Typically configured via a new `Panel.loadingIndicator` prop, the indicator can be
  bound to a `PendingTaskModel` and will automatically show/hide a spinner and/or custom message in
  an overlay docked to the corner of the parent Panel.
* `DateInput` adds support for new `enablePicker` and `showPickerOnFocus` props, offering greater
  control over when the calendar picker is shown. The new default behaviour is to not show the
  picker on focus, instead showing it via a built-in button.
* Transitions have been disabled by default on desktop Dialog and Popover components (both are from
  the Blueprint library) and on the Hoist Mask component. This should result in a snappier user
  experience, especially when working on remote / virtual workstations. Any in-app customizations to
  disable or remove transitions can now be removed in favor of this toolkit-wide change.
* Added new `@bindable.ref` variant of the `@bindable` decorator.

### 💥 Breaking Changes

* Apps that defined and initialized their own `AutoRefreshService` service or functionality should
  leverage the new Hoist service if possible. Apps with a pre-existing custom service of the same
  name must either remove in favor of the new service or - if they have special requirements not
  covered by the Hoist implementation - rename their own service to avoid a naming conflict.
* The `StoreFilterField.onFilterChange` callback will now be passed a `StoreFilter`, rather than a
  function.
* `DateInput` now has a calendar button on the right side of the input which is 22 pixels square.
  Applications explicitly setting width or height on this component should ensure that they are
  providing enough space for it to display its contents without clipping.

### 🐞 Bug Fixes

* Performance for bulk grid selections has been greatly improved (#1157)
* Toolbars now specify a minimum height (or width when vertical) to avoid shrinking unexpectedly
  when they contain only labels or are entirely empty (but still desired to e.g. align UIs across
  multiple panels). Customize if needed via the new `--xh-tbar-min-size` CSS var.
* All Hoist Components that accept a `model` prop now have that properly documented in their
  prop-types.
* Admin Log Viewer no longer reverses its lines when not in tail mode.

### ⚙️ Technical

* The `AppSpec` config passed to `XH.renderApp()` now supports a `clientAppCode` value to compliment
  the existing `clientAppName`. Both values are now optional and defaulted from the project-wide
  `appCode` and `appName` values set via the project's Webpack config. (Note that `clientAppCode` is
  referenced by the new `AutoRefreshService` to support configurable auto-refresh intervals on a
  per-app basis.)

### 📚 Libraries

* ag-grid `20.0 -> 21.0`
* react-select `2.4 -> 3.0`
* mobx-react `5.4 -> 6.0.3`
* font-awesome `5.8 -> 5.9`
* react-beautiful-dnd `10.1.1 -> 11.0.4`

[Commit Log](https://github.com/xh/hoist-react/compare/v23.0.0...v24.0.0)

## v23.0.0 - 2019-05-30

### 🎁 New Features

* `GridModel` now accepts a config of `cellBorders`, similar to `rowBorders`
* `Panel.tbar` and `Panel.bbar` props now accept an array of Elements and will auto-generate a
  `Toolbar` to contain them, avoiding the need for the extra import of `toolbar()`.
* New functions `withDebug` and `withShortDebug` have been added to provide a terse syntax for
  adding debug messages that track the execution of specific blocks of code.
* `XH.toast()` now supports an optional `containerRef` argument that can be used for anchoring a
  toast within another component (desktop only). Can be used to display more targeted toasts within
  the relevant section of an application UI, as opposed to the edge of the screen.
* `ButtonGroupInput` accepts a new `enableClear` prop that allows the active / depressed button to
  be unselected by pressing it again - this sets the value of the input as a whole to `null`.
* Hoist Admins now always see the VersionBar in the footer.
* `Promise.track` now accepts an optional `omit` config that indicates when no tracking will be
  performed.
* `fmtNumber` now accepts an optional `prefix` config that prepends immediately before the number,
  but after the sign (`+`, `-`).
* New utility methods `forEachAsync()` and `whileAsync()` have been added to allow non-blocking
  execution of time-consuming loops.

### 💥 Breaking Changes

* The `AppOption.refreshRequired` config has been renamed to `reloadRequired` to better match the
  `XH.reloadApp()` method called to reload the entire app in the browser. Any options defined by an
  app that require it to be fully reloaded should have this renamed config set to `true`.
* The options dialog will now automatically trigger an app-wide data _refresh_ via
  `XH.refreshAppAsync()` if options have changed that don't require a _reload_.
* The `EventSupport` mixin has been removed. There are no known uses of it and it is in conflict
  with the overall reactive structure of the hoist-react API. If your app listens to the
  `appStateChanged`, `prefChange` or `prefsPushed` events you will need to adjust accordingly.

### 🐞 Bug Fixes

* `Select` will now let the user edit existing text in conditions where it is expected to be
  editable. #880
* The Admin "Config Differ" tool has been updated to reflect changes to `Record` made in v22. It is
  once again able to apply remote config values.
* A `Panel` with configs `resizable: true, collapsible: false` now renders with a splitter.
* A `Panel` with no `icon`, `title`, or `headerItems` will not render a blank header.
* `FileChooser.enableMulti` now behaves as one might expect -- true to allow multiple files in a
  single upload. Previous behavior (the ability to add multiple files to dropzone) is now controlled
  by `enableAddMulti`.

[Commit Log](https://github.com/xh/hoist-react/compare/v22.0.0...v23.0.0)


## v22.0.0 - 2019-04-29

### 🎁 New Features

* A new `DockContainer` component provides a user-friendly way to render multiple child components
  "docked" to its bottom edge. Each child view is rendered with a configurable header and controls
  to allow the user to expand it, collapse it, or optionally "pop it out" into a modal dialog.
* A new `AgGrid` component provides a much lighter Hoist wrapper around ag-Grid while maintaining
  consistent styling and layout support. This allows apps to use any features supported by ag-Grid
  without conflicting with functionality added by the core Hoist `Grid`.
  * Note that this lighter wrapper lacks a number of core Hoist features and integrations, including
    store support, grid state, enhanced column and renderer APIs, absolute value sorting, and more.
  * An associated `AgGridModel` provides access to to the ag-Grid APIs, minimal styling configs, and
    several utility methods for managing Grid state.
* Added `GridModel.groupSortFn` config to support custom group sorting (replaces any use of
  `agOptions.defaultGroupSortComparator`).
* The `Column.cellClass` and `Column.headerClass` configs now accept functions to dynamically
  generate custom classes based on the Record and/or Column being rendered.
* The `Record` object now provides an additional getter `Record.allChildren` to return all children
  of the record, irrespective of the current filter in place on the record's store. This supplements
  the existing `Record.children` getter, which returns only the children meeting the filter.

### 💥 Breaking Changes

* The class `LocalStore` has been renamed `Store`, and is now the main implementation and base class
  for Store Data. The extraneous abstract superclass `BaseStore` has been removed.
* `Store.dataLastUpdated` had been renamed `Store.lastUpdated` on the new class and is now a simple
  timestamp (ms) rather than a Javascript Date object.
* The constructor argument `Store.processRawData` now expects a function that *returns* a modified
  object with the necessary edits. This allows implementations to safely *clone* the raw data rather
  than mutating it.
* The method `Store.removeRecord` has been replaced with the method `Store.removeRecords`. This will
  facilitate efficient bulk deletes.

### ⚙️ Technical

* `Grid` now performs an important performance workaround when loading a new dataset that would
  result in the removal of a significant amount of existing records/rows. The underlying ag-Grid
  component has a serious bottleneck here (acknowledged as AG-2879 in their bug tracker). The Hoist
  grid wrapper will now detect when this is likely and proactively clear all data using a different
  API call before loading the new dataset.
* The implementations `Store`, `RecordSet`, and `Record` have been updated to more efficiently
  re-use existing record references when loading, updating, or filtering data in a store. This keeps
  the Record objects within a store as stable as possible, and allows additional optimizations by
  ag-Grid and its `deltaRowDataMode`.
* When loading raw data into store `Record`s, Hoist will now perform additional conversions based on
  the declared `Field.type`. The unused `Field.nullable` has been removed.
* `LocalStorageService` now uses both the `appCode` and current username for its namespace key,
  ensuring that e.g. local prefs/grid state are not overwritten across multiple app users on one OS
  profile, or when admin impersonation is active. The service will automatically perform a one-time
  migration of existing local state from the old namespace to the new. #674
* `elem` no longer skips `null` children in its calls to `React.createElement()`. These children may
  play the role of placeholders when using conditional rendering, and skipping them was causing
  React to trigger extra re-renders. This change further simplifies Hoist's element factory and
  removes an unnecessary divergence with the behavior of JSX.


### 🐞 Bug Fixes

* `Grid` exports retain sorting, including support for absolute value sorting. #1068
* Ensure `FormField`s are keyed with their model ID, so that React can properly account for dynamic
  changes to fields within a form. #1031
* Prompt for app refresh in (rare) case of mismatch between client and server-side session user.
  (This can happen during impersonation and is defended against in server-side code.) #675

[Commit Log](https://github.com/xh/hoist-react/compare/v21.0.2...v22.0.0)

## v21.0.2 - 2019-04-05

### 📚 Libraries

* Rollback ag-Grid to v20.0.0 after running into new performance issues with large datasets and
  `deltaRowDataMode`. Updates to tree filtering logic, also related to grid performance issues with
  filtered tree results returning much larger record counts.

## v21.0.0 - 2019-04-04

### 🎁 New Features

* `FetchService` fetch methods now accept a plain object as the `headers` argument. These headers
  will be merged with the default headers provided by FetchService.
* An app can also now specify default headers to be sent with every fetch request via
  `XH.fetchService.setDefaultHeaders()`. You can pass either a plain object, or a closure which
  returns one.
* `Grid` supports a new `onGridReady` prop, allowing apps to hook into the ag-Grid event callback
  without inadvertently short-circuiting the Grid's own internal handler.

### 💥 Breaking Changes

* The shortcut getter `FormModel.isNotValid` was deemed confusing and has been removed from the API.
  In most cases applications should use `!FormModel.isValid` instead; this expression will return
  `false` for the `Unknown` as well as the `NotValid` state. Applications that wish to explicitly
  test for the `NotValid` state should use the `validationState` getter.
* Multiple HoistInputs have changed their `onKeyPress` props to `onKeyDown`, including TextInput,
  NumberInput, TextArea & SearchInput. The `onKeyPress` event has been deprecated in general and has
  limitations on which keys will trigger the event to fire (i.e. it would not fire on an arrow
  keypress).
* FetchService's fetch methods no longer support `contentType` parameter. Instead, specify a custom
  content-type by setting a 'Content-Type' header using the `headers` parameter.
* FetchService's fetch methods no longer support `acceptJson` parameter. Instead, pass an {"Accept":
  "application/json"} header using the `headers` parameter.

### ✨ Style

* Black point + grid colors adjusted in dark theme to better blend with overall blue-gray tint.
* Mobile styles have been adjusted to increase the default font size and grid row height, in
  addition to a number of other smaller visual adjustments.

### 🐞 Bug Fixes

* Avoid throwing React error due to tab / routing interactions. Tab / routing / state support
  generally improved. (#1052)
* `GridModel.selectFirst()` improved to reliably select first visible record even when one or more
  groupBy levels active. (#1058)

### 📚 Libraries

* ag-Grid `~20.1 -> ~20.2` (fixes ag-grid sorting bug with treeMode)
* @blueprint/core `3.14 -> 3.15`
* @blueprint/datetime `3.7 -> 3.8`
* react-dropzone `10.0 -> 10.1`
* react-transition-group `2.6 -> 2.8`

[Commit Log](https://github.com/xh/hoist-react/compare/v20.2.1...v21.0.0)

## v20.2.1 - 2019-03-28

* Minor tweaks to grid styles - CSS var for pinned column borders, drop left/right padding on
  center-aligned grid cells.

[Commit Log](https://github.com/xh/hoist-react/compare/v20.2.0...v20.2.1)

## v20.2.0 - 2019-03-27

### 🎁 New Features

* `GridModel` exposes three new configs - `rowBorders`, `stripeRows`, and `showCellFocus` - to
  provide additional control over grid styling. The former `Grid` prop `showHover` has been
  converted to a `GridModel` config for symmetry with these other flags and more efficient
  re-rendering. Note that some grid-related CSS classes have also been modified to better conform to
  the BEM approach used elsewhere - this could be a breaking change for apps that keyed off of
  certain Hoist grid styles (not expected to be a common case).
* `Select` adds a `queryBuffer` prop to avoid over-eager calls to an async `queryFn`. This buffer is
  defaulted to 300ms to provide some out-of-the-box debouncing of keyboard input when an async query
  is provided. A longer value might be appropriate for slow / intensive queries to a remote API.

### 🐞 Bug Fixes

* A small `FormField.labelWidth` config value will now be respected, even if it is less than the
  default minWidth of 80px.
* Unnecessary re-renders of inactive tab panels now avoided.
* `Grid`'s filter will now be consistently applied to all tree grid records. Previously, the filter
  skipped deeply nested records under specific conditions.
* `Timer` no longer requires its `runFn` to be a promise, as it briefly (and unintentionally) did.
* Suppressed default browser resize handles on `textarea`.

[Commit Log](https://github.com/xh/hoist-react/compare/v20.1.1...v20.2.0)

## v20.1.1 - 2019-03-27

### 🐞 Bug Fixes

* Fix form field reset so that it will call computeValidationAsync even if revalidation is not
  triggered because the field's value did not change when reset.

[Commit Log](https://github.com/xh/hoist-react/compare/v20.1.0...v20.1.1)


## v20.1.0 - 2019-03-14

### 🎁 New Features

* Standard app options panel now includes a "Restore Defaults" button to clear all user preferences
  as well as any custom grid state, resetting the app to its default state for that user.

### 🐞 Bug Fixes

* Removed a delay from `HoistInput` blur handling, ensuring `noteBlurred()` is called as soon as the
  element loses focus. This should remove a class of bugs related to input values not flushing into
  their models quickly enough when `commitOnChange: false` and the user moves directly from an input
  to e.g. clicking a submit button. #1023
* Fix to Admin ConfigDiffer tool (missing decorator).

### ⚙️ Technical

* The `GridModel.store` config now accepts a plain object and will internally create a `LocalStore`.
  This store config can also be partially specified or even omitted entirely. GridModel will ensure
  that the store is auto-configured with all fields in configured grid columns, reducing the need
  for app code boilerplate (re)enumerating field names.
* `Timer` class reworked to allow its interval to be adjusted dynamically via `setInterval()`,
  without requiring the Timer to be re-created.

[Commit Log](https://github.com/xh/hoist-react/compare/v20.0.1...v20.1.0)


## v20.0.1 - 2019-03-08

### 🐞 Bug Fixes

* Ensure `RestStore` processes records in a standard way following a save/add operation (#1010).

[Commit Log](https://github.com/xh/hoist-react/compare/v20.0.0...v20.0.1)


## v20.0.0 - 2019-03-06

### 💥 Breaking Changes

* The `@LoadSupport` decorator has been substantially reworked and enhanced from its initial release
  in v19. It is no longer needed on the HoistComponent, but rather should be put directly on the
  owned HoistModel implementing the loading. IMPORTANT NOTE: all models should implement
  `doLoadAsync` rather than `loadAsync`. Please see `LoadSupport` for more information on this
  important change.
* `TabContainer` and `TabContainerModel` are now cross-platform. Apps should update their code to
  import both from `@xh/hoist/cmp/tab`.
* `TabContainer.switcherPosition` has been moved to `TabContainerModel`. Please note that changes to
  `switcherPosition` are not supported on mobile, where the switcher will always appear beneath the
  container.
* The `Label` component from `@xh/hoist/desktop/cmp/input` has been removed. Applications should
  consider using the basic html `label` element instead (or a `FormField` if applicable).
* The `LeftRightChooserModel` constructor no longer accepts a `leftSortBy` and `rightSortBy`
  property. The implementation of these properties was generally broken. Use `leftSorted` and
  `rightSorted` instead.

#### Mobile

* Mobile `Page` has changed - `Pages` are now wrappers around `Panels` that are designed to be used
  with a `NavigationModel` or `TabContainer`. `Page` accepts the same props as `Panel`, meaning uses
  of `loadModel` should be replaced with `mask`.
* The mobile `AppBar` title is static and defaults to the app name. If you want to display page
  titles, it is recommended to use the `title` prop on the `Page`.

### 🎁 New Features

* Enhancements to Model and Component data loading via `@LoadSupport` provides a stronger set of
  conventions and better support for distinguishing between initial loads / auto/background
  refreshes / user- driven refreshes. It also provides new patterns for ensuring application
  Services are refreshed as part of a reworked global refresh cycle.
* RestGridModel supports a new `cloneAction` to take an existing record and open the editor form in
  "add mode" with all editable fields pre-populated from the source record. The action calls
  `prepareCloneFn`, if defined on the RestGridModel, to perform any transform operations before
  rendering the form.
* Tabs in `TabContainerModel` now support an `icon` property on the desktop.
* Charts take a new optional `aspectRatio` prop.
* Added new `Column.headerTooltip` config.
* Added new method `markManaged` on `ManagedSupport`.
* Added new function decorator `debounced`.
* Added new function `applyMixin` providing support for structured creation of class decorators
  (mixins).

#### Mobile

* Column chooser support available for mobile Grids. Users can check/uncheck columns to add/remove
  them from a configurable grid and reorder the columns in the list via drag and drop. Pair
  `GridModel.enableColChooser` with a mobile `colChooserButton` to allow use.
* Added `DialogPage` to the mobile toolkit. These floating pages do not participate in navigation or
  routing, and are used for showing fullscreen views outside of the Navigator / TabContainer
  context.
* Added `Panel` to the mobile toolkit, which offers a header element with standardized styling,
  title, and icon, as well as support for top and bottom toolbars.
* The mobile `AppBar` has been updated to more closely match the desktop `AppBar`, adding `icon`,
  `leftItems`, `hideAppMenuButton` and `appMenuButtonProps` props.
* Added routing support to mobile.

### 🐞 Bug Fixes

* The HighCharts wrapper component properly resizes its chart.
* Mobile dimension chooser button properly handles overflow for longer labels.
* Sizing fixes for multi-line inputs such as textArea and jsonInput.
* NumberInput calls a `onKeyPress` prop if given.
* Layout fixes on several admin panels and detail popups.

### 📚 Libraries

* @blueprintjs/core `3.13 -> 3.14`
* @xh/hoist-dev-utils `3.5 -> 3.6`
* ag-Grid `~20.0 -> ~20.1`
* react-dropzone `~8.0 -> ~9.0`
* react-select `~2.3 -> ~2.4`
* router5 `~6.6 -> ~7.0`
* react `~16.7 -> ~16.8`

[Commit Log](https://github.com/xh/hoist-react/compare/v19.0.1...v20.0.0)

## v19.0.1 - 2019-02-12

### 🐞 Bug Fixes

* Additional updates and simplifications to `FormField` sizing of child `HoistInput` elements, for
  more reliable sizing and spacing filling behavior.

[Commit Log](https://github.com/xh/hoist-react/compare/v19.0.0...v19.0.1)


## v19.0.0 - 2019-02-08

### 🎁 New Features

* Added a new architecture for signaling the need to load / refresh new data across either the
  entire app or a section of the component hierarchy. This new system relies on React context to
  minimizes the need for explicit application wiring, and improves support for auto-refresh. See
  newly added decorator `@LoadSupport` and classes/components `RefreshContext`,
  `RefreshContextModel`, and `RefreshContextView` for more info.
* `TabContainerModel` and `TabModel` now support `refreshMode` and `renderMode` configs to allow
  better control over how inactive tabs are mounted/unmounted and how tabs handle refresh requests
  when hidden or (re)activated.
* Apps can implement `getAppOptions()` in their `AppModel` class to specify a set of app-wide
  options that should be editable via a new built-in Options dialog. This system includes built-in
  support for reading/writing options to preferences, or getting/setting their values via custom
  handlers. The toolkit handles the rendering of the dialog.
* Standard top-level app buttons - for actions such as launching the new Options dialog, switching
  themes, launching the admin client, and logging out - have been moved into a new menu accessible
  from the top-right corner of the app, leaving more space for app-specific controls in the AppBar.
* `RecordGridModel` now supports an enhanced `editors` configuration that exposes the full set of
  validation and display support from the Forms package.
* `HoistInput` sizing is now consistently implemented using `LayoutSupport`. All sizable
  `HoistInputs` now have default `width` to ensure a standard display out of the box. `JsonInput`
  and `TextArea` also have default `height`. These defaults can be overridden by declaring explicit
  `width` and `height` values, or unset by setting the prop to `null`.
* `HoistInputs` within `FormFields` will be automatically sized to fill the available space in the
  `FormField`. In these cases, it is advised to either give the `FormField` an explicit size or
  render it in a flex layout.

### 💥 Breaking Changes

* ag-Grid has been updated to v20.0.0. Most apps shouldn't require any changes - however, if you are
  using `agOptions` to set sorting, filtering or resizing properties, these may need to change:

  For the `Grid`, `agOptions.enableColResize`, `agOptions.enableSorting` and
  `agOptions.enableFilter` have been removed. You can replicate their effects by using
  `agOptions.defaultColDef`. For `Columns`, `suppressFilter` has been removed, an should be replaced
  with `filter: false`.

* `HoistAppModel.requestRefresh` and `TabContainerModel.requestRefresh` have been removed.
  Applications should use the new Refresh architecture described above instead.
* `tabRefreshMode` on TabContainer has been renamed `renderMode`.
* `TabModel.reloadOnShow` has been removed. Set the `refreshMode` property on TabContainerModel or
  TabModel to `TabRefreshMode.ON_SHOW_ALWAYS` instead.
* The mobile APIs for `TabContainerModel`, `TabModel`, and `RefreshButton` have been rewritten to
  more closely mirror the desktop API.
* The API for `RecordGridModel` editors has changed -- `type` is no longer supported. Use
  `fieldModel` and `formField` instead.
* `LocalStore.loadRawData` requires that all records presented to store have unique IDs specified.
  See `LocalStore.idSpec` for more information.

### 🐞 Bug Fixes

* SwitchInput and RadioInput now properly highlight validation errors in `minimal` mode.

### 📚 Libraries

* @blueprintjs/core `3.12 -> 3.13`
* ag-Grid `~19.1.4 -> ~20.0.0`

[Commit Log](https://github.com/xh/hoist-react/compare/v18.1.2...v19.0.0)


## v18.1.2 - 2019-01-30

### 🐞 Bug Fixes

* Grid integrations relying on column visibility (namely export, storeFilterField) now correctly
  consult updated column state from GridModel. #935
* Ensure `FieldModel.initialValue` is observable to ensure that computed dirty state (and any other
  derivations) are updated if it changes. #934
* Fixes to ensure Admin console log viewer more cleanly handles exceptions (e.g. attempting to
  auto-refresh on a log file that has been deleted).

[Commit Log](https://github.com/xh/hoist-react/compare/v18.1.1...v18.1.2)

## v18.1.1 - 2019-01-29

* Grid cell padding can be controlled via a new set of CSS vars and is reduced by default for grids
  in compact mode.
* The `addRecordAsync()` and `saveRecordAsync()` methods on `RestStore` return the updated record.

[Commit Log](https://github.com/xh/hoist-react/compare/v18.1.0...v18.1.1)


## v18.1.0 - 2019-01-28

### 🎁 New Features

* New `@managed` class field decorator can be used to mark a property as fully created/owned by its
  containing class (provided that class has installed the matching `@ManagedSupport` decorator).
  * The framework will automatically pass any `@managed` class members to `XH.safeDestroy()` on
    destroy/unmount to ensure their own `destroy()` lifecycle methods are called and any related
    resources are disposed of properly, notably MobX observables and reactions.
  * In practice, this should be used to decorate any properties on `HoistModel`, `HoistService`, or
    `HoistComponent` classes that hold a reference to a `HoistModel` created by that class. All of
    those core artifacts support the new decorator, `HoistModel` already provides a built-in
    `destroy()` method, and calling that method when an app is done with a Model is an important
    best practice that can now happen more reliably / easily.
* `FormModel.getData()` accepts a new single parameter `dirtyOnly` - pass true to get back only
  fields which have been modified.
* The mobile `Select` component indicates the current value with a ✅ in the drop-down list.
* Excel exports from tree grids now include the matching expand/collapse tree controls baked into
  generated Excel file.

### 🐞 Bug Fixes

* The `JsonInput` component now properly respects / indicates disabled state.

### 📚 Libraries

* Hoist-dev-utils `3.4.1 -> 3.5.0` - updated webpack and other build tool dependencies, as well as
  an improved eslint configuration.
* @blueprintjs/core `3.10 -> 3.12`
* @blueprintjs/datetime `3.5 -> 3.7`
* fontawesome `5.6 -> 5.7`
* mobx `5.8 -> 5.9`
* react-select `2.2 -> 2.3`
* Other patch updates

[Commit Log](https://github.com/xh/hoist-react/compare/v18.0.0...v18.1.0)

## v18.0.0 - 2019-01-15

### 🎁 New Features

* Form support has been substantially enhanced and restructured to provide both a cleaner API and
  new functionality:
  * `FormModel` and `FieldModel` are now concrete classes and provide the main entry point for
    specifying the contents of a form. The `Field` and `FieldSupport` decorators have been removed.
  * Fields and sub-forms may now be dynamically added to FormModel.
  * The validation state of a FormModel is now *immediately* available after construction and
    independent of the GUI. The triggering of the *display* of that state is now a separate process
    triggered by GUI actions such as blur.
  * `FormField` has been substantially reworked to support a read-only display and inherit common
    property settings from its containing `Form`.
  * `HoistInput` has been moved into the `input` package to clarify that these are lower level
    controls and independent of the Forms package.

* `RestGrid` now supports a `mask` prop. RestGrid loading is now masked by default.
* `Chart` component now supports a built-in zoom out gesture: click and drag from right-to-left on
  charts with x-axis zooming.
* `Select` now supports an `enableClear` prop to control the presence of an optional inline clear
  button.
* `Grid` components take `onCellClicked` and `onCellDoubleClicked` event handlers.
* A new desktop `FileChooser` wraps a preconfigured react-dropzone component to allow users to
  easily select files for upload or other client-side processing.

### 💥 Breaking Changes

* Major changes to Form (see above). `HoistInput` imports will also need to be adjusted to move from
  `form` to `input`.
* The name of the HoistInput `field` prop has been changed to `bind`. This change distinguishes the
  lower-level input package more clearly from the higher-level form package which uses it. It also
  more clearly relates the property to the associated `@bindable` annotation for models.
* A `Select` input with `enableMulti = true` will by default no longer show an inline x to clear the
  input value. Use the `enableClear` prop to re-enable.
* Column definitions are exported from the `grid` package. To ensure backwards compatibility,
  replace imports from `@xh/hoist/desktop/columns` with `@xh/hoist/desktop/cmp/grid`.

### 📚 Libraries

* React `~16.6.0 -> ~16.7.0`
* Patch version updates to multiple other dependencies.

[Commit Log](https://github.com/xh/hoist-react/compare/v17.0.0...v18.0.0)

## v17.0.0 - 2018-12-21

### 💥 Breaking Changes

* The implementation of the `model` property on `HoistComponent` has been substantially enhanced:
  * "Local" Models should now be specified on the Component class declaration by simply setting the
    `model` property, rather than the confusing `localModel` property.
  * HoistComponent now supports a static `modelClass` class property. If set, this property will
    allow a HoistComponent to auto-create a model internally when presented with a plain javascript
    object as its `model` prop. This is especially useful in cases like `Panel` and `TabContainer`,
    where apps often need to specify a model but do not require a reference to the model. Those
    usages can now skip importing and instantiating an instance of the component's model class
    themselves.
  * Hoist will now throw an Exception if an application attempts to changes the model on an existing
    HoistComponent instance or presents the wrong type of model to a HoistComponent where
    `modelClass` has been specified.

* `PanelSizingModel` has been renamed `PanelModel`. The class now also has the following new
  optional properties, all of which are `true` by default:
  * `showSplitter` - controls visibility of the splitter bar on the outside edge of the component.
  * `showSplitterCollapseButton` - controls visibility of the collapse button on the splitter bar.
  * `showHeaderCollapseButton` - controls visibility of a (new) collapse button in the header.

* The API methods for exporting grid data have changed and gained new features:
  * Grids must opt-in to export with the `GridModel.enableExport` config.
  * Exporting a `GridModel` is handled by the new `GridExportService`, which takes a collection of
    `exportOptions`. See `GridExportService.exportAsync` for available `exportOptions`.
  * All export entry points (`GridModel.exportAsync()`, `ExportButton` and the export context menu
    items) support `exportOptions`. Additionally, `GridModel` can be configured with default
    `exportOptions` in its config.

* The `buttonPosition` prop on `NumberInput` has been removed due to problems with the underlying
  implementation. Support for incrementing buttons on NumberInputs will be re-considered for future
  versions of Hoist.

### 🎁 New Features

* `TextInput` on desktop now supports an `enableClear` property to allow easy addition of a clear
  button at the right edge of the component.
* `TabContainer` enhancements:
  * An `omit` property can now be passed in the tab configs passed to the `TabContainerModel`
    constructor to conditionally exclude a tab from the container
  * Each `TabModel` can now be retrieved by id via the new `getTabById` method on
    `TabContainerModel`.
  * `TabModel.title` can now be changed at runtime.
  * `TabModel` now supports the following properties, which can be changed at runtime or set via the
    config:
    * `disabled` - applies a disabled style in the switcher and blocks navigation to the tab via
      user click, routing, or the API.
    * `excludeFromSwitcher` - removes the tab from the switcher, but the tab can still be navigated
      to programmatically or via routing.
* `MultiFieldRenderer` `multiFieldConfig` now supports a `delimiter` property to separate
  consecutive SubFields.
* `MultiFieldRenderer` SubFields now support a `position` property, to allow rendering in either the
  top or bottom row.
* `StoreCountLabel` now supports a new 'includeChildren' prop to control whether or not children
  records are included in the count. By default this is `false`.
* `Checkbox` now supports a `displayUnsetState` prop which may be used to display a visually
  distinct state for null values.
* `Select` now renders with a checkbox next to the selected item in its dropdown menu, instead of
  relying on highlighting. A new `hideSelectedOptionCheck` prop is available to disable.
* `RestGridModel` supports a `readonly` property.
* `DimensionChooser`, various `HoistInput` components, `Toolbar` and `ToolbarSeparator` have been
  added to the mobile component library.
* Additional environment enums for UAT and BCP, added to Hoist Core 5.4.0, are supported in the
  application footer.

### 🐞 Bug Fixes

* `NumberInput` will no longer immediately convert its shorthand value (e.g. "3m") into numeric form
  while the user remains focused on the input.
* Grid `actionCol` columns no longer render Button components for each action, relying instead on
  plain HTML / CSS markup for a significant performance improvement when there are many rows and/or
  actions per row.
* Grid exports more reliably include the appropriate file extension.
* `Select` will prevent an `<esc>` keypress from bubbling up to parent components only when its menu
  is open. (In that case, the component assumes escape was pressed to close its menu and captures
  the keypress, otherwise it should leave it alone and let it e.g. close a parent popover).

[Commit Log](https://github.com/xh/hoist-react/compare/v16.0.1...v17.0.0)

## v16.0.1 - 2018-12-12

### 🐞 Bug Fixes

* Fix to FeedbackForm allowing attempted submission with an empty message.

[Commit Log](https://github.com/xh/hoist-react/compare/v16.0.0...v16.0.1)


## v16.0.0

### 🎁 New Features

* Support for ComboBoxes and Dropdowns have been improved dramatically, via a new `Select` component
  based on react-select.
* The ag-Grid based `Grid` and `GridModel` are now available on both mobile and desktop. We have
  also added new support for multi-row/multi-field columns via the new `multiFieldRenderer` renderer
  function.
* The app initialization lifecycle has been restructured so that no App classes are constructed
  until Hoist is fully initialized.
* `Column` now supports an optional `rowHeight` property.
* `Button` now defaults to 'minimal' mode, providing a much lighter-weight visual look-and-feel to
  HoistApps. `Button` also implements `@LayoutSupport`.
* Grouping state is now saved by the grid state support on `GridModel`.
* The Hoist `DimChooser` component has been ported to hoist-react.
* `fetchService` now supports an `autoAbortKey` in its fetch methods. This can be used to
  automatically cancel obsolete requests that have been superseded by more recent variants.
* Support for new `clickableLabel` property on `FormField`.
* `RestForm` now supports a read-only view.
* Hoist now supports automatic tracking of app/page load times.

### 💥 Breaking Changes

* The new location for the cross-platform grid component is `@xh/hoist/cmp/grid`. The `columns`
  package has also moved under a new sub-package in this location.
* Hoist top-level App Structure has changed in order to improve consistency of the Model-View
  conventions, to improve the accessibility of services, and to support the improvements in app
  initialization mentioned above:
  - `XH.renderApp` now takes a new `AppSpec` configuration.
  - `XH.app` is now `XH.appModel`.
  - All services are installed directly on `XH`.
  - `@HoistApp` is now `@HoistAppModel`
* `RecordAction` has been substantially refactored and improved. These are now typically immutable
  and may be shared.
  - `prepareFn` has been replaced with a `displayFn`.
  - `actionFn` and `displayFn` now take a single object as their parameter.
* The `hide` property on `Column` has been changed to `hidden`.
* The `ColChooserButton` has been moved from the incorrect location `@xh/hoist/cmp/grid` to
  `@xh/hoist/desktop/cmp/button`. This is a desktop-only component. Apps will have to adjust these
  imports.
* `withDefaultTrue` and `withDefaultFalse` in `@xh/hoist/utils/js` have been removed. Use
  `withDefault` instead.
* `CheckBox` has been renamed `Checkbox`


### ⚙️ Technical

* ag-Grid has been upgraded to v19.1
* mobx has been upgraded to v5.6
* React has been upgraded to v16.6
* Allow browsers with proper support for Proxy (e.g Edge) to access Hoist Applications.


### 🐞 Bug Fixes

* Extensive. See full change list below.

[Commit Log](https://github.com/xh/hoist-react/compare/v15.1.2...v16.0.0)


## v15.1.2

🛠 Hotfix release to MultiSelect to cap the maximum number of options rendered by the drop-down
list. Note, this component is being replaced in Hoist v16 by the react-select library.

[Commit Log](https://github.com/xh/hoist-react/compare/v15.1.1...v15.1.2)

## v15.1.1

### 🐞 Bug Fixes

* Fix to minimal validation mode for FormField disrupting input focus.
* Fix to JsonInput disrupting input focus.

### ⚙️ Technical

* Support added for TLBR-style notation when specifying margin/padding via layoutSupport - e.g.
  box({margin: '10 20 5 5'}).
* Tweak to lockout panel message when the user has no roles.

[Commit Log](https://github.com/xh/hoist-react/compare/v15.1.0...v15.1.1)


## v15.1.0

### 🎁 New Features

* The FormField component takes a new minimal prop to display validation errors with a tooltip only
  as opposed to an inline message string. This can be used to help reduce shifting / jumping form
  layouts as required.
* The admin-only user impersonation toolbar will now accept new/unknown users, to support certain
  SSO application implementations that can create users on the fly.

### ⚙️ Technical

* Error reporting to server w/ custom user messages is disabled if the user is not known to the
  client (edge case with errors early in app lifecycle, prior to successful authentication).

[Commit Log](https://github.com/xh/hoist-react/compare/v15.0.0...v15.1.0)


## v15.0.0

### 💥 Breaking Changes

* This update does not require any application client code changes, but does require updating the
  Hoist Core Grails plugin to >= 5.0. Hoist Core changes to how application roles are loaded and
  users are authenticated required minor changes to how JS clients bootstrap themselves and load
  user data.
* The Hoist Core HoistImplController has also been renamed to XhController, again requiring Hoist
  React adjustments to call the updated /xh/ paths for these (implementation) endpoints. Again, no
  app updates required beyond taking the latest Hoist Core plugin.

[Commit Log](https://github.com/xh/hoist-react/compare/v14.2.0...v15.0.0)


## v14.2.0

### 🎁 New Features

* Upgraded hoist-dev-utils to 3.0.3. Client builds now use the latest Webpack 4 and Babel 7 for
  noticeably faster builds and recompiles during CI and at development time.
* GridModel now has a top-level agColumnApi property to provide a direct handle on the ag-Grid
  Column API object.

### ⚙️ Technical

* Support for column groups strengthened with the addition of a dedicated ColumnGroup sibling class
  to Column. This includes additional internal refactoring to reduce unnecessary cloning of Column
  configurations and provide a more managed path for Column updates. Public APIs did not change.
  (#694)

### 📚 Libraries

* Blueprint Core `3.6.1 -> 3.7.0`
* Blueprint Datetime `3.2.0 -> 3.3.0`
* Fontawesome `5.3.x -> 5.4.x`
* MobX `5.1.2 -> 5.5.0`
* Router5 `6.5.0 -> 6.6.0`

[Commit Log](https://github.com/xh/hoist-react/compare/v14.1.3...v14.2.0)


## v14.1.3

### 🐞 Bug Fixes

* Ensure JsonInput reacts properly to value changes.

### ⚙️ Technical

* Block user pinning/unpinning in Grid via drag-and-drop - pending further work via #687.
* Support "now" as special token for dateIs min/max validation rules.
* Tweak grouped grid row background color.

[Commit Log](https://github.com/xh/hoist-react/compare/v14.1.1...v14.1.3)


## v14.1.1

### 🐞 Bug Fixes

* Fixes GridModel support for row-level grouping at same time as column grouping.

[Commit Log](https://github.com/xh/hoist-react/compare/v14.1.0...v14.1.1)


## v14.1.0

### 🎁 New Features

* GridModel now supports multiple levels of row grouping. Pass the public setGroupBy() method an
  array of string column IDs, or a falsey value / empty array to ungroup. Note that the public and
  observable groupBy property on GridModel will now always be an array, even if the grid is not
  grouped or has only a single level of grouping.
* GridModel exposes public expandAll() and collapseAll() methods for grouped / tree grids, and
  StoreContextMenu supports a new "expandCollapseAll" string token to insert context menu items.
  These are added to the default menu, but auto-hide when the grid is not in a grouped state.
* The Grid component provides a new onKeyDown prop, which takes a callback and will fire on any
  keypress targeted within the Grid. Note such a handler is not provided directly by ag-Grid.
* The Column class supports pinned as a top-level config. Supports passing true to pin to the left.

### 🐞 Bug Fixes

* Updates to Grid column widths made via ag-Grid's "autosize to fit" API are properly persisted to
  grid state.

[Commit Log](https://github.com/xh/hoist-react/compare/v14.0.0...v14.1.0)


## v14.0.0

* Along with numerous bug fixes, v14 brings with it a number of important enhancements for grids,
  including support for tree display, 'action' columns, and absolute value sorting. It also includes
  some new controls and improvement to focus display.

### 💥 Breaking Changes

* The signatures of the Column.elementRenderer and Column.renderer have been changed to be
  consistent with each other, and more extensible. Each takes two arguments -- the value to be
  rendered, and a single bundle of metadata.
* StoreContextMenuAction has been renamed to RecordAction. Its action property has been renamed to
  actionFn for consistency and clarity.
* LocalStore : The method LocalStore.processRawData no longer takes an array of all records, but
  instead takes just a single record. Applications that need to operate on all raw records in bulk
  should do so before presenting them to LocalStore. Also, LocalStores template methods for override
  have also changed substantially, and sub-classes that rely on these methods will need to be
  adjusted accordingly.

### 🎁 New Features

#### Grid

* The Store API now supports hierarchical datasets. Applications need to simply provide raw data for
  records with a "children" property containing the raw data for their children.
* Grid supports a 'TreeGrid' mode. To show a tree grid, bind the GridModel to a store containing
  hierarchical data (as above), set treeMode: true on the GridModel, and specify a column to display
  the tree controls (isTreeColumn: true)
* Grid supports absolute sorting for numerical columns. Specify absSort: true on your column config
  to enable. Clicking the grid header will now cycle through ASC > DESC > DESC (abs) sort modes.
* Grid supports an 'Actions' column for one-click record actions. See cmp/desktop/columns/actionCol.
* A new showHover prop on the desktop Grid component will highlight the hovered row with default
  styling. A new GridModel.rowClassFn callback was added to support per-row custom classes based on
  record data.
* A new ExportFormat.LONG_TEXT format has been added, along with a new Column.exportWidth config.
  This supports exporting columns that contain long text (e.g. notes) as multi-line cells within
  Excel.

#### Other Components

* RadioInput and ButtonGroupInput have been added to the desktop/cmp/form package.
* DateInput now has support for entering and displaying time values.
* NumberInput displays its unformatted value when focused.
* Focused components are now better highlighted, with additional CSS vars provided to customize as
  needed.

### 🐞 Bug Fixes

* Calls to GridModel.setGroupBy() work properly not only on the first, but also all subsequent calls
  (#644).
* Background / style issues resolved on several input components in dark theme (#657).
* Grid context menus appear properly over other floating components.

### 📚 Libraries

* React `16.5.1 -> 16.5.2`
* router5 `6.4.2 -> 6.5.0`
* CodeMirror, Highcharts, and MobX patch updates

[Commit Log](https://github.com/xh/hoist-react/compare/v13.0.0...v14.0.0)


## v13.0.0

🍀Lucky v13 brings with it a number of enhancements for forms and validation, grouped column
support in the core Grid API, a fully wrapped MultiSelect component, decorator syntax adjustments,
and a number of other fixes and enhancements.

It also includes contributions from new ExHI team members Arjun and Brendan. 🎉

### 💥 Breaking Changes

* The core `@HoistComponent`, `@HoistService`, and `@HoistModel` decorators are **no longer
  parameterized**, meaning that trailing `()` should be removed after each usage. (#586)
* The little-used `hoistComponentFactory()` method was also removed as a further simplification
  (#587).
* The `HoistField` superclass has been renamed to `HoistInput` and the various **desktop form
  control components have been renamed** to match (55afb8f). Apps using these components (which will
  likely be most apps) will need to adapt to the new names.
  * This was done to better distinguish between the input components and the upgraded Field concept
    on model classes (see below).

### 🎁 New Features

⭐️ **Forms and Fields** have been a major focus of attention, with support for structured data
fields added to Models via the `@FieldSupport` and `@field()` decorators.
* Models annotated with `@FieldSupport` can decorate member properties with `@field()`, making those
  properties observable and settable (with a generated `setXXX()` method).
* The `@field()` decorators themselves can be passed an optional display label string as well as
  zero or more *validation rules* to define required constraints on the value of the field.
* A set of predefined constraints is provided within the toolkit within the `/field/` package.
* Models using `FieldSupport` should be sure to call the `initFields()` method installed by the
  decorator within their constructor. This method can be called without arguments to generally
  initialize the field system, or it can be passed an object of field names to initial/default
  values, which will set those values on the model class properties and provide change/dirty
  detection and the ability to "reset" a form.
* A new `FormField` UI component can be used to wrap input components within a form. The `FormField`
  wrapper can accept the source model and field name, and will apply those to its child input. It
  leverages the Field model to automatically display a label, indicate required fields, and print
  validation error messages. This new component should be the building-block for most non-trivial
  forms within an application.

Other enhancements include:
* **Grid columns can be grouped**, with support for grouping added to the grid state management
  system, column chooser, and export manager (#565). To define a column group, nest column
  definitions passed to `GridModel.columns` within a wrapper object of the form `{headerName: 'My
  group', children: [...]}`.

(Note these release notes are incomplete for this version.)

[Commit Log](https://github.com/xh/hoist-react/compare/v12.1.2...v13.0.0)


## v12.1.2

### 🐞 Bug Fixes

* Fix casing on functions generated by `@settable` decorator
  (35c7daa209a4205cb011583ebf8372319716deba).

[Commit Log](https://github.com/xh/hoist-react/compare/v12.1.1...v12.1.2)


## v12.1.1

### 🐞 Bug Fixes

* Avoid passing unknown HoistField component props down to Blueprint select/checkbox controls.

### 📚 Libraries

* Rollback update of `@blueprintjs/select` package `3.1.0 -> 3.0.0` - this included breaking API
  changes and will be revisited in #558.

[Commit Log](https://github.com/xh/hoist-react/compare/v12.1.0...v12.1.1)


## v12.1.0

### 🎁 New Features

* New `@bindable` and `@settable` decorators added for MobX support. Decorating a class member
  property with `@bindable` makes it a MobX `@observable` and auto-generates a setter method on the
  class wrapped in a MobX `@action`.
* A `fontAwesomeIcon` element factory is exported for use with other FA icons not enumerated by the
  `Icon` class.
* CSS variables added to control desktop Blueprint form control margins. These remain defaulted to
  zero, but now within CSS with support for variable overrides. A Blueprint library update also
  brought some changes to certain field-related alignment and style properties. Review any form
  controls within apps to ensure they remain aligned as desired
  (8275719e66b4677ec5c68a56ccc6aa3055283457 and df667b75d41d12dba96cbd206f5736886cb2ac20).

### 🐞 Bug Fixes

* Grid cells are fully refreshed on a data update, ensuring cell renderers that rely on data other
  than their primary display field are updated (#550).
* Grid auto-sizing is run after a data update, ensuring flex columns resize to adjust for possible
  scrollbar visibility changes (#553).
* Dropdown fields can be instantiated with fewer required properties set (#541).

### 📚 Libraries

* Blueprint `3.0.1 -> 3.4.0`
* FontAwesome `5.2.0 -> 5.3.0`
* CodeMirror `5.39.2 -> 5.40.0`
* MobX `5.0.3 -> 5.1.0`
* router5 `6.3.0 -> 6.4.2`
* React `16.4.1 -> 16.4.2`

[Commit Log](https://github.com/xh/hoist-react/compare/v12.0.0...v12.1.0)


## v12.0.0

Hoist React v12 is a relatively large release, with multiple refactorings around grid columns,
`elemFactory` support, classNames, and a re-organization of classes and exports within `utils`.

### 💥 Breaking Changes

#### ⭐️ Grid Columns

**A new `Column` class describes a top-level API for columns and their supported options** and is
intended to be a cross-platform layer on top of ag-Grid and TBD mobile grid implementations.
* The desktop `GridModel` class now accepts a collection of `Column` configuration objects to define
  its available columns.
* Columns may be configured with `flex: true` to cause them to stretch all available horizontal
  space within a grid, sharing it equally with any other flex columns. However note that this should
  be used sparingly, as flex columns have some deliberate limitations to ensure stable and
  consistent behavior. Most noticeably, they cannot be resized directly by users. Often, a best
  practice will be to insert an `emptyFlexCol` configuration as the last column in a grid - this
  will avoid messy-looking gaps in the layout while not requiring a data-driven column be flexed.
* User customizations to column widths are now saved if the GridModel has been configured with a
  `stateModel` key or model instance - see `GridStateModel`.
* Columns accept a `renderer` config to format text or HTML-based output. This is a callback that is
  provided the value, the row-level record, and a metadata object with the column's `colId`. An
  `elementRenderer` config is also available for cells that should render a Component.
* An `agOptions` config key continues to provide a way to pass arbitrary options to the underlying
  ag-Grid instance (for desktop implementations). This is considered an "escape hatch" and should be
  used with care, but can provide a bridge to required ag-Grid features as the Hoist-level API
  continues to develop.
* The "factory pattern" for Column templates / defaults has been removed, replaced by a simpler
  approach that recommends exporting simple configuration partials and spreading them into
  instance-specific column configs.
* See 0798f6bb20092c59659cf888aeaf9ecb01db52a6 for primary commit.

#### ⭐️ Element Factory, LayoutSupport, BaseClassName

Hoist provides core support for creating components via a factory pattern, powered by the `elem()`
and `elemFactory()` methods. This approach remains the recommended way to instantiate component
elements, but was **simplified and streamlined**.
* The rarely used `itemSpec` argument was removed (this previously applied defaults to child items).
* Developers can now also use JSX to instantiate all Hoist-provided components while still taking
  advantage of auto-handling for layout-related properties provided by the `LayoutSupport` mixin.
  * HoistComponents should now spread **`...this.getLayoutProps()`** into their outermost rendered
    child to enable promotion of layout properties.
* All HoistComponents can now specify a **baseClassName** on their component class and should pass
  `className: this.getClassName()` down to their outermost rendered child. This allows components to
  cleanly layer on a base CSS class name with any instance-specific classes.
* See 8342d3870102ee9bda4d11774019c4928866f256 for primary commit.

#### ⭐️ Panel resizing / collapsing

**The `Panel` component now takes a `sizingModel` prop to control and encapsulate newly built-in
resizing and collapsing behavior** (#534).
* See the `PanelSizingModel` class for configurable details, including continued support for saving
  sizing / collapsed state as a user preference.
* **The standalone `Resizable` component was removed** in favor of the improved support built into
  Panel directly.

#### Other

* Two promise-related models have been combined into **a new, more powerful `PendingTaskModel`**,
  and the `LoadMask` component has been removed and consolidated into `Mask`
  (d00a5c6e8fc1e0e89c2ce3eef5f3e14cb842f3c8).
  * `Panel` now exposes a single `mask` prop that can take either a configured `mask` element or a
    simple boolean to display/remove a default mask.
* **Classes within the `utils` package have been re-organized** into more standardized and scalable
  namespaces. Imports of these classes will need to be adjusted.

### 🎁 New Features

* **The desktop Grid component now offers a `compact` mode** with configurable styling to display
  significantly more data with reduced padding and font sizes.
* The top-level `AppBar` refresh button now provides a default implementation, calling a new
  abstract `requestRefresh()` method on `HoistApp`.
* The grid column chooser can now be configured to display its column groups as initially collapsed,
  for especially large collections of columns.
* A new `XH.restoreDefaultsAsync()` method provides a centralized way to wipe out user-specific
  preferences or customizations (#508).
* Additional Blueprint `MultiSelect`, `Tag`, and `FormGroup` controls re-exported.

### 🐞 Bug Fixes

* Some components were unintentionally not exporting their Component class directly, blocking JSX
  usage. All components now export their class.
* Multiple fixes to `DayField` (#531).
* JsonField now responds properly when switching from light to dark theme (#507).
* Context menus properly filter out duplicated separators (#518).

[Commit Log](https://github.com/xh/hoist-react/compare/v11.0.0...v12.0.0)


## v11.0.0

### 💥 Breaking Changes

* **Blueprint has been upgraded to the latest 3.x release.** The primary breaking change here is the
  renaming of all `pt-` CSS classes to use a new `bp3-` prefix. Any in-app usages of the BP
  selectors will need to be updated. See the
  [Blueprint "What's New" page](http://blueprintjs.com/docs/#blueprint/whats-new-3.0).
* **FontAwesome has been upgraded to the latest 5.2 release.** Only the icons enumerated in the
  Hoist `Icon` class are now registered via the FA `library.add()` method for inclusion in bundled
  code, resulting in a significant reduction in bundle size. Apps wishing to use other FA icons not
  included by Hoist must import and register them - see the
  [FA React Readme](https://github.com/FortAwesome/react-fontawesome/blob/master/README.md) for
  details.
* **The `mobx-decorators` dependency has been removed** due to lack of official support for the
  latest MobX update, as well as limited usage within the toolkit. This package was primarily
  providing the optional `@setter` decorator, which should now be replaced as needed by dedicated
  `@action` setter methods (19cbf86138499bda959303e602a6d58f6e95cb40).

### 🎁 Enhancements

* `HoistComponent` now provides a `getClassNames()` method that will merge any `baseCls` CSS class
  names specified on the component with any instance-specific classes passed in via props (#252).
  * Components that wish to declare and support a `baseCls` should use this method to generate and
    apply a combined list of classes to their outermost rendered elements (see `Grid`).
  * Base class names have been added for relevant Hoist-provided components - e.g. `.xh-panel` and
    `.xh-grid`. These will be appended to any instance class names specified within applications and
    be available as public CSS selectors.
* Relevant `HoistField` components support inline `leftIcon` and `rightElement` props. `DayField`
  adds support for `minDay / maxDay` props.
* Styling for the built-in ag-Grid loading overlay has been simplified and improved (#401).
* Grid column definitions can now specify an `excludeFromExport` config to drop them from
  server-generated Excel/CSV exports (#485).

### 🐞 Bug Fixes

* Grid data loading and selection reactions have been hardened and better coordinated to prevent
  throwing when attempting to set a selection before data has been loaded (#484).

### 📚 Libraries

* Blueprint `2.x -> 3.x`
* FontAwesome `5.0.x -> 5.2.x`
* CodeMirror `5.37.0 -> 5.39.2`
* router5 `6.2.4 -> 6.3.0`

[Commit Log](https://github.com/xh/hoist-react/compare/v10.0.1...v11.0.0)


## v10.0.1

### 🐞 Bug Fixes

* Grid `export` context menu token now defaults to server-side 'exportExcel' export.
  * Specify the `exportLocal` token to return a menu item for local ag-Grid export.
* Columns with `field === null` skipped for server-side export (considered spacer / structural
  columns).

## v10.0.0

### 💥 Breaking Changes

* **Access to the router API has changed** with the `XH` global now exposing `router` and
  `routerState` properties and a `navigate()` method directly.
* `ToastManager` has been deprecated. Use `XH.toast` instead.
* `Message` is no longer a public class (and its API has changed). Use `XH.message/confirm/alert`
  instead.
* Export API has changed. The Built-in grid export now uses more powerful server-side support. To
  continue to use local AG based export, call method `GridModel.localExport()`. Built-in export
  needs to be enabled with the new property on `GridModel.enableExport`. See `GridModel` for more
  details.

### 🎁 Enhancements

* New Mobile controls and `AppContainer` provided services (impersonation, about, and version bars).
* Full-featured server-side Excel export for grids.

### 🐞 Bug Fixes

* Prevent automatic zooming upon input focus on mobile devices (#476).
* Clear the selection when showing the context menu for a record which is not already selected
  (#469).
* Fix to make lockout script readable by Compatibility Mode down to IE5.

### 📚 Libraries

* MobX `4.2.x -> 5.0.x`

[Commit Log](https://github.com/xh/hoist-react/compare/v9.0.0...v10.0.0)


## v9.0.0

### 💥 Breaking Changes

* **Hoist-provided mixins (decorators) have been refactored to be more granular and have been broken
  out of `HoistComponent`.**
  * New discrete mixins now exist for `LayoutSupport` and `ContextMenuSupport` - these should be
    added directly to components that require the functionality they add for auto-handling of
    layout-related props and support for showing right-click menus. The corresponding options on
    `HoistComponent` that used to enable them have been removed.
  * For consistency, we have also renamed `EventTarget -> EventSupport` and `Reactive ->
    ReactiveSupport` mixins. These both continue to be auto-applied to HoistModel and HoistService
    classes, and ReactiveSupport enabled by default in HoistComponent.
* **The Context menu API has changed.** The `ContextMenuSupport` mixin now specifies an abstract
  `getContextMenuItems()` method for component implementation (replacing the previous
  `renderContextMenu()` method). See the new [`ContextMenuItem` class for what these items support,
  as well as several static default items that can be used.
  * The top-level `AppContainer` no longer provides a default context menu, instead allowing the
    browser's own context menu to show unless an app / component author has implemented custom
    context-menu handling at any level of their component hierarchy.

### 🐞 Bug Fixes

* TabContainer active tab can become out of sync with the router state (#451)
  * ⚠️ Note this also involved a change to the `TabContainerModel` API - `activateTab()` is now the
    public method to set the active tab and ensure both the tab and the route land in the correct
    state.
* Remove unintended focused cell borders that came back with the prior ag-Grid upgrade.

[Commit Log](https://github.com/xh/hoist-react/compare/v8.0.0...v9.0.0)


## v8.0.0

Hoist React v8 brings a big set of improvements and fixes, some API and package re-organizations,
and ag-Grid upgrade, and more. 🚀

### 💥 Breaking Changes

* **Component package directories have been re-organized** to provide better symmetry between
  pre-existing "desktop" components and a new set of mobile-first component. Current desktop
  applications should replace imports from `@xh/hoist/cmp/xxx` with `@xh/hoist/desktop/cmp/xxx`.
  * Important exceptions include several classes within `@xh/hoist/cmp/layout/`, which remain
    cross-platform.
  * `Panel` and `Resizable` components have moved to their own packages in
    `@xh/hoist/desktop/cmp/panel` and `@xh/hoist/desktop/cmp/resizable`.
* **Multiple changes and improvements made to tab-related APIs and components.**
  * The `TabContainerModel` constructor API has changed, notably `children` -> `tabs`, `useRoutes`
    -> `route` (to specify a starting route as a string) and `switcherPosition` has moved from a
    model config to a prop on the `TabContainer` component.
  * `TabPane` and `TabPaneModel` have been renamed `Tab` and `TabModel`, respectively, with several
    related renames.
* **Application entry-point classes decorated with `@HoistApp` must implement the new getter method
  `containerClass()`** to specify the platform specific component used to wrap the app's
  `componentClass`.
  * This will typically be `@xh/hoist/[desktop|mobile]/AppContainer` depending on platform.

### 🎁 New Features

* **Tab-related APIs re-worked and improved**, including streamlined support for routing, a new
  `tabRenderMode` config on `TabContainerModel`, and better naming throughout.
* **Ag-grid updated to latest v18.x** - now using native flex for overall grid layout and sizing
  controls, along with multiple other vendor improvements.
* Additional `XH` API methods exposed for control of / integration with Router5.
* The core `@HoistComponent` decorated now installs a new `isDisplayed` getter to report on
  component visibility, taking into account the visibility of its ancestors in the component tree.
* Mobile and Desktop app package / component structure made more symmetrical (#444).
* Initial versions of multiple new mobile components added to the toolkit.
* Support added for **`IdleService` - automatic app suspension on inactivity** (#427).
* Hoist wrapper added for the low-level Blueprint **button component** - provides future hooks into
  button customizations and avoids direct BP import (#406).
* Built-in support for collecting user feedback via a dedicated dialog, convenient XH methods and
  default appBar button (#379).
* New `XH.isDevelopmentMode` constant added, true when running in local Webpack dev-server mode.
* CSS variables have been added to customize and standardize the Blueprint "intent" based styling,
  with defaults adjusted to be less distracting (#420).

### 🐞 Bug Fixes

* Preference-related events have been standardized and bugs resolved related to pushAsync() and the
  `prefChange` event (ee93290).
* Admin log viewer auto-refreshes in tail-mode (#330).
* Distracting grid "loading" overlay removed (#401).
* Clipboard button ("click-to-copy" functionality) restored (#442).

[Commit Log](https://github.com/xh/hoist-react/compare/v7.2.0...v8.0.0)

## v7.2.0

### 🎁 New Features

+ Admin console grids now outfitted with column choosers and grid state. #375
+ Additional components for Onsen UI mobile development.

### 🐞 Bug Fixes

+ Multiple improvements to the Admin console config differ. #380 #381 #392

[Commit Log](https://github.com/xh/hoist-react/compare/v7.1.0...v7.2.0)

## v7.1.0

### 🎁 New Features

* Additional kit components added for Onsen UI mobile development.

### 🐞 Bug Fixes

* Dropdown fields no longer default to `commitOnChange: true` - avoiding unexpected commits of
  type-ahead query values for the comboboxes.
* Exceptions thrown from FetchService more accurately report the remote host when unreachable, along
  with some additional enhancements to fetch exception reporting for clarity.

[Commit Log](https://github.com/xh/hoist-react/compare/v7.0.0...v7.1.0)

## v7.0.0

### 💥 Breaking Changes

* **Restructuring of core `App` concept** with change to new `@HoistApp` decorator and conventions
  around defining `App.js` and `AppComponent.js` files as core app entry points. `XH.app` now
  installed to provide access to singleton instance of primary app class. See #387.

### 🎁 New Features

* **Added `AppBar` component** to help further standardize a pattern for top-level application
  headers.
* **Added `SwitchField` and `SliderField`** form field components.
* **Kit package added for Onsen UI** - base component library for mobile development.
* **Preferences get a group field for better organization**, parity with AppConfigs. (Requires
  hoist-core 3.1.x.)

### 🐞 Bug Fixes

* Improvements to `Grid` component's interaction with underlying ag-Grid instance, avoiding extra
  renderings and unwanted loss of state. 03de0ae7

[Commit Log](https://github.com/xh/hoist-react/compare/v6.0.0...v7.0.0)


## v6.0.0

### 💥 Breaking Changes

* API for `MessageModel` has changed as part of the feature addition noted below, with `alert()` and
  `confirm()` replaced by `show()` and new `XH` convenience methods making the need for direct calls
  rare.
* `TabContainerModel` no longer takes an `orientation` prop, replaced by the more flexible
  `switcherPosition` as noted below.

### 🎁 New Features

* **Initial version of grid state** now available, supporting easy persistence of user grid column
  selections and sorting. The `GridModel` constructor now takes a `stateModel` argument, which in
  its simplest form is a string `xhStateId` used to persist grid state to local storage. See the
  `GridStateModel` class for implementation details. #331
* The **Message API** has been improved and simplified, with new `XH.confirm()` and `XH.alert()`
  methods providing an easy way to show pop-up alerts without needing to manually construct or
  maintain a `MessageModel`. #349
* **`TabContainer` components can now be controlled with a remote `TabSwitcher`** that does not need
  to be directly docked to the container itself. Specify `switcherPosition:none` on the
  `TabContainerModel` to suppress showing the switching affordance on the tabs themselves and
  instantiate a `TabSwitcher` bound to the same model to control a tabset from elsewhere in the
  component hierarchy. In particular, this enabled top-level application tab navigation to move up
  into the top toolbar, saving vertical space in the layout. #368
* `DataViewModel` supports an `emptyText` config.

### 🐞 Bugfixes

* Dropdown fields no longer fire multiple commit messages, and no longer commit partial entries
  under some circumstances. #353 and #354
* Grids resizing fixed when shrinking the containing component. #357

[Commit Log](https://github.com/xh/hoist-react/compare/v5.0.0...v6.0.0)


## v5.0.0

### 💥 Breaking Changes

* **Multi environment configs have been unwound** See these release notes/instructions for how to
  migrate: https://github.com/xh/hoist-core/releases/tag/release-3.0.0
* **Breaking change to context menus in dataviews and grids not using the default context menu:**
  StoreContextMenu no longer takes an array of items as an argument to its constructor. Instead it
  takes a configuration object with an ‘items’ key that will point to any current implementation’s
  array of items. This object can also contain an optional gridModel argument which is intended to
  support StoreContextMenuItems that may now be specified as known ‘hoist tokens’, currently limited
  to a ‘colChooser’ token.

### 🎁 New Features

* Config differ presents inline view, easier to read diffs now.
* Print Icon added!

### 🐞 Bugfixes

* Update processFailedLoad to loadData into gridModel store, Fixes #337
* Fix regression to ErrorTracking. Make errorTrackingService safer/simpler to call at any point in
  life-cycle.
* Fix broken LocalStore state.
* Tweak flex prop for charts. Side by side charts in a flexbox now auto-size themselves! Fixes #342
* Provide token parsing for storeContextMenus. Context menus are all grown up! Fixes #300

## v4.0.1

### 🐞 Bugfixes

* DataView now properly re-renders its items when properties on their records change (and the ID
  does not)


## v4.0.0

### 💥 Breaking Changes

* **The `GridModel` selection API has been reworked for clarity.** These models formerly exposed
  their selectionModel as `grid.selection` - now that getter returns the selected records. A new
  `selectedRecord` getter is also available to return a single selection, and new string shortcut
  options are available when configuring GridModel selection behavior.
* **Grid components can now take an `agOptions` prop** to pass directly to the underlying ag-grid
  component, as well as an `onRowDoubleClicked` handler function.
  16be2bfa10e5aab4ce8e7e2e20f8569979dd70d1

### 🎁 New Features

* Additional core components have been updated with built-in `layoutSupport`, allowing developers to
  set width/height/flex and other layout properties directly as top-level props for key comps such
  as Grid, DataView, and Chart. These special props are processed via `elemFactory` into a
  `layoutConfig` prop that is now passed down to the underlying wrapper div for these components.
  081fb1f3a2246a4ff624ab123c6df36c1474ed4b

### 🐞 Bugfixes

* Log viewer tail mode now working properly for long log files - #325


## v3.0.1

### 🐞 Bugfixes

* FetchService throws a dedicated exception when the server is unreachable, fixes a confusing
  failure case detailed in #315


## v3.0.0

### 💥 Breaking Changes

* **An application's `AppModel` class must now implement a new `checkAccess()` method.** This method
  is passed the current user, and the appModel should determine if that user should see the UI and
  return an object with a `hasAccess` boolean and an optional `message` string. For a return with
  `hasAccess: false`, the framework will render a lockout panel instead of the primary UI.
  974c1def99059f11528c476f04e0d8c8a0811804
  * Note that this is only a secondary level of "security" designed to avoid showing an unauthorized
    user a confusing / non-functional UI. The server or any other third-party data sources must
    always be the actual enforcer of access to data or other operations.
* **We updated the APIs for core MobX helper methods added to component/model/service classes.** In
  particular, `addReaction()` was updated to take a more declarative / clear config object.
  8169123a4a8be6940b747e816cba40bd10fa164e
  * See Reactive.js - the mixin that provides this functionality.

### 🎁 New Features

* Built-in client-side lockout support, as per above.

### 🐞 Bugfixes

* None

------------------------------------------

Copyright © 2020 Extremely Heavy Industries Inc. - all rights reserved

------------------------------------------

📫☎️🌎 info@xh.io | https://xh.io/contact<|MERGE_RESOLUTION|>--- conflicted
+++ resolved
@@ -4,11 +4,8 @@
 
 ### 🐞 Bug Fixes
 * Fixed issue in `LocalDate.previousWeekday()` which did not correctly handle Sunday dates.
-<<<<<<< HEAD
-* Select now shows a check mark by the selected items when the select is in enableMulti mode and selected options are not hidden.
-=======
 * Fixed regression in `Grid` column header rendering for non-string headerNames.
->>>>>>> 6673a7b5
+* Select now shows a check mark by the selected options when `enableMulti:true` and `rsOptions.hideSelectedOptions:false`.
 
 [Commit Log](https://github.com/xh/hoist-react/compare/v36.2.0...develop)
 
