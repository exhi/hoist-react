# Changelog

## v25.0.0-SNAPSHOT - under development

<<<<<<< HEAD
* `Column` accepts a new `comparator` callback.
=======
### 🎁 New Features

* The fmtPercent and fmtPercentRenderer methods will multiply provided value by 100. 
  This is consistent with the behavior of Excel's percentage formatting.  

### 🎁 Breaking Changes

* Applications that have been using fmtPercent or fmtPercentRenderer methods should adjust to
  their new behavior. Columns that were previously using `exportValue: v => v/100` as a workaround 
  to the previous renderer behavior should remove this line of code.
  
* `DimensionChooserModel`'s `historyPreference` has been renamed `preference`. It now supports saving 
  both value and history to the same preference (existing history preferences will be handled).
>>>>>>> a816b79a

## v24.2.0 - 2019-07-08

### 🎁 New Features

* `GridModel` accepts a new `colDefaults` configuration. Defaults provided via this object will be
  merged (deeply) into all column configs as they are instantiated.
* New `Panel.compactHeader` and `DockContainer.compactHeaders` props added to enable more compact
  and space efficient styling for headers in these components.
  * ⚠️ Note that as part of this change, internal panel header CSS class names changed slightly -
    apps that were targeting these internal selectors would need to adjust. See
    desktop/cmp/panel/impl/PanelHeader.scss for the relevant updates.
* A new `exportOptions.columns` option on `GridModel` replaces `exportOptions.includeHiddenCols`.
  The updated and more flexible config supports special strings 'VISIBLE' (default), 'ALL', and/or a
  list of specific colIds to include in an export.
  * To avoid immediate breaking changes, GridModel will log a warning on any remaining usages of
    `includeHiddenCols` but auto-set to `columns: 'ALL'` to maintain the same behavior.
* Added new preference `xhShowVersionBar` to allow more fine-grained control of when the Hoist
  version bar is showing. It defaults to `auto`, preserving the current behavior of always showing
  the footer to Hoist Admins while including it for non-admins *only* in non-production
  environments. The pref can alternatively be set to 'always' or 'never' on a per-user basis.

### 📚 Libraries

* @blueprintjs/core `3.16 -> 3.17`
* @blueprintjs/datetime `3.10 -> 3.11`
* mobx `5.10 -> 5.11`
* react-transition-group `2.8 -> 4.2`

[Commit Log](https://github.com/exhi/hoist-react/compare/v24.1.1...develop)

## v24.1.1 - 2019-07-01

### 🐞 Bug Fixes

* Mobile column chooser internal layout/sizing fixed when used in certain secure mobile browsers.

[Commit Log](https://github.com/exhi/hoist-react/compare/v24.1.0...v24.1.1)

## v24.1.0 - 2019-07-01

### 🎁 New Features

* `DateInput.enableClear` prop added to support built-in button to null-out a date input's value.

### 🐞 Bug Fixes

* The `Select` component now properly shows all options when the pick-list is re-shown after a
  change without first blurring the control. (Previously this interaction edge case would only show
  the option matching the current input value.) #1198
* Mobile mask component `onClick` callback prop restored - required to dismiss mobile menus when not
  tapping a menu option.
* When checking for a possible expired session within `XH.handleException()`, prompt for app login
  only for Ajax requests made to relative URLs (not e.g. remote APIs accessed via CORS). #1189

### ✨ Style

* Panel splitter collapse button more visible in dark theme. CSS vars to customize further fixed.
* The mobile app menu button has been moved to the right side of the top appBar, consistent with its
  placement in desktop apps.

### 📚 Libraries

* @blueprintjs/core `3.15 -> 3.16`
* @blueprintjs/datetime `3.9 -> 3.10`
* codemirror `5.47 -> 5.48`
* mobx `6.0 -> 6.1`

[Commit Log](https://github.com/exhi/hoist-react/compare/v24.0.0...v24.1.0)

## v24.0.0 - 2019-06-24

### 🎁 New Features

#### Data

* A `StoreFilter` object has been introduced to the data API. This allows `Store` and
  `StoreFilterField` to support the ability to conditionally include all children when filtering
  hierarchical data stores, and could support additional filtering customizations in the future.
* `Store` now provides a `summaryRecord` property which can be used to expose aggregated data for
  the data it contains. The raw data for this record can be provided to `loadData()` and
  `updateData()` either via an explicit argument to these methods, or as the root node of the raw
  data provided (see `Store.loadRootAsSummary`).
* The `StoreFilterField` component accepts new optional `model` and `bind` props to allow control of
  its text value from an external model's observable.
* `pwd` is now a new supported type of `Field` in the `@xh/hoist/core/data` package.

#### Grid

* `GridModel` now supports a `showSummary` config which can be used to display its store's
  summaryRecord (see above) as either a pinned top or bottom row.
* `GridModel` also adds a `enableColumnPinning` config to enable/disable user-driven pinning. On
  desktop, if enabled, users can pin columns by dragging them to the left or right edges of the grid
  (the default ag-Grid gesture). Column pinned state is now also captured and maintained by the
  overall grid state system.
* The desktop column chooser now options in a non-modal popover when triggered from the standard
  `ColChooserButton` component. This offers a quicker and less disruptive alternative to the modal
  dialog (which is still used when launched from the grid context menu). In this popover mode,
  updates to columns are immediately reflected in the underlying grid.
* The mobile `ColChooser` has been improved significantly. It now renders displayed and available
  columns as two lists, allowing drag and drop between to update the visibility and ordering. It
  also provides an easy option to toggle pinning the first column.
* `DimensionChooser` now supports an optional empty / ungrouped configuration with a value of `[]`.
  See `DimensionChooserModel.enableClear` and `DimensionChooser.emptyText`.

#### Other Features

* Core `AutoRefreshService` added to trigger an app-wide data refresh on a configurable interval, if
  so enabled via a combination of soft-config and user preference. Auto-refresh relies on the use of
  the root `RefreshContextModel` and model-level `LoadSupport`.
* A new `LoadingIndicator` component is available as a more minimal / unobtrusive alternative to a
  modal mask. Typically configured via a new `Panel.loadingIndicator` prop, the indicator can be
  bound to a `PendingTaskModel` and will automatically show/hide a spinner and/or custom message in
  an overlay docked to the corner of the parent Panel.
* `DateInput` adds support for new `enablePicker` and `showPickerOnFocus` props, offering greater
  control over when the calendar picker is shown. The new default behaviour is to not show the
  picker on focus, instead showing it via a built-in button.
* Transitions have been disabled by default on desktop Dialog and Popover components (both are from
  the Blueprint library) and on the Hoist Mask component. This should result in a snappier user
  experience, especially when working on remote / virtual workstations. Any in-app customizations to
  disable or remove transitions can now be removed in favor of this toolkit-wide change.
* Added new `@bindable.ref` variant of the `@bindable` decorator.

### 💥 Breaking Changes

* Apps that defined and initialized their own `AutoRefreshService` service or functionality should
  leverage the new Hoist service if possible. Apps with a pre-existing custom service of the same
  name must either remove in favor of the new service or - if they have special requirements not
  covered by the Hoist implementation - rename their own service to avoid a naming conflict.
* The `StoreFilterField.onFilterChange` callback will now be passed a `StoreFilter`, rather than a
  function.
* `DateInput` now has a calendar button on the right side of the input which is 22 pixels square.
  Applications explicitly setting width or height on this component should ensure that they are
  providing enough space for it to display its contents without clipping.

### 🐞 Bug Fixes

* Performance for bulk grid selections has been greatly improved (#1157)
* Toolbars now specify a minimum height (or width when vertical) to avoid shrinking unexpectedly
  when they contain only labels or are entirely empty (but still desired to e.g. align UIs across
  multiple panels). Customize if needed via the new `--xh-tbar-min-size` CSS var.
* All Hoist Components that accept a `model` prop now have that properly documented in their
  prop-types.
* Admin Log Viewer no longer reverses its lines when not in tail mode.

### ⚙️ Technical

* The `AppSpec` config passed to `XH.renderApp()` now supports a `clientAppCode` value to compliment
  the existing `clientAppName`. Both values are now optional and defaulted from the project-wide
  `appCode` and `appName` values set via the project's Webpack config. (Note that `clientAppCode` is
  referenced by the new `AutoRefreshService` to support configurable auto-refresh intervals on a
  per-app basis.)

### 📚 Libraries

* ag-grid `20.0 -> 21.0`
* react-select `2.4 -> 3.0`
* mobx-react `5.4 -> 6.0.3`
* font-awesome `5.8 -> 5.9`
* react-beautiful-dnd `10.1.1 -> 11.0.4`

[Commit Log](https://github.com/exhi/hoist-react/compare/v23.0.0...v24.0.0)

## v23.0.0 - 2019-05-30

### 🎁 New Features

* `GridModel` now accepts a config of `cellBorders`, similar to `rowBorders`
* `Panel.tbar` and `Panel.bbar` props now accept an array of Elements and will auto-generate a
  `Toolbar` to contain them, avoiding the need for the extra import of `toolbar()`.
* New functions `withDebug` and `withShortDebug` have been added to provide a terse syntax for
  adding debug messages that track the execution of specific blocks of code.
* `XH.toast()` now supports an optional `containerRef` argument that can be used for anchoring a
  toast within another component (desktop only). Can be used to display more targeted toasts within
  the relevant section of an application UI, as opposed to the edge of the screen.
* `ButtonGroupInput` accepts a new `enableClear` prop that allows the active / depressed button to
  be unselected by pressing it again - this sets the value of the input as a whole to `null`.
* Hoist Admins now always see the VersionBar in the footer.
* `Promise.track` now accepts an optional `omit` config that indicates when no tracking will be
  performed.
* `fmtNumber` now accepts an optional `prefix` config that prepends immediately before the number,
  but after the sign (`+`, `-`).
* New utility methods `forEachAsync()` and `whileAsync()` have been added to allow non-blocking
  execution of time-consuming loops.

### 💥 Breaking Changes

* The `AppOption.refreshRequired` config has been renamed to `reloadRequired` to better match the
  `XH.reloadApp()` method called to reload the entire app in the browser. Any options defined by an
  app that require it to be fully reloaded should have this renamed config set to `true`.
* The options dialog will now automatically trigger an app-wide data _refresh_ via
  `XH.refreshAppAsync()` if options have changed that don't require a _reload_.
* The `EventSupport` mixin has been removed. There are no known uses of it and it is in conflict
  with the overall reactive structure of the hoist-react API. If your app listens to the
  `appStateChanged`, `prefChange` or `prefsPushed` events you will need to adjust accordingly.

### 🐞 Bug Fixes

* `Select` will now let the user edit existing text in conditions where it is expected to be
  editable. #880
* The Admin "Config Differ" tool has been updated to reflect changes to `Record` made in v22. It is
  once again able to apply remote config values.
* A `Panel` with configs `resizable: true, collapsible: false` now renders with a splitter.
* A `Panel` with no `icon`, `title`, or `headerItems` will not render a blank header.
* `FileChooser.enableMulti` now behaves as one might expect -- true to allow multiple files in a
  single upload. Previous behavior (the ability to add multiple files to dropzone) is now controlled
  by `enableAddMulti`.

[Commit Log](https://github.com/exhi/hoist-react/compare/v22.0.0...v23.0.0)


## v22.0.0 - 2019-04-29

### 🎁 New Features

* A new `DockContainer` component provides a user-friendly way to render multiple child components
  "docked" to its bottom edge. Each child view is rendered with a configurable header and controls
  to allow the user to expand it, collapse it, or optionally "pop it out" into a modal dialog.
* A new `AgGrid` component provides a much lighter Hoist wrapper around ag-Grid while maintaining
  consistent styling and layout support. This allows apps to use any features supported by ag-Grid
  without conflicting with functionality added by the core Hoist `Grid`.
  * Note that this lighter wrapper lacks a number of core Hoist features and integrations, including
    store support, grid state, enhanced column and renderer APIs, absolute value sorting, and more.
  * An associated `AgGridModel` provides access to to the ag-Grid APIs, minimal styling configs, and
    several utility methods for managing Grid state.
* Added `GridModel.groupSortFn` config to support custom group sorting (replaces any use of
  `agOptions.defaultGroupSortComparator`).
* The `Column.cellClass` and `Column.headerClass` configs now accept functions to dynamically
  generate custom classes based on the Record and/or Column being rendered.
* The `Record` object now provides an additional getter `Record.allChildren` to return all children
  of the record, irrespective of the current filter in place on the record's store. This supplements
  the existing `Record.children` getter, which returns only the children meeting the filter.

### 💥 Breaking Changes

* The class `LocalStore` has been renamed `Store`, and is now the main implementation and base class
  for Store Data. The extraneous abstract superclass `BaseStore` has been removed.
* `Store.dataLastUpdated` had been renamed `Store.lastUpdated` on the new class and is now a simple
  timestamp (ms) rather than a Javascript Date object.
* The constructor argument `Store.processRawData` now expects a function that *returns* a modified
  object with the necessary edits. This allows implementations to safely *clone* the raw data rather
  than mutating it.
* The method `Store.removeRecord` has been replaced with the method `Store.removeRecords`. This will
  facilitate efficient bulk deletes.

### ⚙️ Technical

* `Grid` now performs an important performance workaround when loading a new dataset that would
  result in the removal of a significant amount of existing records/rows. The underlying ag-Grid
  component has a serious bottleneck here (acknowledged as AG-2879 in their bug tracker). The Hoist
  grid wrapper will now detect when this is likely and proactively clear all data using a different
  API call before loading the new dataset.
* The implementations `Store`, `RecordSet`, and `Record` have been updated to more efficiently
  re-use existing record references when loading, updating, or filtering data in a store. This keeps
  the Record objects within a store as stable as possible, and allows additional optimizations by
  ag-Grid and its `deltaRowDataMode`.
* When loading raw data into store `Record`s, Hoist will now perform additional conversions based on
  the declared `Field.type`. The unused `Field.nullable` has been removed.
* `LocalStorageService` now uses both the `appCode` and current username for its namespace key,
  ensuring that e.g. local prefs/grid state are not overwritten across multiple app users on one OS
  profile, or when admin impersonation is active. The service will automatically perform a one-time
  migration of existing local state from the old namespace to the new. #674
* `elem` no longer skips `null` children in its calls to `React.createElement()`. These children may
  play the role of placeholders when using conditional rendering, and skipping them was causing
  React to trigger extra re-renders. This change further simplifies Hoist's element factory and
  removes an unnecessary divergence with the behavior of JSX.


### 🐞 Bug Fixes

* `Grid` exports retain sorting, including support for absolute value sorting. #1068
* Ensure `FormField`s are keyed with their model ID, so that React can properly account for dynamic
  changes to fields within a form. #1031
* Prompt for app refresh in (rare) case of mismatch between client and server-side session user.
  (This can happen during impersonation and is defended against in server-side code.) #675

[Commit Log](https://github.com/exhi/hoist-react/compare/v21.0.2...v22.0.0)

## v21.0.2 - 2019-04-05

### 📚 Libraries

* Rollback ag-Grid to v20.0.0 after running into new performance issues with large datasets and
  `deltaRowDataMode`. Updates to tree filtering logic, also related to grid performance issues with
  filtered tree results returning much larger record counts.

## v21.0.0 - 2019-04-04

### 🎁 New Features

* `FetchService` fetch methods now accept a plain object as the `headers` argument. These headers
  will be merged with the default headers provided by FetchService.
* An app can also now specify default headers to be sent with every fetch request via
  `XH.fetchService.setDefaultHeaders()`. You can pass either a plain object, or a closure which
  returns one.
* `Grid` supports a new `onGridReady` prop, allowing apps to hook into the ag-Grid event callback
  without inadvertently short-circuiting the Grid's own internal handler.

### 💥 Breaking Changes

* The shortcut getter `FormModel.isNotValid` was deemed confusing and has been removed from the API.
  In most cases applications should use `!FormModel.isValid` instead; this expression will return
  `false` for the `Unknown` as well as the `NotValid` state. Applications that wish to explicitly
  test for the `NotValid` state should use the `validationState` getter.
* Multiple HoistInputs have changed their `onKeyPress` props to `onKeyDown`, including TextInput,
  NumberInput, TextArea & SearchInput. The `onKeyPress` event has been deprecated in general and has
  limitations on which keys will trigger the event to fire (i.e. it would not fire on an arrow
  keypress).
* FetchService's fetch methods no longer support `contentType` parameter. Instead, specify a custom
  content-type by setting a 'Content-Type' header using the `headers` parameter.
* FetchService's fetch methods no longer support `acceptJson` parameter. Instead, pass an {"Accept":
  "application/json"} header using the `headers` parameter.

### ✨ Style

* Black point + grid colors adjusted in dark theme to better blend with overall blue-gray tint.
* Mobile styles have been adjusted to increase the default font size and grid row height, in
  addition to a number of other smaller visual adjustments.

### 🐞 Bug Fixes

* Avoid throwing React error due to tab / routing interactions. Tab / routing / state support
  generally improved. (#1052)
* `GridModel.selectFirst()` improved to reliably select first visible record even when one or more
  groupBy levels active. (#1058)

### 📚 Libraries

* ag-Grid `~20.1 -> ~20.2` (fixes ag-grid sorting bug with treeMode)
* @blueprint/core `3.14 -> 3.15`
* @blueprint/datetime `3.7 -> 3.8`
* react-dropzone `10.0 -> 10.1`
* react-transition-group `2.6 -> 2.8`

[Commit Log](https://github.com/exhi/hoist-react/compare/v20.2.1...v21.0.0)

## v20.2.1 - 2019-03-28

* Minor tweaks to grid styles - CSS var for pinned column borders, drop left/right padding on
  center-aligned grid cells.

[Commit Log](https://github.com/exhi/hoist-react/compare/v20.2.0...v20.2.1)

## v20.2.0 - 2019-03-27

### 🎁 New Features

* `GridModel` exposes three new configs - `rowBorders`, `stripeRows`, and `showCellFocus` - to
  provide additional control over grid styling. The former `Grid` prop `showHover` has been
  converted to a `GridModel` config for symmetry with these other flags and more efficient
  re-rendering. Note that some grid-related CSS classes have also been modified to better conform to
  the BEM approach used elsewhere - this could be a breaking change for apps that keyed off of
  certain Hoist grid styles (not expected to be a common case).
* `Select` adds a `queryBuffer` prop to avoid over-eager calls to an async `queryFn`. This buffer is
  defaulted to 300ms to provide some out-of-the-box debouncing of keyboard input when an async query
  is provided. A longer value might be appropriate for slow / intensive queries to a remote API.

### 🐞 Bug Fixes

* A small `FormField.labelWidth` config value will now be respected, even if it is less than the
  default minWidth of 80px.
* Unnecessary re-renders of inactive tab panels now avoided.
* `Grid`'s filter will now be consistently applied to all tree grid records. Previously, the filter
  skipped deeply nested records under specific conditions.
* `Timer` no longer requires its `runFn` to be a promise, as it briefly (and unintentionally) did.
* Suppressed default browser resize handles on `textarea`.

[Commit Log](https://github.com/exhi/hoist-react/compare/v20.1.1...v20.2.0)

## v20.1.1 - 2019-03-27

### 🐞 Bug Fixes

* Fix form field reset so that it will call computeValidationAsync even if revalidation is not
  triggered because the field's value did not change when reset.

[Commit Log](https://github.com/exhi/hoist-react/compare/v20.1.0...v20.1.1)


## v20.1.0 - 2019-03-14

### 🎁 New Features

* Standard app options panel now includes a "Restore Defaults" button to clear all user preferences
  as well as any custom grid state, resetting the app to its default state for that user.

### 🐞 Bug Fixes

* Removed a delay from `HoistInput` blur handling, ensuring `noteBlurred()` is called as soon as the
  element loses focus. This should remove a class of bugs related to input values not flushing into
  their models quickly enough when `commitOnChange: false` and the user moves directly from an input
  to e.g. clicking a submit button. #1023
* Fix to Admin ConfigDiffer tool (missing decorator).

### ⚙️ Technical

* The `GridModel.store` config now accepts a plain object and will internally create a `LocalStore`.
  This store config can also be partially specified or even omitted entirely. GridModel will ensure
  that the store is auto-configured with all fields in configured grid columns, reducing the need
  for app code boilerplate (re)enumerating field names.
* `Timer` class reworked to allow its interval to be adjusted dynamically via `setInterval()`,
  without requiring the Timer to be re-created.

[Commit Log](https://github.com/exhi/hoist-react/compare/v20.0.1...v20.1.0)


## v20.0.1 - 2019-03-08

### 🐞 Bug Fixes

* Ensure `RestStore` processes records in a standard way following a save/add operation (#1010).

[Commit Log](https://github.com/exhi/hoist-react/compare/v20.0.0...v20.0.1)


## v20.0.0 - 2019-03-06

### 💥 Breaking Changes

* The `@LoadSupport` decorator has been substantially reworked and enhanced from its initial release
  in v19. It is no longer needed on the HoistComponent, but rather should be put directly on the
  owned HoistModel implementing the loading. IMPORTANT NOTE: all models should implement
  `doLoadAsync` rather than `loadAsync`. Please see `LoadSupport` for more information on this
  important change.
* `TabContainer` and `TabContainerModel` are now cross-platform. Apps should update their code to
  import both from `@xh/hoist/cmp/tab`.
* `TabContainer.switcherPosition` has been moved to `TabContainerModel`. Please note that changes to
  `switcherPosition` are not supported on mobile, where the switcher will always appear beneath the
  container.
* The `Label` component from `@xh/hoist/desktop/cmp/input` has been removed. Applications should
  consider using the basic html `label` element instead (or a `FormField` if applicable).
* The `LeftRightChooserModel` constructor no longer accepts a `leftSortBy` and `rightSortBy`
  property. The implementation of these properties was generally broken. Use `leftSorted` and
  `rightSorted` instead.

#### Mobile

* Mobile `Page` has changed - `Pages` are now wrappers around `Panels` that are designed to be used
  with a `NavigationModel` or `TabContainer`. `Page` accepts the same props as `Panel`, meaning uses
  of `loadModel` should be replaced with `mask`.
* The mobile `AppBar` title is static and defaults to the app name. If you want to display page
  titles, it is recommended to use the `title` prop on the `Page`.

### 🎁 New Features

* Enhancements to Model and Component data loading via `@LoadSupport` provides a stronger set of
  conventions and better support for distinguishing between initial loads / auto/background
  refreshes / user- driven refreshes. It also provides new patterns for ensuring application
  Services are refreshed as part of a reworked global refresh cycle.
* RestGridModel supports a new `cloneAction` to take an existing record and open the editor form in
  "add mode" with all editable fields pre-populated from the source record. The action calls
  `prepareCloneFn`, if defined on the RestGridModel, to perform any transform operations before
  rendering the form.
* Tabs in `TabContainerModel` now support an `icon` property on the desktop.
* Charts take a new optional `aspectRatio` prop.
* Added new `Column.headerTooltip` config.
* Added new method `markManaged` on `ManagedSupport`.
* Added new function decorator `debounced`.
* Added new function `applyMixin` providing support for structured creation of class decorators
  (mixins).

#### Mobile

* Column chooser support available for mobile Grids. Users can check/uncheck columns to add/remove
  them from a configurable grid and reorder the columns in the list via drag and drop. Pair
  `GridModel.enableColChooser` with a mobile `colChooserButton` to allow use.
* Added `DialogPage` to the mobile toolkit. These floating pages do not participate in navigation or
  routing, and are used for showing fullscreen views outside of the Navigator / TabContainer
  context.
* Added `Panel` to the mobile toolkit, which offers a header element with standardized styling,
  title, and icon, as well as support for top and bottom toolbars.
* The mobile `AppBar` has been updated to more closely match the desktop `AppBar`, adding `icon`,
  `leftItems`, `hideAppMenuButton` and `appMenuButtonProps` props.
* Added routing support to mobile.

### 🐞 Bug Fixes

* The HighCharts wrapper component properly resizes its chart.
* Mobile dimension chooser button properly handles overflow for longer labels.
* Sizing fixes for multi-line inputs such as textArea and jsonInput.
* NumberInput calls a `onKeyPress` prop if given.
* Layout fixes on several admin panels and detail popups.

### 📚 Libraries

* @blueprintjs/core `3.13 -> 3.14`
* @xh/hoist-dev-utils `3.5 -> 3.6`
* ag-Grid `~20.0 -> ~20.1`
* react-dropzone `~8.0 -> ~9.0`
* react-select `~2.3 -> ~2.4`
* router5 `~6.6 -> ~7.0`
* react `~16.7 -> ~16.8`

[Commit Log](https://github.com/exhi/hoist-react/compare/v19.0.1...v20.0.0)

## v19.0.1 - 2019-02-12

### 🐞 Bug Fixes

* Additional updates and simplifications to `FormField` sizing of child `HoistInput` elements, for
  more reliable sizing and spacing filling behavior.

[Commit Log](https://github.com/exhi/hoist-react/compare/v19.0.0...v19.0.1)


## v19.0.0 - 2019-02-08

### 🎁 New Features

* Added a new architecture for signaling the need to load / refresh new data across either the
  entire app or a section of the component hierarchy. This new system relies on React context to
  minimizes the need for explicit application wiring, and improves support for auto-refresh. See
  newly added decorator `@LoadSupport` and classes/components `RefreshContext`,
  `RefreshContextModel`, and `RefreshContextView` for more info.
* `TabContainerModel` and `TabModel` now support `refreshMode` and `renderMode` configs to allow
  better control over how inactive tabs are mounted/unmounted and how tabs handle refresh requests
  when hidden or (re)activated.
* Apps can implement `getAppOptions()` in their `AppModel` class to specify a set of app-wide
  options that should be editable via a new built-in Options dialog. This system includes built-in
  support for reading/writing options to preferences, or getting/setting their values via custom
  handlers. The toolkit handles the rendering of the dialog.
* Standard top-level app buttons - for actions such as launching the new Options dialog, switching
  themes, launching the admin client, and logging out - have been moved into a new menu accessible
  from the top-right corner of the app, leaving more space for app-specific controls in the AppBar.
* `RecordGridModel` now supports an enhanced `editors` configuration that exposes the full set of
  validation and display support from the Forms package.
* `HoistInput` sizing is now consistently implemented using `LayoutSupport`. All sizable
  `HoistInputs` now have default `width` to ensure a standard display out of the box. `JsonInput`
  and `TextArea` also have default `height`. These defaults can be overridden by declaring explicit
  `width` and `height` values, or unset by setting the prop to `null`.
* `HoistInputs` within `FormFields` will be automatically sized to fill the available space in the
  `FormField`. In these cases, it is advised to either give the `FormField` an explicit size or
  render it in a flex layout.

### 💥 Breaking Changes

* ag-Grid has been updated to v20.0.0. Most apps shouldn't require any changes - however, if you are
  using `agOptions` to set sorting, filtering or resizing properties, these may need to change:

  For the `Grid`, `agOptions.enableColResize`, `agOptions.enableSorting` and `agOptions.enableFilter`
  have been removed. You can replicate their effects by using `agOptions.defaultColDef`. For
  `Columns`, `suppressFilter` has been removed, an should be replaced with `filter: false`.

* `HoistAppModel.requestRefresh` and `TabContainerModel.requestRefresh` have been removed.
  Applications should use the new Refresh architecture described above instead.
* `tabRefreshMode` on TabContainer has been renamed `renderMode`.
* `TabModel.reloadOnShow` has been removed. Set the `refreshMode` property on TabContainerModel or
  TabModel to `TabRefreshMode.ON_SHOW_ALWAYS` instead.
* The mobile APIs for `TabContainerModel`, `TabModel`, and `RefreshButton` have been rewritten to
  more closely mirror the desktop API.
* The API for `RecordGridModel` editors has changed -- `type` is no longer supported. Use
  `fieldModel` and `formField` intead.
* `LocalStore.loadRawData` requires that all records presented to store have unique IDs specified.
  See `LocalStore.idSpec` for more information.

### 🐞 Bug Fixes

* SwitchInput and RadioInput now properly highlight validation errors in `minimal` mode.

### 📚 Libraries

* @blueprintjs/core `3.12 -> 3.13`
* ag-Grid `~19.1.4 -> ~20.0.0`

[Commit Log](https://github.com/exhi/hoist-react/compare/v18.1.2...v19.0.0)


## v18.1.2 - 2019-01-30

### 🐞 Bug Fixes

* Grid integrations relying on column visibility (namely export, storeFilterField) now correctly
  consult updated column state from GridModel. #935
* Ensure `FieldModel.initialValue` is observable to ensure that computed dirty state (and any other
  derivations) are updated if it changes. #934
* Fixes to ensure Admin console log viewer more cleanly handles exceptions (e.g. attempting to
  auto-refresh on a log file that has been deleted).

[Commit Log](https://github.com/exhi/hoist-react/compare/v18.1.1...v18.1.2)

## v18.1.1 - 2019-01-29

* Grid cell padding can be controlled via a new set of CSS vars and is reduced by default for grids
  in compact mode.
* The `addRecordAsync()` and `saveRecordAsync()` methods on `RestStore` return the updated record.

[Commit Log](https://github.com/exhi/hoist-react/compare/v18.1.0...v18.1.1)


## v18.1.0 - 2019-01-28

### 🎁 New Features

* New `@managed` class field decorator can be used to mark a property as fully created/owned by its
  containing class (provided that class has installed the matching `@ManagedSupport` decorator).
  * The framework will automatically pass any `@managed` class members to `XH.safeDestroy()` on
    destroy/unmount to ensure their own `destroy()` lifecycle methods are called and any related
    resources are disposed of properly, notably MobX observables and reactions.
  * In practice, this should be used to decorate any properties on `HoistModel`, `HoistService`, or
    `HoistComponent` classes that hold a reference to a `HoistModel` created by that class. All of
    those core artifacts support the new decorator, `HoistModel` already provides a built-in
    `destroy()` method, and calling that method when an app is done with a Model is an important
    best practice that can now happen more reliably / easily.
* `FormModel.getData()` accepts a new single parameter `dirtyOnly` - pass true to get back only
  fields which have been modified.
* The mobile `Select` component indicates the current value with a ✅ in the drop-down list.
* Excel exports from tree grids now include the matching expand/collapse tree controls baked into
  generated Excel file.

### 🐞 Bug Fixes

* The `JsonInput` component now properly respects / indicates disabled state.

### 📚 Libraries

* Hoist-dev-utils `3.4.1 -> 3.5.0` - updated webpack and other build tool dependencies, as well as
  an improved eslint configuration.
* @blueprintjs/core `3.10 -> 3.12`
* @blueprintjs/datetime `3.5 -> 3.7`
* fontawesome `5.6 -> 5.7`
* mobx `5.8 -> 5.9`
* react-select `2.2 -> 2.3`
* Other patch updates

[Commit Log](https://github.com/exhi/hoist-react/compare/v18.0.0...v18.1.0)

## v18.0.0 - 2019-01-15

### 🎁 New Features

* Form support has been substantially enhanced and restructured to provide both a cleaner API and
  new functionality:
  * `FormModel` and `FieldModel` are now concrete classes and provide the main entry point for
    specifying the contents of a form. The `Field` and `FieldSupport` decorators have been removed.
  * Fields and sub-forms may now be dynamically added to FormModel.
  * The validation state of a FormModel is now *immediately* available after construction and
    independent of the GUI. The triggering of the *display* of that state is now a separate process
    triggered by GUI actions such as blur.
  * `FormField` has been substantially reworked to support a read-only display and inherit common
    property settings from its containing `Form`.
  * `HoistInput` has been moved into the `input` package to clarify that these are lower level
    controls and independent of the Forms package.

* `RestGrid` now supports a `mask` prop. RestGrid loading is now masked by default.
* `Chart` component now supports a built-in zoom out gesture: click and drag from right-to-left on
  charts with x-axis zooming.
* `Select` now supports an `enableClear` prop to control the presence of an optional inline clear
  button.
* `Grid` components take `onCellClicked` and `onCellDoubleClicked` event handlers.
* A new desktop `FileChooser` wraps a preconfigured react-dropzone component to allow users to
  easily select files for upload or other client-side processing.

### 💥 Breaking Changes

* Major changes to Form (see above). `HoistInput` imports will also need to be adjusted to move from
  `form` to `input`.
* The name of the HoistInput `field` prop has been changed to `bind`. This change distinguishes the
  lower-level input package more clearly from the higher-level form package which uses it. It also
  more clearly relates the property to the associated `@bindable` annotation for models.
* A `Select` input with `enableMulti = true` will by default no longer show an inline x to clear the
  input value. Use the `enableClear` prop to re-enable.
* Column definitions are exported from the `grid` package. To ensure backwards compatibility,
  replace imports from `@xh/hoist/desktop/columns` with `@xh/hoist/desktop/cmp/grid`.

### 📚 Libraries

* React `~16.6.0 -> ~16.7.0`
* Patch version updates to multiple other dependencies.

[Commit Log](https://github.com/exhi/hoist-react/compare/v17.0.0...v18.0.0)

## v17.0.0 - 2018-12-21

### 💥 Breaking Changes

* The implementation of the `model` property on `HoistComponent` has been substantially enhanced:
  *  "Local" Models should now be specified on the Component class declaration by simply setting the
     `model` property, rather than the confusing `localModel` property.
  *  HoistComponent now supports a static `modelClass` class property. If set, this property will
     allow a HoistComponent to auto-create a model internally when presented with a plain javascript
     object as its `model` prop. This is especially useful in cases like `Panel` and `TabContainer`,
     where apps often need to specify a model but do not require a reference to the model. Those
     usages can now skip importing and instantiating an instance of the component's model class
     themselves.
  *  Hoist will now throw an Exception if an application attempts to changes the model on an
     existing HoistComponent instance or presents the wrong type of model to a HoistComponent where
     `modelClass` has been specified.

* `PanelSizingModel` has been renamed `PanelModel`. The class now also has the following new
  optional properties, all of which are `true` by default:
  * `showSplitter` - controls visibility of the splitter bar on the outside edge of the component.
  * `showSplitterCollapseButton` - controls visibility of the collapse button on the splitter bar.
  * `showHeaderCollapseButton` - controls visibility of a (new) collapse button in the header.

* The API methods for exporting grid data have changed and gained new features:
  * Grids must opt-in to export with the `GridModel.enableExport` config.
  * Exporting a `GridModel` is handled by the new `GridExportService`, which takes a collection of
    `exportOptions`. See `GridExportService.exportAsync` for available `exportOptions`.
  * All export entry points (`GridModel.exportAsync()`, `ExportButton` and the export context menu
    items) support `exportOptions`. Additionally, `GridModel` can be configured with default
    `exportOptions` in its config.

* The `buttonPosition` prop on `NumberInput` has been removed due to problems with the underlying
  implementation. Support for incrementing buttons on NumberInputs will be re-considered for future
  versions of Hoist.

### 🎁 New Features

* `TextInput` on desktop now supports an `enableClear` property to allow easy addition of a clear
  button at the right edge of the component.
* `TabContainer` enhancements:
  * An `omit` property can now be passed in the tab configs passed to the `TabContainerModel`
    constructor to conditionally exclude a tab from the container
  * Each `TabModel` can now be retrieved by id via the new `getTabById` method on
    `TabContainerModel`.
  * `TabModel.title` can now be changed at runtime.
  * `TabModel` now supports the following properties, which can be changed at runtime or set via the
    config:
    * `disabled` - applies a disabled style in the switcher and blocks navigation to the tab via
      user click, routing, or the API.
    * `excludeFromSwitcher` - removes the tab from the switcher, but the tab can still be navigated
      to programmatically or via routing.
* `MultiFieldRenderer` `multiFieldConfig` now supports a `delimiter` property to separate
  consecutive SubFields.
* `MultiFieldRenderer` SubFields now support a `position` property, to allow rendering in either the
  top or bottom row.
* `StoreCountLabel` now supports a new 'includeChildren' prop to control whether or not children
  records are included in the count. By default this is `false`.
* `Checkbox` now supports a `displayUnsetState` prop which may be used to display a visually
  distinct state for null values.
* `Select` now renders with a checkbox next to the selected item in its drowndown menu, instead of
  relying on highlighting. A new `hideSelectedOptionCheck` prop is available to disable.
* `RestGridModel` supports a `readonly` property.
* `DimensionChooser`, various `HoistInput` components, `Toolbar` and `ToolbarSeparator` have been
  added to the mobile component library.
* Additional environment enums for UAT and BCP, added to Hoist Core 5.4.0, are supported in the
  application footer.

### 🐞 Bug Fixes

* `NumberInput` will no longer immediately convert its shorthand value (e.g. "3m") into numeric form
  while the user remains focused on the input.
* Grid `actionCol` columns no longer render Button components for each action, relying instead on
  plain HTML / CSS markup for a significant performance improvement when there are many rows and/or
  actions per row.
* Grid exports more reliably include the appropriate file extension.
* `Select` will prevent an `<esc>` keypress from bubbling up to parent components only when its menu
  is open. (In that case, the component assumes escape was pressed to close its menu and captures
  the keypress, otherwise it should leave it alone and let it e.g. close a parent popover).

[Commit Log](https://github.com/exhi/hoist-react/compare/v16.0.1...v17.0.0)

## v16.0.1 - 2018-12-12

### 🐞 Bug Fixes

* Fix to FeedbackForm allowing attempted submission with an empty message.

[Commit Log](https://github.com/exhi/hoist-react/compare/v16.0.0...v16.0.1)


## v16.0.0

### 🎁 New Features

* Support for ComboBoxes and Dropdowns have been improved dramatically, via a new `Select` component
  based on react-select.
* The ag-Grid based `Grid` and `GridModel` are now available on both mobile and desktop. We have
  also added new support for multi-row/multi-field columns via the new `multiFieldRenderer` renderer
  function.
* The app initialization lifecycle has been restructured so that no App classes are constructed
  until Hoist is fully initialized.
* `Column` now supports an optional `rowHeight` property.
* `Button` now defaults to 'minimal' mode, providing a much lighter-weight visual look-and-feel to
  HoistApps. `Button` also implements `@LayoutSupport`.
* Grouping state is now saved by the grid state support on `GridModel`.
* The Hoist `DimChooser` component has been ported to hoist-react.
* `fetchService` now supports an `autoAbortKey` in its fetch methods. This can be used to
  automatically cancel obsolete requests that have been superceded by more recent variants.
* Support for new `clickableLabel` property on `FormField`.
* `RestForm` now supports a read-only view.
* Hoist now supports automatic tracking of app/page load times.

### 💥 Breaking Changes

* The new location for the cross-platform grid component is `@xh/hoist/cmp/grid`. The `columns`
  package has also moved under a new sub-package in this location.
* Hoist top-level App Structure has changed in order to improve consistency of the Model-View
  conventions, to improve the accessibility of services, and to support the improvements in app
  initialization mentioned above:
  - `XH.renderApp` now takes a new `AppSpec` configuration.
  - `XH.app` is now `XH.appModel`.
  - All services are installed directly on `XH`.
  - `@HoistApp` is now `@HoistAppModel`
* `RecordAction` has been substantially refactored and improved. These are now typically immutable
  and may be shared.
  - `prepareFn` has been replaced with a `displayFn`.
  - `actionFn` and `displayFn` now take a single object as their parameter.
* The `hide` property on `Column` has been changed to `hidden`.
* The `ColChooserButton` has been moved from the incorrect location `@xh/hoist/cmp/grid` to
  `@xh/hoist/desktop/cmp/button`. This is a desktop-only component. Apps will have to adjust these
  imports.
* `withDefaultTrue` and `withDefaultFalse` in `@xh/hoist/utils/js` have been removed. Use
  `withDefault` instead.
* `CheckBox` has been renamed `Checkbox`


### ⚙️ Technical

* ag-Grid has been upgraded to v19.1
* mobx has been upgraded to v5.6
* React has been upgraded to v16.6
* Allow browsers with proper support for Proxy (e.g Edge) to access Hoist Applications.


### 🐞 Bug Fixes

* Extensive. See full change list below.

[Commit Log](https://github.com/exhi/hoist-react/compare/v15.1.2...v16.0.0)


## v15.1.2

🛠 Hotfix release to MultiSelect to cap the maximum number of options rendered by the drop-down
list. Note, this component is being replaced in Hoist v16 by the react-select library.

[Commit Log](https://github.com/exhi/hoist-react/compare/v15.1.1...v15.1.2)

## v15.1.1

### 🐞 Bug Fixes

* Fix to minimal validation mode for FormField disrupting input focus.
* Fix to JsonInput disrupting input focus.

### ⚙️ Technical

* Support added for TLBR-style notation when specifying margin/padding via layoutSupport - e.g.
  box({margin: '10 20 5 5'}).
* Tweak to lockout panel message when the user has no roles.

[Commit Log](https://github.com/exhi/hoist-react/compare/v15.1.0...v15.1.1)


## v15.1.0

### 🎁 New Features

* The FormField component takes a new minimal prop to display validation errors with a tooltip only
  as opposed to an inline message string. This can be used to help reduce shifting / jumping form
  layouts as required.
* The admin-only user impersonation toolbar will now accept new/unknown users, to support certain
  SSO application implementations that can create users on the fly.

### ⚙️ Technical

* Error reporting to server w/ custom user messages is disabled if the user is not known to the
  client (edge case with errors early in app lifecycle, prior to successful authentication).

[Commit Log](https://github.com/exhi/hoist-react/compare/v15.0.0...v15.1.0)


## v15.0.0

### 💥 Breaking Changes

* This update does not require any application client code changes, but does require updating the
  Hoist Core Grails plugin to >= 5.0. Hoist Core changes to how application roles are loaded and
  users are authenticated required minor changes to how JS clients bootstrap themselves and load
  user data.
* The Hoist Core HoistImplController has also been renamed to XhController, again requiring Hoist
  React adjustments to call the updated /xh/ paths for these (implementation) endpoints. Again, no
  app updates required beyond taking the latest Hoist Core plugin.

[Commit Log](https://github.com/exhi/hoist-react/compare/v14.2.0...v15.0.0)


## v14.2.0

### 🎁 New Features

* Upgraded hoist-dev-utils to 3.0.3. Client builds now use the latest Webpack 4 and Babel 7 for
  noticeably faster builds and recompiles during CI and at development time.
* GridModel now has a top-level agColumnApi property to provide a direct handle on the ag-Grid
  Column API object.

### ⚙️ Technical

* Support for column groups strengthened with the addition of a dedicated ColumnGroup sibling class
  to Column. This includes additional internal refactoring to reduce unnecessary cloning of Column
  configurations and provide a more managed path for Column updates. Public APIs did not change.
  (#694)

### 📚 Libraries

* Blueprint Core `3.6.1 -> 3.7.0`
* Blueprint Datetime `3.2.0 -> 3.3.0`
* Fontawesome `5.3.x -> 5.4.x`
* MobX `5.1.2 -> 5.5.0`
* Router5 `6.5.0 -> 6.6.0`

[Commit Log](https://github.com/exhi/hoist-react/compare/v14.1.3...v14.2.0)


## v14.1.3

### 🐞 Bug Fixes

* Ensure JsonInput reacts properly to value changes.

### ⚙️ Technical

* Block user pinning/unpinning in Grid via drag-and-drop - pending further work via #687.
* Support "now" as special token for dateIs min/max validation rules.
* Tweak grouped grid row background color.

[Commit Log](https://github.com/exhi/hoist-react/compare/v14.1.1...v14.1.3)


## v14.1.1

### 🐞 Bug Fixes

* Fixes GridModel support for row-level grouping at same time as column grouping.

[Commit Log](https://github.com/exhi/hoist-react/compare/v14.1.0...v14.1.1)


## v14.1.0

### 🎁 New Features

* GridModel now supports multiple levels of row grouping. Pass the public setGroupBy() method an
  array of string column IDs, or a falsey value / empty array to ungroup. Note that the public and
  observable groupBy property on GridModel will now always be an array, even if the grid is not
  grouped or has only a single level of grouping.
* GridModel exposes public expandAll() and collapseAll() methods for grouped / tree grids, and
  StoreContextMenu supports a new "expandCollapseAll" string token to insert context menu items.
  These are added to the default menu, but auto-hide when the grid is not in a grouped state.
* The Grid component provides a new onKeyDown prop, which takes a callback and will fire on any
  keypress targeted within the Grid. Note such a handler is not provided directly by ag-Grid.
* The Column class supports pinned as a top-level config. Supports passing true to pin to the left.

### 🐞 Bug Fixes

* Updates to Grid column widths made via ag-Grid's "autosize to fit" API are properly persisted to
  grid state.

[Commit Log](https://github.com/exhi/hoist-react/compare/v14.0.0...v14.1.0)


## v14.0.0

* Along with numerous bug fixes, v14 brings with it a number of important enhancements for grids,
  including support for tree display, 'action' columns, and absolute value sorting. It also includes
  some new controls and improvement to focus display.

### 💥 Breaking Changes

* The signatures of the Column.elementRenderer and Column.renderer have been changed to be
  consistent with each other, and more extensible. Each takes two arguments -- the value to be
  rendered, and a single bundle of metadata.
* StoreContextMenuAction has been renamed to RecordAction. Its action property has been renamed to
  actionFn for consistency and clarity.
* LocalStore : The method LocalStore.processRawData no longer takes an array of all records, but
  instead takes just a single record. Applications that need to operate on all raw records in bulk
  should do so before presenting them to LocalStore. Also, LocalStores template methods for override
  have also changed substantially, and sub-classes that rely on these methods will need to be
  adjusted accordingly.

### 🎁 New Features

#### Grid

* The Store API now supports hierarchical datasets. Applications need to simply provide raw data for
  records with a "children" property containing the raw data for their children.
* Grid supports a 'TreeGrid' mode. To show a tree grid, bind the GridModel to a store containing
  hierarchical data (as above), set treeMode: true on the GridModel, and specify a column to display
  the tree controls (isTreeColumn: true)
* Grid supports absolute sorting for numerical columns. Specify absSort: true on your column config
  to enable. Clicking the grid header will now cycle through ASC > DESC > DESC (abs) sort modes.
* Grid supports an 'Actions' column for one-click record actions. See cmp/desktop/columns/actionCol.
* A new showHover prop on the desktop Grid component will highlight the hovered row with default
  styling. A new GridModel.rowClassFn callback was added to support per-row custom classes based on
  record data.
* A new ExportFormat.LONG_TEXT format has been added, along with a new Column.exportWidth config.
  This supports exporting columns that contain long text (e.g. notes) as multi-line cells within
  Excel.

#### Other Components

* RadioInput and ButtonGroupInputhave been added to the desktop/cmp/form package.
* DateInput now has support for entering and displaying time values.
* NumberInput displays its unformatted value when focused.
* Focused components are now better highlighted, with additional CSS vars provided to customize as
  needed.

### 🐞 Bug Fixes

* Calls to GridModel.setGroupBy() work properly not only on the first, but also all subsequent calls
  (#644).
* Background / style issues resolved on several input components in dark theme (#657).
* Grid context menus appear properly over other floating components.

### 📚 Libraries

* React `16.5.1 -> 16.5.2`
* router5 `6.4.2 -> 6.5.0`
* CodeMirror, Highcharts, and MobX patch updates

[Commit Log](https://github.com/exhi/hoist-react/compare/v13.0.0...v14.0.0)


## v13.0.0

🍀Lucky v13 brings with it a number of enhancements for forms and validation, grouped column
support in the core Grid API, a fully wrapped MultiSelect component, decorator syntax adjustments,
and a number of other fixes and enhancements.

It also includes contributions from new ExHI team members Arjun and Brendan. 🎉

### 💥 Breaking Changes

* The core `@HoistComponent`, `@HoistService`, and `@HoistModel` decorators are **no longer
  parameterized**, meaning that trailing `()` should be removed after each usage. (#586)
* The little-used `hoistComponentFactory()` method was also removed as a further simplification
  (#587).
* The `HoistField` superclass has been renamed to `HoistInput` and the various **desktop form
  control components have been renamed** to match (55afb8f). Apps using these components (which will
  likely be most apps) will need to adapt to the new names.
  * This was done to better distinguish between the input components and the upgraded Field concept
    on model classes (see below).

### 🎁 New Features

⭐️ **Forms and Fields** have been a major focus of attention, with support for structured data
fields added to Models via the `@FieldSupport` and `@field()` decorators.
* Models annotated with `@FieldSupport` can decorate member properties with `@field()`, making those
  properties observable and settable (with a generated `setXXX()` method).
* The `@field()` decorators themselves can be passed an optional display label string as well as
  zero or more *validation rules* to define required constraints on the value of the field.
* A set of predefined constraints is provided within the toolkit within the `/field/` package.
* Models using `FieldSupport` should be sure to call the `initFields()` method installed by the
  decorator within their constructor. This method can be called without arguments to generally
  initialize the field system, or it can be passed an object of field names to initial/default
  values, which will set those values on the model class properties and provide change/dirty
  detection and the ability to "reset" a form.
* A new `FormField` UI component can be used to wrap input components within a form. The `FormField`
  wrapper can accept the source model and field name, and will apply those to its child input. It
  leverages the Field model to automatically display a label, indicate required fields, and print
  validation error messages. This new component should be the building-block for most non-trivial
  forms within an application.

Other enhancements include:
* **Grid columns can be grouped**, with support for grouping added to the grid state management
  system, column chooser, and export manager (#565). To define a column group, nest column
  definitions passed to `GridModel.columns` within a wrapper object of the form `{headerName: 'My
  group', children: [...]}`.

(Note these release notes are incomplete for this version.)

[Commit Log](https://github.com/exhi/hoist-react/compare/v12.1.2...v13.0.0)


## v12.1.2

### 🐞 Bug Fixes

* Fix casing on functions generated by `@settable` decorator
  (35c7daa209a4205cb011583ebf8372319716deba).

[Commit Log](https://github.com/exhi/hoist-react/compare/v12.1.1...v12.1.2)


## v12.1.1

### 🐞 Bug Fixes

* Avoid passing unknown HoistField component props down to Blueprint select/checkbox controls.

### 📚 Libraries

* Rollback update of `@blueprintjs/select` package `3.1.0 -> 3.0.0` - this included breaking API
  changes and will be revisited in #558.

[Commit Log](https://github.com/exhi/hoist-react/compare/v12.1.0...v12.1.1)


## v12.1.0

### 🎁 New Features

* New `@bindable` and `@settable` decorators added for MobX support. Decorating a class member
  property with `@bindable` makes it a MobX `@observable` and auto-generates a setter method on the
  class wrapped in a MobX `@action`.
* A `fontAwesomeIcon` element factory is exported for use with other FA icons not enumerated by the
  `Icon` class.
* CSS variables added to control desktop Blueprint form control margins. These remain defaulted to
  zero, but now within CSS with support for variable overrides. A Blueprint library update also
  brought some changes to certain field-related alignment and style properties. Review any form
  controls within apps to ensure they remain aligned as desired
  (8275719e66b4677ec5c68a56ccc6aa3055283457 and df667b75d41d12dba96cbd206f5736886cb2ac20).

### 🐞 Bug Fixes

* Grid cells are fully refreshed on a data update, ensuring cell renderers that rely on data other
  than their primary display field are updated (#550).
* Grid auto-sizing is run after a data update, ensuring flex columns resize to adjust for possible
  scrollbar visibility changes (#553).
* Dropdown fields can be instantiated with fewer required properties set (#541).

### 📚 Libraries

* Blueprint `3.0.1 -> 3.4.0`
* FontAwesome `5.2.0 -> 5.3.0`
* CodeMirror `5.39.2 -> 5.40.0`
* MobX `5.0.3 -> 5.1.0`
* router5 `6.3.0 -> 6.4.2`
* React `16.4.1 -> 16.4.2`

[Commit Log](https://github.com/exhi/hoist-react/compare/v12.0.0...v12.1.0)


## v12.0.0

Hoist React v12 is a relatively large release, with multiple refactorings around grid columns,
`elemFactory` support, classNames, and a re-organization of classes and exports within `utils`.

### 💥 Breaking Changes

#### ⭐️ Grid Columns

**A new `Column` class describes a top-level API for columns and their supported options** and is
intended to be a cross-platform layer on top of ag-Grid and TBD mobile grid implementations.
* The desktop `GridModel` class now accepts a collection of `Column` configuration objects to define
  its available columns.
* Columns may be configured with `flex: true` to cause them to stretch all available horizontal
  space within a grid, sharing it equally with any other flex columns. However note that this should
  be used sparingly, as flex columns have some deliberate limitations to ensure stable and
  consistent behavior. Most noticeably, they cannot be resized directly by users. Often, a best
  practice will be to insert an `emptyFlexCol` configuration as the last column in a grid - this
  will avoid messy-looking gaps in the layout while not requiring a data-driven column be flexed.
* User customizations to column widths are now saved if the GridModel has been configured with a
  `stateModel` key or model instance - see `GridStateModel`.
* Columns accept a `renderer` config to format text or HTML-based output. This is a callback that is
  provided the value, the row-level record, and a metadata object with the column's `colId`. An
  `elementRenderer` config is also available for cells that should render a Component.
* An `agOptions` config key continues to provide a way to pass arbitrary options to the underlying
  ag-Grid instance (for desktop implementations). This is considered an "escape hatch" and should be
  used with care, but can provide a bridge to required ag-Grid features as the Hoist-level API
  continues to develop.
* The "factory pattern" for Column templates / defaults has been removed, replaced by a simpler
  approach that recommends exporting simple configuration partials and spreading them into
  instance-specific column configs.
  [See the Admin app for some examples](https://github.com/exhi/hoist-react/blob/a1b14ac6d41aa8f8108a518218ce889fe5596780/admin/tabs/activity/tracking/ActivityGridModel.js#L42)
  of this pattern.
* See 0798f6bb20092c59659cf888aeaf9ecb01db52a6 for primary commit.

#### ⭐️ Element Factory, LayoutSupport, BaseClassName

Hoist provides core support for creating components via a factory pattern, powered by the `elem()`
and `elemFactory()` methods. This approach remains the recommended way to instantiate component
elements, but was **simplified and streamlined**.
* The rarely used `itemSpec` argument was removed (this previously applied defaults to child items).
* Developers can now also use JSX to instantiate all Hoist-provided components while still taking
  advantage of auto-handling for layout-related properties provided by the `LayoutSupport` mixin.
  * HoistComponents should now spread **`...this.getLayoutProps()`** into their outermost rendered
    child to enable promotion of layout properties.
* All HoistComponents can now specify a **baseClassName** on their component class and should pass
  `className: this.getClassName()` down to their outermost rendered child. This allows components to
  cleanly layer on a base CSS class name with any instance-specific classes.
* See 8342d3870102ee9bda4d11774019c4928866f256 for primary commit.

#### ⭐️ Panel resizing / collapsing

**The `Panel` component now takes a `sizingModel` prop to control and encapsulate newly built-in
resizing and collapsing behavior** (#534).
* See the `PanelSizingModel` class for configurable details, including continued support for saving
  sizing / collapsed state as a user preference.
* **The standalone `Resizable` component was removed** in favor of the improved support built into
  Panel directly.

#### Other

* Two promise-related models have been combined into **a new, more powerful `PendingTaskModel`**,
  and the `LoadMask` component has been removed and consolidated into `Mask`
  (d00a5c6e8fc1e0e89c2ce3eef5f3e14cb842f3c8).
  * `Panel` now exposes a single `mask` prop that can take either a configured `mask` element or a
    simple boolean to display/remove a default mask.
* **Classes within the `utils` package have been re-organized** into more standardized and scalable
  namespaces. Imports of these classes will need to be adjusted.

### 🎁 New Features

* **The desktop Grid component now offers a `compact` mode** with configurable styling to display
  significantly more data with reduced padding and font sizes.
* The top-level `AppBar` refresh button now provides a default implementation, calling a new
  abstract `requestRefresh()` method on `HoistApp`.
* The grid column chooser can now be configured to display its column groups as initially collapsed,
  for especially large collections of columns.
* A new `XH.restoreDefaultsAsync()` method provides a centralized way to wipe out user-specific
  preferences or customizations (#508).
* Additional Blueprint `MultiSelect`, `Tag`, and `FormGroup` controls re-exported.

### 🐞 Bug Fixes

* Some components were unintentionally not exporting their Component class directly, blocking JSX
  usage. All components now export their class.
* Multiple fixes to `DayField` (#531).
* JsonField now responds properly when switching from light to dark theme (#507).
* Context menus properly filter out duplicated separators (#518).

[Commit Log](https://github.com/exhi/hoist-react/compare/v11.0.0...v12.0.0)


## v11.0.0

### 💥 Breaking Changes

* **Blueprint has been upgraded to the latest 3.x release.** The primary breaking change here is the
  renaming of all `pt-` CSS classes to use a new `bp3-` prefix. Any in-app usages of the BP
  selectors will need to be updated. See the
  [Blueprint "What's New" page](http://blueprintjs.com/docs/#blueprint/whats-new-3.0).
* **FontAwesome has been upgraded to the latest 5.2 release.** Only the icons enumerated in the
  Hoist `Icon` class are now registered via the FA `library.add()` method for inclusion in bundled
  code, resulting in a significant reduction in bundle size. Apps wishing to use other FA icons not
  included by Hoist must import and register them - see the
  [FA React Readme](https://github.com/FortAwesome/react-fontawesome/blob/master/README.md) for
  details.
* **The `mobx-decorators` dependency has been removed** due to lack of official support for the
  latest MobX update, as well as limited usage within the toolkit. This package was primarily
  providing the optional `@setter` decorator, which should now be replaced as needed by dedicated
  `@action` setter methods (19cbf86138499bda959303e602a6d58f6e95cb40).

### 🎁 Enhancements

* `HoistComponent` now provides a `getClassNames()` method that will merge any `baseCls` CSS class
  names specified on the component with any instance-specific classes passed in via props (#252).
  * Components that wish to declare and support a `baseCls` should use this method to generate and
    apply a combined list of classes to their outermost rendered elements (see `Grid`).
  * Base class names have been added for relevant Hoist-provided components - e.g. `.xh-panel` and
    `.xh-grid`. These will be appended to any instance class names specified within applications and
    be available as public CSS selectors.
* Relevant `HoistField` components support inline `leftIcon` and `rightElement` props. `DayField`
  adds support for `minDay / maxDay` props.
* Styling for the built-in ag-Grid loading overlay has been simplified and improved (#401).
* Grid column definitions can now specify an `excludeFromExport` config to drop them from
  server-generated Excel/CSV exports (#485).

### 🐞 Bug Fixes

* Grid data loading and selection reactions have been hardened and better coordinated to prevent
  throwing when attempting to set a selection before data has been loaded (#484).

### 📚 Libraries

* Blueprint `2.x -> 3.x`
* FontAwesome `5.0.x -> 5.2.x`
* CodeMirror `5.37.0 -> 5.39.2`
* router5 `6.2.4 -> 6.3.0`

[Commit Log](https://github.com/exhi/hoist-react/compare/v10.0.1...v11.0.0)


## v10.0.1

### 🐞 Bug Fixes

* Grid `export` context menu token now defaults to server-side 'exportExcel' export.
  * Specify the `exportLocal` token to return a menu item for local ag-Grid export.
* Columns with `field === null` skipped for server-side export (considered spacer / structural
  columns).

## v10.0.0

### 💥 Breaking Changes

* **Access to the router API has changed** with the `XH` global now exposing `router` and
  `routerState` properties and a `navigate()` method directly.
* `ToastManager` has been deprecated. Use `XH.toast` instead.
* `Message` is no longer a public class (and its API has changed). Use `XH.message/confirm/alert`
  instead.
*  Export API has changed. The Built-in grid export now uses more powerful server-side support. To
   continue to use local AG based export, call method `GridModel.localExport()`. Built-in export
   needs to be enabled with the new property on `GridModel.enableExport`. See `GridModel` for more
   details.

### 🎁 Enhancements

* New Mobile controls and `AppContainer` provided services (impersonation, about, and version bars).
* Full-featured server-side Excel export for grids.

### 🐞 Bug Fixes

* Prevent automatic zooming upon input focus on mobile devices (#476).
* Clear the selection when showing the context menu for a record which is not already selected
  (#469).
* Fix to make lockout script readable by Compatibility Mode down to IE5.

### 📚 Libraries

* MobX `4.2.x -> 5.0.x`

[Commit Log](https://github.com/exhi/hoist-react/compare/v9.0.0...v10.0.0)


## v9.0.0

### 💥 Breaking Changes

* **Hoist-provided mixins (decorators) have been refactored to be more granular and have been broken
  out of `HoistComponent`.**
  * New discrete mixins now exist for `LayoutSupport` and `ContextMenuSupport` - these should be
    added directly to components that require the functionality they add for auto-handling of
    layout-related props and support for showing right-click menus. The corresponding options on
    `HoistComponent` that used to enable them have been removed.
  * For consistency, we have also renamed `EventTarget -> EventSupport` and `Reactive ->
    ReactiveSupport` mixins. These both continue to be auto-applied to HoistModel and HoistService
    classes, and ReactiveSupport enabled by default in HoistComponent.
* **The Context menu API has changed.** The
  [`ContextMenuSupport` mixin](https://github.com/exhi/hoist-react/blob/develop/desktop/cmp/contextmenu/ContextMenuSupport.js)
  now specifies an abstract `getContextMenuItems()` method for component implementation (replacing
  the previous `renderContextMenu()` method). See the new
  [`ContextMenuItem` class](https://github.com/exhi/hoist-react/blob/develop/desktop/cmp/contextmenu/ContextMenuItem.js)
  for what these items support, as well as several static default items that can be used.
  * The top-level `AppContainer` no longer provides a default context menu, instead allowing the
    browser's own context menu to show unless an app / component author has implemented custom
    context-menu handling at any level of their component hierarchy.

### 🐞 Bug Fixes

* TabContainer active tab can become out of sync with the router state (#451)
  * ⚠️ Note this also involved a change to the `TabContainerModel` API - `activateTab()` is now the
    public method to set the active tab and ensure both the tab and the route land in the correct
    state.
* Remove unintended focused cell borders that came back with the prior ag-Grid upgrade.

[Commit Log](https://github.com/exhi/hoist-react/compare/v8.0.0...v9.0.0)


## v8.0.0

Hoist React v8 brings a big set of improvements and fixes, some API and package re-organizations,
and ag-Grid upgrade, and more. 🚀

### 💥 Breaking Changes

* **Component package directories have been re-organized** to provide better symmetry between
  pre-existing "desktop" components and a new set of mobile-first component. Current desktop
  applications should replace imports from `@xh/hoist/cmp/xxx` with `@xh/hoist/desktop/cmp/xxx`.
  * Important exceptions include several classes within `@xh/hoist/cmp/layout/`, which remain
    cross-platform.
  * `Panel` and `Resizable` components have moved to their own packages in
    `@xh/hoist/desktop/cmp/panel` and `@xh/hoist/desktop/cmp/resizable`.
* **Multiple changes and improvements made to tab-related APIs and components.**
  * The `TabContainerModel` constructor API has changed, notably `children` -> `tabs`, `useRoutes` ->
    `route` (to specify a starting route as a string) and `switcherPosition` has moved from a model
    config to a prop on the `TabContainer` component.
  * `TabPane` and `TabPaneModel` have been renamed `Tab` and `TabModel`, respectively, with several
    related renames.
* **Application entry-point classes decorated with `@HoistApp` must implement the new getter method
  `containerClass()`** to specify the platform specific component used to wrap the app's
  `componentClass`.
  * This will typically be `@xh/hoist/[desktop|mobile]/AppContainer` depending on platform.

### 🎁 New Features

* **Tab-related APIs re-worked and improved**, including streamlined support for routing, a new
  `tabRenderMode` config on `TabContainerModel`, and better naming throughout.
* **Ag-grid updated to latest v18.x** - now using native flex for overall grid layout and sizing
  controls, along with multiple other vendor improvements.
* Additional `XH` API methods exposed for control of / integration with Router5.
* The core `@HoistComponent` decorated now installs a new `isDisplayed` getter to report on
  component visibility, taking into account the visibility of its ancestors in the component tree.
* Mobile and Desktop app package / component structure made more symmetrical (#444).
* Initial versions of multiple new mobile components added to the toolkit.
* Support added for **`IdleService` - automatic app suspension on inactivity** (#427).
* Hoist wrapper added for the low-level Blueprint **button component** - provides future hooks into
  button customizations and avoids direct BP import (#406).
* Built-in support for collecting user feedback via a dedicated dialog, convenient XH methods and
  default appBar button (#379).
* New `XH.isDevelopmentMode` constant added, true when running in local Webpack dev-server mode.
* CSS variables have been added to customize and standardize the Blueprint "intent" based styling,
  with defaults adjusted to be less distracting (#420).

### 🐞 Bug Fixes

* Preference-related events have been standardized and bugs resolved related to pushAsync() and the
  `prefChange` event (ee93290).
* Admin log viewer auto-refreshes in tail-mode (#330).
* Distracting grid "loading" overlay removed (#401).
* Clipboard button ("click-to-copy" functionality) restored (#442).

[Commit Log](https://github.com/exhi/hoist-react/compare/v7.2.0...v8.0.0)

## v7.2.0

### 🎁 New Features

+ Admin console grids now outfitted with column choosers and grid state. #375
+ Additional components for Onsen UI mobile development.

### 🐞 Bug Fixes

+ Multiple improvements to the Admin console config differ. #380 #381 #392

[Commit Log](https://github.com/exhi/hoist-react/compare/v7.1.0...v7.2.0)

## v7.1.0

### 🎁 New Features

* Additional kit components added for Onsen UI mobile development.

### 🐞 Bug Fixes

* Dropdown fields no longer default to `commitOnChange: true` - avoiding unexpected commits of
  type-ahead query values for the comboboxes.
* Exceptions thrown from FetchService more accurately report the remote host when unreachable, along
  with some additional enhancements to fetch exception reporting for clarity.

[Commit Log](https://github.com/exhi/hoist-react/compare/v7.0.0...v7.1.0)

## v7.0.0

### 💥 Breaking Changes

* **Restructuring of core `App` concept** with change to new `@HoistApp` decorator and conventions
  around defining `App.js` and `AppComponent.js` files as core app entry points. `XH.app` now
  installed to provide access to singleton instance of primary app class. See #387.

### 🎁 New Features

* **Added `AppBar` component** to help further standardize a pattern for top-level application
  headers.
* **Added `SwitchField` and `SliderField`** form field components.
* **Kit package added for Onsen UI** - base component library for mobile development.
* **Preferences get a group field for better organization**, parity with AppConfigs. (Requires
  hoist-core 3.1.x.)

### 🐞 Bug Fixes

* Improvements to `Grid` component's interaction with underlying ag-Grid instance, avoiding extra
  renderings and unwanted loss of state. 03de0ae7

[Commit Log](https://github.com/exhi/hoist-react/compare/v6.0.0...v7.0.0)


## v6.0.0

### 💥 Breaking Changes

* API for `MessageModel` has changed as part of the feature addition noted below, with `alert()` and
  `confirm()` replaced by `show()` and new `XH` convenience methods making the need for direct calls
  rare.
* `TabContainerModel` no longer takes an `orientation` prop, replaced by the more flexible
  `switcherPosition` as noted below.

### 🎁 New Features

* **Initial version of grid state** now available, supporting easy persistence of user grid column
  selections and sorting. The `GridModel` constructor now takes a `stateModel` argument, which in
  its simplest form is a string `xhStateId` used to persist grid state to local storage. See the
  [`GridStateModel` class](https://github.com/exhi/hoist-react/blob/develop/cmp/grid/GridStateModel.js)
  for implementation details. #331
* The **Message API** has been improved and simplified, with new `XH.confirm()` and `XH.alert()`
  methods providing an easy way to show pop-up alerts without needing to manually construct or
  maintain a `MessageModel`. #349
* **`TabContainer` components can now be controlled with a remote `TabSwitcher`** that does not need
  to be directly docked to the container itself. Specify `switcherPosition:none` on the
  `TabContainerModel` to suppress showing the switching affordance on the tabs themselves and
  instantiate a `TabSwitcher` bound to the same model to control a tabset from elsewhere in the
  component hierarchy. In particular, this enabled top-level application tab navigation to move up
  into the top toolbar, saving vertical space in the layout. #368
* `DataViewModel` supports an `emptyText` config.

### 🐞 Bugfixes

* Dropdown fields no longer fire multiple commit messages, and no longer commit partial entries
  under some circumstances. #353 and #354
* Grids resizing fixed when shrinking the containing component. #357

[Commit Log](https://github.com/exhi/hoist-react/compare/v5.0.0...v6.0.0)


## v5.0.0

### 💥 Breaking Changes

* **Multi environment configs have been unwound** See these release notes/instructions for how to
  migrate: https://github.com/exhi/hoist-core/releases/tag/release-3.0.0
* **Breaking change to context menus in dataviews and grids not using the default context menu:**
  StoreContextMenu no longer takes an array of items as an argument to its constructor. Instead it
  takes a configuration object with an ‘items’ key that will point to any current implementation’s
  array of items. This object can also contain an optional gridModel argument which is intended to
  support StoreContextMenuItems that may now be specified as known ‘hoist tokens’, currently limited
  to a ‘colChooser’ token.

### 🎁 New Features

* Config differ presents inline view, easier to read diffs now.
* Print Icon added!

### 🐞 Bugfixes

* Update processFailedLoad to loadData into gridModel store, Fixes #337
* Fix regression to ErrorTracking. Make errorTrackingService safer/simpler to call at any point in
  life-cycle.
*  Fix broken LocalStore state.
* Tweak flex prop for charts. Side by side charts in a flexbox now auto-size themselves! Fixes #342
* Provide token parsing for storeContextMenus. Context menus are all grown up! Fixes #300

## v4.0.1

### 🐞 Bugfixes

* DataView now properly re-renders its items when properties on their records change (and the ID
  does not)


## v4.0.0

### 💥 Breaking Changes

* **The `GridModel` selection API has been reworked for clarity.** These models formerly exposed
  their selectionModel as `grid.selection` - now that getter returns the selected records. A new
  `selectedRecord` getter is also available to return a single selection, and new string shortcut
  options are available when configuring GridModel selection behavior.
* **Grid components can now take an `agOptions` prop** to pass directly to the underlying ag-grid
  component, as well as an `onRowDoubleClicked` handler function.
  16be2bfa10e5aab4ce8e7e2e20f8569979dd70d1

### 🎁 New Features

* Additional core components have been updated with built-in `layoutSupport`, allowing developers to
  set width/height/flex and other layout properties directly as top-level props for key comps such
  as Grid, DataView, and Chart. These special props are processed via `elemFactory` into a
  `layoutConfig` prop that is now passed down to the underlying wrapper div for these components.
  081fb1f3a2246a4ff624ab123c6df36c1474ed4b

### 🐞 Bugfixes

* Log viewer tail mode now working properly for long log files - #325


## v3.0.1

### 🐞 Bugfixes

* FetchService throws a dedicated exception when the server is unreachable, fixes a confusing
  failure case detailed in #315


## v3.0.0

### 💥 Breaking Changes

* **An application's `AppModel` class must now implement a new `checkAccess()` method.** This method
  is passed the current user, and the appModel should determine if that user should see the UI and
  return an object with a `hasAccess` boolean and an optional `message` string. For a return with
  `hasAccess: false`, the framework will render a lockout panel instead of the primary UI.
  974c1def99059f11528c476f04e0d8c8a0811804
  * Note that this is only a secondary level of "security" designed to avoid showing an unauthorized
    user a confusing / non-functional UI. The server or any other third-party data sources must
    always be the actual enforcer of access to data or other operations.
* **We updated the APIs for core MobX helper methods added to component/model/service classes.** In
  particular, `addReaction()` was updated to take a more declarative / clear config object.
  8169123a4a8be6940b747e816cba40bd10fa164e
  * See Reactive.js - the mixin that provides this functionality.

### 🎁 New Features

* Built-in client-side lockout support, as per above.

### 🐞 Bugfixes

* None<|MERGE_RESOLUTION|>--- conflicted
+++ resolved
@@ -2,10 +2,9 @@
 
 ## v25.0.0-SNAPSHOT - under development
 
-<<<<<<< HEAD
+### 🎁 New Features
+
 * `Column` accepts a new `comparator` callback.
-=======
-### 🎁 New Features
 
 * The fmtPercent and fmtPercentRenderer methods will multiply provided value by 100. 
   This is consistent with the behavior of Excel's percentage formatting.  
@@ -18,7 +17,6 @@
   
 * `DimensionChooserModel`'s `historyPreference` has been renamed `preference`. It now supports saving 
   both value and history to the same preference (existing history preferences will be handled).
->>>>>>> a816b79a
 
 ## v24.2.0 - 2019-07-08
 
