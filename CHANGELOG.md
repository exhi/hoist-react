# Changelog

<<<<<<< HEAD
## v23.0.0-SNAPSHOT (under development)

### 🎁 New Features
 
 * Hoist now fully supports React functional components and hooks. See the new function
   `hoistComponent` for more information. While functional components and hooks are considered
   essential forward-looking patterns in the React world, Class-based Components remain fully
   supported (by both Hoist and React) using the familiar `@HoistComponent` decorator.
 
 ### 💥 Breaking Changes
 
 * TabModel has a new prop `contentFn` for use when defining the contents of a Tab as a general
   factory function. Previously functions could also be provided to the `content` prop, but now that
   prop must be a Class or a function that is strictly a React Component definition.
 
 ### ⚙️ Technical
 
 * This version of hoist brings in mobx-react v6.  Along with support for hooks and functional components,
   this new version has a number of signifigant optimizations and simplifications described here:
   https://github.com/mobxjs/mobx-react/blob/v6/CHANGELOG.md 


## v22.0.0-SNAPSHOT (under development)
=======

## v23.0.0 - 2019-05-30 

### 🎁 New Features
* `GridModel` now accepts a config of `cellBorders`, similar to `rowBorders`
* `Panel.tbar` and `Panel.bbar` props now accept an array of Elements and will auto-generate a
  `Toolbar` to contain them, avoiding the need for the extra import of `toolbar()`.
* New functions `withDebug` and `withShortDebug` have been added to provide a terse syntax for
  adding debug messages that track the execution of specific blocks of code.
* `XH.toast()` now supports an optional `containerRef` argument that can be used for anchoring a
  toast within another component (desktop only). Can be used to display more targeted toasts within
  the relevant section of an application UI, as opposed to the edge of the screen.
* `ButtonGroupInput` accepts a new `enableClear` prop that allows the active / depressed button to
  be unselected by pressing it again - this sets the value of the input as a whole to `null`.
* Hoist Admins now always see the VersionBar in the footer.
* `Promise.track` now accepts an optional `omit` config that indicates when no tracking will be 
  performed.
* `fmtNumber` now accepts an optional `prefix` config that prepends immediately before the 
  number, but after the sign (`+`, `-`). 
* New utility methods `forEachAsync()` and `whileAsync()` have been added to allow non-blocking
execution of time-consuming loops.    

### 💥 Breaking Changes

* The `AppOption.refreshRequired` config has been renamed to `reloadRequired` to better match the
  `XH.reloadApp()` method called to reload the entire app in the browser. Any options defined by an
  app that require to to be fully reloaded should have this renamed config set to `true`.
* The options dialog will now automatically trigger an app-wide data _refresh_ via
  `XH.refreshAppAsync()` if options have changed that don't require a _reload_.     
* The `EventSupport` mixin has been removed. There are no known uses of it and it is in conflict with
  the overall reactive structure of the hoist-react API. If your app listens to the `appStateChanged`,
  `prefChange` or `prefsPushed` events you will need to adjust accordingly.

### 🐞 Bug Fixes

* `Select` will now let the user edit existing text in conditions where it is expected to be
  editable. #880
* The Admin "Config Differ" tool has been updated to reflect changes to `Record` made in v22. It is
  once again able to apply remote config values.
* A `Panel` with configs `resizable: true, collapsible: false` now renders with a splitter.
* A `Panel` with no `icon`, `title`, or `headerItems` will not render a blank header. 
* `FileChooser.enableMulti` now behaves as one might expect -- true to allow multiple files in a 
  single upload.  Previous behavior (the ability to add multiple files to dropzone) is
  now controlled by `enableAddMulti`.


## v22.0.0 - 2019-04-29
>>>>>>> f6c552b7

### 🎁 New Features

* A new `DockContainer` component provides a user-friendly way to render multiple child components
  "docked" to its bottom edge. Each child view is rendered with a configurable header and controls
  to allow the user to expand it, collapse it, or optionally "pop it out" into a modal dialog.
* A new `AgGrid` component provides a much lighter Hoist wrapper around ag-Grid while maintaining
  consistent styling and layout support. This allows apps to use any features supported by ag-Grid
  without conflicting with functionality added by the core Hoist `Grid`.
  * Note that this lighter wrapper lacks a number of core Hoist features and integrations, including
    store support, grid state, enhanced column and renderer APIs, absolute value sorting, and more.
  * An associated `AgGridModel` provides access to to the ag-Grid APIs, minimal styling configs, and
    several utility methods for managing Grid state.
* Added `GridModel.groupSortFn` config to support custom group sorting (replaces any use of
  `agOptions.defaultGroupSortComparator`).
* The `Column.cellClass` and `Column.headerClass` configs now accept functions to dynamically
  generate custom classes based on the Record and/or Column being rendered.
* The `Record` object now provides an additional getter `Record.allChildren` to return all children
  of the record, irrespective of the current filter in place on the record's store. This supplements
  the existing `Record.children` getter, which returns only the children meeting the filter.

### 💥 Breaking Changes

* The class `LocalStore` has been renamed `Store`, and is now the main implementation and base class
  for Store Data. The extraneous abstract superclass `BaseStore` has been removed.
* `Store.dataLastUpdated` had been renamed `Store.lastUpdated` on the new class and is now a simple
  timestamp (ms) rather than a Javascript Date object.
* The constructor argument `Store.processRawData` now expects a function that *returns* a modified
  object with the necessary edits. This allows implementations to safely *clone* the raw data rather
  than mutating it.
* The method `Store.removeRecord` has been replaced with the method `Store.removeRecords`. This will
  facilitate efficient bulk deletes.

### ⚙️ Technical

* `Grid` now performs an important performance workaround when loading a new dataset that would
  result in the removal of a significant amount of existing records/rows. The underlying ag-Grid
  component has a serious bottleneck here (acknowledged as AG-2879 in their bug tracker). The Hoist
  grid wrapper will now detect when this is likely and proactively clear all data using a different
  API call before loading the new dataset.
* The implementations `Store`, `RecordSet`, and `Record` have been updated to more efficiently
  re-use existing record references when loading, updating, or filtering data in a store. This keeps
  the Record objects within a store as stable as possible, and allows additional optimizations by
  ag-Grid and its `deltaRowDataMode`.
* When loading raw data into store `Record`s, Hoist will now perform additional conversions based on
  the declared `Field.type`. The unused `Field.nullable` has been removed.
* `LocalStorageService` now uses both the `appCode` and current username for its namespace key,
  ensuring that e.g. local prefs/grid state are not overwritten across multiple app users on one OS
  profile, or when admin impersonation is active. The service will automatically perform a one-time
  migration of existing local state from the old namespace to the new. #674
* `elem` no longer skips `null` children in its calls to `React.createElement()`. These children may
  play the role of placeholders when using conditional rendering, and skipping them was causing
  React to trigger extra re-renders. This change further simplifies Hoist's element factory and
  removes an unnecessary divergence with the behavior of JSX.


### 🐞 Bug Fixes

* `Grid` exports retain sorting, including support for absolute value sorting. #1068
* Ensure `FormField`s are keyed with their model ID, so that React can properly account for dynamic
  changes to fields within a form. #1031
* Prompt for app refresh in (rare) case of mismatch between client and server-side session user.
  (This can happen during impersonation and is defended against in server-side code.) #675

[Commit Log](https://github.com/exhi/hoist-react/compare/v21.0.2...v22.0.0)

## v21.0.2 - 2019-04-05

### 📚 Libraries

* Rollback ag-Grid to v20.0.0 after running into new performance issues with large datasets and
  `deltaRowDataMode`. Updates to tree filtering logic, also related to grid performance issues with
  filtered tree results returning much larger record counts.

## v21.0.0 - 2019-04-04

### 🎁 New Features

* `FetchService` fetch methods now accept a plain object as the `headers` argument. These headers
  will be merged with the default headers provided by FetchService.
* An app can also now specify default headers to be sent with every fetch request via
  `XH.fetchService.setDefaultHeaders()`. You can pass either a plain object, or a closure which
  returns one.
* `Grid` supports a new `onGridReady` prop, allowing apps to hook into the ag-Grid event callback
  without inadvertently short-circuiting the Grid's own internal handler.

### 💥 Breaking Changes

* The shortcut getter `FormModel.isNotValid` was deemed confusing and has been removed from the API.
  In most cases applications should use `!FormModel.isValid` instead; this expression will return
  `false` for the `Unknown` as well as the `NotValid` state. Applications that wish to explicitly
  test for the `NotValid` state should use the `validationState` getter.
* Multiple HoistInputs have changed their `onKeyPress` props to `onKeyDown`, including TextInput,
  NumberInput, TextArea & SearchInput. The `onKeyPress` event has been deprecated in general and has
  limitations on which keys will trigger the event to fire (i.e. it would not fire on an arrow
  keypress).
* FetchService's fetch methods no longer support `contentType` parameter. Instead, specify a custom
  content-type by setting a 'Content-Type' header using the `headers` parameter.
* FetchService's fetch methods no longer support `acceptJson` parameter. Instead, pass an {"Accept":
  "application/json"} header using the `headers` parameter.

### ✨ Style

* Black point + grid colors adjusted in dark theme to better blend with overall blue-gray tint.
* Mobile styles have been adjusted to increase the default font size and grid row height, in
  addition to a number of other smaller visual adjustments.

### 🐞 Bug Fixes

* Avoid throwing React error due to tab / routing interactions. Tab / routing / state support
  generally improved. (#1052)
* `GridModel.selectFirst()` improved to reliably select first visible record even when one or more
  groupBy levels active. (#1058)

### 📚 Libraries

* ag-Grid `~20.1 -> ~20.2` (fixes ag-grid sorting bug with treeMode)
* @blueprint/core `3.14 -> 3.15`
* @blueprint/datetime `3.7 -> 3.8`
* react-dropzone `10.0 -> 10.1`
* react-transition-group `2.6 -> 2.8`

[Commit Log](https://github.com/exhi/hoist-react/compare/v20.2.1...v21.0.0)

## v20.2.1 - 2019-03-28

* Minor tweaks to grid styles - CSS var for pinned column borders, drop left/right padding on
  center-aligned grid cells.

[Commit Log](https://github.com/exhi/hoist-react/compare/v20.2.0...v20.2.1)

## v20.2.0 - 2019-03-27

### 🎁 New Features

* `GridModel` exposes three new configs - `rowBorders`, `stripeRows`, and `showCellFocus` - to
  provide additional control over grid styling. The former `Grid` prop `showHover` has been
  converted to a `GridModel` config for symmetry with these other flags and more efficient
  re-rendering. Note that some grid-related CSS classes have also been modified to better conform to
  the BEM approach used elsewhere - this could be a breaking change for apps that keyed off of
  certain Hoist grid styles (not expected to be a common case).
* `Select` adds a `queryBuffer` prop to avoid over-eager calls to an async `queryFn`. This buffer is
  defaulted to 300ms to provide some out-of-the-box debouncing of keyboard input when an async query
  is provided. A longer value might be appropriate for slow / intensive queries to a remote API.

### 🐞 Bug Fixes

* A small `FormField.labelWidth` config value will now be respected, even if it is less than the
  default minWidth of 80px.
* Unnecessary re-renders of inactive tab panels now avoided.
* `Grid`'s filter will now be consistently applied to all tree grid records. Previously, the filter
  skipped deeply nested records under specific conditions.
* `Timer` no longer requires its `runFn` to be a promise, as it briefly (and unintentionally) did.
* Suppressed default browser resize handles on `textarea`.

[Commit Log](https://github.com/exhi/hoist-react/compare/v20.1.1...v20.2.0)

## v20.1.1 - 2019-03-27

### 🐞 Bug Fixes

* Fix form field reset so that it will call computeValidationAsync even if revalidation is not
  triggered because the field's value did not change when reset.

[Commit Log](https://github.com/exhi/hoist-react/compare/v20.1.0...v20.1.1)


## v20.1.0 - 2019-03-14

### 🎁 New Features

* Standard app options panel now includes a "Restore Defaults" button to clear all user preferences
  as well as any custom grid state, resetting the app to its default state for that user.

### 🐞 Bug Fixes

* Removed a delay from `HoistInput` blur handling, ensuring `noteBlurred()` is called as soon as the
  element loses focus. This should remove a class of bugs related to input values not flushing into
  their models quickly enough when `commitOnChange: false` and the user moves directly from an input
  to e.g. clicking a submit button. #1023
* Fix to Admin ConfigDiffer tool (missing decorator).

### ⚙️ Technical

* The `GridModel.store` config now accepts a plain object and will internally create a `LocalStore`.
  This store config can also be partially specified or even omitted entirely. GridModel will ensure
  that the store is auto-configured with all fields in configured grid columns, reducing the need
  for app code boilerplate (re)enumerating field names.
* `Timer` class reworked to allow its interval to be adjusted dynamically via `setInterval()`,
  without requiring the Timer to be re-created.

[Commit Log](https://github.com/exhi/hoist-react/compare/v20.0.1...v20.1.0)


## v20.0.1 - 2019-03-08

### 🐞 Bug Fixes

* Ensure `RestStore` processes records in a standard way following a save/add operation (#1010).

[Commit Log](https://github.com/exhi/hoist-react/compare/v20.0.0...v20.0.1)


## v20.0.0 - 2019-03-06

### 💥 Breaking Changes

* The `@LoadSupport` decorator has been substantially reworked and enhanced from its initial release
  in v19. It is no longer needed on the HoistComponent, but rather should be put directly on the
  owned HoistModel implementing the loading. IMPORTANT NOTE: all models should implement
  `doLoadAsync` rather than `loadAsync`. Please see `LoadSupport` for more information on this
  important change.
* `TabContainer` and `TabContainerModel` are now cross-platform. Apps should update their code to
  import both from `@xh/hoist/cmp/tab`.
* `TabContainer.switcherPosition` has been moved to `TabContainerModel`. Please note that changes to
  `switcherPosition` are not supported on mobile, where the switcher will always appear beneath the
  container.
* The `Label` component from `@xh/hoist/desktop/cmp/input` has been removed. Applications should
  consider using the basic html `label` element instead (or a `FormField` if applicable).
* The `LeftRightChooserModel` constructor no longer accepts a `leftSortBy` and `rightSortBy`
  property. The implementation of these properties was generally broken. Use `leftSorted` and
  `rightSorted` instead.

#### Mobile

* Mobile `Page` has changed - `Pages` are now wrappers around `Panels` that are designed to be used
  with a `NavigationModel` or `TabContainer`. `Page` accepts the same props as `Panel`, meaning uses
  of `loadModel` should be replaced with `mask`.
* The mobile `AppBar` title is static and defaults to the app name. If you want to display page
  titles, it is recommended to use the `title` prop on the `Page`.

### 🎁 New Features

* Enhancements to Model and Component data loading via `@LoadSupport` provides a stronger set of
  conventions and better support for distinguishing between initial loads / auto/background
  refreshes / user- driven refreshes. It also provides new patterns for ensuring application
  Services are refreshed as part of a reworked global refresh cycle.
* RestGridModel supports a new `cloneAction` to take an existing record and open the editor form in
  "add mode" with all editable fields pre-populated from the source record. The action calls
  `prepareCloneFn`, if defined on the RestGridModel, to perform any transform operations before
  rendering the form.
* Tabs in `TabContainerModel` now support an `icon` property on the desktop.
* Charts take a new optional `aspectRatio` prop.
* Added new `Column.headerTooltip` config.
* Added new method `markManaged` on `ManagedSupport`.
* Added new function decorator `debounced`.
* Added new function `applyMixin` providing support for structured creation of class decorators
  (mixins).

#### Mobile

* Column chooser support available for mobile Grids. Users can check/uncheck columns to add/remove
  them from a configurable grid and reorder the columns in the list via drag and drop. Pair
  `GridModel.enableColChooser` with a mobile `colChooserButton` to allow use.
* Added `DialogPage` to the mobile toolkit. These floating pages do not participate in navigation or
  routing, and are used for showing fullscreen views outside of the Navigator / TabContainer
  context.
* Added `Panel` to the mobile toolkit, which offers a header element with standardized styling,
  title, and icon, as well as support for top and bottom toolbars.
* The mobile `AppBar` has been updated to more closely match the desktop `AppBar`, adding `icon`,
  `leftItems`, `hideAppMenuButton` and `appMenuButtonProps` props.
* Added routing support to mobile.

### 🐞 Bug Fixes

* The HighCharts wrapper component properly resizes its chart.
* Mobile dimension chooser button properly handles overflow for longer labels.
* Sizing fixes for multi-line inputs such as textArea and jsonInput.
* NumberInput calls a `onKeyPress` prop if given.
* Layout fixes on several admin panels and detail popups.

### 📚 Libraries

* @blueprintjs/core `3.13 -> 3.14`
* @xh/hoist-dev-utils `3.5 -> 3.6`
* ag-Grid `~20.0 -> ~20.1`
* react-dropzone `~8.0 -> ~9.0`
* react-select `~2.3 -> ~2.4`
* router5 `~6.6 -> ~7.0`
* react `~16.7 -> ~16.8`

[Commit Log](https://github.com/exhi/hoist-react/compare/v19.0.1...v20.0.0)


## v19.0.1 - 2019-02-12

### 🐞 Bug Fixes

* Additional updates and simplifications to `FormField` sizing of child `HoistInput` elements, for
  more reliable sizing and spacing filling behavior.

[Commit Log](https://github.com/exhi/hoist-react/compare/v19.0.0...v19.0.1)


## v19.0.0 - 2019-02-08

### 🎁 New Features

* Added a new architecture for signaling the need to load / refresh new data across either the
  entire app or a section of the component hierarchy. This new system relies on React context to
  minimizes the need for explicit application wiring, and improves support for auto-refresh. See
  newly added decorator `@LoadSupport` and classes/components `RefreshContext`,
  `RefreshContextModel`, and `RefreshContextView` for more info.
* `TabContainerModel` and `TabModel` now support `refreshMode` and `renderMode` configs to allow
  better control over how inactive tabs are mounted/unmounted and how tabs handle refresh requests
  when hidden or (re)activated.
* Apps can implement `getAppOptions()` in their `AppModel` class to specify a set of app-wide
  options that should be editable via a new built-in Options dialog. This system includes built-in
  support for reading/writing options to preferences, or getting/setting their values via custom
  handlers. The toolkit handles the rendering of the dialog.
* Standard top-level app buttons - for actions such as launching the new Options dialog, switching
  themes, launching the admin client, and logging out - have been moved into a new menu accessible
  from the top-right corner of the app, leaving more space for app-specific controls in the AppBar.
* `RecordGridModel` now supports an enhanced `editors` configuration that exposes the full set of
  validation and display support from the Forms package.
* `HoistInput` sizing is now consistently implemented using `LayoutSupport`. All sizable
  `HoistInputs` now have default `width` to ensure a standard display out of the box. `JsonInput`
  and `TextArea` also have default `height`. These defaults can be overridden by declaring explicit
  `width` and `height` values, or unset by setting the prop to `null`.
* `HoistInputs` within `FormFields` will be automatically sized to fill the available space in the
  `FormField`. In these cases, it is advised to either give the `FormField` an explicit size or
  render it in a flex layout.

### 💥 Breaking Changes

* ag-Grid has been updated to v20.0.0. Most apps shouldn't require any changes - however, if you are
  using `agOptions` to set sorting, filtering or resizing properties, these may need to change:

  For the `Grid`, `agOptions.enableColResize`, `agOptions.enableSorting` and
  `agOptions.enableFilter` have been removed. You can replicate their effects by using
  `agOptions.defaultColDef`. For `Columns`, `suppressFilter` has been removed, an should be replaced
  with `filter: false`.

* `HoistAppModel.requestRefresh` and `TabContainerModel.requestRefresh` have been removed.
  Applications should use the new Refresh architecture described above instead.
* `tabRefreshMode` on TabContainer has been renamed `renderMode`.
* `TabModel.reloadOnShow` has been removed. Set the `refreshMode` property on TabContainerModel or
  TabModel to `TabRefreshMode.ON_SHOW_ALWAYS` instead.
* The mobile APIs for `TabContainerModel`, `TabModel`, and `RefreshButton` have been rewritten to
  more closely mirror the desktop API.
* The API for `RecordGridModel` editors has changed -- `type` is no longer supported. Use
  `fieldModel` and `formField` intead.
* `LocalStore.loadRawData` requires that all records presented to store have unique IDs specified.
  See `LocalStore.idSpec` for more information.

### 🐞 Bug Fixes

* SwitchInput and RadioInput now properly highlight validation errors in `minimal` mode.

### 📚 Libraries

* @blueprintjs/core `3.12 -> 3.13`
* ag-Grid `~19.1.4 -> ~20.0.0`

[Commit Log](https://github.com/exhi/hoist-react/compare/v18.1.2...v19.0.0)


## v18.1.2 - 2019-01-30

### 🐞 Bug Fixes

* Grid integrations relying on column visibility (namely export, storeFilterField) now correctly
  consult updated column state from GridModel. #935
* Ensure `FieldModel.initialValue` is observable to ensure that computed dirty state (and any other
  derivations) are updated if it changes. #934
* Fixes to ensure Admin console log viewer more cleanly handles exceptions (e.g. attempting to
  auto-refresh on a log file that has been deleted).

[Commit Log](https://github.com/exhi/hoist-react/compare/v18.1.1...v18.1.2)

## v18.1.1 - 2019-01-29

* Grid cell padding can be controlled via a new set of CSS vars and is reduced by default for grids
  in compact mode.
* The `addRecordAsync()` and `saveRecordAsync()` methods on `RestStore` return the updated record.

[Commit Log](https://github.com/exhi/hoist-react/compare/v18.1.0...v18.1.1)


## v18.1.0 - 2019-01-28

### 🎁 New Features

* New `@managed` class field decorator can be used to mark a property as fully created/owned by its
  containing class (provided that class has installed the matching `@ManagedSupport` decorator).
  * The framework will automatically pass any `@managed` class members to `XH.safeDestroy()` on
    destroy/unmount to ensure their own `destroy()` lifecycle methods are called and any related
    resources are disposed of properly, notably MobX observables and reactions.
  * In practice, this should be used to decorate any properties on `HoistModel`, `HoistService`, or
    `HoistComponent` classes that hold a reference to a `HoistModel` created by that class. All of
    those core artifacts support the new decorator, `HoistModel` already provides a built-in
    `destroy()` method, and calling that method when an app is done with a Model is an important
    best practice that can now happen more reliably / easily.
* `FormModel.getData()` accepts a new single parameter `dirtyOnly` - pass true to get back only
  fields which have been modified.
* The mobile `Select` component indicates the current value with a ✅ in the drop-down list.
* Excel exports from tree grids now include the matching expand/collapse tree controls baked into
  generated Excel file.

### 🐞 Bug Fixes

* The `JsonInput` component now properly respects / indicates disabled state.

### 📚 Libraries

* Hoist-dev-utils `3.4.1 -> 3.5.0` - updated webpack and other build tool dependencies, as well as
  an improved eslint configuration.
* @blueprintjs/core `3.10 -> 3.12`
* @blueprintjs/datetime `3.5 -> 3.7`
* fontawesome `5.6 -> 5.7`
* mobx `5.8 -> 5.9`
* react-select `2.2 -> 2.3`
* Other patch updates

[Commit Log](https://github.com/exhi/hoist-react/compare/v18.0.0...v18.1.0)

## v18.0.0 - 2019-01-15

### 🎁 New Features

* Form support has been substantially enhanced and restructured to provide both a cleaner API and
  new functionality:
  * `FormModel` and `FieldModel` are now concrete classes and provide the main entry point for
    specifying the contents of a form. The `Field` and `FieldSupport` decorators have been removed.
  * Fields and sub-forms may now be dynamically added to FormModel.
  * The validation state of a FormModel is now *immediately* available after construction and
    independent of the GUI. The triggering of the *display* of that state is now a separate process
    triggered by GUI actions such as blur.
  * `FormField` has been substantially reworked to support a read-only display and inherit common
    property settings from its containing `Form`.
  * `HoistInput` has been moved into the `input` package to clarify that these are lower level
    controls and independent of the Forms package.

* `RestGrid` now supports a `mask` prop. RestGrid loading is now masked by default.
* `Chart` component now supports a built-in zoom out gesture: click and drag from right-to-left on
  charts with x-axis zooming.
* `Select` now supports an `enableClear` prop to control the presence of an optional inline clear
  button.
* `Grid` components take `onCellClicked` and `onCellDoubleClicked` event handlers.
* A new desktop `FileChooser` wraps a preconfigured react-dropzone component to allow users to
  easily select files for upload or other client-side processing.

### 💥 Breaking Changes

* Major changes to Form (see above). `HoistInput` imports will also need to be adjusted to move from
  `form` to `input`.
* The name of the HoistInput `field` prop has been changed to `bind`. This change distinguishes the
  lower-level input package more clearly from the higher-level form package which uses it. It also
  more clearly relates the property to the associated `@bindable` annotation for models.
* A `Select` input with `enableMulti = true` will by default no longer show an inline x to clear the
  input value. Use the `enableClear` prop to re-enable.
* Column definitions are exported from the `grid` package. To ensure backwards compatibility,
  replace imports from `@xh/hoist/desktop/columns` with `@xh/hoist/desktop/cmp/grid`.

### 📚 Libraries

* React `~16.6.0 -> ~16.7.0`
* Patch version updates to multiple other dependencies.

[Commit Log](https://github.com/exhi/hoist-react/compare/v17.0.0...v18.0.0)

## v17.0.0 - 2018-12-21

### 💥 Breaking Changes

* The implementation of the `model` property on `HoistComponent` has been substantially enhanced:
  *  "Local" Models should now be specified on the Component class declaration by simply setting the
     `model` property, rather than the confusing `localModel` property.
  *  HoistComponent now supports a static `modelClass` class property. If set, this property will
     allow a HoistComponent to auto-create a model internally when presented with a plain javascript
     object as its `model` prop. This is especially useful in cases like `Panel` and `TabContainer`,
     where apps often need to specify a model but do not require a reference to the model. Those
     usages can now skip importing and instantiating an instance of the component's model class
     themselves.
  *  Hoist will now throw an Exception if an application attempts to changes the model on an
     existing HoistComponent instance or presents the wrong type of model to a HoistComponent where
     `modelClass` has been specified.

* `PanelSizingModel` has been renamed `PanelModel`. The class now also has the following new
  optional properties, all of which are `true` by default:
  * `showSplitter` - controls visibility of the splitter bar on the outside edge of the component.
  * `showSplitterCollapseButton` - controls visibility of the collapse button on the splitter bar.
  * `showHeaderCollapseButton` - controls visibility of a (new) collapse button in the header.

* The API methods for exporting grid data have changed and gained new features:
  * Grids must opt-in to export with the `GridModel.enableExport` config.
  * Exporting a `GridModel` is handled by the new `GridExportService`, which takes a collection of
    `exportOptions`. See `GridExportService.exportAsync` for available `exportOptions`.
  * All export entry points (`GridModel.exportAsync()`, `ExportButton` and the export context menu
    items) support `exportOptions`. Additionally, `GridModel` can be configured with default
    `exportOptions` in its config.

* The `buttonPosition` prop on `NumberInput` has been removed due to problems with the underlying
  implementation. Support for incrementing buttons on NumberInputs will be re-considered for future
  versions of Hoist.

### 🎁 New Features

* `TextInput` on desktop now supports an `enableClear` property to allow easy addition of a clear
  button at the right edge of the component.
* `TabContainer` enhancements:
  * An `omit` property can now be passed in the tab configs passed to the `TabContainerModel`
    constructor to conditionally exclude a tab from the container
  * Each `TabModel` can now be retrieved by id via the new `getTabById` method on
    `TabContainerModel`.
  * `TabModel.title` can now be changed at runtime.
  * `TabModel` now supports the following properties, which can be changed at runtime or set via the
    config:
    * `disabled` - applies a disabled style in the switcher and blocks navigation to the tab via
      user click, routing, or the API.
    * `excludeFromSwitcher` - removes the tab from the switcher, but the tab can still be navigated
      to programmatically or via routing.
* `MultiFieldRenderer` `multiFieldConfig` now supports a `delimiter` property to separate
  consecutive SubFields.
* `MultiFieldRenderer` SubFields now support a `position` property, to allow rendering in either the
  top or bottom row.
* `StoreCountLabel` now supports a new 'includeChildren' prop to control whether or not children
  records are included in the count. By default this is `false`.
* `Checkbox` now supports a `displayUnsetState` prop which may be used to display a visually
  distinct state for null values.
* `Select` now renders with a checkbox next to the selected item in its drowndown menu, instead of
  relying on highlighting. A new `hideSelectedOptionCheck` prop is available to disable.
* `RestGridModel` supports a `readonly` property.
* `DimensionChooser`, various `HoistInput` components, `Toolbar` and `ToolbarSeparator` have been
  added to the mobile component library.
* Additional environment enums for UAT and BCP, added to Hoist Core 5.4.0, are supported in the
  application footer.

### 🐞 Bug Fixes

* `NumberInput` will no longer immediately convert its shorthand value (e.g. "3m") into numeric form
  while the user remains focused on the input.
* Grid `actionCol` columns no longer render Button components for each action, relying instead on
  plain HTML / CSS markup for a significant performance improvement when there are many rows and/or
  actions per row.
* Grid exports more reliably include the appropriate file extension.
* `Select` will prevent an `<esc>` keypress from bubbling up to parent components only when its menu
  is open. (In that case, the component assumes escape was pressed to close its menu and captures
  the keypress, otherwise it should leave it alone and let it e.g. close a parent popover).

[Commit Log](https://github.com/exhi/hoist-react/compare/v16.0.1...v17.0.0)

## v16.0.1 - 2018-12-12

### 🐞 Bug Fixes

* Fix to FeedbackForm allowing attempted submission with an empty message.

[Commit Log](https://github.com/exhi/hoist-react/compare/v16.0.0...v16.0.1)


## v16.0.0

### 🎁 New Features

* Support for ComboBoxes and Dropdowns have been improved dramatically, via a new `Select` component
  based on react-select.
* The ag-Grid based `Grid` and `GridModel` are now available on both mobile and desktop. We have
  also added new support for multi-row/multi-field columns via the new `multiFieldRenderer` renderer
  function.
* The app initialization lifecycle has been restructured so that no App classes are constructed
  until Hoist is fully initialized.
* `Column` now supports an optional `rowHeight` property.
* `Button` now defaults to 'minimal' mode, providing a much lighter-weight visual look-and-feel to
  HoistApps. `Button` also implements `@LayoutSupport`.
* Grouping state is now saved by the grid state support on `GridModel`.
* The Hoist `DimChooser` component has been ported to hoist-react.
* `fetchService` now supports an `autoAbortKey` in its fetch methods. This can be used to
  automatically cancel obsolete requests that have been superceded by more recent variants.
* Support for new `clickableLabel` property on `FormField`.
* `RestForm` now supports a read-only view.
* Hoist now supports automatic tracking of app/page load times.

### 💥 Breaking Changes

* The new location for the cross-platform grid component is `@xh/hoist/cmp/grid`. The `columns`
  package has also moved under a new sub-package in this location.
* Hoist top-level App Structure has changed in order to improve consistency of the Model-View
  conventions, to improve the accessibility of services, and to support the improvements in app
  initialization mentioned above:
  - `XH.renderApp` now takes a new `AppSpec` configuration.
  - `XH.app` is now `XH.appModel`.
  - All services are installed directly on `XH`.
  - `@HoistApp` is now `@HoistAppModel`
* `RecordAction` has been substantially refactored and improved. These are now typically immutable
  and may be shared.
  - `prepareFn` has been replaced with a `displayFn`.
  - `actionFn` and `displayFn` now take a single object as their parameter.
* The `hide` property on `Column` has been changed to `hidden`.
* The `ColChooserButton` has been moved from the incorrect location `@xh/hoist/cmp/grid` to
  `@xh/hoist/desktop/cmp/button`. This is a desktop-only component. Apps will have to adjust these
  imports.
* `withDefaultTrue` and `withDefaultFalse` in `@xh/hoist/utils/js` have been removed. Use
  `withDefault` instead.
* `CheckBox` has been renamed `Checkbox`


### ⚙️ Technical

* ag-Grid has been upgraded to v19.1
* mobx has been upgraded to v5.6
* React has been upgraded to v16.6
* Allow browsers with proper support for Proxy (e.g Edge) to access Hoist Applications.


### 🐞 Bug Fixes

* Extensive. See full change list below.

[Commit Log](https://github.com/exhi/hoist-react/compare/v15.1.2...v16.0.0)


## v15.1.2

🛠 Hotfix release to MultiSelect to cap the maximum number of options rendered by the drop-down
list. Note, this component is being replaced in Hoist v16 by the react-select library.

[Commit Log](https://github.com/exhi/hoist-react/compare/v15.1.1...v15.1.2)

## v15.1.1

### 🐞 Bug Fixes

* Fix to minimal validation mode for FormField disrupting input focus.
* Fix to JsonInput disrupting input focus.

### ⚙️ Technical

* Support added for TLBR-style notation when specifying margin/padding via layoutSupport - e.g.
  box({margin: '10 20 5 5'}).
* Tweak to lockout panel message when the user has no roles.

[Commit Log](https://github.com/exhi/hoist-react/compare/v15.1.0...v15.1.1)


## v15.1.0

### 🎁 New Features

* The FormField component takes a new minimal prop to display validation errors with a tooltip only
  as opposed to an inline message string. This can be used to help reduce shifting / jumping form
  layouts as required.
* The admin-only user impersonation toolbar will now accept new/unknown users, to support certain
  SSO application implementations that can create users on the fly.

### ⚙️ Technical

* Error reporting to server w/ custom user messages is disabled if the user is not known to the
  client (edge case with errors early in app lifecycle, prior to successful authentication).

[Commit Log](https://github.com/exhi/hoist-react/compare/v15.0.0...v15.1.0)


## v15.0.0

### 💥 Breaking Changes

* This update does not require any application client code changes, but does require updating the
  Hoist Core Grails plugin to >= 5.0. Hoist Core changes to how application roles are loaded and
  users are authenticated required minor changes to how JS clients bootstrap themselves and load
  user data.
* The Hoist Core HoistImplController has also been renamed to XhController, again requiring Hoist
  React adjustments to call the updated /xh/ paths for these (implementation) endpoints. Again, no
  app updates required beyond taking the latest Hoist Core plugin.

[Commit Log](https://github.com/exhi/hoist-react/compare/v14.2.0...v15.0.0)


## v14.2.0

### 🎁 New Features

* Upgraded hoist-dev-utils to 3.0.3. Client builds now use the latest Webpack 4 and Babel 7 for
  noticeably faster builds and recompiles during CI and at development time.
* GridModel now has a top-level agColumnApi property to provide a direct handle on the ag-Grid
  Column API object.

### ⚙️ Technical

* Support for column groups strengthened with the addition of a dedicated ColumnGroup sibling class
  to Column. This includes additional internal refactoring to reduce unnecessary cloning of Column
  configurations and provide a more managed path for Column updates. Public APIs did not change.
  (#694)

### 📚 Libraries

* Blueprint Core `3.6.1 -> 3.7.0`
* Blueprint Datetime `3.2.0 -> 3.3.0`
* Fontawesome `5.3.x -> 5.4.x`
* MobX `5.1.2 -> 5.5.0`
* Router5 `6.5.0 -> 6.6.0`

[Commit Log](https://github.com/exhi/hoist-react/compare/v14.1.3...v14.2.0)


## v14.1.3

### 🐞 Bug Fixes

* Ensure JsonInput reacts properly to value changes.

### ⚙️ Technical

* Block user pinning/unpinning in Grid via drag-and-drop - pending further work via #687.
* Support "now" as special token for dateIs min/max validation rules.
* Tweak grouped grid row background color.

[Commit Log](https://github.com/exhi/hoist-react/compare/v14.1.1...v14.1.3)


## v14.1.1

### 🐞 Bug Fixes

* Fixes GridModel support for row-level grouping at same time as column grouping.

[Commit Log](https://github.com/exhi/hoist-react/compare/v14.1.0...v14.1.1)


## v14.1.0

### 🎁 New Features

* GridModel now supports multiple levels of row grouping. Pass the public setGroupBy() method an
  array of string column IDs, or a falsey value / empty array to ungroup. Note that the public and
  observable groupBy property on GridModel will now always be an array, even if the grid is not
  grouped or has only a single level of grouping.
* GridModel exposes public expandAll() and collapseAll() methods for grouped / tree grids, and
  StoreContextMenu supports a new "expandCollapseAll" string token to insert context menu items.
  These are added to the default menu, but auto-hide when the grid is not in a grouped state.
* The Grid component provides a new onKeyDown prop, which takes a callback and will fire on any
  keypress targeted within the Grid. Note such a handler is not provided directly by ag-Grid.
* The Column class supports pinned as a top-level config. Supports passing true to pin to the left.

### 🐞 Bug Fixes

* Updates to Grid column widths made via ag-Grid's "autosize to fit" API are properly persisted to
  grid state.

[Commit Log](https://github.com/exhi/hoist-react/compare/v14.0.0...v14.1.0)


## v14.0.0

* Along with numerous bug fixes, v14 brings with it a number of important enhancements for grids,
  including support for tree display, 'action' columns, and absolute value sorting. It also includes
  some new controls and improvement to focus display.

### 💥 Breaking Changes

* The signatures of the Column.elementRenderer and Column.renderer have been changed to be
  consistent with each other, and more extensible. Each takes two arguments -- the value to be
  rendered, and a single bundle of metadata.
* StoreContextMenuAction has been renamed to RecordAction. Its action property has been renamed to
  actionFn for consistency and clarity.
* LocalStore : The method LocalStore.processRawData no longer takes an array of all records, but
  instead takes just a single record. Applications that need to operate on all raw records in bulk
  should do so before presenting them to LocalStore. Also, LocalStores template methods for override
  have also changed substantially, and sub-classes that rely on these methods will need to be
  adjusted accordingly.

### 🎁 New Features

#### Grid

* The Store API now supports hierarchical datasets. Applications need to simply provide raw data for
  records with a "children" property containing the raw data for their children.
* Grid supports a 'TreeGrid' mode. To show a tree grid, bind the GridModel to a store containing
  hierarchical data (as above), set treeMode: true on the GridModel, and specify a column to display
  the tree controls (isTreeColumn: true)
* Grid supports absolute sorting for numerical columns. Specify absSort: true on your column config
  to enable. Clicking the grid header will now cycle through ASC > DESC > DESC (abs) sort modes.
* Grid supports an 'Actions' column for one-click record actions. See cmp/desktop/columns/actionCol.
* A new showHover prop on the desktop Grid component will highlight the hovered row with default
  styling. A new GridModel.rowClassFn callback was added to support per-row custom classes based on
  record data.
* A new ExportFormat.LONG_TEXT format has been added, along with a new Column.exportWidth config.
  This supports exporting columns that contain long text (e.g. notes) as multi-line cells within
  Excel.

#### Other Components

* RadioInput and ButtonGroupInputhave been added to the desktop/cmp/form package.
* DateInput now has support for entering and displaying time values.
* NumberInput displays its unformatted value when focused.
* Focused components are now better highlighted, with additional CSS vars provided to customize as
  needed.

### 🐞 Bug Fixes

* Calls to GridModel.setGroupBy() work properly not only on the first, but also all subsequent calls
  (#644).
* Background / style issues resolved on several input components in dark theme (#657).
* Grid context menus appear properly over other floating components.

### 📚 Libraries

* React `16.5.1 -> 16.5.2`
* router5 `6.4.2 -> 6.5.0`
* CodeMirror, Highcharts, and MobX patch updates

[Commit Log](https://github.com/exhi/hoist-react/compare/v13.0.0...v14.0.0)


## v13.0.0

🍀Lucky v13 brings with it a number of enhancements for forms and validation, grouped column
support in the core Grid API, a fully wrapped MultiSelect component, decorator syntax adjustments,
and a number of other fixes and enhancements.

It also includes contributions from new ExHI team members Arjun and Brendan. 🎉

### 💥 Breaking Changes

* The core `@HoistComponent`, `@HoistService`, and `@HoistModel` decorators are **no longer
  parameterized**, meaning that trailing `()` should be removed after each usage. (#586)
* The little-used `hoistComponentFactory()` method was also removed as a further simplification
  (#587).
* The `HoistField` superclass has been renamed to `HoistInput` and the various **desktop form
  control components have been renamed** to match (55afb8f). Apps using these components (which will
  likely be most apps) will need to adapt to the new names.
  * This was done to better distinguish between the input components and the upgraded Field concept
    on model classes (see below).

### 🎁 New Features

⭐️ **Forms and Fields** have been a major focus of attention, with support for structured data
fields added to Models via the `@FieldSupport` and `@field()` decorators.
* Models annotated with `@FieldSupport` can decorate member properties with `@field()`, making those
  properties observable and settable (with a generated `setXXX()` method).
* The `@field()` decorators themselves can be passed an optional display label string as well as
  zero or more *validation rules* to define required constraints on the value of the field.
* A set of predefined constraints is provided within the toolkit within the `/field/` package.
* Models using `FieldSupport` should be sure to call the `initFields()` method installed by the
  decorator within their constructor. This method can be called without arguments to generally
  initialize the field system, or it can be passed an object of field names to initial/default
  values, which will set those values on the model class properties and provide change/dirty
  detection and the ability to "reset" a form.
* A new `FormField` UI component can be used to wrap input components within a form. The `FormField`
  wrapper can accept the source model and field name, and will apply those to its child input. It
  leverages the Field model to automatically display a label, indicate required fields, and print
  validation error messages. This new component should be the building-block for most non-trivial
  forms within an application.

Other enhancements include:
* **Grid columns can be grouped**, with support for grouping added to the grid state management
  system, column chooser, and export manager (#565). To define a column group, nest column
  definitions passed to `GridModel.columns` within a wrapper object of the form `{headerName: 'My
  group', children: [...]}`.

(Note these release notes are incomplete for this version.)

[Commit Log](https://github.com/exhi/hoist-react/compare/v12.1.2...v13.0.0)


## v12.1.2

### 🐞 Bug Fixes

* Fix casing on functions generated by `@settable` decorator
  (35c7daa209a4205cb011583ebf8372319716deba).

[Commit Log](https://github.com/exhi/hoist-react/compare/v12.1.1...v12.1.2)


## v12.1.1

### 🐞 Bug Fixes

* Avoid passing unknown HoistField component props down to Blueprint select/checkbox controls.

### 📚 Libraries

* Rollback update of `@blueprintjs/select` package `3.1.0 -> 3.0.0` - this included breaking API
  changes and will be revisited in #558.

[Commit Log](https://github.com/exhi/hoist-react/compare/v12.1.0...v12.1.1)


## v12.1.0

### 🎁 New Features

* New `@bindable` and `@settable` decorators added for MobX support. Decorating a class member
  property with `@bindable` makes it a MobX `@observable` and auto-generates a setter method on the
  class wrapped in a MobX `@action`.
* A `fontAwesomeIcon` element factory is exported for use with other FA icons not enumerated by the
  `Icon` class.
* CSS variables added to control desktop Blueprint form control margins. These remain defaulted to
  zero, but now within CSS with support for variable overrides. A Blueprint library update also
  brought some changes to certain field-related alignment and style properties. Review any form
  controls within apps to ensure they remain aligned as desired
  (8275719e66b4677ec5c68a56ccc6aa3055283457 and df667b75d41d12dba96cbd206f5736886cb2ac20).

### 🐞 Bug Fixes

* Grid cells are fully refreshed on a data update, ensuring cell renderers that rely on data other
  than their primary display field are updated (#550).
* Grid auto-sizing is run after a data update, ensuring flex columns resize to adjust for possible
  scrollbar visibility changes (#553).
* Dropdown fields can be instantiated with fewer required properties set (#541).

### 📚 Libraries

* Blueprint `3.0.1 -> 3.4.0`
* FontAwesome `5.2.0 -> 5.3.0`
* CodeMirror `5.39.2 -> 5.40.0`
* MobX `5.0.3 -> 5.1.0`
* router5 `6.3.0 -> 6.4.2`
* React `16.4.1 -> 16.4.2`

[Commit Log](https://github.com/exhi/hoist-react/compare/v12.0.0...v12.1.0)


## v12.0.0

Hoist React v12 is a relatively large release, with multiple refactorings around grid columns,
`elemFactory` support, classNames, and a re-organization of classes and exports within `utils`.

### 💥 Breaking Changes

#### ⭐️ Grid Columns

**A new `Column` class describes a top-level API for columns and their supported options** and is
intended to be a cross-platform layer on top of ag-Grid and TBD mobile grid implementations.
* The desktop `GridModel` class now accepts a collection of `Column` configuration objects to define
  its available columns.
* Columns may be configured with `flex: true` to cause them to stretch all available horizontal
  space within a grid, sharing it equally with any other flex columns. However note that this should
  be used sparingly, as flex columns have some deliberate limitations to ensure stable and
  consistent behavior. Most noticeably, they cannot be resized directly by users. Often, a best
  practice will be to insert an `emptyFlexCol` configuration as the last column in a grid - this
  will avoid messy-looking gaps in the layout while not requiring a data-driven column be flexed.
* User customizations to column widths are now saved if the GridModel has been configured with a
  `stateModel` key or model instance - see `GridStateModel`.
* Columns accept a `renderer` config to format text or HTML-based output. This is a callback that is
  provided the value, the row-level record, and a metadata object with the column's `colId`. An
  `elementRenderer` config is also available for cells that should render a Component.
* An `agOptions` config key continues to provide a way to pass arbitrary options to the underlying
  ag-Grid instance (for desktop implementations). This is considered an "escape hatch" and should be
  used with care, but can provide a bridge to required ag-Grid features as the Hoist-level API
  continues to develop.
* The "factory pattern" for Column templates / defaults has been removed, replaced by a simpler
  approach that recommends exporting simple configuration partials and spreading them into
  instance-specific column configs.
  [See the Admin app for some examples](https://github.com/exhi/hoist-react/blob/a1b14ac6d41aa8f8108a518218ce889fe5596780/admin/tabs/activity/tracking/ActivityGridModel.js#L42)
  of this pattern.
* See 0798f6bb20092c59659cf888aeaf9ecb01db52a6 for primary commit.

#### ⭐️ Element Factory, LayoutSupport, BaseClassName

Hoist provides core support for creating components via a factory pattern, powered by the `elem()`
and `elemFactory()` methods. This approach remains the recommended way to instantiate component
elements, but was **simplified and streamlined**.
* The rarely used `itemSpec` argument was removed (this previously applied defaults to child items).
* Developers can now also use JSX to instantiate all Hoist-provided components while still taking
  advantage of auto-handling for layout-related properties provided by the `LayoutSupport` mixin.
  * HoistComponents should now spread **`...this.getLayoutProps()`** into their outermost rendered
    child to enable promotion of layout properties.
* All HoistComponents can now specify a **baseClassName** on their component class and should pass
  `className: this.getClassName()` down to their outermost rendered child. This allows components to
  cleanly layer on a base CSS class name with any instance-specific classes.
* See 8342d3870102ee9bda4d11774019c4928866f256 for primary commit.

#### ⭐️ Panel resizing / collapsing

**The `Panel` component now takes a `sizingModel` prop to control and encapsulate newly built-in
resizing and collapsing behavior** (#534).
* See the `PanelSizingModel` class for configurable details, including continued support for saving
  sizing / collapsed state as a user preference.
* **The standalone `Resizable` component was removed** in favor of the improved support built into
  Panel directly.

#### Other

* Two promise-related models have been combined into **a new, more powerful `PendingTaskModel`**,
  and the `LoadMask` component has been removed and consolidated into `Mask`
  (d00a5c6e8fc1e0e89c2ce3eef5f3e14cb842f3c8).
  * `Panel` now exposes a single `mask` prop that can take either a configured `mask` element or a
    simple boolean to display/remove a default mask.
* **Classes within the `utils` package have been re-organized** into more standardized and scalable
  namespaces. Imports of these classes will need to be adjusted.

### 🎁 New Features

* **The desktop Grid component now offers a `compact` mode** with configurable styling to display
  significantly more data with reduced padding and font sizes.
* The top-level `AppBar` refresh button now provides a default implementation, calling a new
  abstract `requestRefresh()` method on `HoistApp`.
* The grid column chooser can now be configured to display its column groups as initially collapsed,
  for especially large collections of columns.
* A new `XH.restoreDefaultsAsync()` method provides a centralized way to wipe out user-specific
  preferences or customizations (#508).
* Additional Blueprint `MultiSelect`, `Tag`, and `FormGroup` controls re-exported.

### 🐞 Bug Fixes

* Some components were unintentionally not exporting their Component class directly, blocking JSX
  usage. All components now export their class.
* Multiple fixes to `DayField` (#531).
* JsonField now responds properly when switching from light to dark theme (#507).
* Context menus properly filter out duplicated separators (#518).

[Commit Log](https://github.com/exhi/hoist-react/compare/v11.0.0...v12.0.0)


## v11.0.0

### 💥 Breaking Changes

* **Blueprint has been upgraded to the latest 3.x release.** The primary breaking change here is the
  renaming of all `pt-` CSS classes to use a new `bp3-` prefix. Any in-app usages of the BP
  selectors will need to be updated. See the
  [Blueprint "What's New" page](http://blueprintjs.com/docs/#blueprint/whats-new-3.0).
* **FontAwesome has been upgraded to the latest 5.2 release.** Only the icons enumerated in the
  Hoist `Icon` class are now registered via the FA `library.add()` method for inclusion in bundled
  code, resulting in a significant reduction in bundle size. Apps wishing to use other FA icons not
  included by Hoist must import and register them - see the
  [FA React Readme](https://github.com/FortAwesome/react-fontawesome/blob/master/README.md) for
  details.
* **The `mobx-decorators` dependency has been removed** due to lack of official support for the
  latest MobX update, as well as limited usage within the toolkit. This package was primarily
  providing the optional `@setter` decorator, which should now be replaced as needed by dedicated
  `@action` setter methods (19cbf86138499bda959303e602a6d58f6e95cb40).

### 🎁 Enhancements

* `HoistComponent` now provides a `getClassNames()` method that will merge any `baseCls` CSS class
  names specified on the component with any instance-specific classes passed in via props (#252).
  * Components that wish to declare and support a `baseCls` should use this method to generate and
    apply a combined list of classes to their outermost rendered elements (see `Grid`).
  * Base class names have been added for relevant Hoist-provided components - e.g. `.xh-panel` and
    `.xh-grid`. These will be appended to any instance class names specified within applications and
    be available as public CSS selectors.
* Relevant `HoistField` components support inline `leftIcon` and `rightElement` props. `DayField`
  adds support for `minDay / maxDay` props.
* Styling for the built-in ag-Grid loading overlay has been simplified and improved (#401).
* Grid column definitions can now specify an `excludeFromExport` config to drop them from
  server-generated Excel/CSV exports (#485).

### 🐞 Bug Fixes

* Grid data loading and selection reactions have been hardened and better coordinated to prevent
  throwing when attempting to set a selection before data has been loaded (#484).

### 📚 Libraries

* Blueprint `2.x -> 3.x`
* FontAwesome `5.0.x -> 5.2.x`
* CodeMirror `5.37.0 -> 5.39.2`
* router5 `6.2.4 -> 6.3.0`

[Commit Log](https://github.com/exhi/hoist-react/compare/v10.0.1...v11.0.0)


## v10.0.1

### 🐞 Bug Fixes

* Grid `export` context menu token now defaults to server-side 'exportExcel' export.
  * Specify the `exportLocal` token to return a menu item for local ag-Grid export.
* Columns with `field === null` skipped for server-side export (considered spacer / structural
  columns).

## v10.0.0

### 💥 Breaking Changes

* **Access to the router API has changed** with the `XH` global now exposing `router` and
  `routerState` properties and a `navigate()` method directly.
* `ToastManager` has been deprecated. Use `XH.toast` instead.
* `Message` is no longer a public class (and its API has changed). Use `XH.message/confirm/alert`
  instead.
*  Export API has changed. The Built-in grid export now uses more powerful server-side support. To
   continue to use local AG based export, call method `GridModel.localExport()`. Built-in export
   needs to be enabled with the new property on `GridModel.enableExport`. See `GridModel` for more
   details.

### 🎁 Enhancements

* New Mobile controls and `AppContainer` provided services (impersonation, about, and version bars).
* Full-featured server-side Excel export for grids.

### 🐞 Bug Fixes

* Prevent automatic zooming upon input focus on mobile devices (#476).
* Clear the selection when showing the context menu for a record which is not already selected
  (#469).
* Fix to make lockout script readable by Compatibility Mode down to IE5.

### 📚 Libraries

* MobX `4.2.x -> 5.0.x`

[Commit Log](https://github.com/exhi/hoist-react/compare/v9.0.0...v10.0.0)


## v9.0.0

### 💥 Breaking Changes

* **Hoist-provided mixins (decorators) have been refactored to be more granular and have been broken
  out of `HoistComponent`.**
  * New discrete mixins now exist for `LayoutSupport` and `ContextMenuSupport` - these should be
    added directly to components that require the functionality they add for auto-handling of
    layout-related props and support for showing right-click menus. The corresponding options on
    `HoistComponent` that used to enable them have been removed.
  * For consistency, we have also renamed `EventTarget -> EventSupport` and `Reactive ->
    ReactiveSupport` mixins. These both continue to be auto-applied to HoistModel and HoistService
    classes, and ReactiveSupport enabled by default in HoistComponent.
* **The Context menu API has changed.** The
  [`ContextMenuSupport` mixin](https://github.com/exhi/hoist-react/blob/develop/desktop/cmp/contextmenu/ContextMenuSupport.js)
  now specifies an abstract `getContextMenuItems()` method for component implementation (replacing
  the previous `renderContextMenu()` method). See the new
  [`ContextMenuItem` class](https://github.com/exhi/hoist-react/blob/develop/desktop/cmp/contextmenu/ContextMenuItem.js)
  for what these items support, as well as several static default items that can be used.
  * The top-level `AppContainer` no longer provides a default context menu, instead allowing the
    browser's own context menu to show unless an app / component author has implemented custom
    context-menu handling at any level of their component hierarchy.

### 🐞 Bug Fixes

* TabContainer active tab can become out of sync with the router state (#451)
  * ⚠️ Note this also involved a change to the `TabContainerModel` API - `activateTab()` is now the
    public method to set the active tab and ensure both the tab and the route land in the correct
    state.
* Remove unintended focused cell borders that came back with the prior ag-Grid upgrade.

[Commit Log](https://github.com/exhi/hoist-react/compare/v8.0.0...v9.0.0)


## v8.0.0

Hoist React v8 brings a big set of improvements and fixes, some API and package re-organizations,
and ag-Grid upgrade, and more. 🚀

### 💥 Breaking Changes

* **Component package directories have been re-organized** to provide better symmetry between
  pre-existing "desktop" components and a new set of mobile-first component. Current desktop
  applications should replace imports from `@xh/hoist/cmp/xxx` with `@xh/hoist/desktop/cmp/xxx`.
  * Important exceptions include several classes within `@xh/hoist/cmp/layout/`, which remain
    cross-platform.
  * `Panel` and `Resizable` components have moved to their own packages in
    `@xh/hoist/desktop/cmp/panel` and `@xh/hoist/desktop/cmp/resizable`.
* **Multiple changes and improvements made to tab-related APIs and components.**
  * The `TabContainerModel` constructor API has changed, notably `children` -> `tabs`, `useRoutes`
    -> `route` (to specify a starting route as a string) and `switcherPosition` has moved from a
    model config to a prop on the `TabContainer` component.
  * `TabPane` and `TabPaneModel` have been renamed `Tab` and `TabModel`, respectively, with several
    related renames.
* **Application entry-point classes decorated with `@HoistApp` must implement the new getter method
  `containerClass()`** to specify the platform specific component used to wrap the app's
  `componentClass`.
  * This will typically be `@xh/hoist/[desktop|mobile]/AppContainer` depending on platform.

### 🎁 New Features

* **Tab-related APIs re-worked and improved**, including streamlined support for routing, a new
  `tabRenderMode` config on `TabContainerModel`, and better naming throughout.
* **Ag-grid updated to latest v18.x** - now using native flex for overall grid layout and sizing
  controls, along with multiple other vendor improvements.
* Additional `XH` API methods exposed for control of / integration with Router5.
* The core `@HoistComponent` decorated now installs a new `isDisplayed` getter to report on
  component visibility, taking into account the visibility of its ancestors in the component tree.
* Mobile and Desktop app package / component structure made more symmetrical (#444).
* Initial versions of multiple new mobile components added to the toolkit.
* Support added for **`IdleService` - automatic app suspension on inactivity** (#427).
* Hoist wrapper added for the low-level Blueprint **button component** - provides future hooks into
  button customizations and avoids direct BP import (#406).
* Built-in support for collecting user feedback via a dedicated dialog, convenient XH methods and
  default appBar button (#379).
* New `XH.isDevelopmentMode` constant added, true when running in local Webpack dev-server mode.
* CSS variables have been added to customize and standardize the Blueprint "intent" based styling,
  with defaults adjusted to be less distracting (#420).

### 🐞 Bug Fixes

* Preference-related events have been standardized and bugs resolved related to pushAsync() and the
  `prefChange` event (ee93290).
* Admin log viewer auto-refreshes in tail-mode (#330).
* Distracting grid "loading" overlay removed (#401).
* Clipboard button ("click-to-copy" functionality) restored (#442).

[Commit Log](https://github.com/exhi/hoist-react/compare/v7.2.0...v8.0.0)

## v7.2.0

### 🎁 New Features

+ Admin console grids now outfitted with column choosers and grid state. #375
+ Additional components for Onsen UI mobile development.

### 🐞 Bug Fixes

+ Multiple improvements to the Admin console config differ. #380 #381 #392

[Commit Log](https://github.com/exhi/hoist-react/compare/v7.1.0...v7.2.0)

## v7.1.0

### 🎁 New Features

* Additional kit components added for Onsen UI mobile development.

### 🐞 Bug Fixes

* Dropdown fields no longer default to `commitOnChange: true` - avoiding unexpected commits of
  type-ahead query values for the comboboxes.
* Exceptions thrown from FetchService more accurately report the remote host when unreachable, along
  with some additional enhancements to fetch exception reporting for clarity.

[Commit Log](https://github.com/exhi/hoist-react/compare/v7.0.0...v7.1.0)

## v7.0.0

### 💥 Breaking Changes

* **Restructuring of core `App` concept** with change to new `@HoistApp` decorator and conventions
  around defining `App.js` and `AppComponent.js` files as core app entry points. `XH.app` now
  installed to provide access to singleton instance of primary app class. See #387.

### 🎁 New Features

* **Added `AppBar` component** to help further standardize a pattern for top-level application
  headers.
* **Added `SwitchField` and `SliderField`** form field components.
* **Kit package added for Onsen UI** - base component library for mobile development.
* **Preferences get a group field for better organization**, parity with AppConfigs. (Requires
  hoist-core 3.1.x.)

### 🐞 Bug Fixes

* Improvements to `Grid` component's interaction with underlying ag-Grid instance, avoiding extra
  renderings and unwanted loss of state. 03de0ae7

[Commit Log](https://github.com/exhi/hoist-react/compare/v6.0.0...v7.0.0)


## v6.0.0

### 💥 Breaking Changes

* API for `MessageModel` has changed as part of the feature addition noted below, with `alert()` and
  `confirm()` replaced by `show()` and new `XH` convenience methods making the need for direct calls
  rare.
* `TabContainerModel` no longer takes an `orientation` prop, replaced by the more flexible
  `switcherPosition` as noted below.

### 🎁 New Features

* **Initial version of grid state** now available, supporting easy persistence of user grid column
  selections and sorting. The `GridModel` constructor now takes a `stateModel` argument, which in
  its simplest form is a string `xhStateId` used to persist grid state to local storage. See the
  [`GridStateModel` class](https://github.com/exhi/hoist-react/blob/develop/cmp/grid/GridStateModel.js)
  for implementation details. #331
* The **Message API** has been improved and simplified, with new `XH.confirm()` and `XH.alert()`
  methods providing an easy way to show pop-up alerts without needing to manually construct or
  maintain a `MessageModel`. #349
* **`TabContainer` components can now be controlled with a remote `TabSwitcher`** that does not need
  to be directly docked to the container itself. Specify `switcherPosition:none` on the
  `TabContainerModel` to suppress showing the switching affordance on the tabs themselves and
  instantiate a `TabSwitcher` bound to the same model to control a tabset from elsewhere in the
  component hierarchy. In particular, this enabled top-level application tab navigation to move up
  into the top toolbar, saving vertical space in the layout. #368
* `DataViewModel` supports an `emptyText` config.

### 🐞 Bugfixes

* Dropdown fields no longer fire multiple commit messages, and no longer commit partial entries
  under some circumstances. #353 and #354
* Grids resizing fixed when shrinking the containing component. #357

[Commit Log](https://github.com/exhi/hoist-react/compare/v5.0.0...v6.0.0)


## v5.0.0

### 💥 Breaking Changes

* **Multi environment configs have been unwound** See these release notes/instructions for how to
  migrate: https://github.com/exhi/hoist-core/releases/tag/release-3.0.0
* **Breaking change to context menus in dataviews and grids not using the default context menu:**
  StoreContextMenu no longer takes an array of items as an argument to its constructor. Instead it
  takes a configuration object with an ‘items’ key that will point to any current implementation’s
  array of items. This object can also contain an optional gridModel argument which is intended to
  support StoreContextMenuItems that may now be specified as known ‘hoist tokens’, currently limited
  to a ‘colChooser’ token.

### 🎁 New Features

* Config differ presents inline view, easier to read diffs now.
* Print Icon added!

### 🐞 Bugfixes

* Update processFailedLoad to loadData into gridModel store, Fixes #337
* Fix regression to ErrorTracking. Make errorTrackingService safer/simpler to call at any point in
  life-cycle.
*  Fix broken LocalStore state.
* Tweak flex prop for charts. Side by side charts in a flexbox now auto-size themselves! Fixes #342
* Provide token parsing for storeContextMenus. Context menus are all grown up! Fixes #300

## v4.0.1

### 🐞 Bugfixes

* DataView now properly re-renders its items when properties on their records change (and the ID
  does not)


## v4.0.0

### 💥 Breaking Changes

* **The `GridModel` selection API has been reworked for clarity.** These models formerly exposed
  their selectionModel as `grid.selection` - now that getter returns the selected records. A new
  `selectedRecord` getter is also available to return a single selection, and new string shortcut
  options are available when configuring GridModel selection behavior.
* **Grid components can now take an `agOptions` prop** to pass directly to the underlying ag-grid
  component, as well as an `onRowDoubleClicked` handler function.
  16be2bfa10e5aab4ce8e7e2e20f8569979dd70d1

### 🎁 New Features

* Additional core components have been updated with built-in `layoutSupport`, allowing developers to
  set width/height/flex and other layout properties directly as top-level props for key comps such
  as Grid, DataView, and Chart. These special props are processed via `elemFactory` into a
  `layoutConfig` prop that is now passed down to the underlying wrapper div for these components.
  081fb1f3a2246a4ff624ab123c6df36c1474ed4b

### 🐞 Bugfixes

* Log viewer tail mode now working properly for long log files - #325


## v3.0.1

### 🐞 Bugfixes

* FetchService throws a dedicated exception when the server is unreachable, fixes a confusing
  failure case detailed in #315


## v3.0.0

### 💥 Breaking Changes

* **An application's `AppModel` class must now implement a new `checkAccess()` method.** This method
  is passed the current user, and the appModel should determine if that user should see the UI and
  return an object with a `hasAccess` boolean and an optional `message` string. For a return with
  `hasAccess: false`, the framework will render a lockout panel instead of the primary UI.
  974c1def99059f11528c476f04e0d8c8a0811804
  * Note that this is only a secondary level of "security" designed to avoid showing an unauthorized
    user a confusing / non-functional UI. The server or any other third-party data sources must
    always be the actual enforcer of access to data or other operations.
* **We updated the APIs for core MobX helper methods added to component/model/service classes.** In
  particular, `addReaction()` was updated to take a more declarative / clear config object.
  8169123a4a8be6940b747e816cba40bd10fa164e
  * See Reactive.js - the mixin that provides this functionality.

### 🎁 New Features

* Built-in client-side lockout support, as per above.

### 🐞 Bugfixes

* None<|MERGE_RESOLUTION|>--- conflicted
+++ resolved
@@ -1,7 +1,6 @@
 # Changelog
 
-<<<<<<< HEAD
-## v23.0.0-SNAPSHOT (under development)
+## Under Development
 
 ### 🎁 New Features
  
@@ -23,8 +22,6 @@
    https://github.com/mobxjs/mobx-react/blob/v6/CHANGELOG.md 
 
 
-## v22.0.0-SNAPSHOT (under development)
-=======
 
 ## v23.0.0 - 2019-05-30 
 
@@ -72,7 +69,6 @@
 
 
 ## v22.0.0 - 2019-04-29
->>>>>>> f6c552b7
 
 ### 🎁 New Features
 
