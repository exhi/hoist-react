# Changelog

## v30.0.0-SNAPSHOT - Unreleased

<<<<<<< HEAD
### 🎁 New Features
* Grid column `flex` prop will now accept numbers, with available space divided between flex columns
  in proportion to their `flex` value.
=======
⚠ Note that this release includes a *new major version of ag-Grid*. Developers are encouraged to
consult the [ag-Grid Changelog](https://www.ag-grid.com/ag-grid-changelog/) for versions 22.0 + 22.1
to review any possible breaking changes to direct/custom use of ag-Grid APIs and props.

### 🎁 New Features

* `AppOption` configs now accept an `omit` property for conditionally excluding options.
>>>>>>> d18235b7

### 🐞 Bug Fixes

* Unselectable grid rows are now skipped during up/down keyboard navigation.
* Fix local quick filtering in `LeftRightChooser` (v29 regression).
* Fix `SplitTreeMap` - the default filtering once again splits the map across positive and negative
  values as intended (v29 regression).

### ⚙️ Technical

* The default row heights for Hoist `AgGrid` and `Grid` components are now defined within static
  `ROW_HEIGHTS` and `ROW_HEIGHTS_MOBILE` properties of the `AgGrid` component and can be modified
  directly by applications that wish to customize the default row heights globally on init
  * 💥 Note that these were previously exported as similar constants from AgGrid.js. This would be
    a breaking change for any apps that imported the old objects directly (considered unlikely).
* Flex columns now use the built-in ag-Grid flex functionality.

### 📚 Libraries

* @blueprintjs/core `3.22 -> 3.23`
* codemirror `5.50 -> 5.51`
* react-dates `21.5 -> 21.7`
* ag-grid-community `21.2 -> 22.1`
* ag-grid-enterprise `21.2 -> 22.1`
* ag-grid-react `21.2 -> 22.1`

[Commit Log](https://github.com/xh/hoist-react/compare/v29.0.0...develop)

## v29.0.0 - 2020-01-24

### 🗄️ Data Package Changes

Several changes have been made to data package (`Store` and `Record`) APIs for loading, updating,
and modifying data. They include some breaking changes, but pave the way for upcoming enhancements
to fully support inline grid editing and other new features.

Store now tracks the "committed" state of its records, which represents the data as it was loaded
(typically from the server) via `loadData()` or `updateData()`. Records are now immutable and
frozen, so they cannot be changed directly, but Store offers a new `modifyRecords()` API to apply
local modifications to data in a tracked and managed way. (Store creates new records internally to
hold both this modified data and the original, "committed" data.) This additional state tracking
allows developers to query Stores for modified or added records (e.g. to flush back to the server
and persist) as well as call new methods to revert changes (e.g. to undo a block of changes that the
user wishes to discard).

Note the following more specific changes to these related classes:

#### Record

* 💥 Record data properties are now nested within a `data` object on Record instances and are no
  longer available as top-level properties on the Record itself.
  * Calls to access data such as `rec.quantity` must be modified to `rec.data.quantity`.
  * When accessing multiple properties, destructuring provides an efficient syntax - e.g. `const
    {quantity, price} = rec.data;`.
* 💥 Records are now immutable and cannot be modified by applications directly.
  * This is a breaking change, but should only affect apps with custom inline grid editing
    implementations or similar code that modifies individual record values.
  * Calls to change data such as `rec.quantity = 100` must now be made through the Record's Store,
    e.g. `store.modifyData({id: 41, quantity: 100})`
* Record gains new getters for inspecting its state, including: `isAdd`, `isModified`, and
  `isCommitted`.

#### Store

* 💥 `noteDataUpdated()` has been removed, as out-of-band modifications to Store Records are no
  longer possible.
* 💥 Store's `idSpec` function is now called with the raw record data - previously it was passed
  source data after it had been run through the store's optional `processRawData` function. (This is
  unlikely to have a practical impact on most apps, but is included here for completeness.)
* `Store.updateData()` now accepts a flat list of raw data to process into Record additions and
  updates. Previously developers needed to call this method with an object containing add, update,
  and/or remove keys mapped to arrays. Now Store will produce an object of this shape automatically.
* `Store.refreshFilter()` method has been added to allow applications to rebuild the filtered data
  set if some application state has changed (apart from the store's data itself) which would affect
  the store filter.
* Store gains new methods for manipulating its Records and data, including `addRecords()`,
  `removeRecords()`, `modifyRecords()`, `revertRecords()`, and `revert()`. New getters have been
  added for `addedRecords`, `removedRecords`, `modifiedRecords`, and `isModified`.

#### Column

* Columns have been enhanced for provide basic support for inline-editing of record data. Further
  inline editing support enhancements are planned for upcoming Hoist releases.
* `Column.getValueFn` config added to retrieve the cell value for a Record field. The default
  implementation pulls the value from the Record's new `data` property (see above). Apps that
  specify custom `valueGetter` callbacks via `Column.agOptions` should now implement their custom
  logic in this new config.
* `Column.setValueFn` config added to support modifying the Column field's value on the underlying
  Record. The default implementation calls the new `Store.modifyRecords()` API and should be
  sufficient for the majority of cases.
* `Column.editable` config added to indicate if a column/cell should be inline-editable.

### 🎁 New Features

* Added keyboard support to ag-Grid context menus.
* Added `GridModel.setEmptyText()` to allow updates to placeholder text after initial construction.
* Added `GridModel.ensureSelectionVisible()` to scroll the currently selected row into view.
* When a `TreeMap` is bound to a `GridModel`, the grid will now respond to map selection changes by
  scrolling to ensure the selected grid row is visible.
* Added a `Column.tooltipElement` config to support fully customizable tooltip components.
* Added a `useOnResize` hook, which runs a function when a component is resized.
* Exposed an `inputRef` prop on numberInput, textArea, and textInput
* `PanelModel` now accepts a `maxSize` config.
* `RelativeTimeStamp` now support a `relativeTo` option, allowing it to display the difference
  between a timestamp and another reference time other than now. Both the component and the
  `getRelativeTimestamp()` helper function now leverage moment.js for their underlying
  implementation.
* A new `Clock` component displays the time, either local to the browser or for a configurable
  timezone.
* `LeftRightChooser` gets a new `showCounts` option to print the number of items on each side.
* `Select` inputs support a new property `enableWindowed` (desktop platform only) to improve
  rendering performance with large lists of options.
* `Select` inputs support grouped options. To use, add an attribute `options` containing an array of
  sub-options.
* `FetchService` methods support a new `timeout` option. This config chains `Promise.timeout()` to
  the promises returned by the service.
* Added alpha version of `DashContainer` for building dynamic, draggable dashboard-style layouts.
  Please note: the API for this component is subject to change - use at your own risk!
* `Select` now allows the use of objects as values.
* Added a new `xhEnableImpersonation` config to enable or disable the ability of Hoist Admins to
  impersonate other users. Note that this defaults to `false`. Apps will need to set this config to
  continue using impersonation. (Note that an update to hoist-core 6.4+ is required for this config
  to be enforced on the server.)
* `FormField` now supports a `requiredIndicator` to customize how required fields are displayed.
* Application build tags are now included in version update checks, primarily to prompt dev/QA users
  to refresh when running SNAPSHOT versions. (Note that an update to hoist-core 6.4+ is required for
  the server to emit build tag for comparison.)
* `CodeInput` component added to provide general `HoistInput` support around the CodeMirror code
  editor. The pre-existing `JsonInput` has been converted to a wrapper around this class.
* `JsonInput` now supports an `autoFocus` prop.
* `Select` now supports a `hideDropdownIndicator` prop.
* `useOnResize` hook will now ignore visibility changes, i.e. a component resizing to a size of 0.
* `DimensionChooser` now supports a `popoverPosition` prop.
* `AppBar.appMenuButtonPosition` prop added to configure the App Menu on the left or the right, and
  `AppMenuButton` now accepts and applies any `Button` props to customize.
* New `--xh-grid-tree-indent-px` CSS variable added to allow control over the amount of indentation
  applied to tree grid child nodes.

### 💥 Breaking Changes

* `GridModel.contextMenuFn` config replaced with a `contextMenu` parameter. The new parameter will
  allow context menus to be specified with a simple array in addition to the function specification
  currently supported.
* `GridModel.defaultContextMenuTokens` config renamed to `defaultContextMenu`.
* `Chart` and `ChartModel` have been moved from `desktop/cmp/charts` to `cmp/charts`.
* `StoreFilterField` has been moved from `desktop/cmp/store` to `cmp/store`.
* The options `nowEpsilon` and `nowString` on `RelativeTimestamp` have been renamed to `epsilon` and
  `equalString`, respectively.
* `TabRenderMode` and `TabRefreshMode` have been renamed to `RenderMode` and `RefreshMode` and moved
  to the `core` package. These enumerations are now used in the APIs for `Panel`, `TabContainer`,
  and `DashContainer`.
* `DockViewModel` now requires a function, or a HoistComponent as its `content` param. It has always
  been documented this way, but a bug in the original implementation had it accepting an actual
  element rather than a function. As now implemented, the form of the `content` param is consistent
  across `TabModel`, `DockViewModel`, and `DashViewSpec`.
* `JsonInput.showActionButtons` prop replaced with more specific `showFormatButton` and
  `showFullscreenButton` props.
* The `DataView.itemHeight` prop has been moved to `DataViewModel` where it can now be changed
  dynamically by applications.
* Desktop `AppBar.appMenuButtonOptions` prop renamed to `appMenuButtonProps` for consistency.

### 🐞 Bug Fixes

* Fixed issue where JsonInput was not receiving its `model` from context
  ([#1456](https://github.com/xh/hoist-react/issues/1456))
* Fixed issue where TreeMap would not be initialized if the TreeMapModel was created after the
  GridModel data was loaded ([#1471](https://github.com/xh/hoist-react/issues/1471))
* Fixed issue where export would create malformed file with dynamic header names
* Fixed issue where exported tree grids would have incorrect aggregate data
  ([#1447](https://github.com/xh/hoist-react/issues/1447))
* Fixed issue where resizable Panels could grow larger than desired
  ([#1498](https://github.com/xh/hoist-react/issues/1498))
* Changed RestGrid to only display export button if export is enabled
  ([#1490](https://github.com/xh/hoist-react/issues/1490))
* Fixed errors when grouping rows in Grids with `groupUseEntireRow` turned off
  ([#1520](https://github.com/xh/hoist-react/issues/1520))
* Fixed problem where charts were resized when being hidden
  ([#1528](https://github.com/xh/hoist-react/issues/1528))
* Fixed problem where charts were needlessly re-rendered, hurting performance and losing some state
  ([#1505](https://github.com/xh/hoist-react/issues/1505))
* Removed padding from Select option wrapper elements which was making it difficult for custom
  option renderers to control the padding ([1571](https://github.com/xh/hoist-react/issues/1571))
* Fixed issues with inconsistent indentation for tree grid nodes under certain conditions
  ([#1546](https://github.com/xh/hoist-react/issues/1546))
* Fixed autoFocus on NumberInput.

### 📚 Libraries

* @blueprintjs/core `3.19 -> 3.22`
* @blueprintjs/datetime `3.14 -> 3.15`
* @fortawesome/fontawesome-pro `5.11 -> 5.12`
* codemirror `5.49 -> 5.50`
* core-js `3.3 -> 3.6`
* fast-deep-equal `2.0 -> 3.1`
* filesize `5.0 -> 6.0`
* highcharts 7.2 -> 8.0`
* mobx `5.14 -> 5.15`
* react-dates `21.3 -> 21.5`
* react-dropzone `10.1 -> 10.2`
* react-windowed-select `added @ 2.0.1`

[Commit Log](https://github.com/xh/hoist-react/compare/v28.2.0...v29.0.0)

## v28.2.0 - 2019-11-08

### 🎁 New Features

* Added a `DateInput` component to the mobile toolkit. Its API supports many of the same options as
  its desktop analog with the exception of `timePrecision`, which is not yet supported.
* Added `minSize` to panelModel. A resizable panel can now be prevented from resizing to a size
  smaller than minSize. ([#1431](https://github.com/xh/hoist-react/issues/1431))

### 🐞 Bug Fixes

* Made `itemHeight` a required prop for `DataView`. This avoids an issue where agGrid went into an
  infinite loop if this value was not set.
* Fixed a problem with `RestStore` behavior when `dataRoot` changed from its default value.

[Commit Log](https://github.com/xh/hoist-react/compare/v28.1.1...v28.2.0)

## v28.1.1 - 2019-10-23

### 🐞 Bug Fixes

* Fixes a bug with default model context being set incorrectly within context inside of `Panel`.

[Commit Log](https://github.com/xh/hoist-react/compare/v28.1.0...v28.1.1)

## v28.1.0 - 2019-10-18

### 🎁 New Features

* `DateInput` supports a new `strictInputParsing` prop to enforce strict parsing of keyed-in entries
  by the underlying moment library. The default value is false, maintained the existing behavior
  where [moment will do its best](https://momentjs.com/guides/#/parsing/) to parse an entered date
  string that doesn't exactly match the specified format
* Any `DateInput` values entered that exceed any specified max/minDate will now be reset to null,
  instead of being set to the boundary date (which was surprising and potentially much less obvious
  to a user that their input had been adjusted automatically).
* `Column` and `ColumnGroup` now accept a function for `headerName`. The header will be
  automatically re-rendered when any observable properties referenced by the `headerName` function
  are modified.
* `ColumnGroup` now accepts an `align` config for setting the header text alignment
* The flag `toContext` for `uses` and `creates` has been replaced with a new flag `publishMode` that
  provides more granular control over how models are published and looked up via context. Components
  can specify `ModelPublishMode.LIMITED` to make their model available for contained components
  without it becoming the default model or exposing its sub-models.

### 🐞 Bug Fixes

* Tree columns can now specify `renderer` or `elementRenderer` configs without breaking the standard
  ag-Grid group cell renderer auto-applied to tree columns (#1397).
* Use of a custom `Column.comparator` function will no longer break agGrid-provided column header
  filter menus (#1400).
* The MS Edge browser does not return a standard Promise from `async` functions, so the the return
  of those functions did not previously have the required Hoist extensions installed on its
  prototype. Edge "native" Promises are now also polyfilled / extended as required. (#1411).
* Async `Select` combobox queries are now properly debounced as per the `queryBuffer` prop (#1416).

### ⚙️ Technical

* Grid column group headers now use a custom React component instead of the default ag-Grid column
  header, resulting in a different DOM structure and CSS classes. Existing CSS overrides of the
  ag-Grid column group headers may need to be updated to work with the new structure/classes.
* We have configured `stylelint` to enforce greater consistency in our stylesheets within this
  project. The initial linting run resulted in a large number of updates to our SASS files, almost
  exclusively whitespace changes. No functional changes are intended/expected. We have also enabled
  hooks to run both JS and style linting on pre-commit. Neither of these updates directly affects
  applications, but the same tools could be configured for apps if desired.

### 📚 Libraries

* core-js `3.2 -> 3.3`
* filesize `4.2 -> 5.0`
* http-status-codes `added @ 1.3`

[Commit Log](https://github.com/xh/hoist-react/compare/v28.0.0...v28.1.0)

## v28.0.0 - 2019-10-07

_"The one with the hooks."_

**Hoist now fully supports React functional components and hooks.** The new `hoistComponent`
function is now the recommended method for defining new components and their corresponding element
factories. See that (within [HoistComponentFunctional.js](core/HoistComponentFunctional.js)) and the
new `useLocalModel()` and `useContextModel()` hooks (within [core/hooks](core/hooks)) for more
information.

Along with the performance benefits and the ability to use React hooks, Hoist functional components
are designed to read and write their models via context. This allows a much less verbose
specification of component element trees.

Note that **Class-based Components remain fully supported** (by both Hoist and React) using the
familiar `@HoistComponent` decorator, but transitioning to functional components within Hoist apps
is now strongly encouraged. In particular note that Class-based Components will *not* be able to
leverage the context for model support discussed above.

### 🎁 New Features

* Resizable panels now default to not redrawing their content when resized until the resize bar is
  dropped. This offers an improved user experience for most situations, especially when layouts are
  complex. To re-enable the previous dynamic behavior, set `PanelModel.resizeWhileDragging: true`.
* The default text input shown by `XH.prompt()` now has `selectOnFocus: true` and will confirm the
  user's entry on an `<enter>` keypress (same as clicking 'OK').
* `stringExcludes` function added to form validation constraints. This allows an input value to
  block specific characters or strings, e.g. no slash "/" in a textInput for a filename.
* `constrainAll` function added to form validation constraints. This takes another constraint as its
  only argument, and applies that constraint to an array of values, rather than just to one value.
  This is useful for applying a constraint to inputs that produce arrays, such as tag pickers.
* `DateInput` now accepts LocalDates as `value`, `minDate` and `maxDate` props.
* `RelativeTimestamp` now accepts a `bind` prop to specify a model field name from which it can pull
  its timestamp. The model itself can either be passed as a prop or (better) sourced automatically
  from the parent context. Developers are encouraged to take this change to minimize re-renders of
  parent components (which often contain grids and other intensive layouts).
* `Record` now has properties and methods for accessing and iterating over children, descendants,
  and ancestors
* `Store` now has methods for retrieving the descendants and ancestors of a given Record

### 💥 Breaking Changes

* **Apps must update their dev dependencies** to the latest `@xh/hoist-dev-utils` package: v4.0+.
  This updates the versions of Babel / Webpack used in builds to their latest / current versions and
  swaps to the updated Babel recommendation of `core-js` for polyfills.
* The `allSettled` function in `@xh/promise` has been removed. Applications using this method should
  use the ECMA standard (stage-2) `Promise.allSettled` instead. This method is now fully available
  in Hoist via bundled polyfills. Note that the standard method returns an array of objects of the
  form `{status: [rejected|fulfilled], ...}`, rather than `{state: [rejected|fulfilled], ...}`.
* The `containerRef` argument for `XH.toast()` should now be a DOM element. Component instances are
  no longer supported types for this value. This is required to support functional Components
  throughout the toolkit.
* Apps that need to prevent a `StoreFilterField` from binding to a `GridModel` in context, need to
  set the `store` or `gridModel` property explicitly to null.
* The Blueprint non-standard decorators `ContextMenuTarget` and `HotkeysTarget` are no longer
  supported. Use the new hooks `useContextMenu()` and `useHotkeys()` instead. For convenience, this
  functionality has also been made available directly on `Panel` via the `contextMenu` and `hotkeys`
  props.
* `DataView` and `DataViewModel` have been moved from `/desktop/cmp/dataview` to the cross-platform
  package `/cmp/dataview`.
* `isReactElement` has been removed. Applications should use the native React API method
  `React.isValidElement` instead.

### ⚙️ Technical

* `createObservableRef()` is now available in `@xh/hoist/utils/react` package. Use this function for
  creating refs that are functionally equivalent to refs created with `React.createRef()`, yet fully
  observable. With this change the `Ref` class in the same package is now obsolete.
* Hoist now establishes a proper react "error boundary" around all application code. This means that
  errors throw when rendering will be caught and displayed in the standard Hoist exception dialog,
  and stack traces for rendering errors should be significantly less verbose.
* Not a Hoist feature, exactly, but the latest version of `@xh/hoist-dev-utils` (see below) enables
  support for the `optional chaining` (aka null safe) and `nullish coalescing` operators via their
  Babel proposal plugins. Developers are encouraged to make good use of the new syntax below:
  *  conditional-chaining: `let foo = bar?.baz?.qux;`
  *  nullish coalescing: `let foo = bar ?? 'someDefaultValue';`

### 🐞 Bug Fixes

* Date picker month and year controls will now work properly in `localDate` mode. (Previously would
  reset to underlying value.)
* Individual `Buttons` within a `ButtonGroupInput` will accept a disabled prop while continuing to
  respect the overall `ButtonGroupInput`'s disabled prop.
* Raised z-index level of AG-Grid tooltip to ensure tooltips for AG-Grid context menu items appear
  above the context menu.

### 📚 Libraries

* @blueprintjs/core `3.18 -> 3.19`
* @blueprintjs/datetime `3.12 -> 3.14`
* @fortawesome/fontawesome-pro `5.10 -> 5.11`
* @xh/hoist-dev-utils `3.8 -> 4.3` (multiple transitive updates to build tooling)
* ag-grid `21.1 -> 21.2`
* highcharts `7.1 -> 7.2`
* mobx `5.13 -> 5.14`
* react-transition-group `4.2 -> 4.3`
* rsvp (removed)
* store2 `2.9 -> 2.10`

[Commit Log](https://github.com/xh/hoist-react/compare/v27.1.0...v28.0.0)

## v27.1.0 - 2019-09-05

### 🎁 New Features

* `Column.exportFormat` can now be a function, which supports setting Excel formats on a per-cell
  (vs. entire column) basis by returning a conditional `exportFormat` based upon the value and / or
  record.
  * ⚠️ Note that per-cell formatting _requires_ that apps update their server to use hoist-core
    v6.3.0+ to work, although earlier versions of hoist-core _are_ backwards compatible with the
    pre-existing, column-level export formatting.
* `DataViewModel` now supports a `sortBy` config. Accepts the same inputs as `GridModel.sortBy`,
  with the caveat that only a single-level sort is supported at this time.

[Commit Log](https://github.com/xh/hoist-react/compare/v27.0.1...v27.1.0)

## v27.0.1 - 2019-08-26

### 🐞 Bug Fixes

* Fix to `Store.clear()` and `GridModel.clear()`, which delegates to the same (#1324).

[Commit Log](https://github.com/xh/hoist-react/compare/v27.0.0...v27.0.1)

## v27.0.0 - 2019-08-23

### 🎁 New Features

* A new `LocalDate` class has been added to the toolkit. This class provides client-side support for
  "business" or "calendar" days that do not have a time component. It is an immutable class that
  supports '==', '<' and '>', as well as a number of convenient manipulation functions. Support for
  the `LocalDate` class has also been added throughout the toolkit, including:
  * `Field.type` now supports an additional `localDate` option for automatic conversion of server
    data to this type when loading into a `Store`.
  * `fetchService` is aware of this class and will automatically serialize all instances of it for
    posting to the server. ⚠ NOTE that along with this change, `fetchService` and its methods such
    as `XH.fetchJson()` will now serialize regular JS Date objects as ms timestamps when provided in
    params. Previously Dates were serialized in their default `toString()` format. This would be a
    breaking change for an app that relied on that default Date serialization, but it was made for
    increased symmetry with how Hoist JSON-serializes Dates and LocalDates on the server-side.
  * `DateInput` can now be used to seamlessly bind to a `LocalDate` as well as a `Date`. See its new
    prop of `valueType` which can be set to `localDate` or `date` (default).
  * A new `localDateCol` config has been added to the `@xh/hoist/grid/columns` package with
    standardized rendering and formatting.
* New `TreeMap` and `SplitTreeMap` components added, to render hierarchical data in a configurable
  TreeMap visualization based on the Highcharts library. Supports optional binding to a GridModel,
  which syncs selection and expand / collapse state.
* `Column` gets a new `highlightOnChange` config. If true, the grid will highlight the cell on each
  change by flashing its background. (Currently this is a simple on/off config - future iterations
  could support a function variant or other options to customize the flash effect based on the
  old/new values.) A new CSS var `--xh-grid-cell-change-bg-highlight` can be used to customize the
  color used, app-wide or scoped to a particular grid selector. Note that columns must *not* specify
  `rendererIsComplex` (see below) if they wish to enable the new highlight flag.

### 💥 Breaking Changes

* The updating of `Store` data has been reworked to provide a simpler and more powerful API that
  allows for the applications of additions, deletions, and updates in a single transaction:
  * The signature of `Store.updateData()` has been substantially changed, and is now the main entry
    point for all updates.
  * `Store.removeRecords()` has been removed. Use `Store.updateData()` instead.
  * `Store.addData()` has been removed. Use `Store.updateData()` instead.
* `Column` takes an additional property `rendererIsComplex`. Application must set this flag to
  `true` to indicate if a column renderer uses values other than its own bound field. This change
  provides an efficiency boost by allowing ag-Grid to use its default change detection instead of
  forcing a cell refresh on any change.

### ⚙️ Technical

* `Grid` will now update the underlying ag-Grid using ag-Grid transactions rather than relying on
  agGrid `deltaRowMode`. This is intended to provide the best possible grid performance and
  generally streamline the use of the ag-Grid Api.

### 🐞 Bug Fixes

* Panel resize events are now properly throttled, avoiding extreme lagginess when resizing panels
  that contain complex components such as big grids.
* Workaround for issues with the mobile Onsen toolkit throwing errors while resetting page stack.
* Dialogs call `doCancel()` handler if cancelled via `<esc>` keypress.

### 📚 Libraries

* @xh/hoist-dev-utils `3.7 -> 3.8`
* qs `6.7 -> 6.8`
* store2 `2.8 -> 2.9`

[Commit Log](https://github.com/xh/hoist-react/compare/v26.0.1...v27.0.0)

## v26.0.1 - 2019-08-07

### 🎁 New Features

* **WebSocket support** has been added in the form of `XH.webSocketService` to establish and
  maintain a managed websocket connection with the Hoist UI server. This is implemented on the
  client via the native `WebSocket` object supported by modern browsers and relies on the
  corresponding service and management endpoints added to Hoist Core v6.1.
  * Apps must declare `webSocketsEnabled: true` in their `AppSpec` configuration to enable this
    overall functionality on the client.
  * Apps can then subscribe via the new service to updates on a requested topic and will receive any
    inbound messages for that topic via a callback.
  * The service will monitor the socket connection with a regular heartbeat and attempt to
    re-establish if dropped.
  * A new admin console snap-in provides an overview of connected websocket clients.
* The `XH.message()` and related methods such as `XH.alert()` now support more flexible
  `confirmProps` and `cancelProps` configs, each of which will be passed to their respective button
  and merged with suitable defaults. Allows use of the new `autoFocus` prop with these preconfigured
  dialogs.
  * By default, `XH.alert()` and `XH.confirm()` will auto focus the confirm button for user
    convenience.
  * The previous text/intent configs have been deprecated and the message methods will log a console
    warning if they are used (although it will continue to respect them to aid transitioning to the
    new configs).
* `GridModel` now supports a `copyCell` context menu action. See `StoreContextMenu` for more
  details.
* New `GridCountLabel` component provides an alternative to existing `StoreCountLabel`, outputting
  both overall record count and current selection count in a configurable way.
* The `Button` component accepts an `autoFocus` prop to attempt to focus on render.
* The `Checkbox` component accepts an `autoFocus` prop to attempt to focus on render.

### 💥 Breaking Changes

* `StoreCountLabel` has been moved from `/desktop/cmp/store` to the cross-platform package
  `/cmp/store`. Its `gridModel` prop has also been removed - usages with grids should likely switch
  to the new `GridCountLabel` component, noted above and imported from `/cmp/grid`.
* The API for `ClipboardButton` and `ClipboardMenuItem` has been simplified, and made implementation
  independent. Specify a single `getCopyText` function rather than the `clipboardSpec`.
  (`clipboardSpec` is an artifact from the removed `clipboard` library).
* The `XH.prompt()` and `XH.message()` input config has been updated to work as documented, with any
  initial/default value for the input sourced from `input.initialValue`. Was previously sourced from
  `input.value` (#1298).
* ChartModel `config` has been deprecated. Please use `highchartsConfig` instead.

### 🐞 Bug Fixes

* The `Select.selectOnFocus` prop is now respected when used in tandem with `enableCreate` and/or
  `queryFn` props.
* `DateInput` popup _will_ now close when input is blurred but will _not_ immediately close when
  `enableTextInput` is `false` and a month or year is clicked (#1293).
* Buttons within a grid `actionCol` now render properly in compact mode, without clipping/overflow.

### ⚙️ Technical

* `AgGridModel` will now throw an exception if any of its methods which depend on ag-Grid state are
  called before the grid has been fully initialized (ag-Grid onGridReady event has fired).
  Applications can check the new `isReady` property on `AgGridModel` before calling such methods to️️
  verify the grid is fully initialized.

### 📚 Libraries

* @blueprintjs/core `3.17 -> 3.18`
* @blueprintjs/datetime `3.11 -> 3.12`
* @fortawesome/fontawesome `5.9 -> 5.10`
* ag-grid `21.0.1 -> 21.1.1`
* store2 `2.7 -> 2.8`
* The `clipboard` library has been replaced with the simpler `clipboard-copy` library.

[Commit Log](https://github.com/xh/hoist-react/compare/v25.2.0...v26.0.1)

## v25.2.0 - 2019-07-25

### 🎁 New Features

* `RecordAction` supports a new `secondaryText` property. When used for a Grid context menu item,
  this text appears on the right side of the menu item, usually used for displaying the shortcut key
  associated with an action.

### 🐞 Bug Fixes

* Fixed issue with loopy behavior when using `Select.selectOnFocus` and changing focus
  simultaneously with keyboard and mouse.

[Commit Log](https://github.com/xh/hoist-react/compare/v25.1.0...v25.2.0)

## v25.1.0 - 2019-07-23

### 🎁 New Features

* `JsonInput` includes buttons for toggling showing in a full-screen dialog window. Also added a
  convenience button to auto-format `JsonInput's` content.
* `DateInput` supports a new `enableTextInput` prop. When this property is set to false, `DateInput`
  will be entirely driven by the provided date picker. Additionally, `DateInput` styles have been
  improved for its various modes to more clearly convey its functionality.
* `ExportButton` will auto-disable itself if bound to an empty `GridModel`. This helper button will
  now also throw a console warning (to alert the developer) if `gridModel.enableExport != true`.

### ⚙️ Technical

* Classes decorated with `@LoadSupport` will now throw an exception out of their provided
  `loadAsync()` method if called with a parameter that's not a plain object (i.e. param is clearly
  not a `LoadSpec`). Note this might be a breaking change, in so far as it introduces additional
  validation around this pre-existing API requirement.
* Requirements for the `colorSpec` option passed to Hoist number formatters have been relaxed to
  allow partial definitions such that, for example, only negative values may receive the CSS class
  specified, without having to account for positive value styling.

### 🐞 Bug Fixes

* `RestFormModel` now submits dirty fields only when editing a record, as intended (#1245).
* `FormField` will no longer override the disabled prop of its child input if true (#1262).

### 📚 Libraries

* mobx `5.11 -> 5.13`
* Misc. patch-level updates

[Commit Log](https://github.com/xh/hoist-react/compare/v25.0.0...v25.1.0)

## v25.0.0 - 2019-07-16

### 🎁 New Features

* `Column` accepts a new `comparator` callback to customize how column cell values are sorted by the
  grid.
* Added `XH.prompt()` to show a simple message popup with a built-in, configurable HoistInput. When
  submitted by the user, its callback or resolved promise will include the input's value.
* `Select` accepts a new `selectOnFocus` prop. The behaviour is analogous to the `selectOnFocus`
  prop already in `TextInput`, `TextArea` and `NumberInput`.

### 💥 Breaking Changes

* The `fmtPercent` and `percentRenderer` methods will now multiply provided value by 100. This is
  consistent with the behavior of Excel's percentage formatting and matches the expectations of
  `ExportFormat.PCT`. Columns that were previously using `exportValue: v => v/100` as a workaround
  to the previous renderer behavior should remove this line of code.
* `DimensionChooserModel`'s `historyPreference` config has been renamed `preference`. It now
  supports saving both value and history to the same preference (existing history preferences will
  be handled).

[Commit Log](https://github.com/xh/hoist-react/compare/v24.2.0...v25.0.0)

## v24.2.0 - 2019-07-08

### 🎁 New Features

* `GridModel` accepts a new `colDefaults` configuration. Defaults provided via this object will be
  merged (deeply) into all column configs as they are instantiated.
* New `Panel.compactHeader` and `DockContainer.compactHeaders` props added to enable more compact
  and space efficient styling for headers in these components.
  * ⚠️ Note that as part of this change, internal panel header CSS class names changed slightly -
    apps that were targeting these internal selectors would need to adjust. See
    desktop/cmp/panel/impl/PanelHeader.scss for the relevant updates.
* A new `exportOptions.columns` option on `GridModel` replaces `exportOptions.includeHiddenCols`.
  The updated and more flexible config supports special strings 'VISIBLE' (default), 'ALL', and/or a
  list of specific colIds to include in an export.
  * To avoid immediate breaking changes, GridModel will log a warning on any remaining usages of
    `includeHiddenCols` but auto-set to `columns: 'ALL'` to maintain the same behavior.
* Added new preference `xhShowVersionBar` to allow more fine-grained control of when the Hoist
  version bar is showing. It defaults to `auto`, preserving the current behavior of always showing
  the footer to Hoist Admins while including it for non-admins *only* in non-production
  environments. The pref can alternatively be set to 'always' or 'never' on a per-user basis.

### 📚 Libraries

* @blueprintjs/core `3.16 -> 3.17`
* @blueprintjs/datetime `3.10 -> 3.11`
* mobx `5.10 -> 5.11`
* react-transition-group `2.8 -> 4.2`

[Commit Log](https://github.com/xh/hoist-react/compare/v24.1.1...v24.2.0)

## v24.1.1 - 2019-07-01

### 🐞 Bug Fixes

* Mobile column chooser internal layout/sizing fixed when used in certain secure mobile browsers.

[Commit Log](https://github.com/xh/hoist-react/compare/v24.1.0...v24.1.1)

## v24.1.0 - 2019-07-01

### 🎁 New Features

* `DateInput.enableClear` prop added to support built-in button to null-out a date input's value.

### 🐞 Bug Fixes

* The `Select` component now properly shows all options when the pick-list is re-shown after a
  change without first blurring the control. (Previously this interaction edge case would only show
  the option matching the current input value.) #1198
* Mobile mask component `onClick` callback prop restored - required to dismiss mobile menus when not
  tapping a menu option.
* When checking for a possible expired session within `XH.handleException()`, prompt for app login
  only for Ajax requests made to relative URLs (not e.g. remote APIs accessed via CORS). #1189

### ✨ Style

* Panel splitter collapse button more visible in dark theme. CSS vars to customize further fixed.
* The mobile app menu button has been moved to the right side of the top appBar, consistent with its
  placement in desktop apps.

### 📚 Libraries

* @blueprintjs/core `3.15 -> 3.16`
* @blueprintjs/datetime `3.9 -> 3.10`
* codemirror `5.47 -> 5.48`
* mobx `6.0 -> 6.1`

[Commit Log](https://github.com/xh/hoist-react/compare/v24.0.0...v24.1.0)

## v24.0.0 - 2019-06-24

### 🎁 New Features

#### Data

* A `StoreFilter` object has been introduced to the data API. This allows `Store` and
  `StoreFilterField` to support the ability to conditionally include all children when filtering
  hierarchical data stores, and could support additional filtering customizations in the future.
* `Store` now provides a `summaryRecord` property which can be used to expose aggregated data for
  the data it contains. The raw data for this record can be provided to `loadData()` and
  `updateData()` either via an explicit argument to these methods, or as the root node of the raw
  data provided (see `Store.loadRootAsSummary`).
* The `StoreFilterField` component accepts new optional `model` and `bind` props to allow control of
  its text value from an external model's observable.
* `pwd` is now a new supported type of `Field` in the `@xh/hoist/core/data` package.

#### Grid

* `GridModel` now supports a `showSummary` config which can be used to display its store's
  summaryRecord (see above) as either a pinned top or bottom row.
* `GridModel` also adds a `enableColumnPinning` config to enable/disable user-driven pinning. On
  desktop, if enabled, users can pin columns by dragging them to the left or right edges of the grid
  (the default ag-Grid gesture). Column pinned state is now also captured and maintained by the
  overall grid state system.
* The desktop column chooser now options in a non-modal popover when triggered from the standard
  `ColChooserButton` component. This offers a quicker and less disruptive alternative to the modal
  dialog (which is still used when launched from the grid context menu). In this popover mode,
  updates to columns are immediately reflected in the underlying grid.
* The mobile `ColChooser` has been improved significantly. It now renders displayed and available
  columns as two lists, allowing drag and drop between to update the visibility and ordering. It
  also provides an easy option to toggle pinning the first column.
* `DimensionChooser` now supports an optional empty / ungrouped configuration with a value of `[]`.
  See `DimensionChooserModel.enableClear` and `DimensionChooser.emptyText`.

#### Other Features

* Core `AutoRefreshService` added to trigger an app-wide data refresh on a configurable interval, if
  so enabled via a combination of soft-config and user preference. Auto-refresh relies on the use of
  the root `RefreshContextModel` and model-level `LoadSupport`.
* A new `LoadingIndicator` component is available as a more minimal / unobtrusive alternative to a
  modal mask. Typically configured via a new `Panel.loadingIndicator` prop, the indicator can be
  bound to a `PendingTaskModel` and will automatically show/hide a spinner and/or custom message in
  an overlay docked to the corner of the parent Panel.
* `DateInput` adds support for new `enablePicker` and `showPickerOnFocus` props, offering greater
  control over when the calendar picker is shown. The new default behaviour is to not show the
  picker on focus, instead showing it via a built-in button.
* Transitions have been disabled by default on desktop Dialog and Popover components (both are from
  the Blueprint library) and on the Hoist Mask component. This should result in a snappier user
  experience, especially when working on remote / virtual workstations. Any in-app customizations to
  disable or remove transitions can now be removed in favor of this toolkit-wide change.
* Added new `@bindable.ref` variant of the `@bindable` decorator.

### 💥 Breaking Changes

* Apps that defined and initialized their own `AutoRefreshService` service or functionality should
  leverage the new Hoist service if possible. Apps with a pre-existing custom service of the same
  name must either remove in favor of the new service or - if they have special requirements not
  covered by the Hoist implementation - rename their own service to avoid a naming conflict.
* The `StoreFilterField.onFilterChange` callback will now be passed a `StoreFilter`, rather than a
  function.
* `DateInput` now has a calendar button on the right side of the input which is 22 pixels square.
  Applications explicitly setting width or height on this component should ensure that they are
  providing enough space for it to display its contents without clipping.

### 🐞 Bug Fixes

* Performance for bulk grid selections has been greatly improved (#1157)
* Toolbars now specify a minimum height (or width when vertical) to avoid shrinking unexpectedly
  when they contain only labels or are entirely empty (but still desired to e.g. align UIs across
  multiple panels). Customize if needed via the new `--xh-tbar-min-size` CSS var.
* All Hoist Components that accept a `model` prop now have that properly documented in their
  prop-types.
* Admin Log Viewer no longer reverses its lines when not in tail mode.

### ⚙️ Technical

* The `AppSpec` config passed to `XH.renderApp()` now supports a `clientAppCode` value to compliment
  the existing `clientAppName`. Both values are now optional and defaulted from the project-wide
  `appCode` and `appName` values set via the project's Webpack config. (Note that `clientAppCode` is
  referenced by the new `AutoRefreshService` to support configurable auto-refresh intervals on a
  per-app basis.)

### 📚 Libraries

* ag-grid `20.0 -> 21.0`
* react-select `2.4 -> 3.0`
* mobx-react `5.4 -> 6.0.3`
* font-awesome `5.8 -> 5.9`
* react-beautiful-dnd `10.1.1 -> 11.0.4`

[Commit Log](https://github.com/xh/hoist-react/compare/v23.0.0...v24.0.0)

## v23.0.0 - 2019-05-30

### 🎁 New Features

* `GridModel` now accepts a config of `cellBorders`, similar to `rowBorders`
* `Panel.tbar` and `Panel.bbar` props now accept an array of Elements and will auto-generate a
  `Toolbar` to contain them, avoiding the need for the extra import of `toolbar()`.
* New functions `withDebug` and `withShortDebug` have been added to provide a terse syntax for
  adding debug messages that track the execution of specific blocks of code.
* `XH.toast()` now supports an optional `containerRef` argument that can be used for anchoring a
  toast within another component (desktop only). Can be used to display more targeted toasts within
  the relevant section of an application UI, as opposed to the edge of the screen.
* `ButtonGroupInput` accepts a new `enableClear` prop that allows the active / depressed button to
  be unselected by pressing it again - this sets the value of the input as a whole to `null`.
* Hoist Admins now always see the VersionBar in the footer.
* `Promise.track` now accepts an optional `omit` config that indicates when no tracking will be
  performed.
* `fmtNumber` now accepts an optional `prefix` config that prepends immediately before the number,
  but after the sign (`+`, `-`).
* New utility methods `forEachAsync()` and `whileAsync()` have been added to allow non-blocking
  execution of time-consuming loops.

### 💥 Breaking Changes

* The `AppOption.refreshRequired` config has been renamed to `reloadRequired` to better match the
  `XH.reloadApp()` method called to reload the entire app in the browser. Any options defined by an
  app that require it to be fully reloaded should have this renamed config set to `true`.
* The options dialog will now automatically trigger an app-wide data _refresh_ via
  `XH.refreshAppAsync()` if options have changed that don't require a _reload_.
* The `EventSupport` mixin has been removed. There are no known uses of it and it is in conflict
  with the overall reactive structure of the hoist-react API. If your app listens to the
  `appStateChanged`, `prefChange` or `prefsPushed` events you will need to adjust accordingly.

### 🐞 Bug Fixes

* `Select` will now let the user edit existing text in conditions where it is expected to be
  editable. #880
* The Admin "Config Differ" tool has been updated to reflect changes to `Record` made in v22. It is
  once again able to apply remote config values.
* A `Panel` with configs `resizable: true, collapsible: false` now renders with a splitter.
* A `Panel` with no `icon`, `title`, or `headerItems` will not render a blank header.
* `FileChooser.enableMulti` now behaves as one might expect -- true to allow multiple files in a
  single upload. Previous behavior (the ability to add multiple files to dropzone) is now controlled
  by `enableAddMulti`.

[Commit Log](https://github.com/xh/hoist-react/compare/v22.0.0...v23.0.0)


## v22.0.0 - 2019-04-29

### 🎁 New Features

* A new `DockContainer` component provides a user-friendly way to render multiple child components
  "docked" to its bottom edge. Each child view is rendered with a configurable header and controls
  to allow the user to expand it, collapse it, or optionally "pop it out" into a modal dialog.
* A new `AgGrid` component provides a much lighter Hoist wrapper around ag-Grid while maintaining
  consistent styling and layout support. This allows apps to use any features supported by ag-Grid
  without conflicting with functionality added by the core Hoist `Grid`.
  * Note that this lighter wrapper lacks a number of core Hoist features and integrations, including
    store support, grid state, enhanced column and renderer APIs, absolute value sorting, and more.
  * An associated `AgGridModel` provides access to to the ag-Grid APIs, minimal styling configs, and
    several utility methods for managing Grid state.
* Added `GridModel.groupSortFn` config to support custom group sorting (replaces any use of
  `agOptions.defaultGroupSortComparator`).
* The `Column.cellClass` and `Column.headerClass` configs now accept functions to dynamically
  generate custom classes based on the Record and/or Column being rendered.
* The `Record` object now provides an additional getter `Record.allChildren` to return all children
  of the record, irrespective of the current filter in place on the record's store. This supplements
  the existing `Record.children` getter, which returns only the children meeting the filter.

### 💥 Breaking Changes

* The class `LocalStore` has been renamed `Store`, and is now the main implementation and base class
  for Store Data. The extraneous abstract superclass `BaseStore` has been removed.
* `Store.dataLastUpdated` had been renamed `Store.lastUpdated` on the new class and is now a simple
  timestamp (ms) rather than a Javascript Date object.
* The constructor argument `Store.processRawData` now expects a function that *returns* a modified
  object with the necessary edits. This allows implementations to safely *clone* the raw data rather
  than mutating it.
* The method `Store.removeRecord` has been replaced with the method `Store.removeRecords`. This will
  facilitate efficient bulk deletes.

### ⚙️ Technical

* `Grid` now performs an important performance workaround when loading a new dataset that would
  result in the removal of a significant amount of existing records/rows. The underlying ag-Grid
  component has a serious bottleneck here (acknowledged as AG-2879 in their bug tracker). The Hoist
  grid wrapper will now detect when this is likely and proactively clear all data using a different
  API call before loading the new dataset.
* The implementations `Store`, `RecordSet`, and `Record` have been updated to more efficiently
  re-use existing record references when loading, updating, or filtering data in a store. This keeps
  the Record objects within a store as stable as possible, and allows additional optimizations by
  ag-Grid and its `deltaRowDataMode`.
* When loading raw data into store `Record`s, Hoist will now perform additional conversions based on
  the declared `Field.type`. The unused `Field.nullable` has been removed.
* `LocalStorageService` now uses both the `appCode` and current username for its namespace key,
  ensuring that e.g. local prefs/grid state are not overwritten across multiple app users on one OS
  profile, or when admin impersonation is active. The service will automatically perform a one-time
  migration of existing local state from the old namespace to the new. #674
* `elem` no longer skips `null` children in its calls to `React.createElement()`. These children may
  play the role of placeholders when using conditional rendering, and skipping them was causing
  React to trigger extra re-renders. This change further simplifies Hoist's element factory and
  removes an unnecessary divergence with the behavior of JSX.


### 🐞 Bug Fixes

* `Grid` exports retain sorting, including support for absolute value sorting. #1068
* Ensure `FormField`s are keyed with their model ID, so that React can properly account for dynamic
  changes to fields within a form. #1031
* Prompt for app refresh in (rare) case of mismatch between client and server-side session user.
  (This can happen during impersonation and is defended against in server-side code.) #675

[Commit Log](https://github.com/xh/hoist-react/compare/v21.0.2...v22.0.0)

## v21.0.2 - 2019-04-05

### 📚 Libraries

* Rollback ag-Grid to v20.0.0 after running into new performance issues with large datasets and
  `deltaRowDataMode`. Updates to tree filtering logic, also related to grid performance issues with
  filtered tree results returning much larger record counts.

## v21.0.0 - 2019-04-04

### 🎁 New Features

* `FetchService` fetch methods now accept a plain object as the `headers` argument. These headers
  will be merged with the default headers provided by FetchService.
* An app can also now specify default headers to be sent with every fetch request via
  `XH.fetchService.setDefaultHeaders()`. You can pass either a plain object, or a closure which
  returns one.
* `Grid` supports a new `onGridReady` prop, allowing apps to hook into the ag-Grid event callback
  without inadvertently short-circuiting the Grid's own internal handler.

### 💥 Breaking Changes

* The shortcut getter `FormModel.isNotValid` was deemed confusing and has been removed from the API.
  In most cases applications should use `!FormModel.isValid` instead; this expression will return
  `false` for the `Unknown` as well as the `NotValid` state. Applications that wish to explicitly
  test for the `NotValid` state should use the `validationState` getter.
* Multiple HoistInputs have changed their `onKeyPress` props to `onKeyDown`, including TextInput,
  NumberInput, TextArea & SearchInput. The `onKeyPress` event has been deprecated in general and has
  limitations on which keys will trigger the event to fire (i.e. it would not fire on an arrow
  keypress).
* FetchService's fetch methods no longer support `contentType` parameter. Instead, specify a custom
  content-type by setting a 'Content-Type' header using the `headers` parameter.
* FetchService's fetch methods no longer support `acceptJson` parameter. Instead, pass an {"Accept":
  "application/json"} header using the `headers` parameter.

### ✨ Style

* Black point + grid colors adjusted in dark theme to better blend with overall blue-gray tint.
* Mobile styles have been adjusted to increase the default font size and grid row height, in
  addition to a number of other smaller visual adjustments.

### 🐞 Bug Fixes

* Avoid throwing React error due to tab / routing interactions. Tab / routing / state support
  generally improved. (#1052)
* `GridModel.selectFirst()` improved to reliably select first visible record even when one or more
  groupBy levels active. (#1058)

### 📚 Libraries

* ag-Grid `~20.1 -> ~20.2` (fixes ag-grid sorting bug with treeMode)
* @blueprint/core `3.14 -> 3.15`
* @blueprint/datetime `3.7 -> 3.8`
* react-dropzone `10.0 -> 10.1`
* react-transition-group `2.6 -> 2.8`

[Commit Log](https://github.com/xh/hoist-react/compare/v20.2.1...v21.0.0)

## v20.2.1 - 2019-03-28

* Minor tweaks to grid styles - CSS var for pinned column borders, drop left/right padding on
  center-aligned grid cells.

[Commit Log](https://github.com/xh/hoist-react/compare/v20.2.0...v20.2.1)

## v20.2.0 - 2019-03-27

### 🎁 New Features

* `GridModel` exposes three new configs - `rowBorders`, `stripeRows`, and `showCellFocus` - to
  provide additional control over grid styling. The former `Grid` prop `showHover` has been
  converted to a `GridModel` config for symmetry with these other flags and more efficient
  re-rendering. Note that some grid-related CSS classes have also been modified to better conform to
  the BEM approach used elsewhere - this could be a breaking change for apps that keyed off of
  certain Hoist grid styles (not expected to be a common case).
* `Select` adds a `queryBuffer` prop to avoid over-eager calls to an async `queryFn`. This buffer is
  defaulted to 300ms to provide some out-of-the-box debouncing of keyboard input when an async query
  is provided. A longer value might be appropriate for slow / intensive queries to a remote API.

### 🐞 Bug Fixes

* A small `FormField.labelWidth` config value will now be respected, even if it is less than the
  default minWidth of 80px.
* Unnecessary re-renders of inactive tab panels now avoided.
* `Grid`'s filter will now be consistently applied to all tree grid records. Previously, the filter
  skipped deeply nested records under specific conditions.
* `Timer` no longer requires its `runFn` to be a promise, as it briefly (and unintentionally) did.
* Suppressed default browser resize handles on `textarea`.

[Commit Log](https://github.com/xh/hoist-react/compare/v20.1.1...v20.2.0)

## v20.1.1 - 2019-03-27

### 🐞 Bug Fixes

* Fix form field reset so that it will call computeValidationAsync even if revalidation is not
  triggered because the field's value did not change when reset.

[Commit Log](https://github.com/xh/hoist-react/compare/v20.1.0...v20.1.1)


## v20.1.0 - 2019-03-14

### 🎁 New Features

* Standard app options panel now includes a "Restore Defaults" button to clear all user preferences
  as well as any custom grid state, resetting the app to its default state for that user.

### 🐞 Bug Fixes

* Removed a delay from `HoistInput` blur handling, ensuring `noteBlurred()` is called as soon as the
  element loses focus. This should remove a class of bugs related to input values not flushing into
  their models quickly enough when `commitOnChange: false` and the user moves directly from an input
  to e.g. clicking a submit button. #1023
* Fix to Admin ConfigDiffer tool (missing decorator).

### ⚙️ Technical

* The `GridModel.store` config now accepts a plain object and will internally create a `LocalStore`.
  This store config can also be partially specified or even omitted entirely. GridModel will ensure
  that the store is auto-configured with all fields in configured grid columns, reducing the need
  for app code boilerplate (re)enumerating field names.
* `Timer` class reworked to allow its interval to be adjusted dynamically via `setInterval()`,
  without requiring the Timer to be re-created.

[Commit Log](https://github.com/xh/hoist-react/compare/v20.0.1...v20.1.0)


## v20.0.1 - 2019-03-08

### 🐞 Bug Fixes

* Ensure `RestStore` processes records in a standard way following a save/add operation (#1010).

[Commit Log](https://github.com/xh/hoist-react/compare/v20.0.0...v20.0.1)


## v20.0.0 - 2019-03-06

### 💥 Breaking Changes

* The `@LoadSupport` decorator has been substantially reworked and enhanced from its initial release
  in v19. It is no longer needed on the HoistComponent, but rather should be put directly on the
  owned HoistModel implementing the loading. IMPORTANT NOTE: all models should implement
  `doLoadAsync` rather than `loadAsync`. Please see `LoadSupport` for more information on this
  important change.
* `TabContainer` and `TabContainerModel` are now cross-platform. Apps should update their code to
  import both from `@xh/hoist/cmp/tab`.
* `TabContainer.switcherPosition` has been moved to `TabContainerModel`. Please note that changes to
  `switcherPosition` are not supported on mobile, where the switcher will always appear beneath the
  container.
* The `Label` component from `@xh/hoist/desktop/cmp/input` has been removed. Applications should
  consider using the basic html `label` element instead (or a `FormField` if applicable).
* The `LeftRightChooserModel` constructor no longer accepts a `leftSortBy` and `rightSortBy`
  property. The implementation of these properties was generally broken. Use `leftSorted` and
  `rightSorted` instead.

#### Mobile

* Mobile `Page` has changed - `Pages` are now wrappers around `Panels` that are designed to be used
  with a `NavigationModel` or `TabContainer`. `Page` accepts the same props as `Panel`, meaning uses
  of `loadModel` should be replaced with `mask`.
* The mobile `AppBar` title is static and defaults to the app name. If you want to display page
  titles, it is recommended to use the `title` prop on the `Page`.

### 🎁 New Features

* Enhancements to Model and Component data loading via `@LoadSupport` provides a stronger set of
  conventions and better support for distinguishing between initial loads / auto/background
  refreshes / user- driven refreshes. It also provides new patterns for ensuring application
  Services are refreshed as part of a reworked global refresh cycle.
* RestGridModel supports a new `cloneAction` to take an existing record and open the editor form in
  "add mode" with all editable fields pre-populated from the source record. The action calls
  `prepareCloneFn`, if defined on the RestGridModel, to perform any transform operations before
  rendering the form.
* Tabs in `TabContainerModel` now support an `icon` property on the desktop.
* Charts take a new optional `aspectRatio` prop.
* Added new `Column.headerTooltip` config.
* Added new method `markManaged` on `ManagedSupport`.
* Added new function decorator `debounced`.
* Added new function `applyMixin` providing support for structured creation of class decorators
  (mixins).

#### Mobile

* Column chooser support available for mobile Grids. Users can check/uncheck columns to add/remove
  them from a configurable grid and reorder the columns in the list via drag and drop. Pair
  `GridModel.enableColChooser` with a mobile `colChooserButton` to allow use.
* Added `DialogPage` to the mobile toolkit. These floating pages do not participate in navigation or
  routing, and are used for showing fullscreen views outside of the Navigator / TabContainer
  context.
* Added `Panel` to the mobile toolkit, which offers a header element with standardized styling,
  title, and icon, as well as support for top and bottom toolbars.
* The mobile `AppBar` has been updated to more closely match the desktop `AppBar`, adding `icon`,
  `leftItems`, `hideAppMenuButton` and `appMenuButtonProps` props.
* Added routing support to mobile.

### 🐞 Bug Fixes

* The HighCharts wrapper component properly resizes its chart.
* Mobile dimension chooser button properly handles overflow for longer labels.
* Sizing fixes for multi-line inputs such as textArea and jsonInput.
* NumberInput calls a `onKeyPress` prop if given.
* Layout fixes on several admin panels and detail popups.

### 📚 Libraries

* @blueprintjs/core `3.13 -> 3.14`
* @xh/hoist-dev-utils `3.5 -> 3.6`
* ag-Grid `~20.0 -> ~20.1`
* react-dropzone `~8.0 -> ~9.0`
* react-select `~2.3 -> ~2.4`
* router5 `~6.6 -> ~7.0`
* react `~16.7 -> ~16.8`

[Commit Log](https://github.com/xh/hoist-react/compare/v19.0.1...v20.0.0)

## v19.0.1 - 2019-02-12

### 🐞 Bug Fixes

* Additional updates and simplifications to `FormField` sizing of child `HoistInput` elements, for
  more reliable sizing and spacing filling behavior.

[Commit Log](https://github.com/xh/hoist-react/compare/v19.0.0...v19.0.1)


## v19.0.0 - 2019-02-08

### 🎁 New Features

* Added a new architecture for signaling the need to load / refresh new data across either the
  entire app or a section of the component hierarchy. This new system relies on React context to
  minimizes the need for explicit application wiring, and improves support for auto-refresh. See
  newly added decorator `@LoadSupport` and classes/components `RefreshContext`,
  `RefreshContextModel`, and `RefreshContextView` for more info.
* `TabContainerModel` and `TabModel` now support `refreshMode` and `renderMode` configs to allow
  better control over how inactive tabs are mounted/unmounted and how tabs handle refresh requests
  when hidden or (re)activated.
* Apps can implement `getAppOptions()` in their `AppModel` class to specify a set of app-wide
  options that should be editable via a new built-in Options dialog. This system includes built-in
  support for reading/writing options to preferences, or getting/setting their values via custom
  handlers. The toolkit handles the rendering of the dialog.
* Standard top-level app buttons - for actions such as launching the new Options dialog, switching
  themes, launching the admin client, and logging out - have been moved into a new menu accessible
  from the top-right corner of the app, leaving more space for app-specific controls in the AppBar.
* `RecordGridModel` now supports an enhanced `editors` configuration that exposes the full set of
  validation and display support from the Forms package.
* `HoistInput` sizing is now consistently implemented using `LayoutSupport`. All sizable
  `HoistInputs` now have default `width` to ensure a standard display out of the box. `JsonInput`
  and `TextArea` also have default `height`. These defaults can be overridden by declaring explicit
  `width` and `height` values, or unset by setting the prop to `null`.
* `HoistInputs` within `FormFields` will be automatically sized to fill the available space in the
  `FormField`. In these cases, it is advised to either give the `FormField` an explicit size or
  render it in a flex layout.

### 💥 Breaking Changes

* ag-Grid has been updated to v20.0.0. Most apps shouldn't require any changes - however, if you are
  using `agOptions` to set sorting, filtering or resizing properties, these may need to change:

  For the `Grid`, `agOptions.enableColResize`, `agOptions.enableSorting` and `agOptions.enableFilter`
  have been removed. You can replicate their effects by using `agOptions.defaultColDef`. For
  `Columns`, `suppressFilter` has been removed, an should be replaced with `filter: false`.

* `HoistAppModel.requestRefresh` and `TabContainerModel.requestRefresh` have been removed.
  Applications should use the new Refresh architecture described above instead.
* `tabRefreshMode` on TabContainer has been renamed `renderMode`.
* `TabModel.reloadOnShow` has been removed. Set the `refreshMode` property on TabContainerModel or
  TabModel to `TabRefreshMode.ON_SHOW_ALWAYS` instead.
* The mobile APIs for `TabContainerModel`, `TabModel`, and `RefreshButton` have been rewritten to
  more closely mirror the desktop API.
* The API for `RecordGridModel` editors has changed -- `type` is no longer supported. Use
  `fieldModel` and `formField` intead.
* `LocalStore.loadRawData` requires that all records presented to store have unique IDs specified.
  See `LocalStore.idSpec` for more information.

### 🐞 Bug Fixes

* SwitchInput and RadioInput now properly highlight validation errors in `minimal` mode.

### 📚 Libraries

* @blueprintjs/core `3.12 -> 3.13`
* ag-Grid `~19.1.4 -> ~20.0.0`

[Commit Log](https://github.com/xh/hoist-react/compare/v18.1.2...v19.0.0)


## v18.1.2 - 2019-01-30

### 🐞 Bug Fixes

* Grid integrations relying on column visibility (namely export, storeFilterField) now correctly
  consult updated column state from GridModel. #935
* Ensure `FieldModel.initialValue` is observable to ensure that computed dirty state (and any other
  derivations) are updated if it changes. #934
* Fixes to ensure Admin console log viewer more cleanly handles exceptions (e.g. attempting to
  auto-refresh on a log file that has been deleted).

[Commit Log](https://github.com/xh/hoist-react/compare/v18.1.1...v18.1.2)

## v18.1.1 - 2019-01-29

* Grid cell padding can be controlled via a new set of CSS vars and is reduced by default for grids
  in compact mode.
* The `addRecordAsync()` and `saveRecordAsync()` methods on `RestStore` return the updated record.

[Commit Log](https://github.com/xh/hoist-react/compare/v18.1.0...v18.1.1)


## v18.1.0 - 2019-01-28

### 🎁 New Features

* New `@managed` class field decorator can be used to mark a property as fully created/owned by its
  containing class (provided that class has installed the matching `@ManagedSupport` decorator).
  * The framework will automatically pass any `@managed` class members to `XH.safeDestroy()` on
    destroy/unmount to ensure their own `destroy()` lifecycle methods are called and any related
    resources are disposed of properly, notably MobX observables and reactions.
  * In practice, this should be used to decorate any properties on `HoistModel`, `HoistService`, or
    `HoistComponent` classes that hold a reference to a `HoistModel` created by that class. All of
    those core artifacts support the new decorator, `HoistModel` already provides a built-in
    `destroy()` method, and calling that method when an app is done with a Model is an important
    best practice that can now happen more reliably / easily.
* `FormModel.getData()` accepts a new single parameter `dirtyOnly` - pass true to get back only
  fields which have been modified.
* The mobile `Select` component indicates the current value with a ✅ in the drop-down list.
* Excel exports from tree grids now include the matching expand/collapse tree controls baked into
  generated Excel file.

### 🐞 Bug Fixes

* The `JsonInput` component now properly respects / indicates disabled state.

### 📚 Libraries

* Hoist-dev-utils `3.4.1 -> 3.5.0` - updated webpack and other build tool dependencies, as well as
  an improved eslint configuration.
* @blueprintjs/core `3.10 -> 3.12`
* @blueprintjs/datetime `3.5 -> 3.7`
* fontawesome `5.6 -> 5.7`
* mobx `5.8 -> 5.9`
* react-select `2.2 -> 2.3`
* Other patch updates

[Commit Log](https://github.com/xh/hoist-react/compare/v18.0.0...v18.1.0)

## v18.0.0 - 2019-01-15

### 🎁 New Features

* Form support has been substantially enhanced and restructured to provide both a cleaner API and
  new functionality:
  * `FormModel` and `FieldModel` are now concrete classes and provide the main entry point for
    specifying the contents of a form. The `Field` and `FieldSupport` decorators have been removed.
  * Fields and sub-forms may now be dynamically added to FormModel.
  * The validation state of a FormModel is now *immediately* available after construction and
    independent of the GUI. The triggering of the *display* of that state is now a separate process
    triggered by GUI actions such as blur.
  * `FormField` has been substantially reworked to support a read-only display and inherit common
    property settings from its containing `Form`.
  * `HoistInput` has been moved into the `input` package to clarify that these are lower level
    controls and independent of the Forms package.

* `RestGrid` now supports a `mask` prop. RestGrid loading is now masked by default.
* `Chart` component now supports a built-in zoom out gesture: click and drag from right-to-left on
  charts with x-axis zooming.
* `Select` now supports an `enableClear` prop to control the presence of an optional inline clear
  button.
* `Grid` components take `onCellClicked` and `onCellDoubleClicked` event handlers.
* A new desktop `FileChooser` wraps a preconfigured react-dropzone component to allow users to
  easily select files for upload or other client-side processing.

### 💥 Breaking Changes

* Major changes to Form (see above). `HoistInput` imports will also need to be adjusted to move from
  `form` to `input`.
* The name of the HoistInput `field` prop has been changed to `bind`. This change distinguishes the
  lower-level input package more clearly from the higher-level form package which uses it. It also
  more clearly relates the property to the associated `@bindable` annotation for models.
* A `Select` input with `enableMulti = true` will by default no longer show an inline x to clear the
  input value. Use the `enableClear` prop to re-enable.
* Column definitions are exported from the `grid` package. To ensure backwards compatibility,
  replace imports from `@xh/hoist/desktop/columns` with `@xh/hoist/desktop/cmp/grid`.

### 📚 Libraries

* React `~16.6.0 -> ~16.7.0`
* Patch version updates to multiple other dependencies.

[Commit Log](https://github.com/xh/hoist-react/compare/v17.0.0...v18.0.0)

## v17.0.0 - 2018-12-21

### 💥 Breaking Changes

* The implementation of the `model` property on `HoistComponent` has been substantially enhanced:
  *  "Local" Models should now be specified on the Component class declaration by simply setting the
     `model` property, rather than the confusing `localModel` property.
  *  HoistComponent now supports a static `modelClass` class property. If set, this property will
     allow a HoistComponent to auto-create a model internally when presented with a plain javascript
     object as its `model` prop. This is especially useful in cases like `Panel` and `TabContainer`,
     where apps often need to specify a model but do not require a reference to the model. Those
     usages can now skip importing and instantiating an instance of the component's model class
     themselves.
  *  Hoist will now throw an Exception if an application attempts to changes the model on an
     existing HoistComponent instance or presents the wrong type of model to a HoistComponent where
     `modelClass` has been specified.

* `PanelSizingModel` has been renamed `PanelModel`. The class now also has the following new
  optional properties, all of which are `true` by default:
  * `showSplitter` - controls visibility of the splitter bar on the outside edge of the component.
  * `showSplitterCollapseButton` - controls visibility of the collapse button on the splitter bar.
  * `showHeaderCollapseButton` - controls visibility of a (new) collapse button in the header.

* The API methods for exporting grid data have changed and gained new features:
  * Grids must opt-in to export with the `GridModel.enableExport` config.
  * Exporting a `GridModel` is handled by the new `GridExportService`, which takes a collection of
    `exportOptions`. See `GridExportService.exportAsync` for available `exportOptions`.
  * All export entry points (`GridModel.exportAsync()`, `ExportButton` and the export context menu
    items) support `exportOptions`. Additionally, `GridModel` can be configured with default
    `exportOptions` in its config.

* The `buttonPosition` prop on `NumberInput` has been removed due to problems with the underlying
  implementation. Support for incrementing buttons on NumberInputs will be re-considered for future
  versions of Hoist.

### 🎁 New Features

* `TextInput` on desktop now supports an `enableClear` property to allow easy addition of a clear
  button at the right edge of the component.
* `TabContainer` enhancements:
  * An `omit` property can now be passed in the tab configs passed to the `TabContainerModel`
    constructor to conditionally exclude a tab from the container
  * Each `TabModel` can now be retrieved by id via the new `getTabById` method on
    `TabContainerModel`.
  * `TabModel.title` can now be changed at runtime.
  * `TabModel` now supports the following properties, which can be changed at runtime or set via the
    config:
    * `disabled` - applies a disabled style in the switcher and blocks navigation to the tab via
      user click, routing, or the API.
    * `excludeFromSwitcher` - removes the tab from the switcher, but the tab can still be navigated
      to programmatically or via routing.
* `MultiFieldRenderer` `multiFieldConfig` now supports a `delimiter` property to separate
  consecutive SubFields.
* `MultiFieldRenderer` SubFields now support a `position` property, to allow rendering in either the
  top or bottom row.
* `StoreCountLabel` now supports a new 'includeChildren' prop to control whether or not children
  records are included in the count. By default this is `false`.
* `Checkbox` now supports a `displayUnsetState` prop which may be used to display a visually
  distinct state for null values.
* `Select` now renders with a checkbox next to the selected item in its drowndown menu, instead of
  relying on highlighting. A new `hideSelectedOptionCheck` prop is available to disable.
* `RestGridModel` supports a `readonly` property.
* `DimensionChooser`, various `HoistInput` components, `Toolbar` and `ToolbarSeparator` have been
  added to the mobile component library.
* Additional environment enums for UAT and BCP, added to Hoist Core 5.4.0, are supported in the
  application footer.

### 🐞 Bug Fixes

* `NumberInput` will no longer immediately convert its shorthand value (e.g. "3m") into numeric form
  while the user remains focused on the input.
* Grid `actionCol` columns no longer render Button components for each action, relying instead on
  plain HTML / CSS markup for a significant performance improvement when there are many rows and/or
  actions per row.
* Grid exports more reliably include the appropriate file extension.
* `Select` will prevent an `<esc>` keypress from bubbling up to parent components only when its menu
  is open. (In that case, the component assumes escape was pressed to close its menu and captures
  the keypress, otherwise it should leave it alone and let it e.g. close a parent popover).

[Commit Log](https://github.com/xh/hoist-react/compare/v16.0.1...v17.0.0)

## v16.0.1 - 2018-12-12

### 🐞 Bug Fixes

* Fix to FeedbackForm allowing attempted submission with an empty message.

[Commit Log](https://github.com/xh/hoist-react/compare/v16.0.0...v16.0.1)


## v16.0.0

### 🎁 New Features

* Support for ComboBoxes and Dropdowns have been improved dramatically, via a new `Select` component
  based on react-select.
* The ag-Grid based `Grid` and `GridModel` are now available on both mobile and desktop. We have
  also added new support for multi-row/multi-field columns via the new `multiFieldRenderer` renderer
  function.
* The app initialization lifecycle has been restructured so that no App classes are constructed
  until Hoist is fully initialized.
* `Column` now supports an optional `rowHeight` property.
* `Button` now defaults to 'minimal' mode, providing a much lighter-weight visual look-and-feel to
  HoistApps. `Button` also implements `@LayoutSupport`.
* Grouping state is now saved by the grid state support on `GridModel`.
* The Hoist `DimChooser` component has been ported to hoist-react.
* `fetchService` now supports an `autoAbortKey` in its fetch methods. This can be used to
  automatically cancel obsolete requests that have been superceded by more recent variants.
* Support for new `clickableLabel` property on `FormField`.
* `RestForm` now supports a read-only view.
* Hoist now supports automatic tracking of app/page load times.

### 💥 Breaking Changes

* The new location for the cross-platform grid component is `@xh/hoist/cmp/grid`. The `columns`
  package has also moved under a new sub-package in this location.
* Hoist top-level App Structure has changed in order to improve consistency of the Model-View
  conventions, to improve the accessibility of services, and to support the improvements in app
  initialization mentioned above:
  - `XH.renderApp` now takes a new `AppSpec` configuration.
  - `XH.app` is now `XH.appModel`.
  - All services are installed directly on `XH`.
  - `@HoistApp` is now `@HoistAppModel`
* `RecordAction` has been substantially refactored and improved. These are now typically immutable
  and may be shared.
  - `prepareFn` has been replaced with a `displayFn`.
  - `actionFn` and `displayFn` now take a single object as their parameter.
* The `hide` property on `Column` has been changed to `hidden`.
* The `ColChooserButton` has been moved from the incorrect location `@xh/hoist/cmp/grid` to
  `@xh/hoist/desktop/cmp/button`. This is a desktop-only component. Apps will have to adjust these
  imports.
* `withDefaultTrue` and `withDefaultFalse` in `@xh/hoist/utils/js` have been removed. Use
  `withDefault` instead.
* `CheckBox` has been renamed `Checkbox`


### ⚙️ Technical

* ag-Grid has been upgraded to v19.1
* mobx has been upgraded to v5.6
* React has been upgraded to v16.6
* Allow browsers with proper support for Proxy (e.g Edge) to access Hoist Applications.


### 🐞 Bug Fixes

* Extensive. See full change list below.

[Commit Log](https://github.com/xh/hoist-react/compare/v15.1.2...v16.0.0)


## v15.1.2

🛠 Hotfix release to MultiSelect to cap the maximum number of options rendered by the drop-down
list. Note, this component is being replaced in Hoist v16 by the react-select library.

[Commit Log](https://github.com/xh/hoist-react/compare/v15.1.1...v15.1.2)

## v15.1.1

### 🐞 Bug Fixes

* Fix to minimal validation mode for FormField disrupting input focus.
* Fix to JsonInput disrupting input focus.

### ⚙️ Technical

* Support added for TLBR-style notation when specifying margin/padding via layoutSupport - e.g.
  box({margin: '10 20 5 5'}).
* Tweak to lockout panel message when the user has no roles.

[Commit Log](https://github.com/xh/hoist-react/compare/v15.1.0...v15.1.1)


## v15.1.0

### 🎁 New Features

* The FormField component takes a new minimal prop to display validation errors with a tooltip only
  as opposed to an inline message string. This can be used to help reduce shifting / jumping form
  layouts as required.
* The admin-only user impersonation toolbar will now accept new/unknown users, to support certain
  SSO application implementations that can create users on the fly.

### ⚙️ Technical

* Error reporting to server w/ custom user messages is disabled if the user is not known to the
  client (edge case with errors early in app lifecycle, prior to successful authentication).

[Commit Log](https://github.com/xh/hoist-react/compare/v15.0.0...v15.1.0)


## v15.0.0

### 💥 Breaking Changes

* This update does not require any application client code changes, but does require updating the
  Hoist Core Grails plugin to >= 5.0. Hoist Core changes to how application roles are loaded and
  users are authenticated required minor changes to how JS clients bootstrap themselves and load
  user data.
* The Hoist Core HoistImplController has also been renamed to XhController, again requiring Hoist
  React adjustments to call the updated /xh/ paths for these (implementation) endpoints. Again, no
  app updates required beyond taking the latest Hoist Core plugin.

[Commit Log](https://github.com/xh/hoist-react/compare/v14.2.0...v15.0.0)


## v14.2.0

### 🎁 New Features

* Upgraded hoist-dev-utils to 3.0.3. Client builds now use the latest Webpack 4 and Babel 7 for
  noticeably faster builds and recompiles during CI and at development time.
* GridModel now has a top-level agColumnApi property to provide a direct handle on the ag-Grid
  Column API object.

### ⚙️ Technical

* Support for column groups strengthened with the addition of a dedicated ColumnGroup sibling class
  to Column. This includes additional internal refactoring to reduce unnecessary cloning of Column
  configurations and provide a more managed path for Column updates. Public APIs did not change.
  (#694)

### 📚 Libraries

* Blueprint Core `3.6.1 -> 3.7.0`
* Blueprint Datetime `3.2.0 -> 3.3.0`
* Fontawesome `5.3.x -> 5.4.x`
* MobX `5.1.2 -> 5.5.0`
* Router5 `6.5.0 -> 6.6.0`

[Commit Log](https://github.com/xh/hoist-react/compare/v14.1.3...v14.2.0)


## v14.1.3

### 🐞 Bug Fixes

* Ensure JsonInput reacts properly to value changes.

### ⚙️ Technical

* Block user pinning/unpinning in Grid via drag-and-drop - pending further work via #687.
* Support "now" as special token for dateIs min/max validation rules.
* Tweak grouped grid row background color.

[Commit Log](https://github.com/xh/hoist-react/compare/v14.1.1...v14.1.3)


## v14.1.1

### 🐞 Bug Fixes

* Fixes GridModel support for row-level grouping at same time as column grouping.

[Commit Log](https://github.com/xh/hoist-react/compare/v14.1.0...v14.1.1)


## v14.1.0

### 🎁 New Features

* GridModel now supports multiple levels of row grouping. Pass the public setGroupBy() method an
  array of string column IDs, or a falsey value / empty array to ungroup. Note that the public and
  observable groupBy property on GridModel will now always be an array, even if the grid is not
  grouped or has only a single level of grouping.
* GridModel exposes public expandAll() and collapseAll() methods for grouped / tree grids, and
  StoreContextMenu supports a new "expandCollapseAll" string token to insert context menu items.
  These are added to the default menu, but auto-hide when the grid is not in a grouped state.
* The Grid component provides a new onKeyDown prop, which takes a callback and will fire on any
  keypress targeted within the Grid. Note such a handler is not provided directly by ag-Grid.
* The Column class supports pinned as a top-level config. Supports passing true to pin to the left.

### 🐞 Bug Fixes

* Updates to Grid column widths made via ag-Grid's "autosize to fit" API are properly persisted to
  grid state.

[Commit Log](https://github.com/xh/hoist-react/compare/v14.0.0...v14.1.0)


## v14.0.0

* Along with numerous bug fixes, v14 brings with it a number of important enhancements for grids,
  including support for tree display, 'action' columns, and absolute value sorting. It also includes
  some new controls and improvement to focus display.

### 💥 Breaking Changes

* The signatures of the Column.elementRenderer and Column.renderer have been changed to be
  consistent with each other, and more extensible. Each takes two arguments -- the value to be
  rendered, and a single bundle of metadata.
* StoreContextMenuAction has been renamed to RecordAction. Its action property has been renamed to
  actionFn for consistency and clarity.
* LocalStore : The method LocalStore.processRawData no longer takes an array of all records, but
  instead takes just a single record. Applications that need to operate on all raw records in bulk
  should do so before presenting them to LocalStore. Also, LocalStores template methods for override
  have also changed substantially, and sub-classes that rely on these methods will need to be
  adjusted accordingly.

### 🎁 New Features

#### Grid

* The Store API now supports hierarchical datasets. Applications need to simply provide raw data for
  records with a "children" property containing the raw data for their children.
* Grid supports a 'TreeGrid' mode. To show a tree grid, bind the GridModel to a store containing
  hierarchical data (as above), set treeMode: true on the GridModel, and specify a column to display
  the tree controls (isTreeColumn: true)
* Grid supports absolute sorting for numerical columns. Specify absSort: true on your column config
  to enable. Clicking the grid header will now cycle through ASC > DESC > DESC (abs) sort modes.
* Grid supports an 'Actions' column for one-click record actions. See cmp/desktop/columns/actionCol.
* A new showHover prop on the desktop Grid component will highlight the hovered row with default
  styling. A new GridModel.rowClassFn callback was added to support per-row custom classes based on
  record data.
* A new ExportFormat.LONG_TEXT format has been added, along with a new Column.exportWidth config.
  This supports exporting columns that contain long text (e.g. notes) as multi-line cells within
  Excel.

#### Other Components

* RadioInput and ButtonGroupInputhave been added to the desktop/cmp/form package.
* DateInput now has support for entering and displaying time values.
* NumberInput displays its unformatted value when focused.
* Focused components are now better highlighted, with additional CSS vars provided to customize as
  needed.

### 🐞 Bug Fixes

* Calls to GridModel.setGroupBy() work properly not only on the first, but also all subsequent calls
  (#644).
* Background / style issues resolved on several input components in dark theme (#657).
* Grid context menus appear properly over other floating components.

### 📚 Libraries

* React `16.5.1 -> 16.5.2`
* router5 `6.4.2 -> 6.5.0`
* CodeMirror, Highcharts, and MobX patch updates

[Commit Log](https://github.com/xh/hoist-react/compare/v13.0.0...v14.0.0)


## v13.0.0

🍀Lucky v13 brings with it a number of enhancements for forms and validation, grouped column
support in the core Grid API, a fully wrapped MultiSelect component, decorator syntax adjustments,
and a number of other fixes and enhancements.

It also includes contributions from new ExHI team members Arjun and Brendan. 🎉

### 💥 Breaking Changes

* The core `@HoistComponent`, `@HoistService`, and `@HoistModel` decorators are **no longer
  parameterized**, meaning that trailing `()` should be removed after each usage. (#586)
* The little-used `hoistComponentFactory()` method was also removed as a further simplification
  (#587).
* The `HoistField` superclass has been renamed to `HoistInput` and the various **desktop form
  control components have been renamed** to match (55afb8f). Apps using these components (which will
  likely be most apps) will need to adapt to the new names.
  * This was done to better distinguish between the input components and the upgraded Field concept
    on model classes (see below).

### 🎁 New Features

⭐️ **Forms and Fields** have been a major focus of attention, with support for structured data
fields added to Models via the `@FieldSupport` and `@field()` decorators.
* Models annotated with `@FieldSupport` can decorate member properties with `@field()`, making those
  properties observable and settable (with a generated `setXXX()` method).
* The `@field()` decorators themselves can be passed an optional display label string as well as
  zero or more *validation rules* to define required constraints on the value of the field.
* A set of predefined constraints is provided within the toolkit within the `/field/` package.
* Models using `FieldSupport` should be sure to call the `initFields()` method installed by the
  decorator within their constructor. This method can be called without arguments to generally
  initialize the field system, or it can be passed an object of field names to initial/default
  values, which will set those values on the model class properties and provide change/dirty
  detection and the ability to "reset" a form.
* A new `FormField` UI component can be used to wrap input components within a form. The `FormField`
  wrapper can accept the source model and field name, and will apply those to its child input. It
  leverages the Field model to automatically display a label, indicate required fields, and print
  validation error messages. This new component should be the building-block for most non-trivial
  forms within an application.

Other enhancements include:
* **Grid columns can be grouped**, with support for grouping added to the grid state management
  system, column chooser, and export manager (#565). To define a column group, nest column
  definitions passed to `GridModel.columns` within a wrapper object of the form `{headerName: 'My
  group', children: [...]}`.

(Note these release notes are incomplete for this version.)

[Commit Log](https://github.com/xh/hoist-react/compare/v12.1.2...v13.0.0)


## v12.1.2

### 🐞 Bug Fixes

* Fix casing on functions generated by `@settable` decorator
  (35c7daa209a4205cb011583ebf8372319716deba).

[Commit Log](https://github.com/xh/hoist-react/compare/v12.1.1...v12.1.2)


## v12.1.1

### 🐞 Bug Fixes

* Avoid passing unknown HoistField component props down to Blueprint select/checkbox controls.

### 📚 Libraries

* Rollback update of `@blueprintjs/select` package `3.1.0 -> 3.0.0` - this included breaking API
  changes and will be revisited in #558.

[Commit Log](https://github.com/xh/hoist-react/compare/v12.1.0...v12.1.1)


## v12.1.0

### 🎁 New Features

* New `@bindable` and `@settable` decorators added for MobX support. Decorating a class member
  property with `@bindable` makes it a MobX `@observable` and auto-generates a setter method on the
  class wrapped in a MobX `@action`.
* A `fontAwesomeIcon` element factory is exported for use with other FA icons not enumerated by the
  `Icon` class.
* CSS variables added to control desktop Blueprint form control margins. These remain defaulted to
  zero, but now within CSS with support for variable overrides. A Blueprint library update also
  brought some changes to certain field-related alignment and style properties. Review any form
  controls within apps to ensure they remain aligned as desired
  (8275719e66b4677ec5c68a56ccc6aa3055283457 and df667b75d41d12dba96cbd206f5736886cb2ac20).

### 🐞 Bug Fixes

* Grid cells are fully refreshed on a data update, ensuring cell renderers that rely on data other
  than their primary display field are updated (#550).
* Grid auto-sizing is run after a data update, ensuring flex columns resize to adjust for possible
  scrollbar visibility changes (#553).
* Dropdown fields can be instantiated with fewer required properties set (#541).

### 📚 Libraries

* Blueprint `3.0.1 -> 3.4.0`
* FontAwesome `5.2.0 -> 5.3.0`
* CodeMirror `5.39.2 -> 5.40.0`
* MobX `5.0.3 -> 5.1.0`
* router5 `6.3.0 -> 6.4.2`
* React `16.4.1 -> 16.4.2`

[Commit Log](https://github.com/xh/hoist-react/compare/v12.0.0...v12.1.0)


## v12.0.0

Hoist React v12 is a relatively large release, with multiple refactorings around grid columns,
`elemFactory` support, classNames, and a re-organization of classes and exports within `utils`.

### 💥 Breaking Changes

#### ⭐️ Grid Columns

**A new `Column` class describes a top-level API for columns and their supported options** and is
intended to be a cross-platform layer on top of ag-Grid and TBD mobile grid implementations.
* The desktop `GridModel` class now accepts a collection of `Column` configuration objects to define
  its available columns.
* Columns may be configured with `flex: true` to cause them to stretch all available horizontal
  space within a grid, sharing it equally with any other flex columns. However note that this should
  be used sparingly, as flex columns have some deliberate limitations to ensure stable and
  consistent behavior. Most noticeably, they cannot be resized directly by users. Often, a best
  practice will be to insert an `emptyFlexCol` configuration as the last column in a grid - this
  will avoid messy-looking gaps in the layout while not requiring a data-driven column be flexed.
* User customizations to column widths are now saved if the GridModel has been configured with a
  `stateModel` key or model instance - see `GridStateModel`.
* Columns accept a `renderer` config to format text or HTML-based output. This is a callback that is
  provided the value, the row-level record, and a metadata object with the column's `colId`. An
  `elementRenderer` config is also available for cells that should render a Component.
* An `agOptions` config key continues to provide a way to pass arbitrary options to the underlying
  ag-Grid instance (for desktop implementations). This is considered an "escape hatch" and should be
  used with care, but can provide a bridge to required ag-Grid features as the Hoist-level API
  continues to develop.
* The "factory pattern" for Column templates / defaults has been removed, replaced by a simpler
  approach that recommends exporting simple configuration partials and spreading them into
  instance-specific column configs.
  [See the Admin app for some examples](https://github.com/xh/hoist-react/blob/a1b14ac6d41aa8f8108a518218ce889fe5596780/admin/tabs/activity/tracking/ActivityGridModel.js#L42)
  of this pattern.
* See 0798f6bb20092c59659cf888aeaf9ecb01db52a6 for primary commit.

#### ⭐️ Element Factory, LayoutSupport, BaseClassName

Hoist provides core support for creating components via a factory pattern, powered by the `elem()`
and `elemFactory()` methods. This approach remains the recommended way to instantiate component
elements, but was **simplified and streamlined**.
* The rarely used `itemSpec` argument was removed (this previously applied defaults to child items).
* Developers can now also use JSX to instantiate all Hoist-provided components while still taking
  advantage of auto-handling for layout-related properties provided by the `LayoutSupport` mixin.
  * HoistComponents should now spread **`...this.getLayoutProps()`** into their outermost rendered
    child to enable promotion of layout properties.
* All HoistComponents can now specify a **baseClassName** on their component class and should pass
  `className: this.getClassName()` down to their outermost rendered child. This allows components to
  cleanly layer on a base CSS class name with any instance-specific classes.
* See 8342d3870102ee9bda4d11774019c4928866f256 for primary commit.

#### ⭐️ Panel resizing / collapsing

**The `Panel` component now takes a `sizingModel` prop to control and encapsulate newly built-in
resizing and collapsing behavior** (#534).
* See the `PanelSizingModel` class for configurable details, including continued support for saving
  sizing / collapsed state as a user preference.
* **The standalone `Resizable` component was removed** in favor of the improved support built into
  Panel directly.

#### Other

* Two promise-related models have been combined into **a new, more powerful `PendingTaskModel`**,
  and the `LoadMask` component has been removed and consolidated into `Mask`
  (d00a5c6e8fc1e0e89c2ce3eef5f3e14cb842f3c8).
  * `Panel` now exposes a single `mask` prop that can take either a configured `mask` element or a
    simple boolean to display/remove a default mask.
* **Classes within the `utils` package have been re-organized** into more standardized and scalable
  namespaces. Imports of these classes will need to be adjusted.

### 🎁 New Features

* **The desktop Grid component now offers a `compact` mode** with configurable styling to display
  significantly more data with reduced padding and font sizes.
* The top-level `AppBar` refresh button now provides a default implementation, calling a new
  abstract `requestRefresh()` method on `HoistApp`.
* The grid column chooser can now be configured to display its column groups as initially collapsed,
  for especially large collections of columns.
* A new `XH.restoreDefaultsAsync()` method provides a centralized way to wipe out user-specific
  preferences or customizations (#508).
* Additional Blueprint `MultiSelect`, `Tag`, and `FormGroup` controls re-exported.

### 🐞 Bug Fixes

* Some components were unintentionally not exporting their Component class directly, blocking JSX
  usage. All components now export their class.
* Multiple fixes to `DayField` (#531).
* JsonField now responds properly when switching from light to dark theme (#507).
* Context menus properly filter out duplicated separators (#518).

[Commit Log](https://github.com/xh/hoist-react/compare/v11.0.0...v12.0.0)


## v11.0.0

### 💥 Breaking Changes

* **Blueprint has been upgraded to the latest 3.x release.** The primary breaking change here is the
  renaming of all `pt-` CSS classes to use a new `bp3-` prefix. Any in-app usages of the BP
  selectors will need to be updated. See the
  [Blueprint "What's New" page](http://blueprintjs.com/docs/#blueprint/whats-new-3.0).
* **FontAwesome has been upgraded to the latest 5.2 release.** Only the icons enumerated in the
  Hoist `Icon` class are now registered via the FA `library.add()` method for inclusion in bundled
  code, resulting in a significant reduction in bundle size. Apps wishing to use other FA icons not
  included by Hoist must import and register them - see the
  [FA React Readme](https://github.com/FortAwesome/react-fontawesome/blob/master/README.md) for
  details.
* **The `mobx-decorators` dependency has been removed** due to lack of official support for the
  latest MobX update, as well as limited usage within the toolkit. This package was primarily
  providing the optional `@setter` decorator, which should now be replaced as needed by dedicated
  `@action` setter methods (19cbf86138499bda959303e602a6d58f6e95cb40).

### 🎁 Enhancements

* `HoistComponent` now provides a `getClassNames()` method that will merge any `baseCls` CSS class
  names specified on the component with any instance-specific classes passed in via props (#252).
  * Components that wish to declare and support a `baseCls` should use this method to generate and
    apply a combined list of classes to their outermost rendered elements (see `Grid`).
  * Base class names have been added for relevant Hoist-provided components - e.g. `.xh-panel` and
    `.xh-grid`. These will be appended to any instance class names specified within applications and
    be available as public CSS selectors.
* Relevant `HoistField` components support inline `leftIcon` and `rightElement` props. `DayField`
  adds support for `minDay / maxDay` props.
* Styling for the built-in ag-Grid loading overlay has been simplified and improved (#401).
* Grid column definitions can now specify an `excludeFromExport` config to drop them from
  server-generated Excel/CSV exports (#485).

### 🐞 Bug Fixes

* Grid data loading and selection reactions have been hardened and better coordinated to prevent
  throwing when attempting to set a selection before data has been loaded (#484).

### 📚 Libraries

* Blueprint `2.x -> 3.x`
* FontAwesome `5.0.x -> 5.2.x`
* CodeMirror `5.37.0 -> 5.39.2`
* router5 `6.2.4 -> 6.3.0`

[Commit Log](https://github.com/xh/hoist-react/compare/v10.0.1...v11.0.0)


## v10.0.1

### 🐞 Bug Fixes

* Grid `export` context menu token now defaults to server-side 'exportExcel' export.
  * Specify the `exportLocal` token to return a menu item for local ag-Grid export.
* Columns with `field === null` skipped for server-side export (considered spacer / structural
  columns).

## v10.0.0

### 💥 Breaking Changes

* **Access to the router API has changed** with the `XH` global now exposing `router` and
  `routerState` properties and a `navigate()` method directly.
* `ToastManager` has been deprecated. Use `XH.toast` instead.
* `Message` is no longer a public class (and its API has changed). Use `XH.message/confirm/alert`
  instead.
*  Export API has changed. The Built-in grid export now uses more powerful server-side support. To
   continue to use local AG based export, call method `GridModel.localExport()`. Built-in export
   needs to be enabled with the new property on `GridModel.enableExport`. See `GridModel` for more
   details.

### 🎁 Enhancements

* New Mobile controls and `AppContainer` provided services (impersonation, about, and version bars).
* Full-featured server-side Excel export for grids.

### 🐞 Bug Fixes

* Prevent automatic zooming upon input focus on mobile devices (#476).
* Clear the selection when showing the context menu for a record which is not already selected
  (#469).
* Fix to make lockout script readable by Compatibility Mode down to IE5.

### 📚 Libraries

* MobX `4.2.x -> 5.0.x`

[Commit Log](https://github.com/xh/hoist-react/compare/v9.0.0...v10.0.0)


## v9.0.0

### 💥 Breaking Changes

* **Hoist-provided mixins (decorators) have been refactored to be more granular and have been broken
  out of `HoistComponent`.**
  * New discrete mixins now exist for `LayoutSupport` and `ContextMenuSupport` - these should be
    added directly to components that require the functionality they add for auto-handling of
    layout-related props and support for showing right-click menus. The corresponding options on
    `HoistComponent` that used to enable them have been removed.
  * For consistency, we have also renamed `EventTarget -> EventSupport` and `Reactive ->
    ReactiveSupport` mixins. These both continue to be auto-applied to HoistModel and HoistService
    classes, and ReactiveSupport enabled by default in HoistComponent.
* **The Context menu API has changed.** The `ContextMenuSupport` mixin now specifies an abstract
  `getContextMenuItems()` method for component implementation (replacing the previous
  `renderContextMenu()` method). See the new [`ContextMenuItem` class for what these items support,
  as well as several static default items that can be used.
  * The top-level `AppContainer` no longer provides a default context menu, instead allowing the
    browser's own context menu to show unless an app / component author has implemented custom
    context-menu handling at any level of their component hierarchy.

### 🐞 Bug Fixes

* TabContainer active tab can become out of sync with the router state (#451)
  * ⚠️ Note this also involved a change to the `TabContainerModel` API - `activateTab()` is now the
    public method to set the active tab and ensure both the tab and the route land in the correct
    state.
* Remove unintended focused cell borders that came back with the prior ag-Grid upgrade.

[Commit Log](https://github.com/xh/hoist-react/compare/v8.0.0...v9.0.0)


## v8.0.0

Hoist React v8 brings a big set of improvements and fixes, some API and package re-organizations,
and ag-Grid upgrade, and more. 🚀

### 💥 Breaking Changes

* **Component package directories have been re-organized** to provide better symmetry between
  pre-existing "desktop" components and a new set of mobile-first component. Current desktop
  applications should replace imports from `@xh/hoist/cmp/xxx` with `@xh/hoist/desktop/cmp/xxx`.
  * Important exceptions include several classes within `@xh/hoist/cmp/layout/`, which remain
    cross-platform.
  * `Panel` and `Resizable` components have moved to their own packages in
    `@xh/hoist/desktop/cmp/panel` and `@xh/hoist/desktop/cmp/resizable`.
* **Multiple changes and improvements made to tab-related APIs and components.**
  * The `TabContainerModel` constructor API has changed, notably `children` -> `tabs`, `useRoutes` ->
    `route` (to specify a starting route as a string) and `switcherPosition` has moved from a model
    config to a prop on the `TabContainer` component.
  * `TabPane` and `TabPaneModel` have been renamed `Tab` and `TabModel`, respectively, with several
    related renames.
* **Application entry-point classes decorated with `@HoistApp` must implement the new getter method
  `containerClass()`** to specify the platform specific component used to wrap the app's
  `componentClass`.
  * This will typically be `@xh/hoist/[desktop|mobile]/AppContainer` depending on platform.

### 🎁 New Features

* **Tab-related APIs re-worked and improved**, including streamlined support for routing, a new
  `tabRenderMode` config on `TabContainerModel`, and better naming throughout.
* **Ag-grid updated to latest v18.x** - now using native flex for overall grid layout and sizing
  controls, along with multiple other vendor improvements.
* Additional `XH` API methods exposed for control of / integration with Router5.
* The core `@HoistComponent` decorated now installs a new `isDisplayed` getter to report on
  component visibility, taking into account the visibility of its ancestors in the component tree.
* Mobile and Desktop app package / component structure made more symmetrical (#444).
* Initial versions of multiple new mobile components added to the toolkit.
* Support added for **`IdleService` - automatic app suspension on inactivity** (#427).
* Hoist wrapper added for the low-level Blueprint **button component** - provides future hooks into
  button customizations and avoids direct BP import (#406).
* Built-in support for collecting user feedback via a dedicated dialog, convenient XH methods and
  default appBar button (#379).
* New `XH.isDevelopmentMode` constant added, true when running in local Webpack dev-server mode.
* CSS variables have been added to customize and standardize the Blueprint "intent" based styling,
  with defaults adjusted to be less distracting (#420).

### 🐞 Bug Fixes

* Preference-related events have been standardized and bugs resolved related to pushAsync() and the
  `prefChange` event (ee93290).
* Admin log viewer auto-refreshes in tail-mode (#330).
* Distracting grid "loading" overlay removed (#401).
* Clipboard button ("click-to-copy" functionality) restored (#442).

[Commit Log](https://github.com/xh/hoist-react/compare/v7.2.0...v8.0.0)

## v7.2.0

### 🎁 New Features

+ Admin console grids now outfitted with column choosers and grid state. #375
+ Additional components for Onsen UI mobile development.

### 🐞 Bug Fixes

+ Multiple improvements to the Admin console config differ. #380 #381 #392

[Commit Log](https://github.com/xh/hoist-react/compare/v7.1.0...v7.2.0)

## v7.1.0

### 🎁 New Features

* Additional kit components added for Onsen UI mobile development.

### 🐞 Bug Fixes

* Dropdown fields no longer default to `commitOnChange: true` - avoiding unexpected commits of
  type-ahead query values for the comboboxes.
* Exceptions thrown from FetchService more accurately report the remote host when unreachable, along
  with some additional enhancements to fetch exception reporting for clarity.

[Commit Log](https://github.com/xh/hoist-react/compare/v7.0.0...v7.1.0)

## v7.0.0

### 💥 Breaking Changes

* **Restructuring of core `App` concept** with change to new `@HoistApp` decorator and conventions
  around defining `App.js` and `AppComponent.js` files as core app entry points. `XH.app` now
  installed to provide access to singleton instance of primary app class. See #387.

### 🎁 New Features

* **Added `AppBar` component** to help further standardize a pattern for top-level application
  headers.
* **Added `SwitchField` and `SliderField`** form field components.
* **Kit package added for Onsen UI** - base component library for mobile development.
* **Preferences get a group field for better organization**, parity with AppConfigs. (Requires
  hoist-core 3.1.x.)

### 🐞 Bug Fixes

* Improvements to `Grid` component's interaction with underlying ag-Grid instance, avoiding extra
  renderings and unwanted loss of state. 03de0ae7

[Commit Log](https://github.com/xh/hoist-react/compare/v6.0.0...v7.0.0)


## v6.0.0

### 💥 Breaking Changes

* API for `MessageModel` has changed as part of the feature addition noted below, with `alert()` and
  `confirm()` replaced by `show()` and new `XH` convenience methods making the need for direct calls
  rare.
* `TabContainerModel` no longer takes an `orientation` prop, replaced by the more flexible
  `switcherPosition` as noted below.

### 🎁 New Features

* **Initial version of grid state** now available, supporting easy persistence of user grid column
  selections and sorting. The `GridModel` constructor now takes a `stateModel` argument, which in
  its simplest form is a string `xhStateId` used to persist grid state to local storage. See the
  [`GridStateModel` class](https://github.com/xh/hoist-react/blob/develop/cmp/grid/GridStateModel.js)
  for implementation details. #331
* The **Message API** has been improved and simplified, with new `XH.confirm()` and `XH.alert()`
  methods providing an easy way to show pop-up alerts without needing to manually construct or
  maintain a `MessageModel`. #349
* **`TabContainer` components can now be controlled with a remote `TabSwitcher`** that does not need
  to be directly docked to the container itself. Specify `switcherPosition:none` on the
  `TabContainerModel` to suppress showing the switching affordance on the tabs themselves and
  instantiate a `TabSwitcher` bound to the same model to control a tabset from elsewhere in the
  component hierarchy. In particular, this enabled top-level application tab navigation to move up
  into the top toolbar, saving vertical space in the layout. #368
* `DataViewModel` supports an `emptyText` config.

### 🐞 Bugfixes

* Dropdown fields no longer fire multiple commit messages, and no longer commit partial entries
  under some circumstances. #353 and #354
* Grids resizing fixed when shrinking the containing component. #357

[Commit Log](https://github.com/xh/hoist-react/compare/v5.0.0...v6.0.0)


## v5.0.0

### 💥 Breaking Changes

* **Multi environment configs have been unwound** See these release notes/instructions for how to
  migrate: https://github.com/xh/hoist-core/releases/tag/release-3.0.0
* **Breaking change to context menus in dataviews and grids not using the default context menu:**
  StoreContextMenu no longer takes an array of items as an argument to its constructor. Instead it
  takes a configuration object with an ‘items’ key that will point to any current implementation’s
  array of items. This object can also contain an optional gridModel argument which is intended to
  support StoreContextMenuItems that may now be specified as known ‘hoist tokens’, currently limited
  to a ‘colChooser’ token.

### 🎁 New Features

* Config differ presents inline view, easier to read diffs now.
* Print Icon added!

### 🐞 Bugfixes

* Update processFailedLoad to loadData into gridModel store, Fixes #337
* Fix regression to ErrorTracking. Make errorTrackingService safer/simpler to call at any point in
  life-cycle.
*  Fix broken LocalStore state.
* Tweak flex prop for charts. Side by side charts in a flexbox now auto-size themselves! Fixes #342
* Provide token parsing for storeContextMenus. Context menus are all grown up! Fixes #300

## v4.0.1

### 🐞 Bugfixes

* DataView now properly re-renders its items when properties on their records change (and the ID
  does not)


## v4.0.0

### 💥 Breaking Changes

* **The `GridModel` selection API has been reworked for clarity.** These models formerly exposed
  their selectionModel as `grid.selection` - now that getter returns the selected records. A new
  `selectedRecord` getter is also available to return a single selection, and new string shortcut
  options are available when configuring GridModel selection behavior.
* **Grid components can now take an `agOptions` prop** to pass directly to the underlying ag-grid
  component, as well as an `onRowDoubleClicked` handler function.
  16be2bfa10e5aab4ce8e7e2e20f8569979dd70d1

### 🎁 New Features

* Additional core components have been updated with built-in `layoutSupport`, allowing developers to
  set width/height/flex and other layout properties directly as top-level props for key comps such
  as Grid, DataView, and Chart. These special props are processed via `elemFactory` into a
  `layoutConfig` prop that is now passed down to the underlying wrapper div for these components.
  081fb1f3a2246a4ff624ab123c6df36c1474ed4b

### 🐞 Bugfixes

* Log viewer tail mode now working properly for long log files - #325


## v3.0.1

### 🐞 Bugfixes

* FetchService throws a dedicated exception when the server is unreachable, fixes a confusing
  failure case detailed in #315


## v3.0.0

### 💥 Breaking Changes

* **An application's `AppModel` class must now implement a new `checkAccess()` method.** This method
  is passed the current user, and the appModel should determine if that user should see the UI and
  return an object with a `hasAccess` boolean and an optional `message` string. For a return with
  `hasAccess: false`, the framework will render a lockout panel instead of the primary UI.
  974c1def99059f11528c476f04e0d8c8a0811804
  * Note that this is only a secondary level of "security" designed to avoid showing an unauthorized
    user a confusing / non-functional UI. The server or any other third-party data sources must
    always be the actual enforcer of access to data or other operations.
* **We updated the APIs for core MobX helper methods added to component/model/service classes.** In
  particular, `addReaction()` was updated to take a more declarative / clear config object.
  8169123a4a8be6940b747e816cba40bd10fa164e
  * See Reactive.js - the mixin that provides this functionality.

### 🎁 New Features

* Built-in client-side lockout support, as per above.

### 🐞 Bugfixes

* None

------------------------------------------

Copyright © 2020 Extremely Heavy Industries Inc. - all rights reserved

------------------------------------------

📫☎️🌎 info@xh.io | https://xh.io/contact<|MERGE_RESOLUTION|>--- conflicted
+++ resolved
@@ -2,11 +2,6 @@
 
 ## v30.0.0-SNAPSHOT - Unreleased
 
-<<<<<<< HEAD
-### 🎁 New Features
-* Grid column `flex` prop will now accept numbers, with available space divided between flex columns
-  in proportion to their `flex` value.
-=======
 ⚠ Note that this release includes a *new major version of ag-Grid*. Developers are encouraged to
 consult the [ag-Grid Changelog](https://www.ag-grid.com/ag-grid-changelog/) for versions 22.0 + 22.1
 to review any possible breaking changes to direct/custom use of ag-Grid APIs and props.
@@ -14,7 +9,8 @@
 ### 🎁 New Features
 
 * `AppOption` configs now accept an `omit` property for conditionally excluding options.
->>>>>>> d18235b7
+* Grid column `flex` prop will now accept numbers, with available space divided between flex columns
+  in proportion to their `flex` value.
 
 ### 🐞 Bug Fixes
 
