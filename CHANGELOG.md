# Changelog

## v30.0.0-SNAPSHOT - Unreleased

### 🎁 New Features

* `AppOption` configs now accept an `omit` property for conditionally excluding options.
* The `compact` config on `GridModel` has been deprecated in favor of the more powerful `sizingMode`
  which supports the values 'large', 'standard', 'compact', or 'tiny'
  * Each of these sizing modes has their own css variables for applications to override as needed
  * Header and row heights are configurable for each via the `HEADER_HEIGHTS` or `ROW_HEIGHTS`
    properties of the `AgGrid` component
* Added a `PinPad` component for streamlined handling of PIN entry on mobile devices.

### 🐞 Bug Fixes

* Unselectable grid rows are now skipped during up/down keyboard navigation.
* Fix local quick filtering in `LeftRightChooser` (v29 regression).
* Fix `SplitTreeMap` - the default filtering once again splits the map across positive and negative
  values as intended (v29 regression).

### ⚙️ Technical

* The default row heights for Hoist `AgGrid` and `Grid` components are now defined within static
  `ROW_HEIGHTS` and `ROW_HEIGHTS_MOBILE` properties of the `AgGrid` component and can be modified
  directly by applications that wish to customize the default row heights globally on init
  * 💥 Note that these were previously exported as similar constants from AgGrid.js. This would be
    a breaking change for any apps that imported the old objects directly (considered unlikely).

### 📚 Libraries

* @blueprintjs/core `3.22 -> 3.23`
* codemirror `5.50 -> 5.51`
* react-dates `21.5 -> 21.7`

[Commit Log](https://github.com/xh/hoist-react/compare/v29.0.0...develop)

## v29.0.0 - 2020-01-24

### 🗄️ Data Package Changes

Several changes have been made to data package (`Store` and `Record`) APIs for loading, updating,
and modifying data. They include some breaking changes, but pave the way for upcoming enhancements
to fully support inline grid editing and other new features.

Store now tracks the "committed" state of its records, which represents the data as it was loaded
(typically from the server) via `loadData()` or `updateData()`. Records are now immutable and
frozen, so they cannot be changed directly, but Store offers a new `modifyRecords()` API to apply
local modifications to data in a tracked and managed way. (Store creates new records internally to
hold both this modified data and the original, "committed" data.) This additional state tracking
allows developers to query Stores for modified or added records (e.g. to flush back to the server
and persist) as well as call new methods to revert changes (e.g. to undo a block of changes that the
user wishes to discard).

Note the following more specific changes to these related classes:

#### Record

* 💥 Record data properties are now nested within a `data` object on Record instances and are no
  longer available as top-level properties on the Record itself.
  * Calls to access data such as `rec.quantity` must be modified to `rec.data.quantity`.
  * When accessing multiple properties, destructuring provides an efficient syntax - e.g. `const
    {quantity, price} = rec.data;`.
* 💥 Records are now immutable and cannot be modified by applications directly.
  * This is a breaking change, but should only affect apps with custom inline grid editing
    implementations or similar code that modifies individual record values.
  * Calls to change data such as `rec.quantity = 100` must now be made through the Record's Store,
    e.g. `store.modifyData({id: 41, quantity: 100})`
* Record gains new getters for inspecting its state, including: `isAdd`, `isModified`, and
  `isCommitted`.

#### Store

* 💥 `noteDataUpdated()` has been removed, as out-of-band modifications to Store Records are no
  longer possible.
* 💥 Store's `idSpec` function is now called with the raw record data - previously it was passed
  source data after it had been run through the store's optional `processRawData` function. (This is
  unlikely to have a practical impact on most apps, but is included here for completeness.)
* `Store.updateData()` now accepts a flat list of raw data to process into Record additions and
  updates. Previously developers needed to call this method with an object containing add, update,
  and/or remove keys mapped to arrays. Now Store will produce an object of this shape automatically.
* `Store.refreshFilter()` method has been added to allow applications to rebuild the filtered data
  set if some application state has changed (apart from the store's data itself) which would affect
  the store filter.
* Store gains new methods for manipulating its Records and data, including `addRecords()`,
  `removeRecords()`, `modifyRecords()`, `revertRecords()`, and `revert()`. New getters have been
  added for `addedRecords`, `removedRecords`, `modifiedRecords`, and `isModified`.

#### Column

* Columns have been enhanced for provide basic support for inline-editing of record data. Further
  inline editing support enhancements are planned for upcoming Hoist releases.
* `Column.getValueFn` config added to retrieve the cell value for a Record field. The default
  implementation pulls the value from the Record's new `data` property (see above). Apps that
  specify custom `valueGetter` callbacks via `Column.agOptions` should now implement their custom
  logic in this new config.
* `Column.setValueFn` config added to support modifying the Column field's value on the underlying
  Record. The default implementation calls the new `Store.modifyRecords()` API and should be
  sufficient for the majority of cases.
* `Column.editable` config added to indicate if a column/cell should be inline-editable.

### 🎁 New Features

* Added keyboard support to ag-Grid context menus.
* Added `GridModel.setEmptyText()` to allow updates to placeholder text after initial construction.
* Added `GridModel.ensureSelectionVisible()` to scroll the currently selected row into view.
* When a `TreeMap` is bound to a `GridModel`, the grid will now respond to map selection changes by
  scrolling to ensure the selected grid row is visible.
* Added a `Column.tooltipElement` config to support fully customizable tooltip components.
* Added a `useOnResize` hook, which runs a function when a component is resized.
* Exposed an `inputRef` prop on numberInput, textArea, and textInput
* `PanelModel` now accepts a `maxSize` config.
* `RelativeTimeStamp` now support a `relativeTo` option, allowing it to display the difference
  between a timestamp and another reference time other than now. Both the component and the
  `getRelativeTimestamp()` helper function now leverage moment.js for their underlying
  implementation.
* A new `Clock` component displays the time, either local to the browser or for a configurable
  timezone.
* `LeftRightChooser` gets a new `showCounts` option to print the number of items on each side.
* `Select` inputs support a new property `enableWindowed` (desktop platform only) to improve
  rendering performance with large lists of options.
* `Select` inputs support grouped options. To use, add an attribute `options` containing an array of
  sub-options.
* `FetchService` methods support a new `timeout` option. This config chains `Promise.timeout()` to
  the promises returned by the service.
* Added alpha version of `DashContainer` for building dynamic, draggable dashboard-style layouts.
  Please note: the API for this component is subject to change - use at your own risk!
* `Select` now allows the use of objects as values.
* Added a new `xhEnableImpersonation` config to enable or disable the ability of Hoist Admins to
  impersonate other users. Note that this defaults to `false`. Apps will need to set this config to
  continue using impersonation. (Note that an update to hoist-core 6.4+ is required for this config
  to be enforced on the server.)
* `FormField` now supports a `requiredIndicator` to customize how required fields are displayed.
* Application build tags are now included in version update checks, primarily to prompt dev/QA users
  to refresh when running SNAPSHOT versions. (Note that an update to hoist-core 6.4+ is required for
  the server to emit build tag for comparison.)
* `CodeInput` component added to provide general `HoistInput` support around the CodeMirror code
  editor. The pre-existing `JsonInput` has been converted to a wrapper around this class.
* `JsonInput` now supports an `autoFocus` prop.
* `Select` now supports a `hideDropdownIndicator` prop.
* `useOnResize` hook will now ignore visibility changes, i.e. a component resizing to a size of 0.
<<<<<<< HEAD
* Added an `hchart` property to ChartModel, which exposes the underlying HighChart component.
=======
* `DimensionChooser` now supports a `popoverPosition` prop.
* `AppBar.appMenuButtonPosition` prop added to configure the App Menu on the left or the right, and
  `AppMenuButton` now accepts and applies any `Button` props to customize.
* New `--xh-grid-tree-indent-px` CSS variable added to allow control over the amount of indentation
  applied to tree grid child nodes.
>>>>>>> 04a496a0

### 💥 Breaking Changes

* `GridModel.contextMenuFn` config replaced with a `contextMenu` parameter. The new parameter will
  allow context menus to be specified with a simple array in addition to the function specification
  currently supported.
* `GridModel.defaultContextMenuTokens` config renamed to `defaultContextMenu`.
* `Chart` and `ChartModel` have been moved from `desktop/cmp/charts` to `cmp/charts`.
* `StoreFilterField` has been moved from `desktop/cmp/store` to `cmp/store`.
* The options `nowEpsilon` and `nowString` on `RelativeTimestamp` have been renamed to `epsilon` and
  `equalString`, respectively.
* `TabRenderMode` and `TabRefreshMode` have been renamed to `RenderMode` and `RefreshMode` and moved
  to the `core` package. These enumerations are now used in the APIs for `Panel`, `TabContainer`,
  and `DashContainer`.
* `DockViewModel` now requires a function, or a HoistComponent as its `content` param. It has always
  been documented this way, but a bug in the original implementation had it accepting an actual
  element rather than a function. As now implemented, the form of the `content` param is consistent
  across `TabModel`, `DockViewModel`, and `DashViewSpec`.
* `JsonInput.showActionButtons` prop replaced with more specific `showFormatButton` and
  `showFullscreenButton` props.
* The `DataView.itemHeight` prop has been moved to `DataViewModel` where it can now be changed
  dynamically by applications.
* Desktop `AppBar.appMenuButtonOptions` prop renamed to `appMenuButtonProps` for consistency.

### 🐞 Bug Fixes

* Fixed issue where JsonInput was not receiving its `model` from context
  ([#1456](https://github.com/xh/hoist-react/issues/1456))
* Fixed issue where TreeMap would not be initialized if the TreeMapModel was created after the
  GridModel data was loaded ([#1471](https://github.com/xh/hoist-react/issues/1471))
* Fixed issue where export would create malformed file with dynamic header names
* Fixed issue where exported tree grids would have incorrect aggregate data
  ([#1447](https://github.com/xh/hoist-react/issues/1447))
* Fixed issue where resizable Panels could grow larger than desired
  ([#1498](https://github.com/xh/hoist-react/issues/1498))
* Changed RestGrid to only display export button if export is enabled
  ([#1490](https://github.com/xh/hoist-react/issues/1490))
* Fixed errors when grouping rows in Grids with `groupUseEntireRow` turned off
  ([#1520](https://github.com/xh/hoist-react/issues/1520))
* Fixed problem where charts were resized when being hidden
  ([#1528](https://github.com/xh/hoist-react/issues/1528))
* Fixed problem where charts were needlessly re-rendered, hurting performance and losing some state
  ([#1505](https://github.com/xh/hoist-react/issues/1505))
* Removed padding from Select option wrapper elements which was making it difficult for custom
  option renderers to control the padding ([1571](https://github.com/xh/hoist-react/issues/1571))
* Fixed issues with inconsistent indentation for tree grid nodes under certain conditions
  ([#1546](https://github.com/xh/hoist-react/issues/1546))
* Fixed autoFocus on NumberInput.

### 📚 Libraries

* @blueprintjs/core `3.19 -> 3.22`
* @blueprintjs/datetime `3.14 -> 3.15`
* @fortawesome/fontawesome-pro `5.11 -> 5.12`
* codemirror `5.49 -> 5.50`
* core-js `3.3 -> 3.6`
* fast-deep-equal `2.0 -> 3.1`
* filesize `5.0 -> 6.0`
* highcharts 7.2 -> 8.0`
* mobx `5.14 -> 5.15`
* react-dates `21.3 -> 21.5`
* react-dropzone `10.1 -> 10.2`
* react-windowed-select `added @ 2.0.1`

[Commit Log](https://github.com/xh/hoist-react/compare/v28.2.0...v29.0.0)

## v28.2.0 - 2019-11-08

### 🎁 New Features

* Added a `DateInput` component to the mobile toolkit. Its API supports many of the same options as
  its desktop analog with the exception of `timePrecision`, which is not yet supported.
* Added `minSize` to panelModel. A resizable panel can now be prevented from resizing to a size
  smaller than minSize. ([#1431](https://github.com/xh/hoist-react/issues/1431))

### 🐞 Bug Fixes

* Made `itemHeight` a required prop for `DataView`. This avoids an issue where agGrid went into an
  infinite loop if this value was not set.
* Fixed a problem with `RestStore` behavior when `dataRoot` changed from its default value.

[Commit Log](https://github.com/xh/hoist-react/compare/v28.1.1...v28.2.0)

## v28.1.1 - 2019-10-23

### 🐞 Bug Fixes

* Fixes a bug with default model context being set incorrectly within context inside of `Panel`.

[Commit Log](https://github.com/xh/hoist-react/compare/v28.1.0...v28.1.1)

## v28.1.0 - 2019-10-18

### 🎁 New Features

* `DateInput` supports a new `strictInputParsing` prop to enforce strict parsing of keyed-in entries
  by the underlying moment library. The default value is false, maintained the existing behavior
  where [moment will do its best](https://momentjs.com/guides/#/parsing/) to parse an entered date
  string that doesn't exactly match the specified format
* Any `DateInput` values entered that exceed any specified max/minDate will now be reset to null,
  instead of being set to the boundary date (which was surprising and potentially much less obvious
  to a user that their input had been adjusted automatically).
* `Column` and `ColumnGroup` now accept a function for `headerName`. The header will be
  automatically re-rendered when any observable properties referenced by the `headerName` function
  are modified.
* `ColumnGroup` now accepts an `align` config for setting the header text alignment
* The flag `toContext` for `uses` and `creates` has been replaced with a new flag `publishMode` that
  provides more granular control over how models are published and looked up via context. Components
  can specify `ModelPublishMode.LIMITED` to make their model available for contained components
  without it becoming the default model or exposing its sub-models.

### 🐞 Bug Fixes

* Tree columns can now specify `renderer` or `elementRenderer` configs without breaking the standard
  ag-Grid group cell renderer auto-applied to tree columns (#1397).
* Use of a custom `Column.comparator` function will no longer break agGrid-provided column header
  filter menus (#1400).
* The MS Edge browser does not return a standard Promise from `async` functions, so the the return
  of those functions did not previously have the required Hoist extensions installed on its
  prototype. Edge "native" Promises are now also polyfilled / extended as required. (#1411).
* Async `Select` combobox queries are now properly debounced as per the `queryBuffer` prop (#1416).

### ⚙️ Technical

* Grid column group headers now use a custom React component instead of the default ag-Grid column
  header, resulting in a different DOM structure and CSS classes. Existing CSS overrides of the
  ag-Grid column group headers may need to be updated to work with the new structure/classes.
* We have configured `stylelint` to enforce greater consistency in our stylesheets within this
  project. The initial linting run resulted in a large number of updates to our SASS files, almost
  exclusively whitespace changes. No functional changes are intended/expected. We have also enabled
  hooks to run both JS and style linting on pre-commit. Neither of these updates directly affects
  applications, but the same tools could be configured for apps if desired.

### 📚 Libraries

* core-js `3.2 -> 3.3`
* filesize `4.2 -> 5.0`
* http-status-codes `added @ 1.3`

[Commit Log](https://github.com/xh/hoist-react/compare/v28.0.0...v28.1.0)

## v28.0.0 - 2019-10-07

_"The one with the hooks."_

**Hoist now fully supports React functional components and hooks.** The new `hoistComponent`
function is now the recommended method for defining new components and their corresponding element
factories. See that (within [HoistComponentFunctional.js](core/HoistComponentFunctional.js)) and the
new `useLocalModel()` and `useContextModel()` hooks (within [core/hooks](core/hooks)) for more
information.

Along with the performance benefits and the ability to use React hooks, Hoist functional components
are designed to read and write their models via context. This allows a much less verbose
specification of component element trees.

Note that **Class-based Components remain fully supported** (by both Hoist and React) using the
familiar `@HoistComponent` decorator, but transitioning to functional components within Hoist apps
is now strongly encouraged. In particular note that Class-based Components will *not* be able to
leverage the context for model support discussed above.

### 🎁 New Features

* Resizable panels now default to not redrawing their content when resized until the resize bar is
  dropped. This offers an improved user experience for most situations, especially when layouts are
  complex. To re-enable the previous dynamic behavior, set `PanelModel.resizeWhileDragging: true`.
* The default text input shown by `XH.prompt()` now has `selectOnFocus: true` and will confirm the
  user's entry on an `<enter>` keypress (same as clicking 'OK').
* `stringExcludes` function added to form validation constraints. This allows an input value to
  block specific characters or strings, e.g. no slash "/" in a textInput for a filename.
* `constrainAll` function added to form validation constraints. This takes another constraint as its
  only argument, and applies that constraint to an array of values, rather than just to one value.
  This is useful for applying a constraint to inputs that produce arrays, such as tag pickers.
* `DateInput` now accepts LocalDates as `value`, `minDate` and `maxDate` props.
* `RelativeTimestamp` now accepts a `bind` prop to specify a model field name from which it can pull
  its timestamp. The model itself can either be passed as a prop or (better) sourced automatically
  from the parent context. Developers are encouraged to take this change to minimize re-renders of
  parent components (which often contain grids and other intensive layouts).
* `Record` now has properties and methods for accessing and iterating over children, descendants,
  and ancestors
* `Store` now has methods for retrieving the descendants and ancestors of a given Record

### 💥 Breaking Changes

* **Apps must update their dev dependencies** to the latest `@xh/hoist-dev-utils` package: v4.0+.
  This updates the versions of Babel / Webpack used in builds to their latest / current versions and
  swaps to the updated Babel recommendation of `core-js` for polyfills.
* The `allSettled` function in `@xh/promise` has been removed. Applications using this method should
  use the ECMA standard (stage-2) `Promise.allSettled` instead. This method is now fully available
  in Hoist via bundled polyfills. Note that the standard method returns an array of objects of the
  form `{status: [rejected|fulfilled], ...}`, rather than `{state: [rejected|fulfilled], ...}`.
* The `containerRef` argument for `XH.toast()` should now be a DOM element. Component instances are
  no longer supported types for this value. This is required to support functional Components
  throughout the toolkit.
* Apps that need to prevent a `StoreFilterField` from binding to a `GridModel` in context, need to
  set the `store` or `gridModel` property explicitly to null.
* The Blueprint non-standard decorators `ContextMenuTarget` and `HotkeysTarget` are no longer
  supported. Use the new hooks `useContextMenu()` and `useHotkeys()` instead. For convenience, this
  functionality has also been made available directly on `Panel` via the `contextMenu` and `hotkeys`
  props.
* `DataView` and `DataViewModel` have been moved from `/desktop/cmp/dataview` to the cross-platform
  package `/cmp/dataview`.
* `isReactElement` has been removed. Applications should use the native React API method
  `React.isValidElement` instead.

### ⚙️ Technical

* `createObservableRef()` is now available in `@xh/hoist/utils/react` package. Use this function for
  creating refs that are functionally equivalent to refs created with `React.createRef()`, yet fully
  observable. With this change the `Ref` class in the same package is now obsolete.
* Hoist now establishes a proper react "error boundary" around all application code. This means that
  errors throw when rendering will be caught and displayed in the standard Hoist exception dialog,
  and stack traces for rendering errors should be significantly less verbose.
* Not a Hoist feature, exactly, but the latest version of `@xh/hoist-dev-utils` (see below) enables
  support for the `optional chaining` (aka null safe) and `nullish coalescing` operators via their
  Babel proposal plugins. Developers are encouraged to make good use of the new syntax below:
  *  conditional-chaining: `let foo = bar?.baz?.qux;`
  *  nullish coalescing: `let foo = bar ?? 'someDefaultValue';`

### 🐞 Bug Fixes

* Date picker month and year controls will now work properly in `localDate` mode. (Previously would
  reset to underlying value.)
* Individual `Buttons` within a `ButtonGroupInput` will accept a disabled prop while continuing to
  respect the overall `ButtonGroupInput`'s disabled prop.
* Raised z-index level of AG-Grid tooltip to ensure tooltips for AG-Grid context menu items appear
  above the context menu.

### 📚 Libraries

* @blueprintjs/core `3.18 -> 3.19`
* @blueprintjs/datetime `3.12 -> 3.14`
* @fortawesome/fontawesome-pro `5.10 -> 5.11`
* @xh/hoist-dev-utils `3.8 -> 4.3` (multiple transitive updates to build tooling)
* ag-grid `21.1 -> 21.2`
* highcharts `7.1 -> 7.2`
* mobx `5.13 -> 5.14`
* react-transition-group `4.2 -> 4.3`
* rsvp (removed)
* store2 `2.9 -> 2.10`

[Commit Log](https://github.com/xh/hoist-react/compare/v27.1.0...v28.0.0)

## v27.1.0 - 2019-09-05

### 🎁 New Features

* `Column.exportFormat` can now be a function, which supports setting Excel formats on a per-cell
  (vs. entire column) basis by returning a conditional `exportFormat` based upon the value and / or
  record.
  * ⚠️ Note that per-cell formatting _requires_ that apps update their server to use hoist-core
    v6.3.0+ to work, although earlier versions of hoist-core _are_ backwards compatible with the
    pre-existing, column-level export formatting.
* `DataViewModel` now supports a `sortBy` config. Accepts the same inputs as `GridModel.sortBy`,
  with the caveat that only a single-level sort is supported at this time.

[Commit Log](https://github.com/xh/hoist-react/compare/v27.0.1...v27.1.0)

## v27.0.1 - 2019-08-26

### 🐞 Bug Fixes

* Fix to `Store.clear()` and `GridModel.clear()`, which delegates to the same (#1324).

[Commit Log](https://github.com/xh/hoist-react/compare/v27.0.0...v27.0.1)

## v27.0.0 - 2019-08-23

### 🎁 New Features

* A new `LocalDate` class has been added to the toolkit. This class provides client-side support for
  "business" or "calendar" days that do not have a time component. It is an immutable class that
  supports '==', '<' and '>', as well as a number of convenient manipulation functions. Support for
  the `LocalDate` class has also been added throughout the toolkit, including:
  * `Field.type` now supports an additional `localDate` option for automatic conversion of server
    data to this type when loading into a `Store`.
  * `fetchService` is aware of this class and will automatically serialize all instances of it for
    posting to the server. ⚠ NOTE that along with this change, `fetchService` and its methods such
    as `XH.fetchJson()` will now serialize regular JS Date objects as ms timestamps when provided in
    params. Previously Dates were serialized in their default `toString()` format. This would be a
    breaking change for an app that relied on that default Date serialization, but it was made for
    increased symmetry with how Hoist JSON-serializes Dates and LocalDates on the server-side.
  * `DateInput` can now be used to seamlessly bind to a `LocalDate` as well as a `Date`. See its new
    prop of `valueType` which can be set to `localDate` or `date` (default).
  * A new `localDateCol` config has been added to the `@xh/hoist/grid/columns` package with
    standardized rendering and formatting.
* New `TreeMap` and `SplitTreeMap` components added, to render hierarchical data in a configurable
  TreeMap visualization based on the Highcharts library. Supports optional binding to a GridModel,
  which syncs selection and expand / collapse state.
* `Column` gets a new `highlightOnChange` config. If true, the grid will highlight the cell on each
  change by flashing its background. (Currently this is a simple on/off config - future iterations
  could support a function variant or other options to customize the flash effect based on the
  old/new values.) A new CSS var `--xh-grid-cell-change-bg-highlight` can be used to customize the
  color used, app-wide or scoped to a particular grid selector. Note that columns must *not* specify
  `rendererIsComplex` (see below) if they wish to enable the new highlight flag.

### 💥 Breaking Changes

* The updating of `Store` data has been reworked to provide a simpler and more powerful API that
  allows for the applications of additions, deletions, and updates in a single transaction:
  * The signature of `Store.updateData()` has been substantially changed, and is now the main entry
    point for all updates.
  * `Store.removeRecords()` has been removed. Use `Store.updateData()` instead.
  * `Store.addData()` has been removed. Use `Store.updateData()` instead.
* `Column` takes an additional property `rendererIsComplex`. Application must set this flag to
  `true` to indicate if a column renderer uses values other than its own bound field. This change
  provides an efficiency boost by allowing ag-Grid to use its default change detection instead of
  forcing a cell refresh on any change.

### ⚙️ Technical

* `Grid` will now update the underlying ag-Grid using ag-Grid transactions rather than relying on
  agGrid `deltaRowMode`. This is intended to provide the best possible grid performance and
  generally streamline the use of the ag-Grid Api.

### 🐞 Bug Fixes

* Panel resize events are now properly throttled, avoiding extreme lagginess when resizing panels
  that contain complex components such as big grids.
* Workaround for issues with the mobile Onsen toolkit throwing errors while resetting page stack.
* Dialogs call `doCancel()` handler if cancelled via `<esc>` keypress.

### 📚 Libraries

* @xh/hoist-dev-utils `3.7 -> 3.8`
* qs `6.7 -> 6.8`
* store2 `2.8 -> 2.9`

[Commit Log](https://github.com/xh/hoist-react/compare/v26.0.1...v27.0.0)

## v26.0.1 - 2019-08-07

### 🎁 New Features

* **WebSocket support** has been added in the form of `XH.webSocketService` to establish and
  maintain a managed websocket connection with the Hoist UI server. This is implemented on the
  client via the native `WebSocket` object supported by modern browsers and relies on the
  corresponding service and management endpoints added to Hoist Core v6.1.
  * Apps must declare `webSocketsEnabled: true` in their `AppSpec` configuration to enable this
    overall functionality on the client.
  * Apps can then subscribe via the new service to updates on a requested topic and will receive any
    inbound messages for that topic via a callback.
  * The service will monitor the socket connection with a regular heartbeat and attempt to
    re-establish if dropped.
  * A new admin console snap-in provides an overview of connected websocket clients.
* The `XH.message()` and related methods such as `XH.alert()` now support more flexible
  `confirmProps` and `cancelProps` configs, each of which will be passed to their respective button
  and merged with suitable defaults. Allows use of the new `autoFocus` prop with these preconfigured
  dialogs.
  * By default, `XH.alert()` and `XH.confirm()` will auto focus the confirm button for user
    convenience.
  * The previous text/intent configs have been deprecated and the message methods will log a console
    warning if they are used (although it will continue to respect them to aid transitioning to the
    new configs).
* `GridModel` now supports a `copyCell` context menu action. See `StoreContextMenu` for more
  details.
* New `GridCountLabel` component provides an alternative to existing `StoreCountLabel`, outputting
  both overall record count and current selection count in a configurable way.
* The `Button` component accepts an `autoFocus` prop to attempt to focus on render.
* The `Checkbox` component accepts an `autoFocus` prop to attempt to focus on render.

### 💥 Breaking Changes

* `StoreCountLabel` has been moved from `/desktop/cmp/store` to the cross-platform package
  `/cmp/store`. Its `gridModel` prop has also been removed - usages with grids should likely switch
  to the new `GridCountLabel` component, noted above and imported from `/cmp/grid`.
* The API for `ClipboardButton` and `ClipboardMenuItem` has been simplified, and made implementation
  independent. Specify a single `getCopyText` function rather than the `clipboardSpec`.
  (`clipboardSpec` is an artifact from the removed `clipboard` library).
* The `XH.prompt()` and `XH.message()` input config has been updated to work as documented, with any
  initial/default value for the input sourced from `input.initialValue`. Was previously sourced from
  `input.value` (#1298).
* ChartModel `config` has been deprecated. Please use `highchartsConfig` instead.

### 🐞 Bug Fixes

* The `Select.selectOnFocus` prop is now respected when used in tandem with `enableCreate` and/or
  `queryFn` props.
* `DateInput` popup _will_ now close when input is blurred but will _not_ immediately close when
  `enableTextInput` is `false` and a month or year is clicked (#1293).
* Buttons within a grid `actionCol` now render properly in compact mode, without clipping/overflow.

### ⚙️ Technical

* `AgGridModel` will now throw an exception if any of its methods which depend on ag-Grid state are
  called before the grid has been fully initialized (ag-Grid onGridReady event has fired).
  Applications can check the new `isReady` property on `AgGridModel` before calling such methods to️️
  verify the grid is fully initialized.

### 📚 Libraries

* @blueprintjs/core `3.17 -> 3.18`
* @blueprintjs/datetime `3.11 -> 3.12`
* @fortawesome/fontawesome `5.9 -> 5.10`
* ag-grid `21.0.1 -> 21.1.1`
* store2 `2.7 -> 2.8`
* The `clipboard` library has been replaced with the simpler `clipboard-copy` library.

[Commit Log](https://github.com/xh/hoist-react/compare/v25.2.0...v26.0.1)

## v25.2.0 - 2019-07-25

### 🎁 New Features

* `RecordAction` supports a new `secondaryText` property. When used for a Grid context menu item,
  this text appears on the right side of the menu item, usually used for displaying the shortcut key
  associated with an action.

### 🐞 Bug Fixes

* Fixed issue with loopy behavior when using `Select.selectOnFocus` and changing focus
  simultaneously with keyboard and mouse.

[Commit Log](https://github.com/xh/hoist-react/compare/v25.1.0...v25.2.0)

## v25.1.0 - 2019-07-23

### 🎁 New Features

* `JsonInput` includes buttons for toggling showing in a full-screen dialog window. Also added a
  convenience button to auto-format `JsonInput's` content.
* `DateInput` supports a new `enableTextInput` prop. When this property is set to false, `DateInput`
  will be entirely driven by the provided date picker. Additionally, `DateInput` styles have been
  improved for its various modes to more clearly convey its functionality.
* `ExportButton` will auto-disable itself if bound to an empty `GridModel`. This helper button will
  now also throw a console warning (to alert the developer) if `gridModel.enableExport != true`.

### ⚙️ Technical

* Classes decorated with `@LoadSupport` will now throw an exception out of their provided
  `loadAsync()` method if called with a parameter that's not a plain object (i.e. param is clearly
  not a `LoadSpec`). Note this might be a breaking change, in so far as it introduces additional
  validation around this pre-existing API requirement.
* Requirements for the `colorSpec` option passed to Hoist number formatters have been relaxed to
  allow partial definitions such that, for example, only negative values may receive the CSS class
  specified, without having to account for positive value styling.

### 🐞 Bug Fixes

* `RestFormModel` now submits dirty fields only when editing a record, as intended (#1245).
* `FormField` will no longer override the disabled prop of its child input if true (#1262).

### 📚 Libraries

* mobx `5.11 -> 5.13`
* Misc. patch-level updates

[Commit Log](https://github.com/xh/hoist-react/compare/v25.0.0...v25.1.0)

## v25.0.0 - 2019-07-16

### 🎁 New Features

* `Column` accepts a new `comparator` callback to customize how column cell values are sorted by the
  grid.
* Added `XH.prompt()` to show a simple message popup with a built-in, configurable HoistInput. When
  submitted by the user, its callback or resolved promise will include the input's value.
* `Select` accepts a new `selectOnFocus` prop. The behaviour is analogous to the `selectOnFocus`
  prop already in `TextInput`, `TextArea` and `NumberInput`.

### 💥 Breaking Changes

* The `fmtPercent` and `percentRenderer` methods will now multiply provided value by 100. This is
  consistent with the behavior of Excel's percentage formatting and matches the expectations of
  `ExportFormat.PCT`. Columns that were previously using `exportValue: v => v/100` as a workaround
  to the previous renderer behavior should remove this line of code.
* `DimensionChooserModel`'s `historyPreference` config has been renamed `preference`. It now
  supports saving both value and history to the same preference (existing history preferences will
  be handled).

[Commit Log](https://github.com/xh/hoist-react/compare/v24.2.0...v25.0.0)

## v24.2.0 - 2019-07-08

### 🎁 New Features

* `GridModel` accepts a new `colDefaults` configuration. Defaults provided via this object will be
  merged (deeply) into all column configs as they are instantiated.
* New `Panel.compactHeader` and `DockContainer.compactHeaders` props added to enable more compact
  and space efficient styling for headers in these components.
  * ⚠️ Note that as part of this change, internal panel header CSS class names changed slightly -
    apps that were targeting these internal selectors would need to adjust. See
    desktop/cmp/panel/impl/PanelHeader.scss for the relevant updates.
* A new `exportOptions.columns` option on `GridModel` replaces `exportOptions.includeHiddenCols`.
  The updated and more flexible config supports special strings 'VISIBLE' (default), 'ALL', and/or a
  list of specific colIds to include in an export.
  * To avoid immediate breaking changes, GridModel will log a warning on any remaining usages of
    `includeHiddenCols` but auto-set to `columns: 'ALL'` to maintain the same behavior.
* Added new preference `xhShowVersionBar` to allow more fine-grained control of when the Hoist
  version bar is showing. It defaults to `auto`, preserving the current behavior of always showing
  the footer to Hoist Admins while including it for non-admins *only* in non-production
  environments. The pref can alternatively be set to 'always' or 'never' on a per-user basis.

### 📚 Libraries

* @blueprintjs/core `3.16 -> 3.17`
* @blueprintjs/datetime `3.10 -> 3.11`
* mobx `5.10 -> 5.11`
* react-transition-group `2.8 -> 4.2`

[Commit Log](https://github.com/xh/hoist-react/compare/v24.1.1...v24.2.0)

## v24.1.1 - 2019-07-01

### 🐞 Bug Fixes

* Mobile column chooser internal layout/sizing fixed when used in certain secure mobile browsers.

[Commit Log](https://github.com/xh/hoist-react/compare/v24.1.0...v24.1.1)

## v24.1.0 - 2019-07-01

### 🎁 New Features

* `DateInput.enableClear` prop added to support built-in button to null-out a date input's value.

### 🐞 Bug Fixes

* The `Select` component now properly shows all options when the pick-list is re-shown after a
  change without first blurring the control. (Previously this interaction edge case would only show
  the option matching the current input value.) #1198
* Mobile mask component `onClick` callback prop restored - required to dismiss mobile menus when not
  tapping a menu option.
* When checking for a possible expired session within `XH.handleException()`, prompt for app login
  only for Ajax requests made to relative URLs (not e.g. remote APIs accessed via CORS). #1189

### ✨ Style

* Panel splitter collapse button more visible in dark theme. CSS vars to customize further fixed.
* The mobile app menu button has been moved to the right side of the top appBar, consistent with its
  placement in desktop apps.

### 📚 Libraries

* @blueprintjs/core `3.15 -> 3.16`
* @blueprintjs/datetime `3.9 -> 3.10`
* codemirror `5.47 -> 5.48`
* mobx `6.0 -> 6.1`

[Commit Log](https://github.com/xh/hoist-react/compare/v24.0.0...v24.1.0)

## v24.0.0 - 2019-06-24

### 🎁 New Features

#### Data

* A `StoreFilter` object has been introduced to the data API. This allows `Store` and
  `StoreFilterField` to support the ability to conditionally include all children when filtering
  hierarchical data stores, and could support additional filtering customizations in the future.
* `Store` now provides a `summaryRecord` property which can be used to expose aggregated data for
  the data it contains. The raw data for this record can be provided to `loadData()` and
  `updateData()` either via an explicit argument to these methods, or as the root node of the raw
  data provided (see `Store.loadRootAsSummary`).
* The `StoreFilterField` component accepts new optional `model` and `bind` props to allow control of
  its text value from an external model's observable.
* `pwd` is now a new supported type of `Field` in the `@xh/hoist/core/data` package.

#### Grid

* `GridModel` now supports a `showSummary` config which can be used to display its store's
  summaryRecord (see above) as either a pinned top or bottom row.
* `GridModel` also adds a `enableColumnPinning` config to enable/disable user-driven pinning. On
  desktop, if enabled, users can pin columns by dragging them to the left or right edges of the grid
  (the default ag-Grid gesture). Column pinned state is now also captured and maintained by the
  overall grid state system.
* The desktop column chooser now options in a non-modal popover when triggered from the standard
  `ColChooserButton` component. This offers a quicker and less disruptive alternative to the modal
  dialog (which is still used when launched from the grid context menu). In this popover mode,
  updates to columns are immediately reflected in the underlying grid.
* The mobile `ColChooser` has been improved significantly. It now renders displayed and available
  columns as two lists, allowing drag and drop between to update the visibility and ordering. It
  also provides an easy option to toggle pinning the first column.
* `DimensionChooser` now supports an optional empty / ungrouped configuration with a value of `[]`.
  See `DimensionChooserModel.enableClear` and `DimensionChooser.emptyText`.

#### Other Features

* Core `AutoRefreshService` added to trigger an app-wide data refresh on a configurable interval, if
  so enabled via a combination of soft-config and user preference. Auto-refresh relies on the use of
  the root `RefreshContextModel` and model-level `LoadSupport`.
* A new `LoadingIndicator` component is available as a more minimal / unobtrusive alternative to a
  modal mask. Typically configured via a new `Panel.loadingIndicator` prop, the indicator can be
  bound to a `PendingTaskModel` and will automatically show/hide a spinner and/or custom message in
  an overlay docked to the corner of the parent Panel.
* `DateInput` adds support for new `enablePicker` and `showPickerOnFocus` props, offering greater
  control over when the calendar picker is shown. The new default behaviour is to not show the
  picker on focus, instead showing it via a built-in button.
* Transitions have been disabled by default on desktop Dialog and Popover components (both are from
  the Blueprint library) and on the Hoist Mask component. This should result in a snappier user
  experience, especially when working on remote / virtual workstations. Any in-app customizations to
  disable or remove transitions can now be removed in favor of this toolkit-wide change.
* Added new `@bindable.ref` variant of the `@bindable` decorator.

### 💥 Breaking Changes

* Apps that defined and initialized their own `AutoRefreshService` service or functionality should
  leverage the new Hoist service if possible. Apps with a pre-existing custom service of the same
  name must either remove in favor of the new service or - if they have special requirements not
  covered by the Hoist implementation - rename their own service to avoid a naming conflict.
* The `StoreFilterField.onFilterChange` callback will now be passed a `StoreFilter`, rather than a
  function.
* `DateInput` now has a calendar button on the right side of the input which is 22 pixels square.
  Applications explicitly setting width or height on this component should ensure that they are
  providing enough space for it to display its contents without clipping.

### 🐞 Bug Fixes

* Performance for bulk grid selections has been greatly improved (#1157)
* Toolbars now specify a minimum height (or width when vertical) to avoid shrinking unexpectedly
  when they contain only labels or are entirely empty (but still desired to e.g. align UIs across
  multiple panels). Customize if needed via the new `--xh-tbar-min-size` CSS var.
* All Hoist Components that accept a `model` prop now have that properly documented in their
  prop-types.
* Admin Log Viewer no longer reverses its lines when not in tail mode.

### ⚙️ Technical

* The `AppSpec` config passed to `XH.renderApp()` now supports a `clientAppCode` value to compliment
  the existing `clientAppName`. Both values are now optional and defaulted from the project-wide
  `appCode` and `appName` values set via the project's Webpack config. (Note that `clientAppCode` is
  referenced by the new `AutoRefreshService` to support configurable auto-refresh intervals on a
  per-app basis.)

### 📚 Libraries

* ag-grid `20.0 -> 21.0`
* react-select `2.4 -> 3.0`
* mobx-react `5.4 -> 6.0.3`
* font-awesome `5.8 -> 5.9`
* react-beautiful-dnd `10.1.1 -> 11.0.4`

[Commit Log](https://github.com/xh/hoist-react/compare/v23.0.0...v24.0.0)

## v23.0.0 - 2019-05-30

### 🎁 New Features

* `GridModel` now accepts a config of `cellBorders`, similar to `rowBorders`
* `Panel.tbar` and `Panel.bbar` props now accept an array of Elements and will auto-generate a
  `Toolbar` to contain them, avoiding the need for the extra import of `toolbar()`.
* New functions `withDebug` and `withShortDebug` have been added to provide a terse syntax for
  adding debug messages that track the execution of specific blocks of code.
* `XH.toast()` now supports an optional `containerRef` argument that can be used for anchoring a
  toast within another component (desktop only). Can be used to display more targeted toasts within
  the relevant section of an application UI, as opposed to the edge of the screen.
* `ButtonGroupInput` accepts a new `enableClear` prop that allows the active / depressed button to
  be unselected by pressing it again - this sets the value of the input as a whole to `null`.
* Hoist Admins now always see the VersionBar in the footer.
* `Promise.track` now accepts an optional `omit` config that indicates when no tracking will be
  performed.
* `fmtNumber` now accepts an optional `prefix` config that prepends immediately before the number,
  but after the sign (`+`, `-`).
* New utility methods `forEachAsync()` and `whileAsync()` have been added to allow non-blocking
  execution of time-consuming loops.

### 💥 Breaking Changes

* The `AppOption.refreshRequired` config has been renamed to `reloadRequired` to better match the
  `XH.reloadApp()` method called to reload the entire app in the browser. Any options defined by an
  app that require it to be fully reloaded should have this renamed config set to `true`.
* The options dialog will now automatically trigger an app-wide data _refresh_ via
  `XH.refreshAppAsync()` if options have changed that don't require a _reload_.
* The `EventSupport` mixin has been removed. There are no known uses of it and it is in conflict
  with the overall reactive structure of the hoist-react API. If your app listens to the
  `appStateChanged`, `prefChange` or `prefsPushed` events you will need to adjust accordingly.

### 🐞 Bug Fixes

* `Select` will now let the user edit existing text in conditions where it is expected to be
  editable. #880
* The Admin "Config Differ" tool has been updated to reflect changes to `Record` made in v22. It is
  once again able to apply remote config values.
* A `Panel` with configs `resizable: true, collapsible: false` now renders with a splitter.
* A `Panel` with no `icon`, `title`, or `headerItems` will not render a blank header.
* `FileChooser.enableMulti` now behaves as one might expect -- true to allow multiple files in a
  single upload. Previous behavior (the ability to add multiple files to dropzone) is now controlled
  by `enableAddMulti`.

[Commit Log](https://github.com/xh/hoist-react/compare/v22.0.0...v23.0.0)


## v22.0.0 - 2019-04-29

### 🎁 New Features

* A new `DockContainer` component provides a user-friendly way to render multiple child components
  "docked" to its bottom edge. Each child view is rendered with a configurable header and controls
  to allow the user to expand it, collapse it, or optionally "pop it out" into a modal dialog.
* A new `AgGrid` component provides a much lighter Hoist wrapper around ag-Grid while maintaining
  consistent styling and layout support. This allows apps to use any features supported by ag-Grid
  without conflicting with functionality added by the core Hoist `Grid`.
  * Note that this lighter wrapper lacks a number of core Hoist features and integrations, including
    store support, grid state, enhanced column and renderer APIs, absolute value sorting, and more.
  * An associated `AgGridModel` provides access to to the ag-Grid APIs, minimal styling configs, and
    several utility methods for managing Grid state.
* Added `GridModel.groupSortFn` config to support custom group sorting (replaces any use of
  `agOptions.defaultGroupSortComparator`).
* The `Column.cellClass` and `Column.headerClass` configs now accept functions to dynamically
  generate custom classes based on the Record and/or Column being rendered.
* The `Record` object now provides an additional getter `Record.allChildren` to return all children
  of the record, irrespective of the current filter in place on the record's store. This supplements
  the existing `Record.children` getter, which returns only the children meeting the filter.

### 💥 Breaking Changes

* The class `LocalStore` has been renamed `Store`, and is now the main implementation and base class
  for Store Data. The extraneous abstract superclass `BaseStore` has been removed.
* `Store.dataLastUpdated` had been renamed `Store.lastUpdated` on the new class and is now a simple
  timestamp (ms) rather than a Javascript Date object.
* The constructor argument `Store.processRawData` now expects a function that *returns* a modified
  object with the necessary edits. This allows implementations to safely *clone* the raw data rather
  than mutating it.
* The method `Store.removeRecord` has been replaced with the method `Store.removeRecords`. This will
  facilitate efficient bulk deletes.

### ⚙️ Technical

* `Grid` now performs an important performance workaround when loading a new dataset that would
  result in the removal of a significant amount of existing records/rows. The underlying ag-Grid
  component has a serious bottleneck here (acknowledged as AG-2879 in their bug tracker). The Hoist
  grid wrapper will now detect when this is likely and proactively clear all data using a different
  API call before loading the new dataset.
* The implementations `Store`, `RecordSet`, and `Record` have been updated to more efficiently
  re-use existing record references when loading, updating, or filtering data in a store. This keeps
  the Record objects within a store as stable as possible, and allows additional optimizations by
  ag-Grid and its `deltaRowDataMode`.
* When loading raw data into store `Record`s, Hoist will now perform additional conversions based on
  the declared `Field.type`. The unused `Field.nullable` has been removed.
* `LocalStorageService` now uses both the `appCode` and current username for its namespace key,
  ensuring that e.g. local prefs/grid state are not overwritten across multiple app users on one OS
  profile, or when admin impersonation is active. The service will automatically perform a one-time
  migration of existing local state from the old namespace to the new. #674
* `elem` no longer skips `null` children in its calls to `React.createElement()`. These children may
  play the role of placeholders when using conditional rendering, and skipping them was causing
  React to trigger extra re-renders. This change further simplifies Hoist's element factory and
  removes an unnecessary divergence with the behavior of JSX.


### 🐞 Bug Fixes

* `Grid` exports retain sorting, including support for absolute value sorting. #1068
* Ensure `FormField`s are keyed with their model ID, so that React can properly account for dynamic
  changes to fields within a form. #1031
* Prompt for app refresh in (rare) case of mismatch between client and server-side session user.
  (This can happen during impersonation and is defended against in server-side code.) #675

[Commit Log](https://github.com/xh/hoist-react/compare/v21.0.2...v22.0.0)

## v21.0.2 - 2019-04-05

### 📚 Libraries

* Rollback ag-Grid to v20.0.0 after running into new performance issues with large datasets and
  `deltaRowDataMode`. Updates to tree filtering logic, also related to grid performance issues with
  filtered tree results returning much larger record counts.

## v21.0.0 - 2019-04-04

### 🎁 New Features

* `FetchService` fetch methods now accept a plain object as the `headers` argument. These headers
  will be merged with the default headers provided by FetchService.
* An app can also now specify default headers to be sent with every fetch request via
  `XH.fetchService.setDefaultHeaders()`. You can pass either a plain object, or a closure which
  returns one.
* `Grid` supports a new `onGridReady` prop, allowing apps to hook into the ag-Grid event callback
  without inadvertently short-circuiting the Grid's own internal handler.

### 💥 Breaking Changes

* The shortcut getter `FormModel.isNotValid` was deemed confusing and has been removed from the API.
  In most cases applications should use `!FormModel.isValid` instead; this expression will return
  `false` for the `Unknown` as well as the `NotValid` state. Applications that wish to explicitly
  test for the `NotValid` state should use the `validationState` getter.
* Multiple HoistInputs have changed their `onKeyPress` props to `onKeyDown`, including TextInput,
  NumberInput, TextArea & SearchInput. The `onKeyPress` event has been deprecated in general and has
  limitations on which keys will trigger the event to fire (i.e. it would not fire on an arrow
  keypress).
* FetchService's fetch methods no longer support `contentType` parameter. Instead, specify a custom
  content-type by setting a 'Content-Type' header using the `headers` parameter.
* FetchService's fetch methods no longer support `acceptJson` parameter. Instead, pass an {"Accept":
  "application/json"} header using the `headers` parameter.

### ✨ Style

* Black point + grid colors adjusted in dark theme to better blend with overall blue-gray tint.
* Mobile styles have been adjusted to increase the default font size and grid row height, in
  addition to a number of other smaller visual adjustments.

### 🐞 Bug Fixes

* Avoid throwing React error due to tab / routing interactions. Tab / routing / state support
  generally improved. (#1052)
* `GridModel.selectFirst()` improved to reliably select first visible record even when one or more
  groupBy levels active. (#1058)

### 📚 Libraries

* ag-Grid `~20.1 -> ~20.2` (fixes ag-grid sorting bug with treeMode)
* @blueprint/core `3.14 -> 3.15`
* @blueprint/datetime `3.7 -> 3.8`
* react-dropzone `10.0 -> 10.1`
* react-transition-group `2.6 -> 2.8`

[Commit Log](https://github.com/xh/hoist-react/compare/v20.2.1...v21.0.0)

## v20.2.1 - 2019-03-28

* Minor tweaks to grid styles - CSS var for pinned column borders, drop left/right padding on
  center-aligned grid cells.

[Commit Log](https://github.com/xh/hoist-react/compare/v20.2.0...v20.2.1)

## v20.2.0 - 2019-03-27

### 🎁 New Features

* `GridModel` exposes three new configs - `rowBorders`, `stripeRows`, and `showCellFocus` - to
  provide additional control over grid styling. The former `Grid` prop `showHover` has been
  converted to a `GridModel` config for symmetry with these other flags and more efficient
  re-rendering. Note that some grid-related CSS classes have also been modified to better conform to
  the BEM approach used elsewhere - this could be a breaking change for apps that keyed off of
  certain Hoist grid styles (not expected to be a common case).
* `Select` adds a `queryBuffer` prop to avoid over-eager calls to an async `queryFn`. This buffer is
  defaulted to 300ms to provide some out-of-the-box debouncing of keyboard input when an async query
  is provided. A longer value might be appropriate for slow / intensive queries to a remote API.

### 🐞 Bug Fixes

* A small `FormField.labelWidth` config value will now be respected, even if it is less than the
  default minWidth of 80px.
* Unnecessary re-renders of inactive tab panels now avoided.
* `Grid`'s filter will now be consistently applied to all tree grid records. Previously, the filter
  skipped deeply nested records under specific conditions.
* `Timer` no longer requires its `runFn` to be a promise, as it briefly (and unintentionally) did.
* Suppressed default browser resize handles on `textarea`.

[Commit Log](https://github.com/xh/hoist-react/compare/v20.1.1...v20.2.0)

## v20.1.1 - 2019-03-27

### 🐞 Bug Fixes

* Fix form field reset so that it will call computeValidationAsync even if revalidation is not
  triggered because the field's value did not change when reset.

[Commit Log](https://github.com/xh/hoist-react/compare/v20.1.0...v20.1.1)


## v20.1.0 - 2019-03-14

### 🎁 New Features

* Standard app options panel now includes a "Restore Defaults" button to clear all user preferences
  as well as any custom grid state, resetting the app to its default state for that user.

### 🐞 Bug Fixes

* Removed a delay from `HoistInput` blur handling, ensuring `noteBlurred()` is called as soon as the
  element loses focus. This should remove a class of bugs related to input values not flushing into
  their models quickly enough when `commitOnChange: false` and the user moves directly from an input
  to e.g. clicking a submit button. #1023
* Fix to Admin ConfigDiffer tool (missing decorator).

### ⚙️ Technical

* The `GridModel.store` config now accepts a plain object and will internally create a `LocalStore`.
  This store config can also be partially specified or even omitted entirely. GridModel will ensure
  that the store is auto-configured with all fields in configured grid columns, reducing the need
  for app code boilerplate (re)enumerating field names.
* `Timer` class reworked to allow its interval to be adjusted dynamically via `setInterval()`,
  without requiring the Timer to be re-created.

[Commit Log](https://github.com/xh/hoist-react/compare/v20.0.1...v20.1.0)


## v20.0.1 - 2019-03-08

### 🐞 Bug Fixes

* Ensure `RestStore` processes records in a standard way following a save/add operation (#1010).

[Commit Log](https://github.com/xh/hoist-react/compare/v20.0.0...v20.0.1)


## v20.0.0 - 2019-03-06

### 💥 Breaking Changes

* The `@LoadSupport` decorator has been substantially reworked and enhanced from its initial release
  in v19. It is no longer needed on the HoistComponent, but rather should be put directly on the
  owned HoistModel implementing the loading. IMPORTANT NOTE: all models should implement
  `doLoadAsync` rather than `loadAsync`. Please see `LoadSupport` for more information on this
  important change.
* `TabContainer` and `TabContainerModel` are now cross-platform. Apps should update their code to
  import both from `@xh/hoist/cmp/tab`.
* `TabContainer.switcherPosition` has been moved to `TabContainerModel`. Please note that changes to
  `switcherPosition` are not supported on mobile, where the switcher will always appear beneath the
  container.
* The `Label` component from `@xh/hoist/desktop/cmp/input` has been removed. Applications should
  consider using the basic html `label` element instead (or a `FormField` if applicable).
* The `LeftRightChooserModel` constructor no longer accepts a `leftSortBy` and `rightSortBy`
  property. The implementation of these properties was generally broken. Use `leftSorted` and
  `rightSorted` instead.

#### Mobile

* Mobile `Page` has changed - `Pages` are now wrappers around `Panels` that are designed to be used
  with a `NavigationModel` or `TabContainer`. `Page` accepts the same props as `Panel`, meaning uses
  of `loadModel` should be replaced with `mask`.
* The mobile `AppBar` title is static and defaults to the app name. If you want to display page
  titles, it is recommended to use the `title` prop on the `Page`.

### 🎁 New Features

* Enhancements to Model and Component data loading via `@LoadSupport` provides a stronger set of
  conventions and better support for distinguishing between initial loads / auto/background
  refreshes / user- driven refreshes. It also provides new patterns for ensuring application
  Services are refreshed as part of a reworked global refresh cycle.
* RestGridModel supports a new `cloneAction` to take an existing record and open the editor form in
  "add mode" with all editable fields pre-populated from the source record. The action calls
  `prepareCloneFn`, if defined on the RestGridModel, to perform any transform operations before
  rendering the form.
* Tabs in `TabContainerModel` now support an `icon` property on the desktop.
* Charts take a new optional `aspectRatio` prop.
* Added new `Column.headerTooltip` config.
* Added new method `markManaged` on `ManagedSupport`.
* Added new function decorator `debounced`.
* Added new function `applyMixin` providing support for structured creation of class decorators
  (mixins).

#### Mobile

* Column chooser support available for mobile Grids. Users can check/uncheck columns to add/remove
  them from a configurable grid and reorder the columns in the list via drag and drop. Pair
  `GridModel.enableColChooser` with a mobile `colChooserButton` to allow use.
* Added `DialogPage` to the mobile toolkit. These floating pages do not participate in navigation or
  routing, and are used for showing fullscreen views outside of the Navigator / TabContainer
  context.
* Added `Panel` to the mobile toolkit, which offers a header element with standardized styling,
  title, and icon, as well as support for top and bottom toolbars.
* The mobile `AppBar` has been updated to more closely match the desktop `AppBar`, adding `icon`,
  `leftItems`, `hideAppMenuButton` and `appMenuButtonProps` props.
* Added routing support to mobile.

### 🐞 Bug Fixes

* The HighCharts wrapper component properly resizes its chart.
* Mobile dimension chooser button properly handles overflow for longer labels.
* Sizing fixes for multi-line inputs such as textArea and jsonInput.
* NumberInput calls a `onKeyPress` prop if given.
* Layout fixes on several admin panels and detail popups.

### 📚 Libraries

* @blueprintjs/core `3.13 -> 3.14`
* @xh/hoist-dev-utils `3.5 -> 3.6`
* ag-Grid `~20.0 -> ~20.1`
* react-dropzone `~8.0 -> ~9.0`
* react-select `~2.3 -> ~2.4`
* router5 `~6.6 -> ~7.0`
* react `~16.7 -> ~16.8`

[Commit Log](https://github.com/xh/hoist-react/compare/v19.0.1...v20.0.0)

## v19.0.1 - 2019-02-12

### 🐞 Bug Fixes

* Additional updates and simplifications to `FormField` sizing of child `HoistInput` elements, for
  more reliable sizing and spacing filling behavior.

[Commit Log](https://github.com/xh/hoist-react/compare/v19.0.0...v19.0.1)


## v19.0.0 - 2019-02-08

### 🎁 New Features

* Added a new architecture for signaling the need to load / refresh new data across either the
  entire app or a section of the component hierarchy. This new system relies on React context to
  minimizes the need for explicit application wiring, and improves support for auto-refresh. See
  newly added decorator `@LoadSupport` and classes/components `RefreshContext`,
  `RefreshContextModel`, and `RefreshContextView` for more info.
* `TabContainerModel` and `TabModel` now support `refreshMode` and `renderMode` configs to allow
  better control over how inactive tabs are mounted/unmounted and how tabs handle refresh requests
  when hidden or (re)activated.
* Apps can implement `getAppOptions()` in their `AppModel` class to specify a set of app-wide
  options that should be editable via a new built-in Options dialog. This system includes built-in
  support for reading/writing options to preferences, or getting/setting their values via custom
  handlers. The toolkit handles the rendering of the dialog.
* Standard top-level app buttons - for actions such as launching the new Options dialog, switching
  themes, launching the admin client, and logging out - have been moved into a new menu accessible
  from the top-right corner of the app, leaving more space for app-specific controls in the AppBar.
* `RecordGridModel` now supports an enhanced `editors` configuration that exposes the full set of
  validation and display support from the Forms package.
* `HoistInput` sizing is now consistently implemented using `LayoutSupport`. All sizable
  `HoistInputs` now have default `width` to ensure a standard display out of the box. `JsonInput`
  and `TextArea` also have default `height`. These defaults can be overridden by declaring explicit
  `width` and `height` values, or unset by setting the prop to `null`.
* `HoistInputs` within `FormFields` will be automatically sized to fill the available space in the
  `FormField`. In these cases, it is advised to either give the `FormField` an explicit size or
  render it in a flex layout.

### 💥 Breaking Changes

* ag-Grid has been updated to v20.0.0. Most apps shouldn't require any changes - however, if you are
  using `agOptions` to set sorting, filtering or resizing properties, these may need to change:

  For the `Grid`, `agOptions.enableColResize`, `agOptions.enableSorting` and `agOptions.enableFilter`
  have been removed. You can replicate their effects by using `agOptions.defaultColDef`. For
  `Columns`, `suppressFilter` has been removed, an should be replaced with `filter: false`.

* `HoistAppModel.requestRefresh` and `TabContainerModel.requestRefresh` have been removed.
  Applications should use the new Refresh architecture described above instead.
* `tabRefreshMode` on TabContainer has been renamed `renderMode`.
* `TabModel.reloadOnShow` has been removed. Set the `refreshMode` property on TabContainerModel or
  TabModel to `TabRefreshMode.ON_SHOW_ALWAYS` instead.
* The mobile APIs for `TabContainerModel`, `TabModel`, and `RefreshButton` have been rewritten to
  more closely mirror the desktop API.
* The API for `RecordGridModel` editors has changed -- `type` is no longer supported. Use
  `fieldModel` and `formField` intead.
* `LocalStore.loadRawData` requires that all records presented to store have unique IDs specified.
  See `LocalStore.idSpec` for more information.

### 🐞 Bug Fixes

* SwitchInput and RadioInput now properly highlight validation errors in `minimal` mode.

### 📚 Libraries

* @blueprintjs/core `3.12 -> 3.13`
* ag-Grid `~19.1.4 -> ~20.0.0`

[Commit Log](https://github.com/xh/hoist-react/compare/v18.1.2...v19.0.0)


## v18.1.2 - 2019-01-30

### 🐞 Bug Fixes

* Grid integrations relying on column visibility (namely export, storeFilterField) now correctly
  consult updated column state from GridModel. #935
* Ensure `FieldModel.initialValue` is observable to ensure that computed dirty state (and any other
  derivations) are updated if it changes. #934
* Fixes to ensure Admin console log viewer more cleanly handles exceptions (e.g. attempting to
  auto-refresh on a log file that has been deleted).

[Commit Log](https://github.com/xh/hoist-react/compare/v18.1.1...v18.1.2)

## v18.1.1 - 2019-01-29

* Grid cell padding can be controlled via a new set of CSS vars and is reduced by default for grids
  in compact mode.
* The `addRecordAsync()` and `saveRecordAsync()` methods on `RestStore` return the updated record.

[Commit Log](https://github.com/xh/hoist-react/compare/v18.1.0...v18.1.1)


## v18.1.0 - 2019-01-28

### 🎁 New Features

* New `@managed` class field decorator can be used to mark a property as fully created/owned by its
  containing class (provided that class has installed the matching `@ManagedSupport` decorator).
  * The framework will automatically pass any `@managed` class members to `XH.safeDestroy()` on
    destroy/unmount to ensure their own `destroy()` lifecycle methods are called and any related
    resources are disposed of properly, notably MobX observables and reactions.
  * In practice, this should be used to decorate any properties on `HoistModel`, `HoistService`, or
    `HoistComponent` classes that hold a reference to a `HoistModel` created by that class. All of
    those core artifacts support the new decorator, `HoistModel` already provides a built-in
    `destroy()` method, and calling that method when an app is done with a Model is an important
    best practice that can now happen more reliably / easily.
* `FormModel.getData()` accepts a new single parameter `dirtyOnly` - pass true to get back only
  fields which have been modified.
* The mobile `Select` component indicates the current value with a ✅ in the drop-down list.
* Excel exports from tree grids now include the matching expand/collapse tree controls baked into
  generated Excel file.

### 🐞 Bug Fixes

* The `JsonInput` component now properly respects / indicates disabled state.

### 📚 Libraries

* Hoist-dev-utils `3.4.1 -> 3.5.0` - updated webpack and other build tool dependencies, as well as
  an improved eslint configuration.
* @blueprintjs/core `3.10 -> 3.12`
* @blueprintjs/datetime `3.5 -> 3.7`
* fontawesome `5.6 -> 5.7`
* mobx `5.8 -> 5.9`
* react-select `2.2 -> 2.3`
* Other patch updates

[Commit Log](https://github.com/xh/hoist-react/compare/v18.0.0...v18.1.0)

## v18.0.0 - 2019-01-15

### 🎁 New Features

* Form support has been substantially enhanced and restructured to provide both a cleaner API and
  new functionality:
  * `FormModel` and `FieldModel` are now concrete classes and provide the main entry point for
    specifying the contents of a form. The `Field` and `FieldSupport` decorators have been removed.
  * Fields and sub-forms may now be dynamically added to FormModel.
  * The validation state of a FormModel is now *immediately* available after construction and
    independent of the GUI. The triggering of the *display* of that state is now a separate process
    triggered by GUI actions such as blur.
  * `FormField` has been substantially reworked to support a read-only display and inherit common
    property settings from its containing `Form`.
  * `HoistInput` has been moved into the `input` package to clarify that these are lower level
    controls and independent of the Forms package.

* `RestGrid` now supports a `mask` prop. RestGrid loading is now masked by default.
* `Chart` component now supports a built-in zoom out gesture: click and drag from right-to-left on
  charts with x-axis zooming.
* `Select` now supports an `enableClear` prop to control the presence of an optional inline clear
  button.
* `Grid` components take `onCellClicked` and `onCellDoubleClicked` event handlers.
* A new desktop `FileChooser` wraps a preconfigured react-dropzone component to allow users to
  easily select files for upload or other client-side processing.

### 💥 Breaking Changes

* Major changes to Form (see above). `HoistInput` imports will also need to be adjusted to move from
  `form` to `input`.
* The name of the HoistInput `field` prop has been changed to `bind`. This change distinguishes the
  lower-level input package more clearly from the higher-level form package which uses it. It also
  more clearly relates the property to the associated `@bindable` annotation for models.
* A `Select` input with `enableMulti = true` will by default no longer show an inline x to clear the
  input value. Use the `enableClear` prop to re-enable.
* Column definitions are exported from the `grid` package. To ensure backwards compatibility,
  replace imports from `@xh/hoist/desktop/columns` with `@xh/hoist/desktop/cmp/grid`.

### 📚 Libraries

* React `~16.6.0 -> ~16.7.0`
* Patch version updates to multiple other dependencies.

[Commit Log](https://github.com/xh/hoist-react/compare/v17.0.0...v18.0.0)

## v17.0.0 - 2018-12-21

### 💥 Breaking Changes

* The implementation of the `model` property on `HoistComponent` has been substantially enhanced:
  *  "Local" Models should now be specified on the Component class declaration by simply setting the
     `model` property, rather than the confusing `localModel` property.
  *  HoistComponent now supports a static `modelClass` class property. If set, this property will
     allow a HoistComponent to auto-create a model internally when presented with a plain javascript
     object as its `model` prop. This is especially useful in cases like `Panel` and `TabContainer`,
     where apps often need to specify a model but do not require a reference to the model. Those
     usages can now skip importing and instantiating an instance of the component's model class
     themselves.
  *  Hoist will now throw an Exception if an application attempts to changes the model on an
     existing HoistComponent instance or presents the wrong type of model to a HoistComponent where
     `modelClass` has been specified.

* `PanelSizingModel` has been renamed `PanelModel`. The class now also has the following new
  optional properties, all of which are `true` by default:
  * `showSplitter` - controls visibility of the splitter bar on the outside edge of the component.
  * `showSplitterCollapseButton` - controls visibility of the collapse button on the splitter bar.
  * `showHeaderCollapseButton` - controls visibility of a (new) collapse button in the header.

* The API methods for exporting grid data have changed and gained new features:
  * Grids must opt-in to export with the `GridModel.enableExport` config.
  * Exporting a `GridModel` is handled by the new `GridExportService`, which takes a collection of
    `exportOptions`. See `GridExportService.exportAsync` for available `exportOptions`.
  * All export entry points (`GridModel.exportAsync()`, `ExportButton` and the export context menu
    items) support `exportOptions`. Additionally, `GridModel` can be configured with default
    `exportOptions` in its config.

* The `buttonPosition` prop on `NumberInput` has been removed due to problems with the underlying
  implementation. Support for incrementing buttons on NumberInputs will be re-considered for future
  versions of Hoist.

### 🎁 New Features

* `TextInput` on desktop now supports an `enableClear` property to allow easy addition of a clear
  button at the right edge of the component.
* `TabContainer` enhancements:
  * An `omit` property can now be passed in the tab configs passed to the `TabContainerModel`
    constructor to conditionally exclude a tab from the container
  * Each `TabModel` can now be retrieved by id via the new `getTabById` method on
    `TabContainerModel`.
  * `TabModel.title` can now be changed at runtime.
  * `TabModel` now supports the following properties, which can be changed at runtime or set via the
    config:
    * `disabled` - applies a disabled style in the switcher and blocks navigation to the tab via
      user click, routing, or the API.
    * `excludeFromSwitcher` - removes the tab from the switcher, but the tab can still be navigated
      to programmatically or via routing.
* `MultiFieldRenderer` `multiFieldConfig` now supports a `delimiter` property to separate
  consecutive SubFields.
* `MultiFieldRenderer` SubFields now support a `position` property, to allow rendering in either the
  top or bottom row.
* `StoreCountLabel` now supports a new 'includeChildren' prop to control whether or not children
  records are included in the count. By default this is `false`.
* `Checkbox` now supports a `displayUnsetState` prop which may be used to display a visually
  distinct state for null values.
* `Select` now renders with a checkbox next to the selected item in its drowndown menu, instead of
  relying on highlighting. A new `hideSelectedOptionCheck` prop is available to disable.
* `RestGridModel` supports a `readonly` property.
* `DimensionChooser`, various `HoistInput` components, `Toolbar` and `ToolbarSeparator` have been
  added to the mobile component library.
* Additional environment enums for UAT and BCP, added to Hoist Core 5.4.0, are supported in the
  application footer.

### 🐞 Bug Fixes

* `NumberInput` will no longer immediately convert its shorthand value (e.g. "3m") into numeric form
  while the user remains focused on the input.
* Grid `actionCol` columns no longer render Button components for each action, relying instead on
  plain HTML / CSS markup for a significant performance improvement when there are many rows and/or
  actions per row.
* Grid exports more reliably include the appropriate file extension.
* `Select` will prevent an `<esc>` keypress from bubbling up to parent components only when its menu
  is open. (In that case, the component assumes escape was pressed to close its menu and captures
  the keypress, otherwise it should leave it alone and let it e.g. close a parent popover).

[Commit Log](https://github.com/xh/hoist-react/compare/v16.0.1...v17.0.0)

## v16.0.1 - 2018-12-12

### 🐞 Bug Fixes

* Fix to FeedbackForm allowing attempted submission with an empty message.

[Commit Log](https://github.com/xh/hoist-react/compare/v16.0.0...v16.0.1)


## v16.0.0

### 🎁 New Features

* Support for ComboBoxes and Dropdowns have been improved dramatically, via a new `Select` component
  based on react-select.
* The ag-Grid based `Grid` and `GridModel` are now available on both mobile and desktop. We have
  also added new support for multi-row/multi-field columns via the new `multiFieldRenderer` renderer
  function.
* The app initialization lifecycle has been restructured so that no App classes are constructed
  until Hoist is fully initialized.
* `Column` now supports an optional `rowHeight` property.
* `Button` now defaults to 'minimal' mode, providing a much lighter-weight visual look-and-feel to
  HoistApps. `Button` also implements `@LayoutSupport`.
* Grouping state is now saved by the grid state support on `GridModel`.
* The Hoist `DimChooser` component has been ported to hoist-react.
* `fetchService` now supports an `autoAbortKey` in its fetch methods. This can be used to
  automatically cancel obsolete requests that have been superceded by more recent variants.
* Support for new `clickableLabel` property on `FormField`.
* `RestForm` now supports a read-only view.
* Hoist now supports automatic tracking of app/page load times.

### 💥 Breaking Changes

* The new location for the cross-platform grid component is `@xh/hoist/cmp/grid`. The `columns`
  package has also moved under a new sub-package in this location.
* Hoist top-level App Structure has changed in order to improve consistency of the Model-View
  conventions, to improve the accessibility of services, and to support the improvements in app
  initialization mentioned above:
  - `XH.renderApp` now takes a new `AppSpec` configuration.
  - `XH.app` is now `XH.appModel`.
  - All services are installed directly on `XH`.
  - `@HoistApp` is now `@HoistAppModel`
* `RecordAction` has been substantially refactored and improved. These are now typically immutable
  and may be shared.
  - `prepareFn` has been replaced with a `displayFn`.
  - `actionFn` and `displayFn` now take a single object as their parameter.
* The `hide` property on `Column` has been changed to `hidden`.
* The `ColChooserButton` has been moved from the incorrect location `@xh/hoist/cmp/grid` to
  `@xh/hoist/desktop/cmp/button`. This is a desktop-only component. Apps will have to adjust these
  imports.
* `withDefaultTrue` and `withDefaultFalse` in `@xh/hoist/utils/js` have been removed. Use
  `withDefault` instead.
* `CheckBox` has been renamed `Checkbox`


### ⚙️ Technical

* ag-Grid has been upgraded to v19.1
* mobx has been upgraded to v5.6
* React has been upgraded to v16.6
* Allow browsers with proper support for Proxy (e.g Edge) to access Hoist Applications.


### 🐞 Bug Fixes

* Extensive. See full change list below.

[Commit Log](https://github.com/xh/hoist-react/compare/v15.1.2...v16.0.0)


## v15.1.2

🛠 Hotfix release to MultiSelect to cap the maximum number of options rendered by the drop-down
list. Note, this component is being replaced in Hoist v16 by the react-select library.

[Commit Log](https://github.com/xh/hoist-react/compare/v15.1.1...v15.1.2)

## v15.1.1

### 🐞 Bug Fixes

* Fix to minimal validation mode for FormField disrupting input focus.
* Fix to JsonInput disrupting input focus.

### ⚙️ Technical

* Support added for TLBR-style notation when specifying margin/padding via layoutSupport - e.g.
  box({margin: '10 20 5 5'}).
* Tweak to lockout panel message when the user has no roles.

[Commit Log](https://github.com/xh/hoist-react/compare/v15.1.0...v15.1.1)


## v15.1.0

### 🎁 New Features

* The FormField component takes a new minimal prop to display validation errors with a tooltip only
  as opposed to an inline message string. This can be used to help reduce shifting / jumping form
  layouts as required.
* The admin-only user impersonation toolbar will now accept new/unknown users, to support certain
  SSO application implementations that can create users on the fly.

### ⚙️ Technical

* Error reporting to server w/ custom user messages is disabled if the user is not known to the
  client (edge case with errors early in app lifecycle, prior to successful authentication).

[Commit Log](https://github.com/xh/hoist-react/compare/v15.0.0...v15.1.0)


## v15.0.0

### 💥 Breaking Changes

* This update does not require any application client code changes, but does require updating the
  Hoist Core Grails plugin to >= 5.0. Hoist Core changes to how application roles are loaded and
  users are authenticated required minor changes to how JS clients bootstrap themselves and load
  user data.
* The Hoist Core HoistImplController has also been renamed to XhController, again requiring Hoist
  React adjustments to call the updated /xh/ paths for these (implementation) endpoints. Again, no
  app updates required beyond taking the latest Hoist Core plugin.

[Commit Log](https://github.com/xh/hoist-react/compare/v14.2.0...v15.0.0)


## v14.2.0

### 🎁 New Features

* Upgraded hoist-dev-utils to 3.0.3. Client builds now use the latest Webpack 4 and Babel 7 for
  noticeably faster builds and recompiles during CI and at development time.
* GridModel now has a top-level agColumnApi property to provide a direct handle on the ag-Grid
  Column API object.

### ⚙️ Technical

* Support for column groups strengthened with the addition of a dedicated ColumnGroup sibling class
  to Column. This includes additional internal refactoring to reduce unnecessary cloning of Column
  configurations and provide a more managed path for Column updates. Public APIs did not change.
  (#694)

### 📚 Libraries

* Blueprint Core `3.6.1 -> 3.7.0`
* Blueprint Datetime `3.2.0 -> 3.3.0`
* Fontawesome `5.3.x -> 5.4.x`
* MobX `5.1.2 -> 5.5.0`
* Router5 `6.5.0 -> 6.6.0`

[Commit Log](https://github.com/xh/hoist-react/compare/v14.1.3...v14.2.0)


## v14.1.3

### 🐞 Bug Fixes

* Ensure JsonInput reacts properly to value changes.

### ⚙️ Technical

* Block user pinning/unpinning in Grid via drag-and-drop - pending further work via #687.
* Support "now" as special token for dateIs min/max validation rules.
* Tweak grouped grid row background color.

[Commit Log](https://github.com/xh/hoist-react/compare/v14.1.1...v14.1.3)


## v14.1.1

### 🐞 Bug Fixes

* Fixes GridModel support for row-level grouping at same time as column grouping.

[Commit Log](https://github.com/xh/hoist-react/compare/v14.1.0...v14.1.1)


## v14.1.0

### 🎁 New Features

* GridModel now supports multiple levels of row grouping. Pass the public setGroupBy() method an
  array of string column IDs, or a falsey value / empty array to ungroup. Note that the public and
  observable groupBy property on GridModel will now always be an array, even if the grid is not
  grouped or has only a single level of grouping.
* GridModel exposes public expandAll() and collapseAll() methods for grouped / tree grids, and
  StoreContextMenu supports a new "expandCollapseAll" string token to insert context menu items.
  These are added to the default menu, but auto-hide when the grid is not in a grouped state.
* The Grid component provides a new onKeyDown prop, which takes a callback and will fire on any
  keypress targeted within the Grid. Note such a handler is not provided directly by ag-Grid.
* The Column class supports pinned as a top-level config. Supports passing true to pin to the left.

### 🐞 Bug Fixes

* Updates to Grid column widths made via ag-Grid's "autosize to fit" API are properly persisted to
  grid state.

[Commit Log](https://github.com/xh/hoist-react/compare/v14.0.0...v14.1.0)


## v14.0.0

* Along with numerous bug fixes, v14 brings with it a number of important enhancements for grids,
  including support for tree display, 'action' columns, and absolute value sorting. It also includes
  some new controls and improvement to focus display.

### 💥 Breaking Changes

* The signatures of the Column.elementRenderer and Column.renderer have been changed to be
  consistent with each other, and more extensible. Each takes two arguments -- the value to be
  rendered, and a single bundle of metadata.
* StoreContextMenuAction has been renamed to RecordAction. Its action property has been renamed to
  actionFn for consistency and clarity.
* LocalStore : The method LocalStore.processRawData no longer takes an array of all records, but
  instead takes just a single record. Applications that need to operate on all raw records in bulk
  should do so before presenting them to LocalStore. Also, LocalStores template methods for override
  have also changed substantially, and sub-classes that rely on these methods will need to be
  adjusted accordingly.

### 🎁 New Features

#### Grid

* The Store API now supports hierarchical datasets. Applications need to simply provide raw data for
  records with a "children" property containing the raw data for their children.
* Grid supports a 'TreeGrid' mode. To show a tree grid, bind the GridModel to a store containing
  hierarchical data (as above), set treeMode: true on the GridModel, and specify a column to display
  the tree controls (isTreeColumn: true)
* Grid supports absolute sorting for numerical columns. Specify absSort: true on your column config
  to enable. Clicking the grid header will now cycle through ASC > DESC > DESC (abs) sort modes.
* Grid supports an 'Actions' column for one-click record actions. See cmp/desktop/columns/actionCol.
* A new showHover prop on the desktop Grid component will highlight the hovered row with default
  styling. A new GridModel.rowClassFn callback was added to support per-row custom classes based on
  record data.
* A new ExportFormat.LONG_TEXT format has been added, along with a new Column.exportWidth config.
  This supports exporting columns that contain long text (e.g. notes) as multi-line cells within
  Excel.

#### Other Components

* RadioInput and ButtonGroupInputhave been added to the desktop/cmp/form package.
* DateInput now has support for entering and displaying time values.
* NumberInput displays its unformatted value when focused.
* Focused components are now better highlighted, with additional CSS vars provided to customize as
  needed.

### 🐞 Bug Fixes

* Calls to GridModel.setGroupBy() work properly not only on the first, but also all subsequent calls
  (#644).
* Background / style issues resolved on several input components in dark theme (#657).
* Grid context menus appear properly over other floating components.

### 📚 Libraries

* React `16.5.1 -> 16.5.2`
* router5 `6.4.2 -> 6.5.0`
* CodeMirror, Highcharts, and MobX patch updates

[Commit Log](https://github.com/xh/hoist-react/compare/v13.0.0...v14.0.0)


## v13.0.0

🍀Lucky v13 brings with it a number of enhancements for forms and validation, grouped column
support in the core Grid API, a fully wrapped MultiSelect component, decorator syntax adjustments,
and a number of other fixes and enhancements.

It also includes contributions from new ExHI team members Arjun and Brendan. 🎉

### 💥 Breaking Changes

* The core `@HoistComponent`, `@HoistService`, and `@HoistModel` decorators are **no longer
  parameterized**, meaning that trailing `()` should be removed after each usage. (#586)
* The little-used `hoistComponentFactory()` method was also removed as a further simplification
  (#587).
* The `HoistField` superclass has been renamed to `HoistInput` and the various **desktop form
  control components have been renamed** to match (55afb8f). Apps using these components (which will
  likely be most apps) will need to adapt to the new names.
  * This was done to better distinguish between the input components and the upgraded Field concept
    on model classes (see below).

### 🎁 New Features

⭐️ **Forms and Fields** have been a major focus of attention, with support for structured data
fields added to Models via the `@FieldSupport` and `@field()` decorators.
* Models annotated with `@FieldSupport` can decorate member properties with `@field()`, making those
  properties observable and settable (with a generated `setXXX()` method).
* The `@field()` decorators themselves can be passed an optional display label string as well as
  zero or more *validation rules* to define required constraints on the value of the field.
* A set of predefined constraints is provided within the toolkit within the `/field/` package.
* Models using `FieldSupport` should be sure to call the `initFields()` method installed by the
  decorator within their constructor. This method can be called without arguments to generally
  initialize the field system, or it can be passed an object of field names to initial/default
  values, which will set those values on the model class properties and provide change/dirty
  detection and the ability to "reset" a form.
* A new `FormField` UI component can be used to wrap input components within a form. The `FormField`
  wrapper can accept the source model and field name, and will apply those to its child input. It
  leverages the Field model to automatically display a label, indicate required fields, and print
  validation error messages. This new component should be the building-block for most non-trivial
  forms within an application.

Other enhancements include:
* **Grid columns can be grouped**, with support for grouping added to the grid state management
  system, column chooser, and export manager (#565). To define a column group, nest column
  definitions passed to `GridModel.columns` within a wrapper object of the form `{headerName: 'My
  group', children: [...]}`.

(Note these release notes are incomplete for this version.)

[Commit Log](https://github.com/xh/hoist-react/compare/v12.1.2...v13.0.0)


## v12.1.2

### 🐞 Bug Fixes

* Fix casing on functions generated by `@settable` decorator
  (35c7daa209a4205cb011583ebf8372319716deba).

[Commit Log](https://github.com/xh/hoist-react/compare/v12.1.1...v12.1.2)


## v12.1.1

### 🐞 Bug Fixes

* Avoid passing unknown HoistField component props down to Blueprint select/checkbox controls.

### 📚 Libraries

* Rollback update of `@blueprintjs/select` package `3.1.0 -> 3.0.0` - this included breaking API
  changes and will be revisited in #558.

[Commit Log](https://github.com/xh/hoist-react/compare/v12.1.0...v12.1.1)


## v12.1.0

### 🎁 New Features

* New `@bindable` and `@settable` decorators added for MobX support. Decorating a class member
  property with `@bindable` makes it a MobX `@observable` and auto-generates a setter method on the
  class wrapped in a MobX `@action`.
* A `fontAwesomeIcon` element factory is exported for use with other FA icons not enumerated by the
  `Icon` class.
* CSS variables added to control desktop Blueprint form control margins. These remain defaulted to
  zero, but now within CSS with support for variable overrides. A Blueprint library update also
  brought some changes to certain field-related alignment and style properties. Review any form
  controls within apps to ensure they remain aligned as desired
  (8275719e66b4677ec5c68a56ccc6aa3055283457 and df667b75d41d12dba96cbd206f5736886cb2ac20).

### 🐞 Bug Fixes

* Grid cells are fully refreshed on a data update, ensuring cell renderers that rely on data other
  than their primary display field are updated (#550).
* Grid auto-sizing is run after a data update, ensuring flex columns resize to adjust for possible
  scrollbar visibility changes (#553).
* Dropdown fields can be instantiated with fewer required properties set (#541).

### 📚 Libraries

* Blueprint `3.0.1 -> 3.4.0`
* FontAwesome `5.2.0 -> 5.3.0`
* CodeMirror `5.39.2 -> 5.40.0`
* MobX `5.0.3 -> 5.1.0`
* router5 `6.3.0 -> 6.4.2`
* React `16.4.1 -> 16.4.2`

[Commit Log](https://github.com/xh/hoist-react/compare/v12.0.0...v12.1.0)


## v12.0.0

Hoist React v12 is a relatively large release, with multiple refactorings around grid columns,
`elemFactory` support, classNames, and a re-organization of classes and exports within `utils`.

### 💥 Breaking Changes

#### ⭐️ Grid Columns

**A new `Column` class describes a top-level API for columns and their supported options** and is
intended to be a cross-platform layer on top of ag-Grid and TBD mobile grid implementations.
* The desktop `GridModel` class now accepts a collection of `Column` configuration objects to define
  its available columns.
* Columns may be configured with `flex: true` to cause them to stretch all available horizontal
  space within a grid, sharing it equally with any other flex columns. However note that this should
  be used sparingly, as flex columns have some deliberate limitations to ensure stable and
  consistent behavior. Most noticeably, they cannot be resized directly by users. Often, a best
  practice will be to insert an `emptyFlexCol` configuration as the last column in a grid - this
  will avoid messy-looking gaps in the layout while not requiring a data-driven column be flexed.
* User customizations to column widths are now saved if the GridModel has been configured with a
  `stateModel` key or model instance - see `GridStateModel`.
* Columns accept a `renderer` config to format text or HTML-based output. This is a callback that is
  provided the value, the row-level record, and a metadata object with the column's `colId`. An
  `elementRenderer` config is also available for cells that should render a Component.
* An `agOptions` config key continues to provide a way to pass arbitrary options to the underlying
  ag-Grid instance (for desktop implementations). This is considered an "escape hatch" and should be
  used with care, but can provide a bridge to required ag-Grid features as the Hoist-level API
  continues to develop.
* The "factory pattern" for Column templates / defaults has been removed, replaced by a simpler
  approach that recommends exporting simple configuration partials and spreading them into
  instance-specific column configs.
  [See the Admin app for some examples](https://github.com/xh/hoist-react/blob/a1b14ac6d41aa8f8108a518218ce889fe5596780/admin/tabs/activity/tracking/ActivityGridModel.js#L42)
  of this pattern.
* See 0798f6bb20092c59659cf888aeaf9ecb01db52a6 for primary commit.

#### ⭐️ Element Factory, LayoutSupport, BaseClassName

Hoist provides core support for creating components via a factory pattern, powered by the `elem()`
and `elemFactory()` methods. This approach remains the recommended way to instantiate component
elements, but was **simplified and streamlined**.
* The rarely used `itemSpec` argument was removed (this previously applied defaults to child items).
* Developers can now also use JSX to instantiate all Hoist-provided components while still taking
  advantage of auto-handling for layout-related properties provided by the `LayoutSupport` mixin.
  * HoistComponents should now spread **`...this.getLayoutProps()`** into their outermost rendered
    child to enable promotion of layout properties.
* All HoistComponents can now specify a **baseClassName** on their component class and should pass
  `className: this.getClassName()` down to their outermost rendered child. This allows components to
  cleanly layer on a base CSS class name with any instance-specific classes.
* See 8342d3870102ee9bda4d11774019c4928866f256 for primary commit.

#### ⭐️ Panel resizing / collapsing

**The `Panel` component now takes a `sizingModel` prop to control and encapsulate newly built-in
resizing and collapsing behavior** (#534).
* See the `PanelSizingModel` class for configurable details, including continued support for saving
  sizing / collapsed state as a user preference.
* **The standalone `Resizable` component was removed** in favor of the improved support built into
  Panel directly.

#### Other

* Two promise-related models have been combined into **a new, more powerful `PendingTaskModel`**,
  and the `LoadMask` component has been removed and consolidated into `Mask`
  (d00a5c6e8fc1e0e89c2ce3eef5f3e14cb842f3c8).
  * `Panel` now exposes a single `mask` prop that can take either a configured `mask` element or a
    simple boolean to display/remove a default mask.
* **Classes within the `utils` package have been re-organized** into more standardized and scalable
  namespaces. Imports of these classes will need to be adjusted.

### 🎁 New Features

* **The desktop Grid component now offers a `compact` mode** with configurable styling to display
  significantly more data with reduced padding and font sizes.
* The top-level `AppBar` refresh button now provides a default implementation, calling a new
  abstract `requestRefresh()` method on `HoistApp`.
* The grid column chooser can now be configured to display its column groups as initially collapsed,
  for especially large collections of columns.
* A new `XH.restoreDefaultsAsync()` method provides a centralized way to wipe out user-specific
  preferences or customizations (#508).
* Additional Blueprint `MultiSelect`, `Tag`, and `FormGroup` controls re-exported.

### 🐞 Bug Fixes

* Some components were unintentionally not exporting their Component class directly, blocking JSX
  usage. All components now export their class.
* Multiple fixes to `DayField` (#531).
* JsonField now responds properly when switching from light to dark theme (#507).
* Context menus properly filter out duplicated separators (#518).

[Commit Log](https://github.com/xh/hoist-react/compare/v11.0.0...v12.0.0)


## v11.0.0

### 💥 Breaking Changes

* **Blueprint has been upgraded to the latest 3.x release.** The primary breaking change here is the
  renaming of all `pt-` CSS classes to use a new `bp3-` prefix. Any in-app usages of the BP
  selectors will need to be updated. See the
  [Blueprint "What's New" page](http://blueprintjs.com/docs/#blueprint/whats-new-3.0).
* **FontAwesome has been upgraded to the latest 5.2 release.** Only the icons enumerated in the
  Hoist `Icon` class are now registered via the FA `library.add()` method for inclusion in bundled
  code, resulting in a significant reduction in bundle size. Apps wishing to use other FA icons not
  included by Hoist must import and register them - see the
  [FA React Readme](https://github.com/FortAwesome/react-fontawesome/blob/master/README.md) for
  details.
* **The `mobx-decorators` dependency has been removed** due to lack of official support for the
  latest MobX update, as well as limited usage within the toolkit. This package was primarily
  providing the optional `@setter` decorator, which should now be replaced as needed by dedicated
  `@action` setter methods (19cbf86138499bda959303e602a6d58f6e95cb40).

### 🎁 Enhancements

* `HoistComponent` now provides a `getClassNames()` method that will merge any `baseCls` CSS class
  names specified on the component with any instance-specific classes passed in via props (#252).
  * Components that wish to declare and support a `baseCls` should use this method to generate and
    apply a combined list of classes to their outermost rendered elements (see `Grid`).
  * Base class names have been added for relevant Hoist-provided components - e.g. `.xh-panel` and
    `.xh-grid`. These will be appended to any instance class names specified within applications and
    be available as public CSS selectors.
* Relevant `HoistField` components support inline `leftIcon` and `rightElement` props. `DayField`
  adds support for `minDay / maxDay` props.
* Styling for the built-in ag-Grid loading overlay has been simplified and improved (#401).
* Grid column definitions can now specify an `excludeFromExport` config to drop them from
  server-generated Excel/CSV exports (#485).

### 🐞 Bug Fixes

* Grid data loading and selection reactions have been hardened and better coordinated to prevent
  throwing when attempting to set a selection before data has been loaded (#484).

### 📚 Libraries

* Blueprint `2.x -> 3.x`
* FontAwesome `5.0.x -> 5.2.x`
* CodeMirror `5.37.0 -> 5.39.2`
* router5 `6.2.4 -> 6.3.0`

[Commit Log](https://github.com/xh/hoist-react/compare/v10.0.1...v11.0.0)


## v10.0.1

### 🐞 Bug Fixes

* Grid `export` context menu token now defaults to server-side 'exportExcel' export.
  * Specify the `exportLocal` token to return a menu item for local ag-Grid export.
* Columns with `field === null` skipped for server-side export (considered spacer / structural
  columns).

## v10.0.0

### 💥 Breaking Changes

* **Access to the router API has changed** with the `XH` global now exposing `router` and
  `routerState` properties and a `navigate()` method directly.
* `ToastManager` has been deprecated. Use `XH.toast` instead.
* `Message` is no longer a public class (and its API has changed). Use `XH.message/confirm/alert`
  instead.
*  Export API has changed. The Built-in grid export now uses more powerful server-side support. To
   continue to use local AG based export, call method `GridModel.localExport()`. Built-in export
   needs to be enabled with the new property on `GridModel.enableExport`. See `GridModel` for more
   details.

### 🎁 Enhancements

* New Mobile controls and `AppContainer` provided services (impersonation, about, and version bars).
* Full-featured server-side Excel export for grids.

### 🐞 Bug Fixes

* Prevent automatic zooming upon input focus on mobile devices (#476).
* Clear the selection when showing the context menu for a record which is not already selected
  (#469).
* Fix to make lockout script readable by Compatibility Mode down to IE5.

### 📚 Libraries

* MobX `4.2.x -> 5.0.x`

[Commit Log](https://github.com/xh/hoist-react/compare/v9.0.0...v10.0.0)


## v9.0.0

### 💥 Breaking Changes

* **Hoist-provided mixins (decorators) have been refactored to be more granular and have been broken
  out of `HoistComponent`.**
  * New discrete mixins now exist for `LayoutSupport` and `ContextMenuSupport` - these should be
    added directly to components that require the functionality they add for auto-handling of
    layout-related props and support for showing right-click menus. The corresponding options on
    `HoistComponent` that used to enable them have been removed.
  * For consistency, we have also renamed `EventTarget -> EventSupport` and `Reactive ->
    ReactiveSupport` mixins. These both continue to be auto-applied to HoistModel and HoistService
    classes, and ReactiveSupport enabled by default in HoistComponent.
* **The Context menu API has changed.** The `ContextMenuSupport` mixin now specifies an abstract
  `getContextMenuItems()` method for component implementation (replacing the previous
  `renderContextMenu()` method). See the new [`ContextMenuItem` class for what these items support,
  as well as several static default items that can be used.
  * The top-level `AppContainer` no longer provides a default context menu, instead allowing the
    browser's own context menu to show unless an app / component author has implemented custom
    context-menu handling at any level of their component hierarchy.

### 🐞 Bug Fixes

* TabContainer active tab can become out of sync with the router state (#451)
  * ⚠️ Note this also involved a change to the `TabContainerModel` API - `activateTab()` is now the
    public method to set the active tab and ensure both the tab and the route land in the correct
    state.
* Remove unintended focused cell borders that came back with the prior ag-Grid upgrade.

[Commit Log](https://github.com/xh/hoist-react/compare/v8.0.0...v9.0.0)


## v8.0.0

Hoist React v8 brings a big set of improvements and fixes, some API and package re-organizations,
and ag-Grid upgrade, and more. 🚀

### 💥 Breaking Changes

* **Component package directories have been re-organized** to provide better symmetry between
  pre-existing "desktop" components and a new set of mobile-first component. Current desktop
  applications should replace imports from `@xh/hoist/cmp/xxx` with `@xh/hoist/desktop/cmp/xxx`.
  * Important exceptions include several classes within `@xh/hoist/cmp/layout/`, which remain
    cross-platform.
  * `Panel` and `Resizable` components have moved to their own packages in
    `@xh/hoist/desktop/cmp/panel` and `@xh/hoist/desktop/cmp/resizable`.
* **Multiple changes and improvements made to tab-related APIs and components.**
  * The `TabContainerModel` constructor API has changed, notably `children` -> `tabs`, `useRoutes` ->
    `route` (to specify a starting route as a string) and `switcherPosition` has moved from a model
    config to a prop on the `TabContainer` component.
  * `TabPane` and `TabPaneModel` have been renamed `Tab` and `TabModel`, respectively, with several
    related renames.
* **Application entry-point classes decorated with `@HoistApp` must implement the new getter method
  `containerClass()`** to specify the platform specific component used to wrap the app's
  `componentClass`.
  * This will typically be `@xh/hoist/[desktop|mobile]/AppContainer` depending on platform.

### 🎁 New Features

* **Tab-related APIs re-worked and improved**, including streamlined support for routing, a new
  `tabRenderMode` config on `TabContainerModel`, and better naming throughout.
* **Ag-grid updated to latest v18.x** - now using native flex for overall grid layout and sizing
  controls, along with multiple other vendor improvements.
* Additional `XH` API methods exposed for control of / integration with Router5.
* The core `@HoistComponent` decorated now installs a new `isDisplayed` getter to report on
  component visibility, taking into account the visibility of its ancestors in the component tree.
* Mobile and Desktop app package / component structure made more symmetrical (#444).
* Initial versions of multiple new mobile components added to the toolkit.
* Support added for **`IdleService` - automatic app suspension on inactivity** (#427).
* Hoist wrapper added for the low-level Blueprint **button component** - provides future hooks into
  button customizations and avoids direct BP import (#406).
* Built-in support for collecting user feedback via a dedicated dialog, convenient XH methods and
  default appBar button (#379).
* New `XH.isDevelopmentMode` constant added, true when running in local Webpack dev-server mode.
* CSS variables have been added to customize and standardize the Blueprint "intent" based styling,
  with defaults adjusted to be less distracting (#420).

### 🐞 Bug Fixes

* Preference-related events have been standardized and bugs resolved related to pushAsync() and the
  `prefChange` event (ee93290).
* Admin log viewer auto-refreshes in tail-mode (#330).
* Distracting grid "loading" overlay removed (#401).
* Clipboard button ("click-to-copy" functionality) restored (#442).

[Commit Log](https://github.com/xh/hoist-react/compare/v7.2.0...v8.0.0)

## v7.2.0

### 🎁 New Features

+ Admin console grids now outfitted with column choosers and grid state. #375
+ Additional components for Onsen UI mobile development.

### 🐞 Bug Fixes

+ Multiple improvements to the Admin console config differ. #380 #381 #392

[Commit Log](https://github.com/xh/hoist-react/compare/v7.1.0...v7.2.0)

## v7.1.0

### 🎁 New Features

* Additional kit components added for Onsen UI mobile development.

### 🐞 Bug Fixes

* Dropdown fields no longer default to `commitOnChange: true` - avoiding unexpected commits of
  type-ahead query values for the comboboxes.
* Exceptions thrown from FetchService more accurately report the remote host when unreachable, along
  with some additional enhancements to fetch exception reporting for clarity.

[Commit Log](https://github.com/xh/hoist-react/compare/v7.0.0...v7.1.0)

## v7.0.0

### 💥 Breaking Changes

* **Restructuring of core `App` concept** with change to new `@HoistApp` decorator and conventions
  around defining `App.js` and `AppComponent.js` files as core app entry points. `XH.app` now
  installed to provide access to singleton instance of primary app class. See #387.

### 🎁 New Features

* **Added `AppBar` component** to help further standardize a pattern for top-level application
  headers.
* **Added `SwitchField` and `SliderField`** form field components.
* **Kit package added for Onsen UI** - base component library for mobile development.
* **Preferences get a group field for better organization**, parity with AppConfigs. (Requires
  hoist-core 3.1.x.)

### 🐞 Bug Fixes

* Improvements to `Grid` component's interaction with underlying ag-Grid instance, avoiding extra
  renderings and unwanted loss of state. 03de0ae7

[Commit Log](https://github.com/xh/hoist-react/compare/v6.0.0...v7.0.0)


## v6.0.0

### 💥 Breaking Changes

* API for `MessageModel` has changed as part of the feature addition noted below, with `alert()` and
  `confirm()` replaced by `show()` and new `XH` convenience methods making the need for direct calls
  rare.
* `TabContainerModel` no longer takes an `orientation` prop, replaced by the more flexible
  `switcherPosition` as noted below.

### 🎁 New Features

* **Initial version of grid state** now available, supporting easy persistence of user grid column
  selections and sorting. The `GridModel` constructor now takes a `stateModel` argument, which in
  its simplest form is a string `xhStateId` used to persist grid state to local storage. See the
  [`GridStateModel` class](https://github.com/xh/hoist-react/blob/develop/cmp/grid/GridStateModel.js)
  for implementation details. #331
* The **Message API** has been improved and simplified, with new `XH.confirm()` and `XH.alert()`
  methods providing an easy way to show pop-up alerts without needing to manually construct or
  maintain a `MessageModel`. #349
* **`TabContainer` components can now be controlled with a remote `TabSwitcher`** that does not need
  to be directly docked to the container itself. Specify `switcherPosition:none` on the
  `TabContainerModel` to suppress showing the switching affordance on the tabs themselves and
  instantiate a `TabSwitcher` bound to the same model to control a tabset from elsewhere in the
  component hierarchy. In particular, this enabled top-level application tab navigation to move up
  into the top toolbar, saving vertical space in the layout. #368
* `DataViewModel` supports an `emptyText` config.

### 🐞 Bugfixes

* Dropdown fields no longer fire multiple commit messages, and no longer commit partial entries
  under some circumstances. #353 and #354
* Grids resizing fixed when shrinking the containing component. #357

[Commit Log](https://github.com/xh/hoist-react/compare/v5.0.0...v6.0.0)


## v5.0.0

### 💥 Breaking Changes

* **Multi environment configs have been unwound** See these release notes/instructions for how to
  migrate: https://github.com/xh/hoist-core/releases/tag/release-3.0.0
* **Breaking change to context menus in dataviews and grids not using the default context menu:**
  StoreContextMenu no longer takes an array of items as an argument to its constructor. Instead it
  takes a configuration object with an ‘items’ key that will point to any current implementation’s
  array of items. This object can also contain an optional gridModel argument which is intended to
  support StoreContextMenuItems that may now be specified as known ‘hoist tokens’, currently limited
  to a ‘colChooser’ token.

### 🎁 New Features

* Config differ presents inline view, easier to read diffs now.
* Print Icon added!

### 🐞 Bugfixes

* Update processFailedLoad to loadData into gridModel store, Fixes #337
* Fix regression to ErrorTracking. Make errorTrackingService safer/simpler to call at any point in
  life-cycle.
*  Fix broken LocalStore state.
* Tweak flex prop for charts. Side by side charts in a flexbox now auto-size themselves! Fixes #342
* Provide token parsing for storeContextMenus. Context menus are all grown up! Fixes #300

## v4.0.1

### 🐞 Bugfixes

* DataView now properly re-renders its items when properties on their records change (and the ID
  does not)


## v4.0.0

### 💥 Breaking Changes

* **The `GridModel` selection API has been reworked for clarity.** These models formerly exposed
  their selectionModel as `grid.selection` - now that getter returns the selected records. A new
  `selectedRecord` getter is also available to return a single selection, and new string shortcut
  options are available when configuring GridModel selection behavior.
* **Grid components can now take an `agOptions` prop** to pass directly to the underlying ag-grid
  component, as well as an `onRowDoubleClicked` handler function.
  16be2bfa10e5aab4ce8e7e2e20f8569979dd70d1

### 🎁 New Features

* Additional core components have been updated with built-in `layoutSupport`, allowing developers to
  set width/height/flex and other layout properties directly as top-level props for key comps such
  as Grid, DataView, and Chart. These special props are processed via `elemFactory` into a
  `layoutConfig` prop that is now passed down to the underlying wrapper div for these components.
  081fb1f3a2246a4ff624ab123c6df36c1474ed4b

### 🐞 Bugfixes

* Log viewer tail mode now working properly for long log files - #325


## v3.0.1

### 🐞 Bugfixes

* FetchService throws a dedicated exception when the server is unreachable, fixes a confusing
  failure case detailed in #315


## v3.0.0

### 💥 Breaking Changes

* **An application's `AppModel` class must now implement a new `checkAccess()` method.** This method
  is passed the current user, and the appModel should determine if that user should see the UI and
  return an object with a `hasAccess` boolean and an optional `message` string. For a return with
  `hasAccess: false`, the framework will render a lockout panel instead of the primary UI.
  974c1def99059f11528c476f04e0d8c8a0811804
  * Note that this is only a secondary level of "security" designed to avoid showing an unauthorized
    user a confusing / non-functional UI. The server or any other third-party data sources must
    always be the actual enforcer of access to data or other operations.
* **We updated the APIs for core MobX helper methods added to component/model/service classes.** In
  particular, `addReaction()` was updated to take a more declarative / clear config object.
  8169123a4a8be6940b747e816cba40bd10fa164e
  * See Reactive.js - the mixin that provides this functionality.

### 🎁 New Features

* Built-in client-side lockout support, as per above.

### 🐞 Bugfixes

* None

------------------------------------------

Copyright © 2020 Extremely Heavy Industries Inc. - all rights reserved

------------------------------------------

📫☎️🌎 info@xh.io | https://xh.io/contact<|MERGE_RESOLUTION|>--- conflicted
+++ resolved
@@ -11,6 +11,7 @@
   * Header and row heights are configurable for each via the `HEADER_HEIGHTS` or `ROW_HEIGHTS`
     properties of the `AgGrid` component
 * Added a `PinPad` component for streamlined handling of PIN entry on mobile devices.
+* Added an `hchart` property to ChartModel, which exposes the underlying HighChart component.
 
 ### 🐞 Bug Fixes
 
@@ -139,15 +140,11 @@
 * `JsonInput` now supports an `autoFocus` prop.
 * `Select` now supports a `hideDropdownIndicator` prop.
 * `useOnResize` hook will now ignore visibility changes, i.e. a component resizing to a size of 0.
-<<<<<<< HEAD
-* Added an `hchart` property to ChartModel, which exposes the underlying HighChart component.
-=======
 * `DimensionChooser` now supports a `popoverPosition` prop.
 * `AppBar.appMenuButtonPosition` prop added to configure the App Menu on the left or the right, and
   `AppMenuButton` now accepts and applies any `Button` props to customize.
 * New `--xh-grid-tree-indent-px` CSS variable added to allow control over the amount of indentation
   applied to tree grid child nodes.
->>>>>>> 04a496a0
 
 ### 💥 Breaking Changes
 
