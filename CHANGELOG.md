# Changelog

## v42.0.0-SNAPSHOT - unreleased

<<<<<<< HEAD
### 🎁 New Features

* Column-level filtering is now official supported for desktop grids:
  + `GridModel` now has a `filterModel` config, which accepts a config for the new `GridFilterModel`
    or a boolean `true` to create the default `GridFilterModel`. `GridFilterModel` is designed to be
    analogous to `FilterChooserModel`. When a `GridModel` has a `filterModel`, filtering affordances
    will be added to any column that is marked `filterable`. `GridFilterModel` accepts the following
    configuration options:
    + `GridFilterModel.fieldSpecs` - specifies the fields this model supports for filtering. Should
      be configs for a `GridFilterFieldSpec`. If a `valueSource` is provided, these may be specified
      as field names in that source or omitted entirely, indicating that all fields should be
      filter-enabled.
    + `GridFilterModel.fieldSpecDefaults` - default properties to be assigned to all
      `GridFilterFieldSpecs` created by this model.
    + `GridFilterModel.valueSource` - controls which `Store` or cube `View` value suggestions
      are sourced from. The default `GridFilterModel` sets this to the `GridModel`'s `Store`.
    + `GridFilterModel.target` - controls which `Store` or cube `View` the generated filter
      is applied to. The default `GridFilterModel` sets this to the `GridModel`'s `Store`.
    + `GridFilterModel.initialFilter` - sets an initial filter in the `GridFilterModel`.
+ New `Column.filterable` to enable a column-level filter affordance in the column header.
    Note the that the `GridModel` must have a `filterModel`. The filter control offers two tabs - a
    "Values" tab for enumerative, value-based filter, and a "Custom" tab to build complex filtering
    queries with multiple clauses.

### 💥 Breaking Changes

* `FilterChooserModel.sourceStore` and `FilterChooserModel.targetStore` have been renamed
  `FilterChooserModel.valueSource` and `FilterChooserModel.target` respectively. Furthermore, both
  configs now support either a `Store` or a cube `View`. This is to provide a common API with
  the new `GridFilterModel` filtering described above.

## v41.0.0-SNAPSHOT - unreleased
=======
### 🐞 Bug Fixes

* Fixed an issue preventing export of very large (>100k rows) grids


[Commit Log](https://github.com/xh/hoist-react/compare/v41.0.0...develop)

## v41.0.0 - 2021-07-01
>>>>>>> e6812578

### 🎁 New Features

* Inline editing of Grid/Record data is now officially supported:
  + New `Column.editor` config accepts an editor component to enable managed editing of the cells in
    that column. New `CheckboxEditor`, `DateEditor`, `NumberEditor`, `SelectEditor`, `TextAreaEditor`
    and `TextEditor` components wrap their corresponding HoistInputs with the required hook-based
    API and can be passed to this new config directly.
  + `Store` now contains built-in support for validation of its uncommitted records. To enable,
    specify the new `rules` property on the `Field`s in your `Store`. Note that these rules and
    constraints use the same API as the forms package, and rules and constraints may be shared
    between the `data` and `form` packages freely.
  + `GridModel` will automatically display editors and record validation messages as the user moves
    between cells and records. The new `GridModel.fullRowEditing` config controls whether editors
    are displayed for the focused cell only or for the entire row.
* All Hoist Components now support a `modelRef` prop. Supply a ref to this prop in order to gain a
  pointer to a Component's backing `HoistModel`.
* `DateInput` has been improved to allow more flexible parsing of user input with multiple formats.
  See the new prop `DateInput.parseStrings`.
* New `Column.sortValue` config takes an alternate field name (as a string) to sort the column by
  that field's value, or a function to produce a custom cell-level value for comparison. The values
  produced by this property will be also passed to any custom comparator, if one is defined.
* New `GridModel.hideEmptyTextBeforeLoad` config prevents showing the `emptyText` until the store
  has been loaded at least once. Apps that depend on showing `emptyText` before first load should
  set this property to `false`.
* `ExpandCollapseButton` now works for grouped grids in addition to tree grids.
* `FieldModel.initialValue` config now accepts functions, allowing for just-in-time initialization
  of Form data (e.g. to pre-populate a Date field with the current time).
* `TreeMapModel` and `SplitTreeMapModel` now support a `maxHeat` config, which can be used to
  provide a stable absolute maximum brightness (positive or negative) within the entire TreeMap.
* `ErrorMessage` will now automatically look for an `error` property on its primary context model.
* `fmtNumber()` supports new flags `withCommas` and `omitFourDigitComma` to customize the treatment
  of commas in number displays.
* `isValidJson` function added to form validation constraints.
* New `Select.enableFullscreen` prop added to the mobile component. Set to true (default on phones)
  to render the input in a full-screen modal when focused, ensuring there is enough room for the
  on-screen keyboard.

### 💥 Breaking Changes

* Removed support for class-based Hoist Components via the `@HoistComponent` decorator (deprecated
  in v38). Use functional components created via the `hoistCmp()` factory instead.
* Removed `DimensionChooser` (deprecated in v37). Use `GroupingChooser` instead.
* Changed the behavior of `FormModel.init()` to always re-initialize *all* fields. (Previously, it
  would only initialize fields explicitly passed via its single argument). We believe that this is
  more in line with developer expectations and will allow the removal of app workarounds to force a
  reset of all values. Most apps using FormModel should not need to change, but please review and
  test any usages of this particular method.
* Replaced the `Grid`, `DataView`, and `RestGrid` props below with new configurable fields on
  `GridModel`, `DataViewModel`, and `RestGridModel`, respectively. This further consolidates grid
  options into the model layer, allowing for more consistent application code and developer
  discovery.
  + `onKeyDown`
  + `onRowClicked`
  + `onRowDoubleClicked`
  + `onCellClicked`
  + `onCellDoubleClicked`
* Renamed the confusing and ambiguous property name `labelAlign` in several components:
  + `FormField`: `labelAlign` has been renamed to `labelTextAlign`
  + `SwitchInput`, `RadioInput`, and `Checkbox`: `labelAlign` has been renamed `labelSide`.
* Renamed all CSS variables beginning with `--navbar` to start with `--appbar`, matching the Hoist
  component name.
* Removed `TreeMapModel.colorMode` value 'balanced'. Use the new `maxHeat` config to prevent outlier
  values from dominating the color range of the TreeMap.
* The classes `Rule` and `ValidationState` and all constraint functions (e.g. `required`,
  `validEmail`, `numberIs`, etc.) have been moved from the `cmp\form` package to the `data` package.
* Hoist grids now require ag-Grid v25.3.0 or higher - update your ag-Grid dependency in your app's
  `package.json` file. See the [ag-Grid Changelog](https://www.ag-grid.com/ag-grid-changelog/) for
  details.
* Hoist charts now require Highcharts v9.1.0 or higher - update your Highcharts dependency in your
  app's `package.json` file. See the
  [Highcharts Changelog](https://www.highcharts.com/changelog/#highcharts-stock) for details.

### 🐞 Bug Fixes

* Fixed disable behavior for Hoist-provided button components using popover.
* Fixed default disabling of autocomplete within `TextInput`.
* Squelched console warning re. precision/stepSize emitted by Blueprint-based `numberInput`.

### ⚙️ Technical

* Improved exception serialization to better handle `LocalDate` and similar custom JS classes.
* Re-exported Blueprint `EditableText` component (w/elemFactory wrapper) from `kit/blueprint`.

### 📚 Libraries

* @blueprintjs/core `3.44 -> 3.46`
* codemirror `5.60 -> 5.62`
* core-js `3.10 -> 3.15`
* filesize `6.2 -> 6.4`
* mobx `6.1 -> 6.3`
* react-windowed-select `3.0 -> 3.1`

[Commit Log](https://github.com/xh/hoist-react/compare/v40.0.0...v41.0.0)

## v40.0.0 - 2021-04-22

⚠ Please ensure your `@xh/hoist-dev-utils` dependency is >= v5.7.0. This is required to support the
new changelog feature described below. Even if you are not yet using the feature, you must update
your dev-utils dependency for your project to build.

### 🎁 New Features

* Added support for displaying an in-app changelog (release notes) to the user. See the new
  `ChangelogService` for details and instructions on how to enable.
* Added `XH.showBanner()` to display a configurable banner across the top of viewport, as another
  non-modal alternative for attention-getting application alerts.
* New method `XH.showException()` uses Hoist's built-in exception display to show exceptions that
  have already been handled directly by application code. Use as an alternative to
  `XH.handleException()`.
* `XH.track()` supports a new `oncePerSession` option. This flag can be set by applications to avoid
  duplicate tracking messages for certain types of activity.
* Mobile `NavigatorModel` now supports a `track` flag to automatically track user page views,
  equivalent to the existing `track` flag on `TabContainerModel`. Both implementations now use the
  new `oncePerSession` flag to avoid duplicate messages as a user browses within a session.
* New `Spinner` component returns a simple img-based spinner as an animated PNG, available in two
  sizes. Used for the platform-specific `Mask` and `LoadingIndicator` components. Replaces previous
  SVG-based implementations to mitigate rendering performance issues over remote connections.

### 💥 Breaking Changes

* `Store` now creates a shared object to hold the default values for every `Field` and uses this
  object as the prototype for the `data` property of every `Record` instance.
  * Only non-default values are explicitly written to `Record.data`, making for a more efficient
    representation of default values and improving the performance of `Record` change detection.
  * Note this means that `Record.data` *no longer* contains keys for *all* fields as
    `own-enumerable` properties.
  * Applications requiring a full enumeration of all values should call the new `Record.getValues()`
    method, which returns a new and fully populated object suitable for spreading or cloning.
  * This behavior was previously available via `Store.experimental.shareDefaults` but is now always
    enabled.
* For API consistency with the new `showBanner()` util, the `actionFn` prop for the recently-added
  `ErrorMessage` component has been deprecated. Specify as an `onClick` handler within the
  component's `actionButtonProps` prop instead.
* The `GridModel.experimental.externalSort` flag has been promoted from an experiment to a
  fully-supported config. Default remains `false`, but apps that were using this flag must now pass
  it directly: `new GridModel({externalSort: true, ...})`.
* Hoist re-exports and wrappers for the Blueprint `Spinner` and Onsen `ProgressCircular` components
  have been removed, in favor of the new Hoist `Spinner` component mentioned above.
* Min version for `@xh/hoist-dev-utils` is now v5.7.0, as per above.

### 🐞 Bug Fixes

* Formatters in the `@xh/hoist/format` package no longer modify their options argument.
* `TileFrame` edge-case bug fixed where the appearance of an internal scrollbar could thrash layout
  calculations.
* XSS protection (dompurify processing) disabled on selected REST editor grids within the Hoist
  Admin console. Avoids content within configs and JSON blobs being unintentionally mangled.

### ⚙️ Technical

* Improvements to exception serialization, especially for any raw javascript `Error` thrown by
  client-side code.

### ✨ Style

* Buttons nested inline within desktop input components (e.g. clear buttons) tweaked to avoid
  odd-looking background highlight on hover.
* Background highlight color of minimal/outlined buttons tweaked for dark theme.
* `CodeInput` respects standard XH theme vars for its background-color and (monospace) font family.
  Its built-in toolbar has also been made compact and slightly re-organized.

### 📚 Libraries

* @blueprintjs/core `3.41 -> 3.44`
* @blueprintjs/datetime `3.21 -> 3.23`
* classnames `2.2 -> 2.3`
* codemirror `5.59 -> 5.60`
* core-js `3.9 -> 3.10`
* filesize `6.1 -> 6.2`
* qs `6.9 -> 6.10`
* react-beautiful-dnd `13.0 -> 13.1`
* react-select `4.2 -> 4.3`

[Commit Log](https://github.com/xh/hoist-react/compare/v39.0.1...v40.0.0)

## v39.0.1 - 2021-03-24

### 🐞 Bug Fixes

* Fixes regression preventing the loading of the Activity Tab in the Hoist Admin console.
* Fixes icon alignment in `DateInput`.

[Commit Log](https://github.com/xh/hoist-react/compare/v39.0.0...v39.0.1)


## v39.0.0 - 2021-03-23

### 🎁 New Features

#### Components + Props

* New `TileFrame` layout component renders a collection of child items using a layout that balances
  filling the available space against maintaining tile width / height ratio.
* Desktop `Toolbar` accepts new `compact` prop. Set to `true` to render the toolbar with reduced
  height and font-size.
* New `StoreFilterField` prop `autoApply` allows developers to more easily use `StoreFilterField` in
  conjunction with other filters or custom logic. Set to `false` and specify an `onFilterChange`
  callback to take full control of filter application.
* New `RestGrid` prop `formClassName` allows custom CSS class to be applied to its managed
  `RestForm` dialog.

#### Models + Configs

* New property `selectedRecordId` on `StoreSelectionModel`, `GridModel`, and `DataViewModel`.
  Observe this instead of `selectedRecord` when you wish to track only the `id` of the selected
  record and not changes to its data.
* `TreeMapModel.colorMode` config supports new value `wash`, which retains the positive and negative
  color while ignoring the intensity of the heat value.
* New method `ChartModel.updateHighchartsConfig()` provides a more convenient API for changing a
  chart's configuration post-construction.
* New `Column.omit` config supports conditionally excluding a column from its `GridModel`.

#### Services + Utils

* New method `FetchService.setDefaultTimeout()`.
* New convenience getter `LocalDate.isToday`.
* `HoistBase.addReaction()` now accepts convenient string values for its `equals` flag.


### 💥 Breaking Changes

* The method `HoistAppModel.preAuthInitAsync()` has been renamed to `preAuthAsync()` and should now
  be defined as `static` within apps that implement it to run custom pre-authentication routines.
  * This change allows Hoist to defer construction of the `AppModel` until Hoist itself has been
    initialized, and also better reflects the special status of this function and when it is called
    in the Hoist lifecycle.
* Hoist grids now require ag-Grid v25.1.0 or higher - update your ag-Grid dependency in your app's
  `package.json` file. See the [ag-Grid Changelog](https://www.ag-grid.com/ag-grid-changelog/) for
  details.

### ⚙️ Technical

* Improvements to behavior/performance of apps in hidden/inactive browser tabs. See the
  [page visibility API reference](https://developer.mozilla.org/en-US/docs/Web/API/Page_Visibility_API)
  for details. Now, when the browser tab is hidden:
  * Auto-refresh is suspended.
  * The `forEachAsync()` and `whileAsync()` utils run synchronously, without inserting waits that
    would be overly throttled by the browser.
* Updates to support compatibility with agGrid 25.1.0.
* Improved serialization of `LoadSpec` instances within error report stacktraces.

### 📚 Libraries

* @blueprintjs/core `3.39 -> 3.41`
* @blueprintjs/datetime `3.20 -> 3.21`
* @popperjs/core `2.8 -> 2.9`
* core-js `3.8 -> 3.9`
* react-select `4.1 -> 4.2`

[Commit Log](https://github.com/xh/hoist-react/compare/v38.3.0...v39.0.0)

## v38.3.0 - 2021-03-03

### 🎁 New Features

* New `Store.freezeData` and `Store.idEncodesTreePath` configs added as performance optimizations
  when loading very large data sets (50k+ rows).
* New `ColChooserModel.autosizeOnCommit` config triggers an autosize run whenever the chooser is
  closed. (Defaulted to true on mobile.)

[Commit Log](https://github.com/xh/hoist-react/compare/v38.2.0...v38.3.0)

## v38.2.0 - 2021-03-01

### 🐞 Bug Fixes

* Fix to edge-case where `Grid` would lose its selection if set on the model prior to the component
  mounting and ag-Grid full rendering.
* Fix to prevent unintended triggering of app auto-refresh immediately after init.

### ⚙️ Technical

* New config `Cube.fieldDefaults` - matches same config added to `Store` in prior release.
* App auto-refresh interval keys off of last *completed* refresh cycle if there is one. Avoids
  over-eager refresh when cycle is fast relative to the time it takes to do the refresh.
* New experimental property `Store.experimental.shareDefaults`. If true, `Record.data` will be
  created with default values for all fields stored on a prototype, with only non-default values
  stored on `data` directly. This can yield major performance improvements for stores with sparsely
  populated records (i.e. many records with default values). Note that when set, the `data` property
  on `Record` will no longer contain keys for *all* fields as `own-enumerable` properties. This may
  be a breaking change for some applications.

[Commit Log](https://github.com/xh/hoist-react/compare/v38.1.1...v38.2.0)

## v38.1.1 - 2021-02-26

### ⚙️ Technical

* New config `Store.fieldDefaults` supports defaulting config options for all `Field` instances
  created by a `Store`.

[Commit Log](https://github.com/xh/hoist-react/compare/v38.1.0...v38.1.1)

## v38.1.0 - 2021-02-24

⚠ Please ensure your `@xh/hoist-dev-utils` dependency is >= v5.6.0. This is required to successfully
resolve and bundle transitive dependencies of the upgraded `react-select` library.

### 🐞 Bug Fixes

* A collapsible `Panel` will now restore its user specified-size when re-opened. Previously the
  panel would be reset to the default size.
* `Store.lastLoaded` property now initialized to `null`. Previously this property had been set to
  the construction time of the Store.
* Tweak to `Grid` style rules to ensure sufficient specificity of rules related to indenting child
  rows within tree grids.
* Improvements to parsing of `Field`s of type 'int': we now correctly parse values presented in
  exponential notation and coerce `NaN` values to `null`.

### 🎁 New Features

* `GridModel` has new async variants of existing methods: `selectFirstAsync`, `selectAsync`, and
  `ensureSelectionVisibleAsync`. These methods build-in the necessary waiting for the underlying
  grid implementation to be ready and fully rendered to ensure reliable selection. In addition, the
  first two methods will internally call the third. The existing non-async counterparts for these
  methods have been deprecated.
* GridModel has a new convenience method `preSelectFirstAsync` for initializing the selection in
  grids, without disturbing any existing selection.
* Added new `Store.loadTreeData` config (default `true`) to enable or disable building of nested
  Records when the raw data elements being loaded have a `children` property.
* Cube `View` now detects and properly handles streaming updates to source data that include changes
  to row dimensions as well as measures.*
* `DataViewModel.itemHeight` can now be a function that returns a pixel height.
* The `LoadSpec` object passed to `doLoadAsync()` is now a defined class with additional properties
  `isStale`, `isObsolete` and `loadNumber`. Use these properties to abandon out-of-order
  asynchronous returns from the server.
  * 💥 NOTE that calls to `loadAsync()` no longer accept a plain object for their `loadSpec`
    parameter. Application code such as `fooModel.loadAsync({isRefresh: true})` should be updated to
    use the wrapper APIs provided by `LoadSupport` - e.g. `fooModel.refreshAsync()`. (This was
    already the best practice, but is now enforced.)
* New `autoHeight` property on grid `Column`. When set the grid will increase the row height
  dynamically to accommodate cell content in this column.

### 📚 Libraries

* @blueprintjs/core `3.38 -> 3.39`
* react-select `3.1 -> 4.1`
* react-windowed-select `2.0 -> 3.0`

[Commit Log](https://github.com/xh/hoist-react/compare/v38.0.0...v38.1.0)


## v38.0.0 - 2021-02-04

Hoist v38 includes major refactoring to streamline core classes, bring the toolkit into closer
alignment with the latest developments in Javascript, React, and MobX, and allow us to more easily
provide documentation and additional features. Most notably, we have removed the use of class based
decorators, in favor of a simpler inheritance-based approach to defining models and services.

* We are introducing a new root superclass `HoistBase` which provides many of the syntax
  enhancements and conventions used throughout Hoist for persistence, resource management, and
  reactivity.
* New base classes of `HoistModel` and `HoistService` replace the existing class decorators
  `@HoistModel` and `@HoistService`. Application models and services should now `extend` these base
  classes instead of applying the (now removed) decorators. For your application's `AppModel`,
  extend the new `HoistAppModel` superclass.
* We have also removed the need for the explicit `@LoadSupport` annotation on these classes. The
  presence of a defined `doLoadAsync()` method is now sufficient to allow classes extending
  `HoistModel` and `HoistService` to participate in the loading and refreshing lifecycle as before.
* We have deprecated support for class-based Components via the `@HoistComponent` class decorator.
  To continue to use this decorator, please import it from the `@xh\hoist\deprecated` package.
  Please note that we plan to remove `@HoistComponent` in a future version.
* Due to changes in MobX v6.0.1, all classes that host observable fields and actions will now also
  need to provide a constructor containing a call to `makeObservable(this)`. This change will
  require updates to most `HoistModel` and `HoistService` classes. See
  [this article from MobX](https://michel.codes/blogs/mobx6) for more on this change and the
  motivation behind it.

### 🎁 New Features

* New utility method `getOrCreate` for easy caching of properties on objects.
* The `Menu` system on mobile has been reworked to be more consistent with desktop. A new
  `MenuButton` component has been added to the mobile framework, which renders a `Menu` of
  `MenuItems` next to the `MenuButton`. This change also includes the removal of `AppMenuModel` (see
  Breaking Changes).
* Added `ExpandCollapseButton` to the mobile toolkit, to expand / collapse all rows in a tree grid.
* Added `Popover` to the mobile toolkit, a component to display floating content next to a target
  element. Its API is based on the Blueprint `Popover` component used on desktop.
* `StoreFilterField` now matches the rendered string values for `date` and `localDate` fields when
  linked to a properly configured `GridModel`.
* `GroupingChooser` gets several minor usability improvements + clearer support for an empty /
  ungrouped state, when so enabled.

### 💥 Breaking Changes

* All `HoistModel` and `HoistService` classes must be adjusted as described above.
* `@HoistComponent` has been deprecated and moved to `@xh\hoist\deprecated`
* Hoist grids now require ag-Grid v25.0.1 or higher - if your app uses ag-Grid, update your ag-Grid
  dependency in your app's `package.json` file.
* The `uses()` function (called within `hoistComponent()` factory configs for model context lookups)
  and the `useContextModel()` function no longer accept class names as strings. Pass the class
  itself (or superclass) of the model you wish to select for your component. `Uses` will throw if
  given any string other than "*", making the need for any updates clear in that case.
* The `Ref` class, deprecated in v26, has now been removed. Use `createObservableRef` instead.
* `AppMenuModel` has been removed. The `AppMenuButton` is now configured via
  `AppBar.appMenuButtonProps`. As with desktop, menu items can be added with
  `AppBar.appMenuButtonProps.extraItems[]`

### ⚙️ Technical

* We have removed the experimental flags `useTransactions`, and `deltaSort` from `GridModel`. The
  former has been the default behavior for Hoist for several releases, and the latter is obsolete.

### 📚 Libraries

* @blueprintjs/core `3.36 -> 3.38`
* codemirror `5.58 -> 5.59`
* mobx `5.15 -> 6.1`
* mobx-react `6.3 -> 7.1`

[Commit Log](https://github.com/xh/hoist-react/compare/v37.2.0...v38.0.0)


## v37.2.0 - 2021-01-22

### 🎁 New Features

* New `ErrorMessage` component for standard "inline" rendering of Errors and Exceptions, with retry
  support.
* `Cube` now supports an `omitFn` to allow apps to remove unwanted, single-node children.

[Commit Log](https://github.com/xh/hoist-react/compare/v37.1.0...v37.2.0)

## v37.1.0 - 2021-01-20

### 🎁 New Features

* Columns in `ColChooser` can now be filtered by their `chooserGroup`.
* `Cube` now supports a `bucketSpecFn` config which allows dynamic bucketing and aggregation of
  rows.

### 🐞 Bug Fixes

* Fix issue where a `View` would create a root row even if there were no leaf rows.
* Fixed regression in `LeftRightChooser` not displaying description callout.

[Commit Log](https://github.com/xh/hoist-react/compare/v37.0.0...v37.1.0)

## v37.0.0 - 2020-12-15

### 🎁 New Features

* New `GroupingChooser` component provides a new interface for selecting a list of fields
  (dimensions) for grouping APIs, offering drag-and-drop reordering and persisted favorites.
  * This is intended as a complete replacement for the existing `DimensionChooser`. That component
    should be considered deprecated and will be removed in future releases.
* New props added to `TabSwitcher`:
  * `enableOverflow` shows tabs that would normally overflow their container in a drop down menu.
  * `tabWidth`, `tabMinWidth` & `tabMaxWidth` allow flexible configuration of tab sizes within the
    switcher.
* `TabModel` now supports a bindable `tooltip`, which can be used to render strings or elements
  while hovering over tabs.
* New `Placeholder` component provides a thin wrapper around `Box` with standardized, muted styling.
* New `StoreFilterField.matchMode` prop allows customizing match to `start`, `startWord`, or `any`.
* `Select` now implements enhanced typeahead filtering of options. The default filtering is now
  based on a case-insensitive match of word starts in the label. (Previously it was based on a match
  _anywhere_ in the label _or_ value.) To customize this behavior, applications should use the new
  `filterFn` prop.
* New Admin Console Monitor > Memory tab added to view snapshots of JVM memory usage. (Requires
  Hoist Core v8.7 or greater.)
* `FormModel` and `FieldModel` gain support for Focus Management.
* New `boundInput` getter on `FieldModel` to facilitate imperative access to controls, when needed.
  This getter will return the new `HoistInputModel` interface, which support basic DOM access as
  well as standard methods for `focus()`, `blur()`, and `select()`.
* New `GridModel` config `lockColumnGroups` to allow controlling whether child columns can be moved
  outside their parent group. Defaults to `true` to maintain existing behavior.

### 💥 Breaking Changes

* New `TabContainerModel` config `switcher` replaces `switcherPosition` to allow for more flexible
  configuration of the default `TabSwitcher`.
  * Use `switcher: true` to retain default behavior.
  * Use `switcher: false` to not include a TabSwitcher. (previously `switcherPosition: 'none'`)
  * Use `switcher: {...}` to provide customisation props for the `TabSwitcher`. See `TabSwitcher`
    documentation for more information.
* The `HoistInput` base class has been removed. This change marks the completion of our efforts to
  remove all internal uses of React class-based Components in Hoist. The following adjustments are
  required:
  * Application components extending `HoistInput` should use the `useHoistInputModel` hook instead.
  * Applications getting refs to `HoistInputs` should be aware that these refs now return a ref to a
    `HoistInputModel`. In order to get the DOM element associated with the component use the new
    `domEl` property of that model rather than the`HoistComponent.getDOMNode()` method.
* Hoist grids now require ag-Grid v24.1.0 or higher - update your ag-Grid dependency in your app's
  `package.json` file. ag-Grid v24.1.0
  [lists 5 breaking changes](https://www.ag-grid.com/ag-grid-changelog/), including the two called
  out below. *Note that these cautions apply only to direct use of the ag-Grid APIs* - if your app
  is using the Hoist `Grid` and `GridModel` exclusively, there should be no need to adjust code
  around columns or grid state, as the related Hoist classes have been updated to handle these
  changes.
  * AG-4291 - Reactive Columns - the state pattern for ag-grid wrapper has changed as a result of
    this change. If your app made heavy use of saving/loading grid state, please test carefully
    after upgrade.
  * AG-1959 - Aggregation - Add additional parameters to the Custom Aggregation methods. If your app
    implements custom aggregations, they might need to be updated.

### 🔒 Security

* The data package `Field` class now sanitizes all String values during parsing, using the DOMPurify
  library to defend against XSS attacks and other issues with malformed HTML or scripting content
  loaded into `Record`s and rendered by `Grid` or other data-driven components. Please contact XH if
  you find any reason to disable this protection, or observe any unintended side effects of this
  additional processing.

### 🐞 Bug Fixes

* Fix issue where grid row striping inadvertently disabled by default for non-tree grids.
* Fix issue where grid empty text cleared on autosize.

### ✨ Style

* Default `Chart` themes reworked in both light and dark modes to better match overall Hoist theme.

### ⚙️ Technical

* Note that the included Onsen fork has been replaced with the latest Onsen release. Apps should not
  need to make any changes.
* `Cube.info` is now directly observable.
* `@managed` and `markManaged` have been enhanced to allow for the cleanup of arrays of objects as
  well as objects. This matches the existing array support in `XH.safeDestroy()`.

### 📚 Libraries

* @xh/onsenui `~0.1.2` -> onsenui `~2.11.1`
* @xh/react-onsenui `~0.1.2` -> react-onsenui `~1.11.3`
* @blueprintjs/core `3.35 -> 3.36`
* @blueprintjs/datetime `3.19 -> 3.20`
* clipboard-copy `3.1 -> 4.0`
* core-js `3.6 -> 3.8`
* dompurify `added @ 2.2`
* react `16.13 -> 17.0`
* semver `added @ 7.3`

[Commit Log](https://github.com/xh/hoist-react/compare/v36.6.1...v37.0.0)

## v36.6.1 - 2020-11-06

### 🐞 Bug Fixes

* Fix issue where grid row striping would be turned off by default for non-tree grids

[Commit Log](https://github.com/xh/hoist-react/compare/v36.6.0...v36.6.1)

## v36.6.0 - 2020-10-28

### 🎁 New Features

* New `GridModel.treeStyle` config enables more distinctive styling of tree grids, with optional
  background highlighting and ledger-line style borders on group rows.
  * ⚠ By default, tree grids will now have highlighted group rows (but no group borders). Set
    `treeStyle: 'none'` on any `GridModel` instances where you do _not_ want the new default style.
* New `DashContainerModel.extraMenuItems` config supports custom app menu items in Dashboards
* An "About" item has been added to the default app menu.
* The default `TabSwitcher` now supports scrolling, and will show overflowing tabs in a drop down
  menu.

### 🐞 Bug Fixes

* Ensure that `Button`s with `active: true` set directly (outside of a `ButtonGroupInput`) get the
  correct active/pressed styling.
* Fixed regression in `Column.tooltip` function displaying escaped HTML characters.
* Fixed issue where the utility method `calcActionColWidth` was not correctly incorporating the
  padding in the returned value.

### ⚙️ Technical

* Includes technical updates to `JsonBlob` archiving. This change requires an update to `hoist-core`
  `v8.6.1` or later, and modifications to the `xh_json_blob` table. See the
  [hoist-core changelog](https://github.com/xh/hoist-core/blob/develop/CHANGELOG.md) for further
  details.

### 📚 Libraries

* @blueprintjs/core `3.33 -> 3.35`

[Commit Log](https://github.com/xh/hoist-react/compare/v36.5.0...v36.6.0)

## v36.5.0 - 2020-10-16

### 🐞 Bug Fixes

* Fix text and hover+active background colors for header tool buttons in light theme.

### ⚙️ Technical

* Install a default simple string renderer on all columns. This provides consistency in column
  rendering, and fixes some additional issues with alignment and rendering of Grid columns
  introduced by the change to flexbox-based styling in grid cells.
* Support (optional) logout action in SSO applications.

### 📚 Libraries

* @blueprintjs/core `3.31 -> 3.33`
* @blueprintjs/datetime `3.18 -> 3.19`
* @fortawesome/fontawesome-pro `5.14 -> 5.15`
* moment `2.24 -> 2.29`
* numbro `2.2 -> 2.3`

[Commit Log](https://github.com/xh/hoist-react/compare/v36.4.0...v36.5.0)

## v36.4.0 - 2020-10-09

### 🎁 New Features

* `TabContainerModel` supports dynamically adding and removing tabs via new public methods.
* `Select` supports a new `menuWidth` prop to control the width of the dropdown.

### 🐞 Bug Fixes

* Fixed v36.3.0 regression re. horizontal alignment of Grid columns.

[Commit Log](https://github.com/xh/hoist-react/compare/v36.3.0...v36.4.0)

## v36.3.0 - 2020-10-07

### 💥 Breaking Changes

* The following CSS variables are no longer in use:
  + `--xh-grid-line-height`
  + `--xh-grid-line-height-px`
  + `--xh-grid-large-line-height`
  + `--xh-grid-large-line-height-px`
  + `--xh-grid-compact-line-height`
  + `--xh-grid-compact-line-height-px`
  + `--xh-grid-tiny-line-height`
  + `--xh-grid-tiny-line-height-px`

### ⚙️ Technical

* We have improved and simplified the vertical centering of content within Grid cells using
  flexbox-based styling, rather than the CSS variables above.

### 🎁 New Features

* `Select` now supports `hideSelectedOptions` and `closeMenuOnSelect` props.
* `XH.message()` and its variants (`XH.prompt(), XH.confirm(), XH.alert()`) all support an optional
  new config `messageKey`. This key can be used by applications to prevent popping up the same
  dialog repeatedly. Hoist will only show the last message posted for any given key.
* Misc. Improvements to organization of admin client tabs.

### 🐞 Bug Fixes

* Fixed issue with sporadic failures reading grid state using `legacyStateKey`.
* Fixed regression to the display of `autoFocus` buttons; focus rectangle restored.

[Commit Log](https://github.com/xh/hoist-react/compare/v36.2.1...v36.3.0)

## v36.2.1 - 2020-10-01

### 🐞 Bug Fixes

* Fixed issue in `LocalDate.previousWeekday()` which did not correctly handle Sunday dates.
* Fixed regression in `Grid` column header rendering for non-string headerNames.

[Commit Log](https://github.com/xh/hoist-react/compare/v36.2.0...v36.2.1)

## v36.2.0 - 2020-09-25

### 💥 Breaking Changes

* New `GridModel` config `colChooserModel` replaces `enableColChooser` to allow for more flexible
  configuration of the grid `colChooser`
  * Use `colChooserModel: true` to retain default behavior.
  * See documentation on `GridModel.ColChooserModelConfig` for more information.
* The `Grid` `hideHeaders` prop has been converted to a field on `AgGridModel` and `GridModel`. All
  grid options of this type are now on the model hierarchy, allowing consistent application code and
  developer discovery.

### 🎁 New Features

* Provides new `CustomProvider` for applications that want to use the Persistence API, but need to
  provide their own storage implementation.
* Added `restoreDefaults` action to default context menu for `GridModel`.
* Added `restoreDefaultsWarning` config to `GridModel`.
* `FormModel` has a new convenience method `setValues` for putting data into one or more fields in
  the form.
* Admin Preference and Config panels now support bulk regrouping actions.

### 🐞 Bug Fixes

* Fixed an error in implementation of `@managed` preventing proper cleanup of resources.
* Fixed a regression introduced in v36.1.0 in `FilterChooser`: Restore support for `disabled` prop.

[Commit Log](https://github.com/xh/hoist-react/compare/v36.1.0...v36.2.0)

## v36.1.0 - 2020-09-22

⚠ NOTE - apps should update to `hoist-core >= 8.3.0` when taking this hoist-react update. This is
required to support both the new `JsonBlobService` and updates to the Admin Activity and Client
Error tracking tabs described below.

### 🎁 New Features

* Added new `JsonBlobService` for saving and updating named chunks of arbitrary JSON data.
* `GridModelPersistOptions` now supports a `legacyStateKey` property. This key will identify the
  pre-v35 location for grid state, and can be used by applications to provide a more flexible
  migration of user grid state after an upgrade to Hoist v35.0.0 or greater. The value of this
  property will continue to default to 'key', preserving the existing upgrade behavior of the
  initial v35 release.
* The Admin Config and Pref diff tools now support pasting in a config for comparison instead of
  loading one from a remote server (useful for deployments where the remote config cannot be
  accessed via an XHR call).
* The `ClipboardButton.getCopyText` prop now supports async functions.
* The `Select` input supports a new `leftIcon` prop.
* `RestGrid` now supports bulk delete when multiple rows are selected.
* `RestGrid`'s `actionWarning` messages may now be specified as functions.

### 🐞 Bug Fixes

* Fixed several cases where `selectOnFocus` prop on `Select` was not working.
* `FilterChooser` auto-suggest values sourced from the *unfiltered* records on `sourceStore`.
* `RestForm` editors will now source their default label from the corresponding `Field.displayName`
  property. Previously an undocumented `label` config could be provided with each editor object -
  this has been removed.
* Improved time zone handling in the Admin Console "Activity Tracking" and "Client Errors" tabs.
  * Users will now see consistent bucketing of activity into an "App Day" that corresponds to the
    LocalDate when the event occurred in the application's timezone.
  * This day will be reported consistently regardless of the time zones of the local browser or
    deployment server.
* Resetting Grid columns to their default state (e.g. via the Column Chooser) retains enhancements
  applied from matching Store fields.
* Desktop `DateInput` now handles out-of-bounds dates without throwing exception during rendering.
* Dragging a grid column with an element-based header no longer displays `[object Object]` in the
  draggable placeholder.

### 📚 Libraries

* codemirror `5.57 -> 5.58`

[Commit Log](https://github.com/xh/hoist-react/compare/v36.0.0...v36.1.0)

## v36.0.0 - 2020-09-04

### 🎁 New Features

#### Data Filtering

We have enhanced support for filtering data in Hoist Grids, Stores, and Cubes with an upgraded
`Filter` API and a new `FilterChooser` component. This bundle of enhancements includes:

* A new `@xh/hoist/data/filter` package to support the creation of composable filters, including the
  following new classes:
  * `FieldFilter` - filters by comparing the value of a given field to one or more given candidate
    values using one of several supported operators.
  * `FunctionFilter` - filters via a custom function specified by the developer.
  * `CompoundFilter` - combines multiple filters (including other nested CompoundFilters) via an AND
    or OR operator.
* A new `FilterChooser` UI component that integrates tightly with these data package classes to
  provide a user and developer friendly autocomplete-enabled UI for filtering data based on
  dimensions (e.g. trader = jdoe, assetClass != Equities), metrics (e.g. P&L > 1m), or any
  combination thereof.
* Updates to `Store`, `StoreFilterField`, and `cube/Query` to use the new Filter API.
* A new `setFilter()` convenience method to `Grid` and `DataView`.

To get the most out of the new Filtering capabilities, developers are encouraged to add or expand
the configs for any relevant `Store.fields` to include both their `type` and a `displayName`. Many
applications might not have Field configs specified at all for their Stores, instead relying on
Store's ability to infer its Fields from Grid Column definitions.

We are looking to gradually invert this relationship, so that core information about an app's
business objects and their properties is configured once at the `data/Field` level and then made
available to related APIs and components such as grids, filters, and forms. See note in New Features
below regarding related updates to `GridModel.columns` config processing.

#### Grid

* Added new `GridModel.setColumnVisible()` method, along with `showColumn()` and `hideColumn()`
  convenience methods. Can replace calls to `applyColumnStateChanges()` when all you need to do is
  show or hide a single column.
* Elided Grid column headers now show the full `headerName` value in a tooltip.
* Grid column definitions now accept a new `displayName` config as the recommended entry point for
  defining a friendly user-facing label for a Column.
  * If the GridModel's Store has configured a `displayName` for the linked data field, the column
    will default to use that (if not otherwise specified).
  * If specified or sourced from a Field, `displayName` will be used as the default value for the
    pre-existing `headerName` and `chooserName` configs.
* Grid columns backed by a Store Field of type `number` or `int` will be right-aligned by default.
* Added new `GridModel.showGroupRowCounts` config to allow easy hiding of group row member counts
  within each full-width group row. Default is `true`, maintaining current behavior of showing the
  counts for each group.

#### Other

* Added new `AppSpec.showBrowserContextMenu` config to control whether the browser's default context
  menu will be shown if no app-specific context menu (e.g. from a grid) would be triggered.
  * ⚠ Note this new config defaults to `false`, meaning the browser context menu will *not* be
    available. Developers should set to true for apps that expect/depend on the built-in menu.
* `LocalDate` has gained several new static factories: `tomorrow()`, `yesterday()`,
  `[start/end]OfMonth()`, and `[start/end]OfYear()`.
* A new `@computeOnce` decorator allows for lazy computation and caching of the results of decorated
  class methods or getters. Used in `LocalDate` and intended for similar immutable, long-lived
  objects that can benefit from such caching.
* `CodeInput` and `JsonInput` get new `enableSearch` and `showToolbar` props. Enabling search
  provides an simple inline find feature for searching the input's contents.
* The Admin console's Monitor Status tab displays more clearly when there are no active monitors.


### 💥 Breaking Changes

* Renamed the `data/Field.label` property to `displayName`.
* Changed the `DimensionChooserModel.dimensions` config to require objects of the form `{name,
  displayName, isLeafDimension}` when provided as an `Object[]`.
  * Previously these objects were expected to be of the form `{value, label, isLeaf}`.
  * Note however that this same config can now be passed the `dimensions` directly from a configured
    `Cube` instead, which is the recommended approach and should DRY up dimension definitions for
    typical use cases.
* Changes required due to the new filter API:
  * The classes `StoreFilter` and `ValueFilter` have been removed and replaced by `FunctionFilter`
    and `FieldFilter`, respectively. In most cases apps will need to make minimal or no changes.
  * The `filters/setFilters` property on `Query` has been changed to `filter/setFilter`. In most
    case apps should not need to change anything other than the name of this property - the new
    property will continue to support array representations of multiple filters.
  * `Store` has gained a new property `filterIncludesChildren` to replace the functionality
    previously provided by `StoreFilter.includesChildren`.
  * `StoreFilterField.filterOptions` has been removed. Set `filterIncludesChildren` directly on the
    store instead.

### ✨ Style

* CSS variables for "intents" - most commonly used on buttons - have been reworked to use HSL color
  values and support several standard variations of lightness and transparency.
  * Developers are encouraged to customize intents by setting the individual HSL vars provided for
    each intent (e.g. `--intent-primary-h` to adjust the primary hue) and/or the different levels of
    lightness (e.g. `--intent-primary-l3` to adjust the default lightness).
  * ⚠ Uses of the prior intent var overrides such as `--intent-primary` will no longer work. It is
    possible to set directly via `--xh-intent-primary`, but components such as buttons will still
    use the default intent shades for variations such as hover and pressed states. Again, review and
    customize the HSL vars if required.
* Desktop `Button` styles and classes have been rationalized and reworked to allow for more
  consistent and direct styling of buttons in all their many permutations (standard/minimal/outlined
  styles * default/hovered/pressed/disabled states * light/dark themes).
  * Customized intent colors will now also be applied to outlined and minimal buttons.
  * Dedicated classes are now applied to desktop buttons based on their style and state. Developers
    can key off of these classes directly if required.

### 🐞 Bug Fixes

* Fixed `Column.tooltipElement` so that it can work if a `headerTooltip` is also specified on the
  same column.
* Fixed issue where certain values (e.g. `%`) would break in `Column.tooltipElement`.
* Fixed issue where newly loaded records in `Store` were not being frozen as promised by the API.

### 📚 Libraries

* @blueprintjs/core `3.30 -> 3.31`
* codemirror `5.56 -> 5.57`
* http-status-codes `1.4 -> 2.1`
* mobx-react `6.2 -> 6.3`
* store2 `2.11 -> 2.12`

[Commit Log](https://github.com/xh/hoist-react/compare/v35.2.1...v36.0.0)


## v35.2.1 - 2020-07-31

### 🐞 Bug Fixes

* A Grid's docked summary row is now properly cleared when its bound Store is cleared.
* Additional SVG paths added to `requiredBlueprintIcons.js` to bring back calendar scroll icons on
  the DatePicker component.
* Colors specified via the `--xh-intent-` CSS vars have been removed from minimal / outlined desktop
  `Button` components because of incompatibility with `ButtonGroupInput` component. Fix to address
  issue forthcoming. (This reverts the change made in 35.2.0 below.)

[Commit Log](https://github.com/xh/hoist-react/compare/v35.2.0...v35.2.1)


## v35.2.0 - 2020-07-21

### 🎁 New Features

* `TabContainerModel` now supports a `persistWith` config to persist the active tab.
* `TabContainerModel` now supports a `emptyText` config to display when TabContainer gets rendered
  with no children.

### ⚙️ Technical

* Supports smaller bundle sizes via a greatly reduced set of BlueprintJS icons. (Requires apps to be
  built with `@xh/hoist-dev-utils` v5.2 or greater to take advantage of this optimization.)

### 🐞 Bug Fixes

* Colors specified via the `--xh-intent-` CSS vars are now applied to minimal / outlined desktop
  `Button` components. Previously they fell through to use default Blueprint colors in these modes.
* Code input correctly handles dynamically toggling readonly/disabled state.

### 📚 Libraries

* @fortawesome/fontawesome-pro `5.13 -> 5.14`
* codemirror `5.55 -> 5.56`

[Commit Log](https://github.com/xh/hoist-react/compare/v35.1.1...v35.2.0)


## v35.1.1 - 2020-07-17

### 📚 Libraries

* @blueprintjs/core `3.29 -> 3.30`

[Commit Log](https://github.com/xh/hoist-react/compare/v35.1.0...v35.1.1)


## v35.1.0 - 2020-07-16

### 🎁 New Features

* Extend existing environment diff tool to preferences. Now, both configs and preferences may be
  diffed across servers. This feature will require an update of hoist-core to a version 8.1.0 or
  greater.
* `ExportOptions.columns` provided to `GridModel` can now be specified as a function, allowing for
  full control of columns to export, including their sort order.

### 🐞 Bug Fixes

* `GridModel`s export feature was previously excluding summary rows. These are now included.
* Fixed problems with coloring and shading algorithm in `TreeMap`.
* Fixed problems with sort order of exports in `GridModel`.
* Ensure that preferences are written to server, even if set right before navigating away from page.
* Prevent situation where a spurious exception can be sent to server when application is unloaded
  while waiting on a fetch request.

[Commit Log](https://github.com/xh/hoist-react/compare/v35.0.1...v35.1.0)


## v35.0.1 - 2020-07-02

### 🐞 Bug Fixes

* Column headers no longer allocate space for a sort arrow icon when the column has an active
  `GridSorter` in the special state of `sort: null`.
* Grid auto-sizing better accounts for margins on sort arrow icons.

[Commit Log](https://github.com/xh/hoist-react/compare/v35.0.0...v35.0.1)


## v35.0.0 - 2020-06-29

### ⚖️ Licensing Change

As of this release, Hoist is [now licensed](LICENSE.md) under the popular and permissive
[Apache 2.0 open source license](https://www.apache.org/licenses/LICENSE-2.0). Previously, Hoist was
"source available" via our public GitHub repository but still covered by a proprietary license.

We are making this change to align Hoist's licensing with our ongoing commitment to openness,
transparency and ease-of-use, and to clarify and emphasize the suitability of Hoist for use within a
wide variety of enterprise software projects. For any questions regarding this change, please
[contact us](https://xh.io/contact/).

### 🎁 New Features

* Added a new Persistence API to provide a more flexible yet consistent approach to saving state for
  Components, Models, and Services to different persistent locations such as Hoist Preferences,
  browser local storage, and Hoist Dashboard views.
  * The primary entry points for this API are the new `@PersistSupport` and `@persist` annotations.
    `@persist` can be added to any observable property on a `@PersistSupport` to make it
    automatically synchronize with a `PersistenceProvider`. Both `HoistModel` and `HoistService` are
    decorated with `@PersistSupport`.
  * This is designed to replace any app-specific code previously added to synchronize fields and
    their values to Preferences via ad-hoc initializers and reactions.
  * This same API is now used to handle state persistence for `GridStateModel`, `PanelModel`,
    `DimensionChooserModel`, and `DashContainerModel` - configurable via the new `persistWith`
    option on those classes.
* `FetchService` now installs a default timeout of 30 seconds for all requests. This can be disabled
  by setting timeout to `null`. Fetch Timeout Exceptions have also been improved to include the same
  information as other standard exceptions thrown by this service.
  * 💥 Apps that were relying on the lack of a built-in timeout for long-running requests should
    ensure they configure such calls with a longer or null timeout.
* `Store` gets new `clearFilter()` and `recordIsFiltered()` helper functions.
* The Admin console's Activity Tracking tab has been significantly upgraded to allow admins to
  better analyze both built-in and custom tracking data generated by their application. Its sibling
  Client Errors tab has also been updated with a docked detail panel.
* `CodeInput` gets new `showCopyButton` prop - set to true to provide an inline action button to
  copy the editor contents to the clipboard.
* Hoist config `xhEnableMonitoring` can be used to enable/disable the Admin monitor tab and its
  associated server-side jobs

### 💥 Breaking Changes

* Applications should update to `hoist-core` v8.0.1 or above, required to support the upgraded Admin
  Activity Tracking tab. Contact XH for assistance with this update.
* The option `PanelModel.prefName` has been removed in favor of `persistWith`. Existing user state
  will be transferred to the new format, assuming a `PersistenceProvider` of type 'pref' referring
  to the same preference is used (e.g. `persistWith: {prefKey: 'my-panel-model-prefName'}`.
* The option `GridModel.stateModel` has been removed in favor of `persistWith`. Existing user state
  will be transferred to the new format, assuming a `PersistenceProvider` of type 'localStorage'
  referring to the same key is used (e.g. `persistWith: {localStorageKey: 'my-grid-state-id'}`.
  * Use the new `GridModel.persistOptions` config for finer control over what grid state is
    persisted (replacement for stateModel configs to disable persistence of column
    state/sorting/grouping).
* The options `DimensionChooserModel.preference` and `DimensionChooserModel.historyPreference` have
  been removed in favor of `persistWith`.
* `AppSpec.idleDetectionEnabled` has been removed. App-specific Idle detection is now enabled via
  the new `xhIdleConfig` config. The old `xhIdleTimeoutMins` has also been deprecated.
* `AppSpec.idleDialogClass` has been renamed `AppSpec.idlePanel`. If specified, it should be a
  full-screen component.
* `PinPad` and `PinPadModel` have been moved to `@xh/hoist/cmp/pinpad`, and is now available for use
  with both standard and mobile toolkits.
* Third-party dependencies updated to properly reflect application-level licensing requirements.
  Applications must now import and provide their licensed version of ag-Grid, and Highcharts to
  Hoist. See file `Bootstrap.js` in Toolbox for an example.

### 🐞 Bug Fixes

* Sorting special columns generated by custom ag-Grid configurations (e.g. auto-group columns) no
  longer throws with an error.
* The `deepFreeze()` util - used to freeze data in `Record` instances - now only attempts to freeze
  a whitelist of object types that are known to be safely freezable. Custom application classes and
  other potentially-problematic objects (such as `moment` instances) are no longer frozen when
  loaded into `Record` fields.

### 📚 Libraries

Note that certain licensed third-party dependencies have been removed as direct dependencies of this
project, as per note in Breaking Changes above.

* @xh/hoist-dev-utils `4.x -> 5.x` - apps should also update to the latest 5.x release of dev-utils.
  Although license and dependency changes triggered a new major version of this dev dependency, no
  application-level changes should be required.
* @blueprintjs/core `3.28 -> 3.29`
* codemirror `5.54 -> 5.55`
* react-select `3.0 -> 3.1`

### 📚 Optional Libraries

* ag-Grid `23.0.2` > `23.2.0` (See Toolbox app for example on this upgrade)
* Highcharts `8.0.4 -> 8.1.1`

[Commit Log](https://github.com/xh/hoist-react/compare/v34.0.0...v35.0.0)


## v34.0.0 - 2020-05-26

### 🎁 New Features

* Hoist's enhanced autosizing is now enabled on all grids by default. See `GridModel` and
  `GridAutosizeService` for more details.
* New flags `XH.isPhone`, `XH.isTablet`, and `XH.isDesktop` available for device-specific switching.
  Corresponding `.xh-phone`, `.xh-tablet`, and `.xh-desktop` CSS classes are added to the document
  `body`. These flags and classes are set based on the detected device, as per its user-agent.
  * One of the two higher-level CSS classes `.xh-standard` or `.xh-mobile` will also be applied
    based on an app's use of the primary (desktop-centric) components vs mobile components - as
    declared by its `AppSpec.isMobileApp` - regardless of the detected device.
  * These changes provide more natural support for use cases such as apps that are built with
    standard components yet target/support tablet users.
* New method `Record.get()` provides an alternative API for checked data access.
* The mobile `Select` component supports the `enableFilter` and `enableCreate` props.
* `DashContainerModel` supports new `layoutLocked`, `contentLocked` and `renameLocked` modes.
* `DimensionChooser` now has the ability to persist its value and history separately.
* Enhance Hoist Admin's Activity Tracking tab.
* Enhance Hoist Admin's Client Error tab.

### 💥 Breaking Changes

* `emptyFlexCol` has been removed from the Hoist API and should simply be removed from all client
  applications. Improvements to agGrid's default rendering of empty space have made it obsolete.
* `isMobile` property on `XH` and `AppSpec` has been renamed to `isMobileApp`. All apps will need to
  update their (required) use of this flag in the app specifications within their
  `/client-app/src/apps` directory.
* The `xh-desktop` class should no longer be used to indicate a non-mobile toolkit based app. For
  this purpose, use `xh-standard` instead.

### 🐞 Bug Fixes

* Fix to Average Aggregators when used with hierarchical data.
* Fixes to Context Menu handling on `Panel` to allow better handling of `[]` and `null`.

### 📚 Libraries

* @blueprintjs/core `3.26 -> 3.28`
* @blueprintjs/datetime `3.16 -> 3.18`
* codemirror `5.53 -> 5.54`
* react-transition-group `4.3 -> 4.4`

[Commit Log](https://github.com/xh/hoist-react/compare/v33.3.0...v34.0.0)


## v33.3.0 - 2020-05-08

### ⚙️ Technical

* Additional updates to experimental autosize feature: standardization of naming, better masking
  control, and API fixes. Added new property `autosizeOptions` on `GridModel` and main entry point
  is now named `GridModel.autosizeAsync()`.

### 🐞 Bug Fixes

* `Column.hideable` will now be respected by ag-grid column drag and drop
  [#1900](https://github.com/xh/hoist-react/issues/1900)
* Fixed an issue where dragging a column would cause it to be sorted unintentionally.

[Commit Log](https://github.com/xh/hoist-react/compare/v33.2.0...v33.3.0)


## v33.2.0 - 2020-05-07

### 🎁 New Features

* Virtual column rendering has been disabled by default, as it offered a minimal performance benefit
  for most grids while compromising autosizing. See new `GridModel.useVirtualColumns` config, which
  can be set to `true` to re-enable this behavior if required.
* Any `GridModel` can now be reset to its code-prescribed defaults via the column chooser reset
  button. Previously, resetting to defaults was only possible for grids that persisted their state
  with a `GridModel.stateModel` config.

### 🐞 Bug Fixes

* Fixed several issues with new grid auto-sizing feature.
* Fixed issues with and generally improved expand/collapse column alignment in tree grids.
  * 💥 Note that this improvement introduced a minor breaking change for apps that have customized
    tree indentation via the removed `--grid-tree-indent-px` CSS var. Use `--grid-tree-indent`
    instead. Note the new var is specified in em units to scale well across grid sizing modes.

### ⚙️ Technical

* Note that the included version of Onsen has been replaced with a fork that includes updates for
  react 16.13. Apps should not need to make any changes.

### 📚 Libraries

* react `~16.8 -> ~16.13`
* onsenui `~16.8` -> @xh/onsenui `~16.13`
* react-onsenui `~16.8` -> @xh/react-onsenui `~16.13`

[Commit Log](https://github.com/xh/hoist-react/compare/v33.1.0...33.2.0)


## v33.1.0 - 2020-05-05

### 🎁 New Features

* Added smart auto-resizing of columns in `GridModel` Unlike ag-Grid's native auto-resizing support,
  Hoist's auto-resizing will also take into account collapsed rows, off-screen cells that are not
  currently rendered in the DOM, and summary rows. See the new `GridAutosizeService` for details.
  * This feature is currently marked as 'experimental' and must be enabled by passing a special
    config to the `GridModel` constructor of the form `experimental: {useHoistAutosize: true}`. In
    future versions of Hoist, we expect to make it the default behavior.
* `GridModel.autoSizeColumns()` has been renamed `GridModel.autosizeColumns()`, with lowercase 's'.
  Similarly, the `autoSizeColumns` context menu token has been renamed `autosizeColumns`.

### 🐞 Bug Fixes

* Fixed a regression with `StoreFilterField` introduced in v33.0.1.

[Commit Log](https://github.com/xh/hoist-react/compare/v33.0.2...33.1.0)


## v33.0.2 - 2020-05-01

### 🎁 New Features

* Add Hoist Cube Aggregators: `AverageAggregator` and `AverageStrictAggregator`
* `ColAutosizeButton` has been added to desktop and mobile

### 🐞 Bug Fixes

* Fixed mobile menus to constrain to the bottom of the viewport, scrolling if necessary.
  [#1862](https://github.com/xh/hoist-react/issues/1862)
* Tightened up mobile tree grid, fixed issues in mobile column chooser.
* Fixed a bug with reloading hierarchical data in `Store`.
  [#1871](https://github.com/xh/hoist-react/issues/1871)

[Commit Log](https://github.com/xh/hoist-react/compare/v33.0.1...33.0.2)


## v33.0.1 - 2020-04-29

### 🎁 New Features

* `StoreFieldField` supports dot-separated field names in a bound `GridModel`, meaning it will now
  match on columns with fields such as `address.city`.

* `Toolbar.enableOverflowMenu` now defaults to `false`. This was determined safer and more
  appropriate due to issues with the underlying Blueprint implementation, and the need to configure
  it carefully.

### 🐞 Bug Fixes

* Fixed an important bug with state management in `StoreFilterField`. See
  https://github.com/xh/hoist-react/issues/1854

* Fixed the default sort order for grids. ABS DESC should be first when present.

### 📚 Libraries

* @blueprintjs/core `3.25 -> 3.26`
* codemirror `5.52 -> 5.53`

[Commit Log](https://github.com/xh/hoist-react/compare/v33.0.0...v33.0.1)

## v33.0.0 - 2020-04-22

### 🎁 New Features

* The object returned by the `data` property on `Record` now includes the record `id`. This will
  allow for convenient access of the id with the other field values on the record.
* The `Timer` class has been enhanced and further standardized with its Hoist Core counterpart:
  * Both the `interval` and `timeout` arguments may be specified as functions, or config keys
    allowing for dynamic lookup and reconfiguration.
  * Added `intervalUnits` and `timeoutUnits` arguments.
  * `delay` can now be specified as a boolean for greater convenience.

### 💥 Breaking Changes

* We have consolidated the import location for several packages, removing unintended nested index
  files and 'sub-packages'. In particular, the following locations now provide a single index file
  for import for all of their public contents: `@xh/hoist/core`, `@xh/hoist/data`,
  `@xh/hoist/cmp/grid`, and `@xh/hoist/desktop/cmp/grid`. Applications may need to update import
  statements that referred to index files nested within these directories.
* Removed the unnecessary and confusing `values` getter on `BaseFieldModel`. This getter was not
  intended for public use and was intended for the framework's internal implementation only.
* `ColumnGroup.align` has been renamed to `ColumnGroup.headerAlign`. This avoids confusion with the
  `Column` API, where `align` refers to the alignment of cell contents within the column.

### 🐞 Bug Fixes

* Exceptions will no longer overwrite the currently shown exception in the exception dialog if the
  currently shown exception requires reloading the application.
  [#1834](https://github.com/xh/hoist-react/issues/1834)

### ⚙️ Technical

* Note that the Mobx React bindings have been updated to 6.2, and we have enabled the recommended
  "observer batching" feature as per
  [the mobx-react docs](https://github.com/mobxjs/mobx-react-lite/#observer-batching).

### 📚 Libraries

* @blueprintjs/core `3.24 -> 3.25`
* @blueprintjs/datetime `3.15 -> 3.16`
* mobx-react `6.1 -> 6.2`

[Commit Log](https://github.com/xh/hoist-react/compare/v32.0.4...v33.0.0)

## v32.0.5 - 2020-07-14

### 🐞 Bug Fixes

* Fixes a regression in which grid exports were no longer sorting rows properly.

[Commit Log](https://github.com/xh/hoist-react/compare/v32.0.4...v32.0.5)

## v32.0.4 - 2020-04-09

### 🐞 Bug Fixes

* Fixes a regression with the alignment of `ColumnGroup` headers.
* Fixes a bug with 'Copy Cell' context menu item for certain columns displaying the Record ID.
* Quiets console logging of 'routine' exceptions to 'debug' instead of 'log'.

[Commit Log](https://github.com/xh/hoist-react/compare/v32.0.3...v32.0.4)

## v32.0.3 - 2020-04-06

### 🐞 Bug Fixes

* Suppresses a console warning from ag-Grid for `GridModel`s that do not specify an `emptyText`.

[Commit Log](https://github.com/xh/hoist-react/compare/v32.0.2...v32.0.3)

## v32.0.2 - 2020-04-03

⚠ Note that this release includes a *new major version of ag-Grid*. Please consult the
[ag-Grid Changelog](https://www.ag-grid.com/ag-grid-changelog/) for versions 22-23 to review
possible breaking changes to any direct/custom use of ag-Grid APIs and props within applications.

### 🎁 New Features

* GridModel `groupSortFn` now accepts `null` to turn off sorting of group rows.
* `DockViewModel` now supports optional `width`, `height` and `collapsedWidth` configs.
* The `appMenuButton.extraItems` prop now accepts `MenuItem` configs (as before) but also React
  elements and the special string token '-' (shortcut to render a `MenuDivider`).
* Grid column `flex` param will now accept numbers, with available space divided between flex
  columns in proportion to their `flex` value.
* `Column` now supports a `sortingOrder` config to allow control of the sorting options that will be
  cycled through when the user clicks on the header.
* `PanelModel` now supports setting a `refreshMode` to control how collapsed panels respond to
  refresh requests.

### 💥 Breaking Changes

* The internal DOM structure of desktop `Panel` has changed to always include an inner frame with
  class `.xh-panel__content`. You may need to update styling that targets the inner structure of
  `Panel` via `.xh-panel`.
* The hooks `useOnResize()` and `useOnVisibleChange()` no longer take a `ref` argument. Use
  `composeRefs` to combine the ref that they return with any ref you wish to compose them with.
* The callback for `useOnResize()` will now receive an object representing the locations and
  dimensions of the element's content box. (Previously it incorrectly received an array of
  `ResizeObserver` entries that had to be de-referenced)
* `PanelModel.collapsedRenderMode` has been renamed to `PanelModel.renderMode`, to be more
  consistent with other Hoist APIs such as `TabContainer`, `DashContainer`, and `DockContainer`.


### 🐞 Bug Fixes

* Checkboxes in grid rows in Tiny sizing mode have been styled to fit correctly within the row.
* `GridStateModel` no longer saves/restores the width of non-resizable columns.
  [#1718](https://github.com/xh/hoist-react/issues/1718)
* Fixed an issue with the hooks useOnResize and useOnVisibleChange. In certain conditions these
  hooks would not be called. [#1808](https://github.com/xh/hoist-react/issues/1808)
* Inputs that accept a rightElement prop will now properly display an Icon passed as that element.
  [#1803](https://github.com/xh/hoist-react/issues/1803)

### ⚙️ Technical

* Flex columns now use the built-in ag-Grid flex functionality.

### 📚 Libraries

* ag-grid-community `removed @ 21.2`
* ag-grid-enterprise `21.2` replaced with @ag-grid-enterprise/all-modules `23.0`
* ag-grid-react `21.2` replaced with @ag-grid-community/react `23.0`
* @fortawesome/* `5.12 -> 5.13`
* codemirror `5.51 -> 5.52`
* filesize `6.0 -> 6.1`
* numbro `2.1 -> 2.2`
* react-beautiful-dnd `12.0 -> 13.0`
* store2 `2.10 -> 2.11`
* compose-react-refs `NEW 1.0.4`

[Commit Log](https://github.com/xh/hoist-react/compare/v31.0.0...v32.0.2)

## v31.0.0 - 2020-03-16

### 🎁 New Features

* The mobile `Navigator` / `NavigatorModel` API has been improved and made consistent with other
  Hoist content container APIs such as `TabContainer`, `DashContainer`, and `DockContainer`.
  * `NavigatorModel` and `PageModel` now support setting a `RenderMode` and `RefreshMode` to control
    how inactive pages are mounted/unmounted and how they respond to refresh requests.
  * `Navigator` pages are no longer required to to return `Page` components - they can now return
    any suitable component.
* `DockContainerModel` and `DockViewModel` also now support `refreshMode` and `renderMode` configs.
* `Column` now auto-sizes when double-clicking / double-tapping its header.
* `Toolbar` will now collapse overflowing items into a drop down menu. (Supported for horizontal
  toolbars only at this time.)
* Added new `xhEnableLogViewer` config (default `true`) to enable or disable the Admin Log Viewer.

#### 🎨 Icons

* Added `Icon.icon()` factory method as a new common entry point for creating new FontAwesome based
  icons in Hoist. It should typically be used instead of using the `FontAwesomeIcon` component
  directly.
* Also added a new `Icon.fileIcon()` factory. This method take a filename and returns an appropriate
  icon based on its extension.
* All Icon factories can now accept an `asHtml` parameter, as an alternative to calling the helper
  function `convertIconToSVG()` on the element. Use this to render icons as raw html where needed
  (e.g. grid renderers).
* Icons rendered as html will now preserve their styling, tooltips, and size.

### 💥 Breaking Changes

* The application's primary `HoistApplicationModel` is now instantiated and installed as
  `XH.appModel` earlier within the application initialization sequence, with construction happening
  prior to the init of the XH identity, config, and preference services.
  * This allows for a new `preAuthInitAsync()` lifecycle method to be called on the model before
    auth has completed, but could be a breaking change for appModel code that relied on these
    services for field initialization or in its constructor.
  * Such code should be moved to the core `initAsync()` method instead, which continues to be called
    after all XH-level services are initialized and ready.
* Mobile apps may need to adjust to the following updates to `NavigatorModel` and related APIs:
  * `NavigatorModel`'s `routes` constructor parameter has been renamed `pages`.
  * `NavigatorModel`'s observable `pages[]` has been renamed `stack[]`.
  * `NavigatorPageModel` has been renamed `PageModel`. Apps do not usually create `PageModels`
    directly, so this change is unlikely to require code updates.
  * `Page` has been removed from the mobile toolkit. Components that previously returned a `Page`
    for inclusion in a `Navigator` or `TabContainer` can now return any component. It is recommended
    you replace `Page` with `Panel` where appropriate.
* Icon enhancements described above removed the following public methods:
  * The `fontAwesomeIcon()` factory function (used to render icons not already enumerated by Hoist)
    has been replaced by the improved `Icon.icon()` factory - e.g. `fontAwesomeIcon({icon: ['far',
    'alicorn']}) -> Icon.icon({iconName: 'alicorn'})`.
  * The `convertIconToSvg()` utility method has been replaced by the new `asHtml` parameter on icon
    factory functions. If you need to convert an existing icon element, use `convertIconToHtml()`.
* `Toolbar` items should be provided as direct children. Wrapping Toolbar items in container
  components can result in unexpected item overflow.

### 🐞 Bug Fixes

* The `fmtDate()` utility now properly accepts, parses, and formats a string value input as
  documented.
* Mobile `PinPad` input responsiveness improved on certain browsers to avoid lag.

### ⚙️ Technical

* New lifecycle methods `preAuthInitAsync()` and `logoutAsync()` added to the `HoistAppModel`
  decorator (aka the primary `XH.appModel`).

[Commit Log](https://github.com/xh/hoist-react/compare/v30.1.0...v31.0.0)

## v30.1.0 - 2020-03-04

### 🐞 Bug Fixes

* Ensure `WebSocketService.connected` remains false until `channelKey` assigned and received from
  server.
* When empty, `DashContainer` now displays a user-friendly prompt to add an initial view.

### ⚙️ Technical

* Form validation enhanced to improve handling of asynchronous validation. Individual rules and
  constraints are now re-evaluated in parallel, allowing for improved asynchronous validation.
* `Select` will now default to selecting contents on focus if in filter or creatable mode.

[Commit Log](https://github.com/xh/hoist-react/compare/v30.0.0...30.1.0)

## v30.0.0 - 2020-02-29

### 🎁 New Features

* `GridModel` and `DataViewModel` now support `groupRowHeight`, `groupRowRenderer` and
  `groupRowElementRenderer` configs. Grouping is new in general to `DataViewModel`, which now takes
  a `groupBy` config.
  * `DataViewModel` allows for settable and multiple groupings and sorters.
  * `DataViewModel` also now supports additional configs from the underlying `GridModel` that make
    sense in a `DataView` context, such as `showHover` and `rowBorders`.
* `TabContainerModel` now accepts a `track` property (default false) for easily tracking tab views
  via Hoist's built-in activity tracking.
* The browser document title is now set to match `AppSpec.clientAppName` - helpful for projects with
  multiple javascript client apps.
* `StoreFilterField` accepts all other config options from `TextInput` (e.g. `disabled`).
* Clicking on a summary row in `Grid` now clears its record selection.
* The `@LoadSupport` decorator now provides an additional observable property `lastException`. The
  decorator also now logs load execution times and failures to `console.debug` automatically.
* Support for mobile `Panel.scrollable` prop made more robust with re-implementation of inner
  content element. Note this change included a tweak to some CSS class names for mobile `Panel`
  internals that could require adjustments if directly targeted by app stylesheets.
* Added new `useOnVisibleChange` hook.
* Columns now support a `headerAlign` config to allow headers to be aligned differently from column
  contents.

### 💥 Breaking Changes

* `Toolbar` items must be provided as direct children. Wrapping Toolbar items in container
  components can result in unexpected item overflow.
* `DataView.rowCls` prop removed, replaced by new `DataViewModel.rowClassFn` config for more
  flexibility and better symmetry with `GridModel`.
* `DataViewModel.itemRenderer` renamed to `DataViewModel.elementRenderer`
* `DataView` styling has been updated to avoid applying several unwanted styles from `Grid`. Note
  that apps might rely on these styles (intentionally or not) for their `itemRenderer` components
  and appearance and will need to adjust.
* Several CSS variables related to buttons have been renamed for consistency, and button style rules
  have been adjusted to ensure they take effect reliably across desktop and mobile buttons
  ([#1568](https://github.com/xh/hoist-react/pull/1568)).
* The optional `TreeMapModel.highchartsConfig` object will now be recursively merged with the
  top-level config generated by the Hoist model and component, where previously it was spread onto
  the generated config. This could cause a change in behavior for apps using this config to
  customize map instances, but provides more flexibility for e.g. customizing the `series`.
* The signature of `useOnResize` hook has been modified slightly for API consistency and clarity.
  Options are now passed in a configuration object.

### 🐞 Bug Fixes

* Fixed an issue where charts that are rendered while invisible would have the incorrect size.
  [#1703](https://github.com/xh/hoist-react/issues/1703)
* Fixed an issue where zeroes entered by the user in `PinPad` would be displayed as blanks.
* Fixed `fontAwesomeIcon` elem factory component to always include the default 'fa-fw' className.
  Previously, it was overridden if a `className` prop was provided.
* Fixed an issue where ConfigDiffer would always warn about deletions, even when there weren't any.
  [#1652](https://github.com/xh/hoist-react/issues/1652)
* `TextInput` will now set its value to `null` when all text is deleted and the clear icon will
  automatically hide.
* Fixed an issue where multiple buttons in a `ButtonGroupInput` could be shown as active
  simultaneously. [#1592](https://github.com/xh/hoist-react/issues/1592)
* `StoreFilterField` will again match on `Record.id` if bound to a Store or a GridModel with the
  `id` column visible. [#1697](https://github.com/xh/hoist-react/issues/1697)
* A number of fixes have been applied to `RelativeTimeStamp` and `getRelativeTimestamp`, especially
  around its handling of 'equal' or 'epsilon equal' times. Remove unintended leading whitespace from
  `getRelativeTimestamp`.

### ⚙️ Technical

* The `addReaction` and `addAutorun` methods (added to Hoist models, components, and services by the
  `ReactiveSupport` mixin) now support a configurable `debounce` argument. In many cases, this is
  preferable to the built-in MobX `delay` argument, which only provides throttling and not true
  debouncing.
* New `ChartModel.highchart` property provides a reference to the underlying HighChart component.

### 📚 Libraries

* @blueprintjs/core `3.23 -> 3.24`
* react-dates `21.7 -> 21.8`
* react-beautiful-dnd `11.0 -> 12.2`

[Commit Log](https://github.com/xh/hoist-react/compare/v29.1.0...v30.0.0)

## v29.1.0 - 2020-02-07

### 🎁 New Features

#### Grid

* The `compact` config on `GridModel` has been deprecated in favor of the more powerful `sizingMode`
  which supports the values 'large', 'standard', 'compact', or 'tiny'.
  * Each new mode has its own set of CSS variables for applications to override as needed.
  * Header and row heights are configurable for each via the `HEADER_HEIGHTS` and `ROW_HEIGHTS`
    static properties of the `AgGrid` component. These objects can be modified on init by
    applications that wish to customize the default row heights globally.
  * 💥 Note that these height config objects were previously exported as constants from AgGrid.js.
    This would be a breaking change for any apps that imported the old objects directly (considered
    unlikely).
* `GridModel` now exposes an `autoSizeColumns` method, and the Grid context menu now contains an
  `Autosize Columns` option by default.
* `Column` and `ColumnGroup` now support React elements for `headerName`.

#### Data

* The `Store` constructor now accepts a `data` argument to load data at initialization.
* The `xh/hoist/data/cube` package has been modified substantially to better integrate with the core
  data package and support observable "Views". See documentation on `Cube` for more information.

#### Other

* Added a `PinPad` component for streamlined handling of PIN entry on mobile devices.
* `FormField` now takes `tooltipPosition` and `tooltipBoundary` props for customizing minimal
  validation tooltip.
* `RecordAction.actionFn` parameters now include a `buttonEl` property containing the button element
  when used in an action column.
* Mobile Navigator component now takes an `animation` prop which can be set to 'slide' (default),
  'lift', 'fade', or 'none'. These values are passed to the underlying onsenNavigator component.
  ([#1641](https://github.com/xh/hoist-react/pull/1641))
* `AppOption` configs now accept an `omit` property for conditionally excluding options.

### 🐞 Bug Fixes

* Unselectable grid rows are now skipped during up/down keyboard navigation.
* Fix local quick filtering in `LeftRightChooser` (v29 regression).
* Fix `SplitTreeMap` - the default filtering once again splits the map across positive and negative
  values as intended (v29 regression).

### ⚙️ Technical

* `FormFields` now check that they are contained in a Hoist `Form`.

### 📚 Libraries

* @blueprintjs/core `3.22 -> 3.23`
* codemirror `5.50 -> 5.51`
* react-dates `21.5 -> 21.7`

[Commit Log](https://github.com/xh/hoist-react/compare/v29.0.0...v29.1.0)

## v29.0.0 - 2020-01-24

### 🗄️ Data Package Changes

Several changes have been made to data package (`Store` and `Record`) APIs for loading, updating,
and modifying data. They include some breaking changes, but pave the way for upcoming enhancements
to fully support inline grid editing and other new features.

Store now tracks the "committed" state of its records, which represents the data as it was loaded
(typically from the server) via `loadData()` or `updateData()`. Records are now immutable and
frozen, so they cannot be changed directly, but Store offers a new `modifyRecords()` API to apply
local modifications to data in a tracked and managed way. (Store creates new records internally to
hold both this modified data and the original, "committed" data.) This additional state tracking
allows developers to query Stores for modified or added records (e.g. to flush back to the server
and persist) as well as call new methods to revert changes (e.g. to undo a block of changes that the
user wishes to discard).

Note the following more specific changes to these related classes:

#### Record

* 💥 Record data properties are now nested within a `data` object on Record instances and are no
  longer available as top-level properties on the Record itself.
  * Calls to access data such as `rec.quantity` must be modified to `rec.data.quantity`.
  * When accessing multiple properties, destructuring provides an efficient syntax - e.g. `const
    {quantity, price} = rec.data;`.
* 💥 Records are now immutable and cannot be modified by applications directly.
  * This is a breaking change, but should only affect apps with custom inline grid editing
    implementations or similar code that modifies individual record values.
  * Calls to change data such as `rec.quantity = 100` must now be made through the Record's Store,
    e.g. `store.modifyData({id: 41, quantity: 100})`
* Record gains new getters for inspecting its state, including: `isAdd`, `isModified`, and
  `isCommitted`.

#### Store

* 💥 `noteDataUpdated()` has been removed, as out-of-band modifications to Store Records are no
  longer possible.
* 💥 Store's `idSpec` function is now called with the raw record data - previously it was passed
  source data after it had been run through the store's optional `processRawData` function. (This is
  unlikely to have a practical impact on most apps, but is included here for completeness.)
* `Store.updateData()` now accepts a flat list of raw data to process into Record additions and
  updates. Previously developers needed to call this method with an object containing add, update,
  and/or remove keys mapped to arrays. Now Store will produce an object of this shape automatically.
* `Store.refreshFilter()` method has been added to allow applications to rebuild the filtered data
  set if some application state has changed (apart from the store's data itself) which would affect
  the store filter.
* Store gains new methods for manipulating its Records and data, including `addRecords()`,
  `removeRecords()`, `modifyRecords()`, `revertRecords()`, and `revert()`. New getters have been
  added for `addedRecords`, `removedRecords`, `modifiedRecords`, and `isModified`.

#### Column

* Columns have been enhanced for provide basic support for inline-editing of record data. Further
  inline editing support enhancements are planned for upcoming Hoist releases.
* `Column.getValueFn` config added to retrieve the cell value for a Record field. The default
  implementation pulls the value from the Record's new `data` property (see above). Apps that
  specify custom `valueGetter` callbacks via `Column.agOptions` should now implement their custom
  logic in this new config.
* `Column.setValueFn` config added to support modifying the Column field's value on the underlying
  Record. The default implementation calls the new `Store.modifyRecords()` API and should be
  sufficient for the majority of cases.
* `Column.editable` config added to indicate if a column/cell should be inline-editable.

### 🎁 New Features

* Added keyboard support to ag-Grid context menus.
* Added `GridModel.setEmptyText()` to allow updates to placeholder text after initial construction.
* Added `GridModel.ensureSelectionVisible()` to scroll the currently selected row into view.
* When a `TreeMap` is bound to a `GridModel`, the grid will now respond to map selection changes by
  scrolling to ensure the selected grid row is visible.
* Added a `Column.tooltipElement` config to support fully customizable tooltip components.
* Added a `useOnResize` hook, which runs a function when a component is resized.
* Exposed an `inputRef` prop on numberInput, textArea, and textInput
* `PanelModel` now accepts a `maxSize` config.
* `RelativeTimeStamp` now support a `relativeTo` option, allowing it to display the difference
  between a timestamp and another reference time other than now. Both the component and the
  `getRelativeTimestamp()` helper function now leverage moment.js for their underlying
  implementation.
* A new `Clock` component displays the time, either local to the browser or for a configurable
  timezone.
* `LeftRightChooser` gets a new `showCounts` option to print the number of items on each side.
* `Select` inputs support a new property `enableWindowed` (desktop platform only) to improve
  rendering performance with large lists of options.
* `Select` inputs support grouped options. To use, add an attribute `options` containing an array of
  sub-options.
* `FetchService` methods support a new `timeout` option. This config chains `Promise.timeout()` to
  the promises returned by the service.
* Added alpha version of `DashContainer` for building dynamic, draggable dashboard-style layouts.
  Please note: the API for this component is subject to change - use at your own risk!
* `Select` now allows the use of objects as values.
* Added a new `xhEnableImpersonation` config to enable or disable the ability of Hoist Admins to
  impersonate other users. Note that this defaults to `false`. Apps will need to set this config to
  continue using impersonation. (Note that an update to hoist-core 6.4+ is required for this config
  to be enforced on the server.)
* `FormField` now supports a `requiredIndicator` to customize how required fields are displayed.
* Application build tags are now included in version update checks, primarily to prompt dev/QA users
  to refresh when running SNAPSHOT versions. (Note that an update to hoist-core 6.4+ is required for
  the server to emit build tag for comparison.)
* `CodeInput` component added to provide general `HoistInput` support around the CodeMirror code
  editor. The pre-existing `JsonInput` has been converted to a wrapper around this class.
* `JsonInput` now supports an `autoFocus` prop.
* `Select` now supports a `hideDropdownIndicator` prop.
* `useOnResize` hook will now ignore visibility changes, i.e. a component resizing to a size of 0.
* `DimensionChooser` now supports a `popoverPosition` prop.
* `AppBar.appMenuButtonPosition` prop added to configure the App Menu on the left or the right, and
  `AppMenuButton` now accepts and applies any `Button` props to customize.
* New `--xh-grid-tree-indent-px` CSS variable added to allow control over the amount of indentation
  applied to tree grid child nodes.

### 💥 Breaking Changes

* `GridModel.contextMenuFn` config replaced with a `contextMenu` parameter. The new parameter will
  allow context menus to be specified with a simple array in addition to the function specification
  currently supported.
* `GridModel.defaultContextMenuTokens` config renamed to `defaultContextMenu`.
* `Chart` and `ChartModel` have been moved from `desktop/cmp/charts` to `cmp/charts`.
* `StoreFilterField` has been moved from `desktop/cmp/store` to `cmp/store`.
* The options `nowEpsilon` and `nowString` on `RelativeTimestamp` have been renamed to `epsilon` and
  `equalString`, respectively.
* `TabRenderMode` and `TabRefreshMode` have been renamed to `RenderMode` and `RefreshMode` and moved
  to the `core` package. These enumerations are now used in the APIs for `Panel`, `TabContainer`,
  and `DashContainer`.
* `DockViewModel` now requires a function, or a HoistComponent as its `content` param. It has always
  been documented this way, but a bug in the original implementation had it accepting an actual
  element rather than a function. As now implemented, the form of the `content` param is consistent
  across `TabModel`, `DockViewModel`, and `DashViewSpec`.
* `JsonInput.showActionButtons` prop replaced with more specific `showFormatButton` and
  `showFullscreenButton` props.
* The `DataView.itemHeight` prop has been moved to `DataViewModel` where it can now be changed
  dynamically by applications.
* Desktop `AppBar.appMenuButtonOptions` prop renamed to `appMenuButtonProps` for consistency.

### 🐞 Bug Fixes

* Fixed issue where JsonInput was not receiving its `model` from context
  ([#1456](https://github.com/xh/hoist-react/issues/1456))
* Fixed issue where TreeMap would not be initialized if the TreeMapModel was created after the
  GridModel data was loaded ([#1471](https://github.com/xh/hoist-react/issues/1471))
* Fixed issue where export would create malformed file with dynamic header names
* Fixed issue where exported tree grids would have incorrect aggregate data
  ([#1447](https://github.com/xh/hoist-react/issues/1447))
* Fixed issue where resizable Panels could grow larger than desired
  ([#1498](https://github.com/xh/hoist-react/issues/1498))
* Changed RestGrid to only display export button if export is enabled
  ([#1490](https://github.com/xh/hoist-react/issues/1490))
* Fixed errors when grouping rows in Grids with `groupUseEntireRow` turned off
  ([#1520](https://github.com/xh/hoist-react/issues/1520))
* Fixed problem where charts were resized when being hidden
  ([#1528](https://github.com/xh/hoist-react/issues/1528))
* Fixed problem where charts were needlessly re-rendered, hurting performance and losing some state
  ([#1505](https://github.com/xh/hoist-react/issues/1505))
* Removed padding from Select option wrapper elements which was making it difficult for custom
  option renderers to control the padding ([1571](https://github.com/xh/hoist-react/issues/1571))
* Fixed issues with inconsistent indentation for tree grid nodes under certain conditions
  ([#1546](https://github.com/xh/hoist-react/issues/1546))
* Fixed autoFocus on NumberInput.

### 📚 Libraries

* @blueprintjs/core `3.19 -> 3.22`
* @blueprintjs/datetime `3.14 -> 3.15`
* @fortawesome/fontawesome-pro `5.11 -> 5.12`
* codemirror `5.49 -> 5.50`
* core-js `3.3 -> 3.6`
* fast-deep-equal `2.0 -> 3.1`
* filesize `5.0 -> 6.0`
* highcharts 7.2 -> 8.0`
* mobx `5.14 -> 5.15`
* react-dates `21.3 -> 21.5`
* react-dropzone `10.1 -> 10.2`
* react-windowed-select `added @ 2.0.1`

[Commit Log](https://github.com/xh/hoist-react/compare/v28.2.0...v29.0.0)

## v28.2.0 - 2019-11-08

### 🎁 New Features

* Added a `DateInput` component to the mobile toolkit. Its API supports many of the same options as
  its desktop analog with the exception of `timePrecision`, which is not yet supported.
* Added `minSize` to panelModel. A resizable panel can now be prevented from resizing to a size
  smaller than minSize. ([#1431](https://github.com/xh/hoist-react/issues/1431))

### 🐞 Bug Fixes

* Made `itemHeight` a required prop for `DataView`. This avoids an issue where agGrid went into an
  infinite loop if this value was not set.
* Fixed a problem with `RestStore` behavior when `dataRoot` changed from its default value.

[Commit Log](https://github.com/xh/hoist-react/compare/v28.1.1...v28.2.0)

## v28.1.1 - 2019-10-23

### 🐞 Bug Fixes

* Fixes a bug with default model context being set incorrectly within context inside of `Panel`.

[Commit Log](https://github.com/xh/hoist-react/compare/v28.1.0...v28.1.1)

## v28.1.0 - 2019-10-18

### 🎁 New Features

* `DateInput` supports a new `strictInputParsing` prop to enforce strict parsing of keyed-in entries
  by the underlying moment library. The default value is false, maintained the existing behavior
  where [moment will do its best](https://momentjs.com/guides/#/parsing/) to parse an entered date
  string that doesn't exactly match the specified format
* Any `DateInput` values entered that exceed any specified max/minDate will now be reset to null,
  instead of being set to the boundary date (which was surprising and potentially much less obvious
  to a user that their input had been adjusted automatically).
* `Column` and `ColumnGroup` now accept a function for `headerName`. The header will be
  automatically re-rendered when any observable properties referenced by the `headerName` function
  are modified.
* `ColumnGroup` now accepts an `align` config for setting the header text alignment
* The flag `toContext` for `uses` and `creates` has been replaced with a new flag `publishMode` that
  provides more granular control over how models are published and looked up via context. Components
  can specify `ModelPublishMode.LIMITED` to make their model available for contained components
  without it becoming the default model or exposing its sub-models.

### 🐞 Bug Fixes

* Tree columns can now specify `renderer` or `elementRenderer` configs without breaking the standard
  ag-Grid group cell renderer auto-applied to tree columns (#1397).
* Use of a custom `Column.comparator` function will no longer break agGrid-provided column header
  filter menus (#1400).
* The MS Edge browser does not return a standard Promise from `async` functions, so the the return
  of those functions did not previously have the required Hoist extensions installed on its
  prototype. Edge "native" Promises are now also polyfilled / extended as required. (#1411).
* Async `Select` combobox queries are now properly debounced as per the `queryBuffer` prop (#1416).

### ⚙️ Technical

* Grid column group headers now use a custom React component instead of the default ag-Grid column
  header, resulting in a different DOM structure and CSS classes. Existing CSS overrides of the
  ag-Grid column group headers may need to be updated to work with the new structure/classes.
* We have configured `stylelint` to enforce greater consistency in our stylesheets within this
  project. The initial linting run resulted in a large number of updates to our SASS files, almost
  exclusively whitespace changes. No functional changes are intended/expected. We have also enabled
  hooks to run both JS and style linting on pre-commit. Neither of these updates directly affects
  applications, but the same tools could be configured for apps if desired.

### 📚 Libraries

* core-js `3.2 -> 3.3`
* filesize `4.2 -> 5.0`
* http-status-codes `added @ 1.3`

[Commit Log](https://github.com/xh/hoist-react/compare/v28.0.0...v28.1.0)

## v28.0.0 - 2019-10-07

_"The one with the hooks."_

**Hoist now fully supports React functional components and hooks.** The new `hoistComponent`
function is now the recommended method for defining new components and their corresponding element
factories. See that (within HoistComponentFunctional.js) and the new `useLocalModel()` and
`useContextModel()` hooks (within [core/hooks](core/hooks)) for more information.

Along with the performance benefits and the ability to use React hooks, Hoist functional components
are designed to read and write their models via context. This allows a much less verbose
specification of component element trees.

Note that **Class-based Components remain fully supported** (by both Hoist and React) using the
familiar `@HoistComponent` decorator, but transitioning to functional components within Hoist apps
is now strongly encouraged. In particular note that Class-based Components will *not* be able to
leverage the context for model support discussed above.

### 🎁 New Features

* Resizable panels now default to not redrawing their content when resized until the resize bar is
  dropped. This offers an improved user experience for most situations, especially when layouts are
  complex. To re-enable the previous dynamic behavior, set `PanelModel.resizeWhileDragging: true`.
* The default text input shown by `XH.prompt()` now has `selectOnFocus: true` and will confirm the
  user's entry on an `<enter>` keypress (same as clicking 'OK').
* `stringExcludes` function added to form validation constraints. This allows an input value to
  block specific characters or strings, e.g. no slash "/" in a textInput for a filename.
* `constrainAll` function added to form validation constraints. This takes another constraint as its
  only argument, and applies that constraint to an array of values, rather than just to one value.
  This is useful for applying a constraint to inputs that produce arrays, such as tag pickers.
* `DateInput` now accepts LocalDates as `value`, `minDate` and `maxDate` props.
* `RelativeTimestamp` now accepts a `bind` prop to specify a model field name from which it can pull
  its timestamp. The model itself can either be passed as a prop or (better) sourced automatically
  from the parent context. Developers are encouraged to take this change to minimize re-renders of
  parent components (which often contain grids and other intensive layouts).
* `Record` now has properties and methods for accessing and iterating over children, descendants,
  and ancestors
* `Store` now has methods for retrieving the descendants and ancestors of a given Record

### 💥 Breaking Changes

* **Apps must update their dev dependencies** to the latest `@xh/hoist-dev-utils` package: v4.0+.
  This updates the versions of Babel / Webpack used in builds to their latest / current versions and
  swaps to the updated Babel recommendation of `core-js` for polyfills.
* The `allSettled` function in `@xh/promise` has been removed. Applications using this method should
  use the ECMA standard (stage-2) `Promise.allSettled` instead. This method is now fully available
  in Hoist via bundled polyfills. Note that the standard method returns an array of objects of the
  form `{status: [rejected|fulfilled], ...}`, rather than `{state: [rejected|fulfilled], ...}`.
* The `containerRef` argument for `XH.toast()` should now be a DOM element. Component instances are
  no longer supported types for this value. This is required to support functional Components
  throughout the toolkit.
* Apps that need to prevent a `StoreFilterField` from binding to a `GridModel` in context, need to
  set the `store` or `gridModel` property explicitly to null.
* The Blueprint non-standard decorators `ContextMenuTarget` and `HotkeysTarget` are no longer
  supported. Use the new hooks `useContextMenu()` and `useHotkeys()` instead. For convenience, this
  functionality has also been made available directly on `Panel` via the `contextMenu` and `hotkeys`
  props.
* `DataView` and `DataViewModel` have been moved from `/desktop/cmp/dataview` to the cross-platform
  package `/cmp/dataview`.
* `isReactElement` has been removed. Applications should use the native React API method
  `React.isValidElement` instead.

### ⚙️ Technical

* `createObservableRef()` is now available in `@xh/hoist/utils/react` package. Use this function for
  creating refs that are functionally equivalent to refs created with `React.createRef()`, yet fully
  observable. With this change the `Ref` class in the same package is now obsolete.
* Hoist now establishes a proper react "error boundary" around all application code. This means that
  errors throw when rendering will be caught and displayed in the standard Hoist exception dialog,
  and stack traces for rendering errors should be significantly less verbose.
* Not a Hoist feature, exactly, but the latest version of `@xh/hoist-dev-utils` (see below) enables
  support for the `optional chaining` (aka null safe) and `nullish coalescing` operators via their
  Babel proposal plugins. Developers are encouraged to make good use of the new syntax below:
  * conditional-chaining: `let foo = bar?.baz?.qux;`
  * nullish coalescing: `let foo = bar ?? 'someDefaultValue';`

### 🐞 Bug Fixes

* Date picker month and year controls will now work properly in `localDate` mode. (Previously would
  reset to underlying value.)
* Individual `Buttons` within a `ButtonGroupInput` will accept a disabled prop while continuing to
  respect the overall `ButtonGroupInput`'s disabled prop.
* Raised z-index level of AG-Grid tooltip to ensure tooltips for AG-Grid context menu items appear
  above the context menu.

### 📚 Libraries

* @blueprintjs/core `3.18 -> 3.19`
* @blueprintjs/datetime `3.12 -> 3.14`
* @fortawesome/fontawesome-pro `5.10 -> 5.11`
* @xh/hoist-dev-utils `3.8 -> 4.3` (multiple transitive updates to build tooling)
* ag-grid `21.1 -> 21.2`
* highcharts `7.1 -> 7.2`
* mobx `5.13 -> 5.14`
* react-transition-group `4.2 -> 4.3`
* rsvp (removed)
* store2 `2.9 -> 2.10`

[Commit Log](https://github.com/xh/hoist-react/compare/v27.1.0...v28.0.0)

## v27.1.0 - 2019-09-05

### 🎁 New Features

* `Column.exportFormat` can now be a function, which supports setting Excel formats on a per-cell
  (vs. entire column) basis by returning a conditional `exportFormat` based upon the value and / or
  record.
  * ⚠️ Note that per-cell formatting _requires_ that apps update their server to use hoist-core
    v6.3.0+ to work, although earlier versions of hoist-core _are_ backwards compatible with the
    pre-existing, column-level export formatting.
* `DataViewModel` now supports a `sortBy` config. Accepts the same inputs as `GridModel.sortBy`,
  with the caveat that only a single-level sort is supported at this time.

[Commit Log](https://github.com/xh/hoist-react/compare/v27.0.1...v27.1.0)

## v27.0.1 - 2019-08-26

### 🐞 Bug Fixes

* Fix to `Store.clear()` and `GridModel.clear()`, which delegates to the same (#1324).

[Commit Log](https://github.com/xh/hoist-react/compare/v27.0.0...v27.0.1)

## v27.0.0 - 2019-08-23

### 🎁 New Features

* A new `LocalDate` class has been added to the toolkit. This class provides client-side support for
  "business" or "calendar" days that do not have a time component. It is an immutable class that
  supports '==', '<' and '>', as well as a number of convenient manipulation functions. Support for
  the `LocalDate` class has also been added throughout the toolkit, including:
  * `Field.type` now supports an additional `localDate` option for automatic conversion of server
    data to this type when loading into a `Store`.
  * `fetchService` is aware of this class and will automatically serialize all instances of it for
    posting to the server. ⚠ NOTE that along with this change, `fetchService` and its methods such
    as `XH.fetchJson()` will now serialize regular JS Date objects as ms timestamps when provided in
    params. Previously Dates were serialized in their default `toString()` format. This would be a
    breaking change for an app that relied on that default Date serialization, but it was made for
    increased symmetry with how Hoist JSON-serializes Dates and LocalDates on the server-side.
  * `DateInput` can now be used to seamlessly bind to a `LocalDate` as well as a `Date`. See its new
    prop of `valueType` which can be set to `localDate` or `date` (default).
  * A new `localDateCol` config has been added to the `@xh/hoist/grid/columns` package with
    standardized rendering and formatting.
* New `TreeMap` and `SplitTreeMap` components added, to render hierarchical data in a configurable
  TreeMap visualization based on the Highcharts library. Supports optional binding to a GridModel,
  which syncs selection and expand / collapse state.
* `Column` gets a new `highlightOnChange` config. If true, the grid will highlight the cell on each
  change by flashing its background. (Currently this is a simple on/off config - future iterations
  could support a function variant or other options to customize the flash effect based on the
  old/new values.) A new CSS var `--xh-grid-cell-change-bg-highlight` can be used to customize the
  color used, app-wide or scoped to a particular grid selector. Note that columns must *not* specify
  `rendererIsComplex` (see below) if they wish to enable the new highlight flag.

### 💥 Breaking Changes

* The updating of `Store` data has been reworked to provide a simpler and more powerful API that
  allows for the applications of additions, deletions, and updates in a single transaction:
  * The signature of `Store.updateData()` has been substantially changed, and is now the main entry
    point for all updates.
  * `Store.removeRecords()` has been removed. Use `Store.updateData()` instead.
  * `Store.addData()` has been removed. Use `Store.updateData()` instead.
* `Column` takes an additional property `rendererIsComplex`. Application must set this flag to
  `true` to indicate if a column renderer uses values other than its own bound field. This change
  provides an efficiency boost by allowing ag-Grid to use its default change detection instead of
  forcing a cell refresh on any change.

### ⚙️ Technical

* `Grid` will now update the underlying ag-Grid using ag-Grid transactions rather than relying on
  agGrid `deltaRowMode`. This is intended to provide the best possible grid performance and
  generally streamline the use of the ag-Grid Api.

### 🐞 Bug Fixes

* Panel resize events are now properly throttled, avoiding extreme lagginess when resizing panels
  that contain complex components such as big grids.
* Workaround for issues with the mobile Onsen toolkit throwing errors while resetting page stack.
* Dialogs call `doCancel()` handler if cancelled via `<esc>` keypress.

### 📚 Libraries

* @xh/hoist-dev-utils `3.7 -> 3.8`
* qs `6.7 -> 6.8`
* store2 `2.8 -> 2.9`

[Commit Log](https://github.com/xh/hoist-react/compare/v26.0.1...v27.0.0)

## v26.0.1 - 2019-08-07

### 🎁 New Features

* **WebSocket support** has been added in the form of `XH.webSocketService` to establish and
  maintain a managed websocket connection with the Hoist UI server. This is implemented on the
  client via the native `WebSocket` object supported by modern browsers and relies on the
  corresponding service and management endpoints added to Hoist Core v6.1.
  * Apps must declare `webSocketsEnabled: true` in their `AppSpec` configuration to enable this
    overall functionality on the client.
  * Apps can then subscribe via the new service to updates on a requested topic and will receive any
    inbound messages for that topic via a callback.
  * The service will monitor the socket connection with a regular heartbeat and attempt to
    re-establish if dropped.
  * A new admin console snap-in provides an overview of connected websocket clients.
* The `XH.message()` and related methods such as `XH.alert()` now support more flexible
  `confirmProps` and `cancelProps` configs, each of which will be passed to their respective button
  and merged with suitable defaults. Allows use of the new `autoFocus` prop with these preconfigured
  dialogs.
  * By default, `XH.alert()` and `XH.confirm()` will auto focus the confirm button for user
    convenience.
  * The previous text/intent configs have been deprecated and the message methods will log a console
    warning if they are used (although it will continue to respect them to aid transitioning to the
    new configs).
* `GridModel` now supports a `copyCell` context menu action. See `StoreContextMenu` for more
  details.
* New `GridCountLabel` component provides an alternative to existing `StoreCountLabel`, outputting
  both overall record count and current selection count in a configurable way.
* The `Button` component accepts an `autoFocus` prop to attempt to focus on render.
* The `Checkbox` component accepts an `autoFocus` prop to attempt to focus on render.

### 💥 Breaking Changes

* `StoreCountLabel` has been moved from `/desktop/cmp/store` to the cross-platform package
  `/cmp/store`. Its `gridModel` prop has also been removed - usages with grids should likely switch
  to the new `GridCountLabel` component, noted above and imported from `/cmp/grid`.
* The API for `ClipboardButton` and `ClipboardMenuItem` has been simplified, and made implementation
  independent. Specify a single `getCopyText` function rather than the `clipboardSpec`.
  (`clipboardSpec` is an artifact from the removed `clipboard` library).
* The `XH.prompt()` and `XH.message()` input config has been updated to work as documented, with any
  initial/default value for the input sourced from `input.initialValue`. Was previously sourced from
  `input.value` (#1298).
* ChartModel `config` has been deprecated. Please use `highchartsConfig` instead.

### 🐞 Bug Fixes

* The `Select.selectOnFocus` prop is now respected when used in tandem with `enableCreate` and/or
  `queryFn` props.
* `DateInput` popup _will_ now close when input is blurred but will _not_ immediately close when
  `enableTextInput` is `false` and a month or year is clicked (#1293).
* Buttons within a grid `actionCol` now render properly in compact mode, without clipping/overflow.

### ⚙️ Technical

* `AgGridModel` will now throw an exception if any of its methods which depend on ag-Grid state are
  called before the grid has been fully initialized (ag-Grid onGridReady event has fired).
  Applications can check the new `isReady` property on `AgGridModel` before calling such methods to️️
  verify the grid is fully initialized.

### 📚 Libraries

* @blueprintjs/core `3.17 -> 3.18`
* @blueprintjs/datetime `3.11 -> 3.12`
* @fortawesome/fontawesome `5.9 -> 5.10`
* ag-grid `21.0.1 -> 21.1.1`
* store2 `2.7 -> 2.8`
* The `clipboard` library has been replaced with the simpler `clipboard-copy` library.

[Commit Log](https://github.com/xh/hoist-react/compare/v25.2.0...v26.0.1)

## v25.2.0 - 2019-07-25

### 🎁 New Features

* `RecordAction` supports a new `secondaryText` property. When used for a Grid context menu item,
  this text appears on the right side of the menu item, usually used for displaying the shortcut key
  associated with an action.

### 🐞 Bug Fixes

* Fixed issue with loopy behavior when using `Select.selectOnFocus` and changing focus
  simultaneously with keyboard and mouse.

[Commit Log](https://github.com/xh/hoist-react/compare/v25.1.0...v25.2.0)

## v25.1.0 - 2019-07-23

### 🎁 New Features

* `JsonInput` includes buttons for toggling showing in a full-screen dialog window. Also added a
  convenience button to auto-format `JsonInput's` content.
* `DateInput` supports a new `enableTextInput` prop. When this property is set to false, `DateInput`
  will be entirely driven by the provided date picker. Additionally, `DateInput` styles have been
  improved for its various modes to more clearly convey its functionality.
* `ExportButton` will auto-disable itself if bound to an empty `GridModel`. This helper button will
  now also throw a console warning (to alert the developer) if `gridModel.enableExport != true`.

### ⚙️ Technical

* Classes decorated with `@LoadSupport` will now throw an exception out of their provided
  `loadAsync()` method if called with a parameter that's not a plain object (i.e. param is clearly
  not a `LoadSpec`). Note this might be a breaking change, in so far as it introduces additional
  validation around this pre-existing API requirement.
* Requirements for the `colorSpec` option passed to Hoist number formatters have been relaxed to
  allow partial definitions such that, for example, only negative values may receive the CSS class
  specified, without having to account for positive value styling.

### 🐞 Bug Fixes

* `RestFormModel` now submits dirty fields only when editing a record, as intended (#1245).
* `FormField` will no longer override the disabled prop of its child input if true (#1262).

### 📚 Libraries

* mobx `5.11 -> 5.13`
* Misc. patch-level updates

[Commit Log](https://github.com/xh/hoist-react/compare/v25.0.0...v25.1.0)

## v25.0.0 - 2019-07-16

### 🎁 New Features

* `Column` accepts a new `comparator` callback to customize how column cell values are sorted by the
  grid.
* Added `XH.prompt()` to show a simple message popup with a built-in, configurable HoistInput. When
  submitted by the user, its callback or resolved promise will include the input's value.
* `Select` accepts a new `selectOnFocus` prop. The behaviour is analogous to the `selectOnFocus`
  prop already in `TextInput`, `TextArea` and `NumberInput`.

### 💥 Breaking Changes

* The `fmtPercent` and `percentRenderer` methods will now multiply provided value by 100. This is
  consistent with the behavior of Excel's percentage formatting and matches the expectations of
  `ExportFormat.PCT`. Columns that were previously using `exportValue: v => v/100` as a workaround
  to the previous renderer behavior should remove this line of code.
* `DimensionChooserModel`'s `historyPreference` config has been renamed `preference`. It now
  supports saving both value and history to the same preference (existing history preferences will
  be handled).

[Commit Log](https://github.com/xh/hoist-react/compare/v24.2.0...v25.0.0)

## v24.2.0 - 2019-07-08

### 🎁 New Features

* `GridModel` accepts a new `colDefaults` configuration. Defaults provided via this object will be
  merged (deeply) into all column configs as they are instantiated.
* New `Panel.compactHeader` and `DockContainer.compactHeaders` props added to enable more compact
  and space efficient styling for headers in these components.
  * ⚠️ Note that as part of this change, internal panel header CSS class names changed slightly -
    apps that were targeting these internal selectors would need to adjust. See
    desktop/cmp/panel/impl/PanelHeader.scss for the relevant updates.
* A new `exportOptions.columns` option on `GridModel` replaces `exportOptions.includeHiddenCols`.
  The updated and more flexible config supports special strings 'VISIBLE' (default), 'ALL', and/or a
  list of specific colIds to include in an export.
  * To avoid immediate breaking changes, GridModel will log a warning on any remaining usages of
    `includeHiddenCols` but auto-set to `columns: 'ALL'` to maintain the same behavior.
* Added new preference `xhShowVersionBar` to allow more fine-grained control of when the Hoist
  version bar is showing. It defaults to `auto`, preserving the current behavior of always showing
  the footer to Hoist Admins while including it for non-admins *only* in non-production
  environments. The pref can alternatively be set to 'always' or 'never' on a per-user basis.

### 📚 Libraries

* @blueprintjs/core `3.16 -> 3.17`
* @blueprintjs/datetime `3.10 -> 3.11`
* mobx `5.10 -> 5.11`
* react-transition-group `2.8 -> 4.2`

[Commit Log](https://github.com/xh/hoist-react/compare/v24.1.1...v24.2.0)

## v24.1.1 - 2019-07-01

### 🐞 Bug Fixes

* Mobile column chooser internal layout/sizing fixed when used in certain secure mobile browsers.

[Commit Log](https://github.com/xh/hoist-react/compare/v24.1.0...v24.1.1)

## v24.1.0 - 2019-07-01

### 🎁 New Features

* `DateInput.enableClear` prop added to support built-in button to null-out a date input's value.

### 🐞 Bug Fixes

* The `Select` component now properly shows all options when the pick-list is re-shown after a
  change without first blurring the control. (Previously this interaction edge case would only show
  the option matching the current input value.) #1198
* Mobile mask component `onClick` callback prop restored - required to dismiss mobile menus when not
  tapping a menu option.
* When checking for a possible expired session within `XH.handleException()`, prompt for app login
  only for Ajax requests made to relative URLs (not e.g. remote APIs accessed via CORS). #1189

### ✨ Style

* Panel splitter collapse button more visible in dark theme. CSS vars to customize further fixed.
* The mobile app menu button has been moved to the right side of the top appBar, consistent with its
  placement in desktop apps.

### 📚 Libraries

* @blueprintjs/core `3.15 -> 3.16`
* @blueprintjs/datetime `3.9 -> 3.10`
* codemirror `5.47 -> 5.48`
* mobx `6.0 -> 6.1`

[Commit Log](https://github.com/xh/hoist-react/compare/v24.0.0...v24.1.0)

## v24.0.0 - 2019-06-24

### 🎁 New Features

#### Data

* A `StoreFilter` object has been introduced to the data API. This allows `Store` and
  `StoreFilterField` to support the ability to conditionally include all children when filtering
  hierarchical data stores, and could support additional filtering customizations in the future.
* `Store` now provides a `summaryRecord` property which can be used to expose aggregated data for
  the data it contains. The raw data for this record can be provided to `loadData()` and
  `updateData()` either via an explicit argument to these methods, or as the root node of the raw
  data provided (see `Store.loadRootAsSummary`).
* The `StoreFilterField` component accepts new optional `model` and `bind` props to allow control of
  its text value from an external model's observable.
* `pwd` is now a new supported type of `Field` in the `@xh/hoist/core/data` package.

#### Grid

* `GridModel` now supports a `showSummary` config which can be used to display its store's
  summaryRecord (see above) as either a pinned top or bottom row.
* `GridModel` also adds a `enableColumnPinning` config to enable/disable user-driven pinning. On
  desktop, if enabled, users can pin columns by dragging them to the left or right edges of the grid
  (the default ag-Grid gesture). Column pinned state is now also captured and maintained by the
  overall grid state system.
* The desktop column chooser now options in a non-modal popover when triggered from the standard
  `ColChooserButton` component. This offers a quicker and less disruptive alternative to the modal
  dialog (which is still used when launched from the grid context menu). In this popover mode,
  updates to columns are immediately reflected in the underlying grid.
* The mobile `ColChooser` has been improved significantly. It now renders displayed and available
  columns as two lists, allowing drag and drop between to update the visibility and ordering. It
  also provides an easy option to toggle pinning the first column.
* `DimensionChooser` now supports an optional empty / ungrouped configuration with a value of `[]`.
  See `DimensionChooserModel.enableClear` and `DimensionChooser.emptyText`.

#### Other Features

* Core `AutoRefreshService` added to trigger an app-wide data refresh on a configurable interval, if
  so enabled via a combination of soft-config and user preference. Auto-refresh relies on the use of
  the root `RefreshContextModel` and model-level `LoadSupport`.
* A new `LoadingIndicator` component is available as a more minimal / unobtrusive alternative to a
  modal mask. Typically configured via a new `Panel.loadingIndicator` prop, the indicator can be
  bound to a `PendingTaskModel` and will automatically show/hide a spinner and/or custom message in
  an overlay docked to the corner of the parent Panel.
* `DateInput` adds support for new `enablePicker` and `showPickerOnFocus` props, offering greater
  control over when the calendar picker is shown. The new default behaviour is to not show the
  picker on focus, instead showing it via a built-in button.
* Transitions have been disabled by default on desktop Dialog and Popover components (both are from
  the Blueprint library) and on the Hoist Mask component. This should result in a snappier user
  experience, especially when working on remote / virtual workstations. Any in-app customizations to
  disable or remove transitions can now be removed in favor of this toolkit-wide change.
* Added new `@bindable.ref` variant of the `@bindable` decorator.

### 💥 Breaking Changes

* Apps that defined and initialized their own `AutoRefreshService` service or functionality should
  leverage the new Hoist service if possible. Apps with a pre-existing custom service of the same
  name must either remove in favor of the new service or - if they have special requirements not
  covered by the Hoist implementation - rename their own service to avoid a naming conflict.
* The `StoreFilterField.onFilterChange` callback will now be passed a `StoreFilter`, rather than a
  function.
* `DateInput` now has a calendar button on the right side of the input which is 22 pixels square.
  Applications explicitly setting width or height on this component should ensure that they are
  providing enough space for it to display its contents without clipping.

### 🐞 Bug Fixes

* Performance for bulk grid selections has been greatly improved (#1157)
* Toolbars now specify a minimum height (or width when vertical) to avoid shrinking unexpectedly
  when they contain only labels or are entirely empty (but still desired to e.g. align UIs across
  multiple panels). Customize if needed via the new `--xh-tbar-min-size` CSS var.
* All Hoist Components that accept a `model` prop now have that properly documented in their
  prop-types.
* Admin Log Viewer no longer reverses its lines when not in tail mode.

### ⚙️ Technical

* The `AppSpec` config passed to `XH.renderApp()` now supports a `clientAppCode` value to compliment
  the existing `clientAppName`. Both values are now optional and defaulted from the project-wide
  `appCode` and `appName` values set via the project's Webpack config. (Note that `clientAppCode` is
  referenced by the new `AutoRefreshService` to support configurable auto-refresh intervals on a
  per-app basis.)

### 📚 Libraries

* ag-grid `20.0 -> 21.0`
* react-select `2.4 -> 3.0`
* mobx-react `5.4 -> 6.0.3`
* font-awesome `5.8 -> 5.9`
* react-beautiful-dnd `10.1.1 -> 11.0.4`

[Commit Log](https://github.com/xh/hoist-react/compare/v23.0.0...v24.0.0)

## v23.0.0 - 2019-05-30

### 🎁 New Features

* `GridModel` now accepts a config of `cellBorders`, similar to `rowBorders`
* `Panel.tbar` and `Panel.bbar` props now accept an array of Elements and will auto-generate a
  `Toolbar` to contain them, avoiding the need for the extra import of `toolbar()`.
* New functions `withDebug` and `withShortDebug` have been added to provide a terse syntax for
  adding debug messages that track the execution of specific blocks of code.
* `XH.toast()` now supports an optional `containerRef` argument that can be used for anchoring a
  toast within another component (desktop only). Can be used to display more targeted toasts within
  the relevant section of an application UI, as opposed to the edge of the screen.
* `ButtonGroupInput` accepts a new `enableClear` prop that allows the active / depressed button to
  be unselected by pressing it again - this sets the value of the input as a whole to `null`.
* Hoist Admins now always see the VersionBar in the footer.
* `Promise.track` now accepts an optional `omit` config that indicates when no tracking will be
  performed.
* `fmtNumber` now accepts an optional `prefix` config that prepends immediately before the number,
  but after the sign (`+`, `-`).
* New utility methods `forEachAsync()` and `whileAsync()` have been added to allow non-blocking
  execution of time-consuming loops.

### 💥 Breaking Changes

* The `AppOption.refreshRequired` config has been renamed to `reloadRequired` to better match the
  `XH.reloadApp()` method called to reload the entire app in the browser. Any options defined by an
  app that require it to be fully reloaded should have this renamed config set to `true`.
* The options dialog will now automatically trigger an app-wide data _refresh_ via
  `XH.refreshAppAsync()` if options have changed that don't require a _reload_.
* The `EventSupport` mixin has been removed. There are no known uses of it and it is in conflict
  with the overall reactive structure of the hoist-react API. If your app listens to the
  `appStateChanged`, `prefChange` or `prefsPushed` events you will need to adjust accordingly.

### 🐞 Bug Fixes

* `Select` will now let the user edit existing text in conditions where it is expected to be
  editable. #880
* The Admin "Config Differ" tool has been updated to reflect changes to `Record` made in v22. It is
  once again able to apply remote config values.
* A `Panel` with configs `resizable: true, collapsible: false` now renders with a splitter.
* A `Panel` with no `icon`, `title`, or `headerItems` will not render a blank header.
* `FileChooser.enableMulti` now behaves as one might expect -- true to allow multiple files in a
  single upload. Previous behavior (the ability to add multiple files to dropzone) is now controlled
  by `enableAddMulti`.

[Commit Log](https://github.com/xh/hoist-react/compare/v22.0.0...v23.0.0)


## v22.0.0 - 2019-04-29

### 🎁 New Features

* A new `DockContainer` component provides a user-friendly way to render multiple child components
  "docked" to its bottom edge. Each child view is rendered with a configurable header and controls
  to allow the user to expand it, collapse it, or optionally "pop it out" into a modal dialog.
* A new `AgGrid` component provides a much lighter Hoist wrapper around ag-Grid while maintaining
  consistent styling and layout support. This allows apps to use any features supported by ag-Grid
  without conflicting with functionality added by the core Hoist `Grid`.
  * Note that this lighter wrapper lacks a number of core Hoist features and integrations, including
    store support, grid state, enhanced column and renderer APIs, absolute value sorting, and more.
  * An associated `AgGridModel` provides access to to the ag-Grid APIs, minimal styling configs, and
    several utility methods for managing Grid state.
* Added `GridModel.groupSortFn` config to support custom group sorting (replaces any use of
  `agOptions.defaultGroupSortComparator`).
* The `Column.cellClass` and `Column.headerClass` configs now accept functions to dynamically
  generate custom classes based on the Record and/or Column being rendered.
* The `Record` object now provides an additional getter `Record.allChildren` to return all children
  of the record, irrespective of the current filter in place on the record's store. This supplements
  the existing `Record.children` getter, which returns only the children meeting the filter.

### 💥 Breaking Changes

* The class `LocalStore` has been renamed `Store`, and is now the main implementation and base class
  for Store Data. The extraneous abstract superclass `BaseStore` has been removed.
* `Store.dataLastUpdated` had been renamed `Store.lastUpdated` on the new class and is now a simple
  timestamp (ms) rather than a Javascript Date object.
* The constructor argument `Store.processRawData` now expects a function that *returns* a modified
  object with the necessary edits. This allows implementations to safely *clone* the raw data rather
  than mutating it.
* The method `Store.removeRecord` has been replaced with the method `Store.removeRecords`. This will
  facilitate efficient bulk deletes.

### ⚙️ Technical

* `Grid` now performs an important performance workaround when loading a new dataset that would
  result in the removal of a significant amount of existing records/rows. The underlying ag-Grid
  component has a serious bottleneck here (acknowledged as AG-2879 in their bug tracker). The Hoist
  grid wrapper will now detect when this is likely and proactively clear all data using a different
  API call before loading the new dataset.
* The implementations `Store`, `RecordSet`, and `Record` have been updated to more efficiently
  re-use existing record references when loading, updating, or filtering data in a store. This keeps
  the Record objects within a store as stable as possible, and allows additional optimizations by
  ag-Grid and its `deltaRowDataMode`.
* When loading raw data into store `Record`s, Hoist will now perform additional conversions based on
  the declared `Field.type`. The unused `Field.nullable` has been removed.
* `LocalStorageService` now uses both the `appCode` and current username for its namespace key,
  ensuring that e.g. local prefs/grid state are not overwritten across multiple app users on one OS
  profile, or when admin impersonation is active. The service will automatically perform a one-time
  migration of existing local state from the old namespace to the new. #674
* `elem` no longer skips `null` children in its calls to `React.createElement()`. These children may
  play the role of placeholders when using conditional rendering, and skipping them was causing
  React to trigger extra re-renders. This change further simplifies Hoist's element factory and
  removes an unnecessary divergence with the behavior of JSX.


### 🐞 Bug Fixes

* `Grid` exports retain sorting, including support for absolute value sorting. #1068
* Ensure `FormField`s are keyed with their model ID, so that React can properly account for dynamic
  changes to fields within a form. #1031
* Prompt for app refresh in (rare) case of mismatch between client and server-side session user.
  (This can happen during impersonation and is defended against in server-side code.) #675

[Commit Log](https://github.com/xh/hoist-react/compare/v21.0.2...v22.0.0)

## v21.0.2 - 2019-04-05

### 📚 Libraries

* Rollback ag-Grid to v20.0.0 after running into new performance issues with large datasets and
  `deltaRowDataMode`. Updates to tree filtering logic, also related to grid performance issues with
  filtered tree results returning much larger record counts.

## v21.0.0 - 2019-04-04

### 🎁 New Features

* `FetchService` fetch methods now accept a plain object as the `headers` argument. These headers
  will be merged with the default headers provided by FetchService.
* An app can also now specify default headers to be sent with every fetch request via
  `XH.fetchService.setDefaultHeaders()`. You can pass either a plain object, or a closure which
  returns one.
* `Grid` supports a new `onGridReady` prop, allowing apps to hook into the ag-Grid event callback
  without inadvertently short-circuiting the Grid's own internal handler.

### 💥 Breaking Changes

* The shortcut getter `FormModel.isNotValid` was deemed confusing and has been removed from the API.
  In most cases applications should use `!FormModel.isValid` instead; this expression will return
  `false` for the `Unknown` as well as the `NotValid` state. Applications that wish to explicitly
  test for the `NotValid` state should use the `validationState` getter.
* Multiple HoistInputs have changed their `onKeyPress` props to `onKeyDown`, including TextInput,
  NumberInput, TextArea & SearchInput. The `onKeyPress` event has been deprecated in general and has
  limitations on which keys will trigger the event to fire (i.e. it would not fire on an arrow
  keypress).
* FetchService's fetch methods no longer support `contentType` parameter. Instead, specify a custom
  content-type by setting a 'Content-Type' header using the `headers` parameter.
* FetchService's fetch methods no longer support `acceptJson` parameter. Instead, pass an {"Accept":
  "application/json"} header using the `headers` parameter.

### ✨ Style

* Black point + grid colors adjusted in dark theme to better blend with overall blue-gray tint.
* Mobile styles have been adjusted to increase the default font size and grid row height, in
  addition to a number of other smaller visual adjustments.

### 🐞 Bug Fixes

* Avoid throwing React error due to tab / routing interactions. Tab / routing / state support
  generally improved. (#1052)
* `GridModel.selectFirst()` improved to reliably select first visible record even when one or more
  groupBy levels active. (#1058)

### 📚 Libraries

* ag-Grid `~20.1 -> ~20.2` (fixes ag-grid sorting bug with treeMode)
* @blueprint/core `3.14 -> 3.15`
* @blueprint/datetime `3.7 -> 3.8`
* react-dropzone `10.0 -> 10.1`
* react-transition-group `2.6 -> 2.8`

[Commit Log](https://github.com/xh/hoist-react/compare/v20.2.1...v21.0.0)

## v20.2.1 - 2019-03-28

* Minor tweaks to grid styles - CSS var for pinned column borders, drop left/right padding on
  center-aligned grid cells.

[Commit Log](https://github.com/xh/hoist-react/compare/v20.2.0...v20.2.1)

## v20.2.0 - 2019-03-27

### 🎁 New Features

* `GridModel` exposes three new configs - `rowBorders`, `stripeRows`, and `showCellFocus` - to
  provide additional control over grid styling. The former `Grid` prop `showHover` has been
  converted to a `GridModel` config for symmetry with these other flags and more efficient
  re-rendering. Note that some grid-related CSS classes have also been modified to better conform to
  the BEM approach used elsewhere - this could be a breaking change for apps that keyed off of
  certain Hoist grid styles (not expected to be a common case).
* `Select` adds a `queryBuffer` prop to avoid over-eager calls to an async `queryFn`. This buffer is
  defaulted to 300ms to provide some out-of-the-box debouncing of keyboard input when an async query
  is provided. A longer value might be appropriate for slow / intensive queries to a remote API.

### 🐞 Bug Fixes

* A small `FormField.labelWidth` config value will now be respected, even if it is less than the
  default minWidth of 80px.
* Unnecessary re-renders of inactive tab panels now avoided.
* `Grid`'s filter will now be consistently applied to all tree grid records. Previously, the filter
  skipped deeply nested records under specific conditions.
* `Timer` no longer requires its `runFn` to be a promise, as it briefly (and unintentionally) did.
* Suppressed default browser resize handles on `textarea`.

[Commit Log](https://github.com/xh/hoist-react/compare/v20.1.1...v20.2.0)

## v20.1.1 - 2019-03-27

### 🐞 Bug Fixes

* Fix form field reset so that it will call computeValidationAsync even if revalidation is not
  triggered because the field's value did not change when reset.

[Commit Log](https://github.com/xh/hoist-react/compare/v20.1.0...v20.1.1)


## v20.1.0 - 2019-03-14

### 🎁 New Features

* Standard app options panel now includes a "Restore Defaults" button to clear all user preferences
  as well as any custom grid state, resetting the app to its default state for that user.

### 🐞 Bug Fixes

* Removed a delay from `HoistInput` blur handling, ensuring `noteBlurred()` is called as soon as the
  element loses focus. This should remove a class of bugs related to input values not flushing into
  their models quickly enough when `commitOnChange: false` and the user moves directly from an input
  to e.g. clicking a submit button. #1023
* Fix to Admin ConfigDiffer tool (missing decorator).

### ⚙️ Technical

* The `GridModel.store` config now accepts a plain object and will internally create a `LocalStore`.
  This store config can also be partially specified or even omitted entirely. GridModel will ensure
  that the store is auto-configured with all fields in configured grid columns, reducing the need
  for app code boilerplate (re)enumerating field names.
* `Timer` class reworked to allow its interval to be adjusted dynamically via `setInterval()`,
  without requiring the Timer to be re-created.

[Commit Log](https://github.com/xh/hoist-react/compare/v20.0.1...v20.1.0)


## v20.0.1 - 2019-03-08

### 🐞 Bug Fixes

* Ensure `RestStore` processes records in a standard way following a save/add operation (#1010).

[Commit Log](https://github.com/xh/hoist-react/compare/v20.0.0...v20.0.1)


## v20.0.0 - 2019-03-06

### 💥 Breaking Changes

* The `@LoadSupport` decorator has been substantially reworked and enhanced from its initial release
  in v19. It is no longer needed on the HoistComponent, but rather should be put directly on the
  owned HoistModel implementing the loading. IMPORTANT NOTE: all models should implement
  `doLoadAsync` rather than `loadAsync`. Please see `LoadSupport` for more information on this
  important change.
* `TabContainer` and `TabContainerModel` are now cross-platform. Apps should update their code to
  import both from `@xh/hoist/cmp/tab`.
* `TabContainer.switcherPosition` has been moved to `TabContainerModel`. Please note that changes to
  `switcherPosition` are not supported on mobile, where the switcher will always appear beneath the
  container.
* The `Label` component from `@xh/hoist/desktop/cmp/input` has been removed. Applications should
  consider using the basic html `label` element instead (or a `FormField` if applicable).
* The `LeftRightChooserModel` constructor no longer accepts a `leftSortBy` and `rightSortBy`
  property. The implementation of these properties was generally broken. Use `leftSorted` and
  `rightSorted` instead.

#### Mobile

* Mobile `Page` has changed - `Pages` are now wrappers around `Panels` that are designed to be used
  with a `NavigationModel` or `TabContainer`. `Page` accepts the same props as `Panel`, meaning uses
  of `loadModel` should be replaced with `mask`.
* The mobile `AppBar` title is static and defaults to the app name. If you want to display page
  titles, it is recommended to use the `title` prop on the `Page`.

### 🎁 New Features

* Enhancements to Model and Component data loading via `@LoadSupport` provides a stronger set of
  conventions and better support for distinguishing between initial loads / auto/background
  refreshes / user- driven refreshes. It also provides new patterns for ensuring application
  Services are refreshed as part of a reworked global refresh cycle.
* RestGridModel supports a new `cloneAction` to take an existing record and open the editor form in
  "add mode" with all editable fields pre-populated from the source record. The action calls
  `prepareCloneFn`, if defined on the RestGridModel, to perform any transform operations before
  rendering the form.
* Tabs in `TabContainerModel` now support an `icon` property on the desktop.
* Charts take a new optional `aspectRatio` prop.
* Added new `Column.headerTooltip` config.
* Added new method `markManaged` on `ManagedSupport`.
* Added new function decorator `debounced`.
* Added new function `applyMixin` providing support for structured creation of class decorators
  (mixins).

#### Mobile

* Column chooser support available for mobile Grids. Users can check/uncheck columns to add/remove
  them from a configurable grid and reorder the columns in the list via drag and drop. Pair
  `GridModel.enableColChooser` with a mobile `colChooserButton` to allow use.
* Added `DialogPage` to the mobile toolkit. These floating pages do not participate in navigation or
  routing, and are used for showing fullscreen views outside of the Navigator / TabContainer
  context.
* Added `Panel` to the mobile toolkit, which offers a header element with standardized styling,
  title, and icon, as well as support for top and bottom toolbars.
* The mobile `AppBar` has been updated to more closely match the desktop `AppBar`, adding `icon`,
  `leftItems`, `hideAppMenuButton` and `appMenuButtonProps` props.
* Added routing support to mobile.

### 🐞 Bug Fixes

* The HighCharts wrapper component properly resizes its chart.
* Mobile dimension chooser button properly handles overflow for longer labels.
* Sizing fixes for multi-line inputs such as textArea and jsonInput.
* NumberInput calls a `onKeyPress` prop if given.
* Layout fixes on several admin panels and detail popups.

### 📚 Libraries

* @blueprintjs/core `3.13 -> 3.14`
* @xh/hoist-dev-utils `3.5 -> 3.6`
* ag-Grid `~20.0 -> ~20.1`
* react-dropzone `~8.0 -> ~9.0`
* react-select `~2.3 -> ~2.4`
* router5 `~6.6 -> ~7.0`
* react `~16.7 -> ~16.8`

[Commit Log](https://github.com/xh/hoist-react/compare/v19.0.1...v20.0.0)

## v19.0.1 - 2019-02-12

### 🐞 Bug Fixes

* Additional updates and simplifications to `FormField` sizing of child `HoistInput` elements, for
  more reliable sizing and spacing filling behavior.

[Commit Log](https://github.com/xh/hoist-react/compare/v19.0.0...v19.0.1)


## v19.0.0 - 2019-02-08

### 🎁 New Features

* Added a new architecture for signaling the need to load / refresh new data across either the
  entire app or a section of the component hierarchy. This new system relies on React context to
  minimizes the need for explicit application wiring, and improves support for auto-refresh. See
  newly added decorator `@LoadSupport` and classes/components `RefreshContext`,
  `RefreshContextModel`, and `RefreshContextView` for more info.
* `TabContainerModel` and `TabModel` now support `refreshMode` and `renderMode` configs to allow
  better control over how inactive tabs are mounted/unmounted and how tabs handle refresh requests
  when hidden or (re)activated.
* Apps can implement `getAppOptions()` in their `AppModel` class to specify a set of app-wide
  options that should be editable via a new built-in Options dialog. This system includes built-in
  support for reading/writing options to preferences, or getting/setting their values via custom
  handlers. The toolkit handles the rendering of the dialog.
* Standard top-level app buttons - for actions such as launching the new Options dialog, switching
  themes, launching the admin client, and logging out - have been moved into a new menu accessible
  from the top-right corner of the app, leaving more space for app-specific controls in the AppBar.
* `RecordGridModel` now supports an enhanced `editors` configuration that exposes the full set of
  validation and display support from the Forms package.
* `HoistInput` sizing is now consistently implemented using `LayoutSupport`. All sizable
  `HoistInputs` now have default `width` to ensure a standard display out of the box. `JsonInput`
  and `TextArea` also have default `height`. These defaults can be overridden by declaring explicit
  `width` and `height` values, or unset by setting the prop to `null`.
* `HoistInputs` within `FormFields` will be automatically sized to fill the available space in the
  `FormField`. In these cases, it is advised to either give the `FormField` an explicit size or
  render it in a flex layout.

### 💥 Breaking Changes

* ag-Grid has been updated to v20.0.0. Most apps shouldn't require any changes - however, if you are
  using `agOptions` to set sorting, filtering or resizing properties, these may need to change:

  For the `Grid`, `agOptions.enableColResize`, `agOptions.enableSorting` and
  `agOptions.enableFilter` have been removed. You can replicate their effects by using
  `agOptions.defaultColDef`. For `Columns`, `suppressFilter` has been removed, an should be replaced
  with `filter: false`.

* `HoistAppModel.requestRefresh` and `TabContainerModel.requestRefresh` have been removed.
  Applications should use the new Refresh architecture described above instead.
* `tabRefreshMode` on TabContainer has been renamed `renderMode`.
* `TabModel.reloadOnShow` has been removed. Set the `refreshMode` property on TabContainerModel or
  TabModel to `TabRefreshMode.ON_SHOW_ALWAYS` instead.
* The mobile APIs for `TabContainerModel`, `TabModel`, and `RefreshButton` have been rewritten to
  more closely mirror the desktop API.
* The API for `RecordGridModel` editors has changed -- `type` is no longer supported. Use
  `fieldModel` and `formField` instead.
* `LocalStore.loadRawData` requires that all records presented to store have unique IDs specified.
  See `LocalStore.idSpec` for more information.

### 🐞 Bug Fixes

* SwitchInput and RadioInput now properly highlight validation errors in `minimal` mode.

### 📚 Libraries

* @blueprintjs/core `3.12 -> 3.13`
* ag-Grid `~19.1.4 -> ~20.0.0`

[Commit Log](https://github.com/xh/hoist-react/compare/v18.1.2...v19.0.0)


## v18.1.2 - 2019-01-30

### 🐞 Bug Fixes

* Grid integrations relying on column visibility (namely export, storeFilterField) now correctly
  consult updated column state from GridModel. #935
* Ensure `FieldModel.initialValue` is observable to ensure that computed dirty state (and any other
  derivations) are updated if it changes. #934
* Fixes to ensure Admin console log viewer more cleanly handles exceptions (e.g. attempting to
  auto-refresh on a log file that has been deleted).

[Commit Log](https://github.com/xh/hoist-react/compare/v18.1.1...v18.1.2)

## v18.1.1 - 2019-01-29

* Grid cell padding can be controlled via a new set of CSS vars and is reduced by default for grids
  in compact mode.
* The `addRecordAsync()` and `saveRecordAsync()` methods on `RestStore` return the updated record.

[Commit Log](https://github.com/xh/hoist-react/compare/v18.1.0...v18.1.1)


## v18.1.0 - 2019-01-28

### 🎁 New Features

* New `@managed` class field decorator can be used to mark a property as fully created/owned by its
  containing class (provided that class has installed the matching `@ManagedSupport` decorator).
  * The framework will automatically pass any `@managed` class members to `XH.safeDestroy()` on
    destroy/unmount to ensure their own `destroy()` lifecycle methods are called and any related
    resources are disposed of properly, notably MobX observables and reactions.
  * In practice, this should be used to decorate any properties on `HoistModel`, `HoistService`, or
    `HoistComponent` classes that hold a reference to a `HoistModel` created by that class. All of
    those core artifacts support the new decorator, `HoistModel` already provides a built-in
    `destroy()` method, and calling that method when an app is done with a Model is an important
    best practice that can now happen more reliably / easily.
* `FormModel.getData()` accepts a new single parameter `dirtyOnly` - pass true to get back only
  fields which have been modified.
* The mobile `Select` component indicates the current value with a ✅ in the drop-down list.
* Excel exports from tree grids now include the matching expand/collapse tree controls baked into
  generated Excel file.

### 🐞 Bug Fixes

* The `JsonInput` component now properly respects / indicates disabled state.

### 📚 Libraries

* Hoist-dev-utils `3.4.1 -> 3.5.0` - updated webpack and other build tool dependencies, as well as
  an improved eslint configuration.
* @blueprintjs/core `3.10 -> 3.12`
* @blueprintjs/datetime `3.5 -> 3.7`
* fontawesome `5.6 -> 5.7`
* mobx `5.8 -> 5.9`
* react-select `2.2 -> 2.3`
* Other patch updates

[Commit Log](https://github.com/xh/hoist-react/compare/v18.0.0...v18.1.0)

## v18.0.0 - 2019-01-15

### 🎁 New Features

* Form support has been substantially enhanced and restructured to provide both a cleaner API and
  new functionality:
  * `FormModel` and `FieldModel` are now concrete classes and provide the main entry point for
    specifying the contents of a form. The `Field` and `FieldSupport` decorators have been removed.
  * Fields and sub-forms may now be dynamically added to FormModel.
  * The validation state of a FormModel is now *immediately* available after construction and
    independent of the GUI. The triggering of the *display* of that state is now a separate process
    triggered by GUI actions such as blur.
  * `FormField` has been substantially reworked to support a read-only display and inherit common
    property settings from its containing `Form`.
  * `HoistInput` has been moved into the `input` package to clarify that these are lower level
    controls and independent of the Forms package.

* `RestGrid` now supports a `mask` prop. RestGrid loading is now masked by default.
* `Chart` component now supports a built-in zoom out gesture: click and drag from right-to-left on
  charts with x-axis zooming.
* `Select` now supports an `enableClear` prop to control the presence of an optional inline clear
  button.
* `Grid` components take `onCellClicked` and `onCellDoubleClicked` event handlers.
* A new desktop `FileChooser` wraps a preconfigured react-dropzone component to allow users to
  easily select files for upload or other client-side processing.

### 💥 Breaking Changes

* Major changes to Form (see above). `HoistInput` imports will also need to be adjusted to move from
  `form` to `input`.
* The name of the HoistInput `field` prop has been changed to `bind`. This change distinguishes the
  lower-level input package more clearly from the higher-level form package which uses it. It also
  more clearly relates the property to the associated `@bindable` annotation for models.
* A `Select` input with `enableMulti = true` will by default no longer show an inline x to clear the
  input value. Use the `enableClear` prop to re-enable.
* Column definitions are exported from the `grid` package. To ensure backwards compatibility,
  replace imports from `@xh/hoist/desktop/columns` with `@xh/hoist/desktop/cmp/grid`.

### 📚 Libraries

* React `~16.6.0 -> ~16.7.0`
* Patch version updates to multiple other dependencies.

[Commit Log](https://github.com/xh/hoist-react/compare/v17.0.0...v18.0.0)

## v17.0.0 - 2018-12-21

### 💥 Breaking Changes

* The implementation of the `model` property on `HoistComponent` has been substantially enhanced:
  * "Local" Models should now be specified on the Component class declaration by simply setting the
    `model` property, rather than the confusing `localModel` property.
  * HoistComponent now supports a static `modelClass` class property. If set, this property will
    allow a HoistComponent to auto-create a model internally when presented with a plain javascript
    object as its `model` prop. This is especially useful in cases like `Panel` and `TabContainer`,
    where apps often need to specify a model but do not require a reference to the model. Those
    usages can now skip importing and instantiating an instance of the component's model class
    themselves.
  * Hoist will now throw an Exception if an application attempts to changes the model on an existing
    HoistComponent instance or presents the wrong type of model to a HoistComponent where
    `modelClass` has been specified.

* `PanelSizingModel` has been renamed `PanelModel`. The class now also has the following new
  optional properties, all of which are `true` by default:
  * `showSplitter` - controls visibility of the splitter bar on the outside edge of the component.
  * `showSplitterCollapseButton` - controls visibility of the collapse button on the splitter bar.
  * `showHeaderCollapseButton` - controls visibility of a (new) collapse button in the header.

* The API methods for exporting grid data have changed and gained new features:
  * Grids must opt-in to export with the `GridModel.enableExport` config.
  * Exporting a `GridModel` is handled by the new `GridExportService`, which takes a collection of
    `exportOptions`. See `GridExportService.exportAsync` for available `exportOptions`.
  * All export entry points (`GridModel.exportAsync()`, `ExportButton` and the export context menu
    items) support `exportOptions`. Additionally, `GridModel` can be configured with default
    `exportOptions` in its config.

* The `buttonPosition` prop on `NumberInput` has been removed due to problems with the underlying
  implementation. Support for incrementing buttons on NumberInputs will be re-considered for future
  versions of Hoist.

### 🎁 New Features

* `TextInput` on desktop now supports an `enableClear` property to allow easy addition of a clear
  button at the right edge of the component.
* `TabContainer` enhancements:
  * An `omit` property can now be passed in the tab configs passed to the `TabContainerModel`
    constructor to conditionally exclude a tab from the container
  * Each `TabModel` can now be retrieved by id via the new `getTabById` method on
    `TabContainerModel`.
  * `TabModel.title` can now be changed at runtime.
  * `TabModel` now supports the following properties, which can be changed at runtime or set via the
    config:
    * `disabled` - applies a disabled style in the switcher and blocks navigation to the tab via
      user click, routing, or the API.
    * `excludeFromSwitcher` - removes the tab from the switcher, but the tab can still be navigated
      to programmatically or via routing.
* `MultiFieldRenderer` `multiFieldConfig` now supports a `delimiter` property to separate
  consecutive SubFields.
* `MultiFieldRenderer` SubFields now support a `position` property, to allow rendering in either the
  top or bottom row.
* `StoreCountLabel` now supports a new 'includeChildren' prop to control whether or not children
  records are included in the count. By default this is `false`.
* `Checkbox` now supports a `displayUnsetState` prop which may be used to display a visually
  distinct state for null values.
* `Select` now renders with a checkbox next to the selected item in its dropdown menu, instead of
  relying on highlighting. A new `hideSelectedOptionCheck` prop is available to disable.
* `RestGridModel` supports a `readonly` property.
* `DimensionChooser`, various `HoistInput` components, `Toolbar` and `ToolbarSeparator` have been
  added to the mobile component library.
* Additional environment enums for UAT and BCP, added to Hoist Core 5.4.0, are supported in the
  application footer.

### 🐞 Bug Fixes

* `NumberInput` will no longer immediately convert its shorthand value (e.g. "3m") into numeric form
  while the user remains focused on the input.
* Grid `actionCol` columns no longer render Button components for each action, relying instead on
  plain HTML / CSS markup for a significant performance improvement when there are many rows and/or
  actions per row.
* Grid exports more reliably include the appropriate file extension.
* `Select` will prevent an `<esc>` keypress from bubbling up to parent components only when its menu
  is open. (In that case, the component assumes escape was pressed to close its menu and captures
  the keypress, otherwise it should leave it alone and let it e.g. close a parent popover).

[Commit Log](https://github.com/xh/hoist-react/compare/v16.0.1...v17.0.0)

## v16.0.1 - 2018-12-12

### 🐞 Bug Fixes

* Fix to FeedbackForm allowing attempted submission with an empty message.

[Commit Log](https://github.com/xh/hoist-react/compare/v16.0.0...v16.0.1)


## v16.0.0

### 🎁 New Features

* Support for ComboBoxes and Dropdowns have been improved dramatically, via a new `Select` component
  based on react-select.
* The ag-Grid based `Grid` and `GridModel` are now available on both mobile and desktop. We have
  also added new support for multi-row/multi-field columns via the new `multiFieldRenderer` renderer
  function.
* The app initialization lifecycle has been restructured so that no App classes are constructed
  until Hoist is fully initialized.
* `Column` now supports an optional `rowHeight` property.
* `Button` now defaults to 'minimal' mode, providing a much lighter-weight visual look-and-feel to
  HoistApps. `Button` also implements `@LayoutSupport`.
* Grouping state is now saved by the grid state support on `GridModel`.
* The Hoist `DimChooser` component has been ported to hoist-react.
* `fetchService` now supports an `autoAbortKey` in its fetch methods. This can be used to
  automatically cancel obsolete requests that have been superseded by more recent variants.
* Support for new `clickableLabel` property on `FormField`.
* `RestForm` now supports a read-only view.
* Hoist now supports automatic tracking of app/page load times.

### 💥 Breaking Changes

* The new location for the cross-platform grid component is `@xh/hoist/cmp/grid`. The `columns`
  package has also moved under a new sub-package in this location.
* Hoist top-level App Structure has changed in order to improve consistency of the Model-View
  conventions, to improve the accessibility of services, and to support the improvements in app
  initialization mentioned above:
  - `XH.renderApp` now takes a new `AppSpec` configuration.
  - `XH.app` is now `XH.appModel`.
  - All services are installed directly on `XH`.
  - `@HoistApp` is now `@HoistAppModel`
* `RecordAction` has been substantially refactored and improved. These are now typically immutable
  and may be shared.
  - `prepareFn` has been replaced with a `displayFn`.
  - `actionFn` and `displayFn` now take a single object as their parameter.
* The `hide` property on `Column` has been changed to `hidden`.
* The `ColChooserButton` has been moved from the incorrect location `@xh/hoist/cmp/grid` to
  `@xh/hoist/desktop/cmp/button`. This is a desktop-only component. Apps will have to adjust these
  imports.
* `withDefaultTrue` and `withDefaultFalse` in `@xh/hoist/utils/js` have been removed. Use
  `withDefault` instead.
* `CheckBox` has been renamed `Checkbox`


### ⚙️ Technical

* ag-Grid has been upgraded to v19.1
* mobx has been upgraded to v5.6
* React has been upgraded to v16.6
* Allow browsers with proper support for Proxy (e.g Edge) to access Hoist Applications.


### 🐞 Bug Fixes

* Extensive. See full change list below.

[Commit Log](https://github.com/xh/hoist-react/compare/v15.1.2...v16.0.0)


## v15.1.2

🛠 Hotfix release to MultiSelect to cap the maximum number of options rendered by the drop-down
list. Note, this component is being replaced in Hoist v16 by the react-select library.

[Commit Log](https://github.com/xh/hoist-react/compare/v15.1.1...v15.1.2)

## v15.1.1

### 🐞 Bug Fixes

* Fix to minimal validation mode for FormField disrupting input focus.
* Fix to JsonInput disrupting input focus.

### ⚙️ Technical

* Support added for TLBR-style notation when specifying margin/padding via layoutSupport - e.g.
  box({margin: '10 20 5 5'}).
* Tweak to lockout panel message when the user has no roles.

[Commit Log](https://github.com/xh/hoist-react/compare/v15.1.0...v15.1.1)


## v15.1.0

### 🎁 New Features

* The FormField component takes a new minimal prop to display validation errors with a tooltip only
  as opposed to an inline message string. This can be used to help reduce shifting / jumping form
  layouts as required.
* The admin-only user impersonation toolbar will now accept new/unknown users, to support certain
  SSO application implementations that can create users on the fly.

### ⚙️ Technical

* Error reporting to server w/ custom user messages is disabled if the user is not known to the
  client (edge case with errors early in app lifecycle, prior to successful authentication).

[Commit Log](https://github.com/xh/hoist-react/compare/v15.0.0...v15.1.0)


## v15.0.0

### 💥 Breaking Changes

* This update does not require any application client code changes, but does require updating the
  Hoist Core Grails plugin to >= 5.0. Hoist Core changes to how application roles are loaded and
  users are authenticated required minor changes to how JS clients bootstrap themselves and load
  user data.
* The Hoist Core HoistImplController has also been renamed to XhController, again requiring Hoist
  React adjustments to call the updated /xh/ paths for these (implementation) endpoints. Again, no
  app updates required beyond taking the latest Hoist Core plugin.

[Commit Log](https://github.com/xh/hoist-react/compare/v14.2.0...v15.0.0)


## v14.2.0

### 🎁 New Features

* Upgraded hoist-dev-utils to 3.0.3. Client builds now use the latest Webpack 4 and Babel 7 for
  noticeably faster builds and recompiles during CI and at development time.
* GridModel now has a top-level agColumnApi property to provide a direct handle on the ag-Grid
  Column API object.

### ⚙️ Technical

* Support for column groups strengthened with the addition of a dedicated ColumnGroup sibling class
  to Column. This includes additional internal refactoring to reduce unnecessary cloning of Column
  configurations and provide a more managed path for Column updates. Public APIs did not change.
  (#694)

### 📚 Libraries

* Blueprint Core `3.6.1 -> 3.7.0`
* Blueprint Datetime `3.2.0 -> 3.3.0`
* Fontawesome `5.3.x -> 5.4.x`
* MobX `5.1.2 -> 5.5.0`
* Router5 `6.5.0 -> 6.6.0`

[Commit Log](https://github.com/xh/hoist-react/compare/v14.1.3...v14.2.0)


## v14.1.3

### 🐞 Bug Fixes

* Ensure JsonInput reacts properly to value changes.

### ⚙️ Technical

* Block user pinning/unpinning in Grid via drag-and-drop - pending further work via #687.
* Support "now" as special token for dateIs min/max validation rules.
* Tweak grouped grid row background color.

[Commit Log](https://github.com/xh/hoist-react/compare/v14.1.1...v14.1.3)


## v14.1.1

### 🐞 Bug Fixes

* Fixes GridModel support for row-level grouping at same time as column grouping.

[Commit Log](https://github.com/xh/hoist-react/compare/v14.1.0...v14.1.1)


## v14.1.0

### 🎁 New Features

* GridModel now supports multiple levels of row grouping. Pass the public setGroupBy() method an
  array of string column IDs, or a falsey value / empty array to ungroup. Note that the public and
  observable groupBy property on GridModel will now always be an array, even if the grid is not
  grouped or has only a single level of grouping.
* GridModel exposes public expandAll() and collapseAll() methods for grouped / tree grids, and
  StoreContextMenu supports a new "expandCollapseAll" string token to insert context menu items.
  These are added to the default menu, but auto-hide when the grid is not in a grouped state.
* The Grid component provides a new onKeyDown prop, which takes a callback and will fire on any
  keypress targeted within the Grid. Note such a handler is not provided directly by ag-Grid.
* The Column class supports pinned as a top-level config. Supports passing true to pin to the left.

### 🐞 Bug Fixes

* Updates to Grid column widths made via ag-Grid's "autosize to fit" API are properly persisted to
  grid state.

[Commit Log](https://github.com/xh/hoist-react/compare/v14.0.0...v14.1.0)


## v14.0.0

* Along with numerous bug fixes, v14 brings with it a number of important enhancements for grids,
  including support for tree display, 'action' columns, and absolute value sorting. It also includes
  some new controls and improvement to focus display.

### 💥 Breaking Changes

* The signatures of the Column.elementRenderer and Column.renderer have been changed to be
  consistent with each other, and more extensible. Each takes two arguments -- the value to be
  rendered, and a single bundle of metadata.
* StoreContextMenuAction has been renamed to RecordAction. Its action property has been renamed to
  actionFn for consistency and clarity.
* LocalStore : The method LocalStore.processRawData no longer takes an array of all records, but
  instead takes just a single record. Applications that need to operate on all raw records in bulk
  should do so before presenting them to LocalStore. Also, LocalStores template methods for override
  have also changed substantially, and sub-classes that rely on these methods will need to be
  adjusted accordingly.

### 🎁 New Features

#### Grid

* The Store API now supports hierarchical datasets. Applications need to simply provide raw data for
  records with a "children" property containing the raw data for their children.
* Grid supports a 'TreeGrid' mode. To show a tree grid, bind the GridModel to a store containing
  hierarchical data (as above), set treeMode: true on the GridModel, and specify a column to display
  the tree controls (isTreeColumn: true)
* Grid supports absolute sorting for numerical columns. Specify absSort: true on your column config
  to enable. Clicking the grid header will now cycle through ASC > DESC > DESC (abs) sort modes.
* Grid supports an 'Actions' column for one-click record actions. See cmp/desktop/columns/actionCol.
* A new showHover prop on the desktop Grid component will highlight the hovered row with default
  styling. A new GridModel.rowClassFn callback was added to support per-row custom classes based on
  record data.
* A new ExportFormat.LONG_TEXT format has been added, along with a new Column.exportWidth config.
  This supports exporting columns that contain long text (e.g. notes) as multi-line cells within
  Excel.

#### Other Components

* RadioInput and ButtonGroupInput have been added to the desktop/cmp/form package.
* DateInput now has support for entering and displaying time values.
* NumberInput displays its unformatted value when focused.
* Focused components are now better highlighted, with additional CSS vars provided to customize as
  needed.

### 🐞 Bug Fixes

* Calls to GridModel.setGroupBy() work properly not only on the first, but also all subsequent calls
  (#644).
* Background / style issues resolved on several input components in dark theme (#657).
* Grid context menus appear properly over other floating components.

### 📚 Libraries

* React `16.5.1 -> 16.5.2`
* router5 `6.4.2 -> 6.5.0`
* CodeMirror, Highcharts, and MobX patch updates

[Commit Log](https://github.com/xh/hoist-react/compare/v13.0.0...v14.0.0)


## v13.0.0

🍀Lucky v13 brings with it a number of enhancements for forms and validation, grouped column
support in the core Grid API, a fully wrapped MultiSelect component, decorator syntax adjustments,
and a number of other fixes and enhancements.

It also includes contributions from new ExHI team members Arjun and Brendan. 🎉

### 💥 Breaking Changes

* The core `@HoistComponent`, `@HoistService`, and `@HoistModel` decorators are **no longer
  parameterized**, meaning that trailing `()` should be removed after each usage. (#586)
* The little-used `hoistComponentFactory()` method was also removed as a further simplification
  (#587).
* The `HoistField` superclass has been renamed to `HoistInput` and the various **desktop form
  control components have been renamed** to match (55afb8f). Apps using these components (which will
  likely be most apps) will need to adapt to the new names.
  * This was done to better distinguish between the input components and the upgraded Field concept
    on model classes (see below).

### 🎁 New Features

⭐️ **Forms and Fields** have been a major focus of attention, with support for structured data
fields added to Models via the `@FieldSupport` and `@field()` decorators.
* Models annotated with `@FieldSupport` can decorate member properties with `@field()`, making those
  properties observable and settable (with a generated `setXXX()` method).
* The `@field()` decorators themselves can be passed an optional display label string as well as
  zero or more *validation rules* to define required constraints on the value of the field.
* A set of predefined constraints is provided within the toolkit within the `/field/` package.
* Models using `FieldSupport` should be sure to call the `initFields()` method installed by the
  decorator within their constructor. This method can be called without arguments to generally
  initialize the field system, or it can be passed an object of field names to initial/default
  values, which will set those values on the model class properties and provide change/dirty
  detection and the ability to "reset" a form.
* A new `FormField` UI component can be used to wrap input components within a form. The `FormField`
  wrapper can accept the source model and field name, and will apply those to its child input. It
  leverages the Field model to automatically display a label, indicate required fields, and print
  validation error messages. This new component should be the building-block for most non-trivial
  forms within an application.

Other enhancements include:
* **Grid columns can be grouped**, with support for grouping added to the grid state management
  system, column chooser, and export manager (#565). To define a column group, nest column
  definitions passed to `GridModel.columns` within a wrapper object of the form `{headerName: 'My
  group', children: [...]}`.

(Note these release notes are incomplete for this version.)

[Commit Log](https://github.com/xh/hoist-react/compare/v12.1.2...v13.0.0)


## v12.1.2

### 🐞 Bug Fixes

* Fix casing on functions generated by `@settable` decorator
  (35c7daa209a4205cb011583ebf8372319716deba).

[Commit Log](https://github.com/xh/hoist-react/compare/v12.1.1...v12.1.2)


## v12.1.1

### 🐞 Bug Fixes

* Avoid passing unknown HoistField component props down to Blueprint select/checkbox controls.

### 📚 Libraries

* Rollback update of `@blueprintjs/select` package `3.1.0 -> 3.0.0` - this included breaking API
  changes and will be revisited in #558.

[Commit Log](https://github.com/xh/hoist-react/compare/v12.1.0...v12.1.1)


## v12.1.0

### 🎁 New Features

* New `@bindable` and `@settable` decorators added for MobX support. Decorating a class member
  property with `@bindable` makes it a MobX `@observable` and auto-generates a setter method on the
  class wrapped in a MobX `@action`.
* A `fontAwesomeIcon` element factory is exported for use with other FA icons not enumerated by the
  `Icon` class.
* CSS variables added to control desktop Blueprint form control margins. These remain defaulted to
  zero, but now within CSS with support for variable overrides. A Blueprint library update also
  brought some changes to certain field-related alignment and style properties. Review any form
  controls within apps to ensure they remain aligned as desired
  (8275719e66b4677ec5c68a56ccc6aa3055283457 and df667b75d41d12dba96cbd206f5736886cb2ac20).

### 🐞 Bug Fixes

* Grid cells are fully refreshed on a data update, ensuring cell renderers that rely on data other
  than their primary display field are updated (#550).
* Grid auto-sizing is run after a data update, ensuring flex columns resize to adjust for possible
  scrollbar visibility changes (#553).
* Dropdown fields can be instantiated with fewer required properties set (#541).

### 📚 Libraries

* Blueprint `3.0.1 -> 3.4.0`
* FontAwesome `5.2.0 -> 5.3.0`
* CodeMirror `5.39.2 -> 5.40.0`
* MobX `5.0.3 -> 5.1.0`
* router5 `6.3.0 -> 6.4.2`
* React `16.4.1 -> 16.4.2`

[Commit Log](https://github.com/xh/hoist-react/compare/v12.0.0...v12.1.0)


## v12.0.0

Hoist React v12 is a relatively large release, with multiple refactorings around grid columns,
`elemFactory` support, classNames, and a re-organization of classes and exports within `utils`.

### 💥 Breaking Changes

#### ⭐️ Grid Columns

**A new `Column` class describes a top-level API for columns and their supported options** and is
intended to be a cross-platform layer on top of ag-Grid and TBD mobile grid implementations.
* The desktop `GridModel` class now accepts a collection of `Column` configuration objects to define
  its available columns.
* Columns may be configured with `flex: true` to cause them to stretch all available horizontal
  space within a grid, sharing it equally with any other flex columns. However note that this should
  be used sparingly, as flex columns have some deliberate limitations to ensure stable and
  consistent behavior. Most noticeably, they cannot be resized directly by users. Often, a best
  practice will be to insert an `emptyFlexCol` configuration as the last column in a grid - this
  will avoid messy-looking gaps in the layout while not requiring a data-driven column be flexed.
* User customizations to column widths are now saved if the GridModel has been configured with a
  `stateModel` key or model instance - see `GridStateModel`.
* Columns accept a `renderer` config to format text or HTML-based output. This is a callback that is
  provided the value, the row-level record, and a metadata object with the column's `colId`. An
  `elementRenderer` config is also available for cells that should render a Component.
* An `agOptions` config key continues to provide a way to pass arbitrary options to the underlying
  ag-Grid instance (for desktop implementations). This is considered an "escape hatch" and should be
  used with care, but can provide a bridge to required ag-Grid features as the Hoist-level API
  continues to develop.
* The "factory pattern" for Column templates / defaults has been removed, replaced by a simpler
  approach that recommends exporting simple configuration partials and spreading them into
  instance-specific column configs.
* See 0798f6bb20092c59659cf888aeaf9ecb01db52a6 for primary commit.

#### ⭐️ Element Factory, LayoutSupport, BaseClassName

Hoist provides core support for creating components via a factory pattern, powered by the `elem()`
and `elemFactory()` methods. This approach remains the recommended way to instantiate component
elements, but was **simplified and streamlined**.
* The rarely used `itemSpec` argument was removed (this previously applied defaults to child items).
* Developers can now also use JSX to instantiate all Hoist-provided components while still taking
  advantage of auto-handling for layout-related properties provided by the `LayoutSupport` mixin.
  * HoistComponents should now spread **`...this.getLayoutProps()`** into their outermost rendered
    child to enable promotion of layout properties.
* All HoistComponents can now specify a **baseClassName** on their component class and should pass
  `className: this.getClassName()` down to their outermost rendered child. This allows components to
  cleanly layer on a base CSS class name with any instance-specific classes.
* See 8342d3870102ee9bda4d11774019c4928866f256 for primary commit.

#### ⭐️ Panel resizing / collapsing

**The `Panel` component now takes a `sizingModel` prop to control and encapsulate newly built-in
resizing and collapsing behavior** (#534).
* See the `PanelSizingModel` class for configurable details, including continued support for saving
  sizing / collapsed state as a user preference.
* **The standalone `Resizable` component was removed** in favor of the improved support built into
  Panel directly.

#### Other

* Two promise-related models have been combined into **a new, more powerful `PendingTaskModel`**,
  and the `LoadMask` component has been removed and consolidated into `Mask`
  (d00a5c6e8fc1e0e89c2ce3eef5f3e14cb842f3c8).
  * `Panel` now exposes a single `mask` prop that can take either a configured `mask` element or a
    simple boolean to display/remove a default mask.
* **Classes within the `utils` package have been re-organized** into more standardized and scalable
  namespaces. Imports of these classes will need to be adjusted.

### 🎁 New Features

* **The desktop Grid component now offers a `compact` mode** with configurable styling to display
  significantly more data with reduced padding and font sizes.
* The top-level `AppBar` refresh button now provides a default implementation, calling a new
  abstract `requestRefresh()` method on `HoistApp`.
* The grid column chooser can now be configured to display its column groups as initially collapsed,
  for especially large collections of columns.
* A new `XH.restoreDefaultsAsync()` method provides a centralized way to wipe out user-specific
  preferences or customizations (#508).
* Additional Blueprint `MultiSelect`, `Tag`, and `FormGroup` controls re-exported.

### 🐞 Bug Fixes

* Some components were unintentionally not exporting their Component class directly, blocking JSX
  usage. All components now export their class.
* Multiple fixes to `DayField` (#531).
* JsonField now responds properly when switching from light to dark theme (#507).
* Context menus properly filter out duplicated separators (#518).

[Commit Log](https://github.com/xh/hoist-react/compare/v11.0.0...v12.0.0)


## v11.0.0

### 💥 Breaking Changes

* **Blueprint has been upgraded to the latest 3.x release.** The primary breaking change here is the
  renaming of all `pt-` CSS classes to use a new `bp3-` prefix. Any in-app usages of the BP
  selectors will need to be updated. See the
  [Blueprint "What's New" page](http://blueprintjs.com/docs/#blueprint/whats-new-3.0).
* **FontAwesome has been upgraded to the latest 5.2 release.** Only the icons enumerated in the
  Hoist `Icon` class are now registered via the FA `library.add()` method for inclusion in bundled
  code, resulting in a significant reduction in bundle size. Apps wishing to use other FA icons not
  included by Hoist must import and register them - see the
  [FA React Readme](https://github.com/FortAwesome/react-fontawesome/blob/master/README.md) for
  details.
* **The `mobx-decorators` dependency has been removed** due to lack of official support for the
  latest MobX update, as well as limited usage within the toolkit. This package was primarily
  providing the optional `@setter` decorator, which should now be replaced as needed by dedicated
  `@action` setter methods (19cbf86138499bda959303e602a6d58f6e95cb40).

### 🎁 Enhancements

* `HoistComponent` now provides a `getClassNames()` method that will merge any `baseCls` CSS class
  names specified on the component with any instance-specific classes passed in via props (#252).
  * Components that wish to declare and support a `baseCls` should use this method to generate and
    apply a combined list of classes to their outermost rendered elements (see `Grid`).
  * Base class names have been added for relevant Hoist-provided components - e.g. `.xh-panel` and
    `.xh-grid`. These will be appended to any instance class names specified within applications and
    be available as public CSS selectors.
* Relevant `HoistField` components support inline `leftIcon` and `rightElement` props. `DayField`
  adds support for `minDay / maxDay` props.
* Styling for the built-in ag-Grid loading overlay has been simplified and improved (#401).
* Grid column definitions can now specify an `excludeFromExport` config to drop them from
  server-generated Excel/CSV exports (#485).

### 🐞 Bug Fixes

* Grid data loading and selection reactions have been hardened and better coordinated to prevent
  throwing when attempting to set a selection before data has been loaded (#484).

### 📚 Libraries

* Blueprint `2.x -> 3.x`
* FontAwesome `5.0.x -> 5.2.x`
* CodeMirror `5.37.0 -> 5.39.2`
* router5 `6.2.4 -> 6.3.0`

[Commit Log](https://github.com/xh/hoist-react/compare/v10.0.1...v11.0.0)


## v10.0.1

### 🐞 Bug Fixes

* Grid `export` context menu token now defaults to server-side 'exportExcel' export.
  * Specify the `exportLocal` token to return a menu item for local ag-Grid export.
* Columns with `field === null` skipped for server-side export (considered spacer / structural
  columns).

## v10.0.0

### 💥 Breaking Changes

* **Access to the router API has changed** with the `XH` global now exposing `router` and
  `routerState` properties and a `navigate()` method directly.
* `ToastManager` has been deprecated. Use `XH.toast` instead.
* `Message` is no longer a public class (and its API has changed). Use `XH.message/confirm/alert`
  instead.
* Export API has changed. The Built-in grid export now uses more powerful server-side support. To
  continue to use local AG based export, call method `GridModel.localExport()`. Built-in export
  needs to be enabled with the new property on `GridModel.enableExport`. See `GridModel` for more
  details.

### 🎁 Enhancements

* New Mobile controls and `AppContainer` provided services (impersonation, about, and version bars).
* Full-featured server-side Excel export for grids.

### 🐞 Bug Fixes

* Prevent automatic zooming upon input focus on mobile devices (#476).
* Clear the selection when showing the context menu for a record which is not already selected
  (#469).
* Fix to make lockout script readable by Compatibility Mode down to IE5.

### 📚 Libraries

* MobX `4.2.x -> 5.0.x`

[Commit Log](https://github.com/xh/hoist-react/compare/v9.0.0...v10.0.0)


## v9.0.0

### 💥 Breaking Changes

* **Hoist-provided mixins (decorators) have been refactored to be more granular and have been broken
  out of `HoistComponent`.**
  * New discrete mixins now exist for `LayoutSupport` and `ContextMenuSupport` - these should be
    added directly to components that require the functionality they add for auto-handling of
    layout-related props and support for showing right-click menus. The corresponding options on
    `HoistComponent` that used to enable them have been removed.
  * For consistency, we have also renamed `EventTarget -> EventSupport` and `Reactive ->
    ReactiveSupport` mixins. These both continue to be auto-applied to HoistModel and HoistService
    classes, and ReactiveSupport enabled by default in HoistComponent.
* **The Context menu API has changed.** The `ContextMenuSupport` mixin now specifies an abstract
  `getContextMenuItems()` method for component implementation (replacing the previous
  `renderContextMenu()` method). See the new [`ContextMenuItem` class for what these items support,
  as well as several static default items that can be used.
  * The top-level `AppContainer` no longer provides a default context menu, instead allowing the
    browser's own context menu to show unless an app / component author has implemented custom
    context-menu handling at any level of their component hierarchy.

### 🐞 Bug Fixes

* TabContainer active tab can become out of sync with the router state (#451)
  * ⚠️ Note this also involved a change to the `TabContainerModel` API - `activateTab()` is now the
    public method to set the active tab and ensure both the tab and the route land in the correct
    state.
* Remove unintended focused cell borders that came back with the prior ag-Grid upgrade.

[Commit Log](https://github.com/xh/hoist-react/compare/v8.0.0...v9.0.0)


## v8.0.0

Hoist React v8 brings a big set of improvements and fixes, some API and package re-organizations,
and ag-Grid upgrade, and more. 🚀

### 💥 Breaking Changes

* **Component package directories have been re-organized** to provide better symmetry between
  pre-existing "desktop" components and a new set of mobile-first component. Current desktop
  applications should replace imports from `@xh/hoist/cmp/xxx` with `@xh/hoist/desktop/cmp/xxx`.
  * Important exceptions include several classes within `@xh/hoist/cmp/layout/`, which remain
    cross-platform.
  * `Panel` and `Resizable` components have moved to their own packages in
    `@xh/hoist/desktop/cmp/panel` and `@xh/hoist/desktop/cmp/resizable`.
* **Multiple changes and improvements made to tab-related APIs and components.**
  * The `TabContainerModel` constructor API has changed, notably `children` -> `tabs`, `useRoutes`
    -> `route` (to specify a starting route as a string) and `switcherPosition` has moved from a
    model config to a prop on the `TabContainer` component.
  * `TabPane` and `TabPaneModel` have been renamed `Tab` and `TabModel`, respectively, with several
    related renames.
* **Application entry-point classes decorated with `@HoistApp` must implement the new getter method
  `containerClass()`** to specify the platform specific component used to wrap the app's
  `componentClass`.
  * This will typically be `@xh/hoist/[desktop|mobile]/AppContainer` depending on platform.

### 🎁 New Features

* **Tab-related APIs re-worked and improved**, including streamlined support for routing, a new
  `tabRenderMode` config on `TabContainerModel`, and better naming throughout.
* **Ag-grid updated to latest v18.x** - now using native flex for overall grid layout and sizing
  controls, along with multiple other vendor improvements.
* Additional `XH` API methods exposed for control of / integration with Router5.
* The core `@HoistComponent` decorated now installs a new `isDisplayed` getter to report on
  component visibility, taking into account the visibility of its ancestors in the component tree.
* Mobile and Desktop app package / component structure made more symmetrical (#444).
* Initial versions of multiple new mobile components added to the toolkit.
* Support added for **`IdleService` - automatic app suspension on inactivity** (#427).
* Hoist wrapper added for the low-level Blueprint **button component** - provides future hooks into
  button customizations and avoids direct BP import (#406).
* Built-in support for collecting user feedback via a dedicated dialog, convenient XH methods and
  default appBar button (#379).
* New `XH.isDevelopmentMode` constant added, true when running in local Webpack dev-server mode.
* CSS variables have been added to customize and standardize the Blueprint "intent" based styling,
  with defaults adjusted to be less distracting (#420).

### 🐞 Bug Fixes

* Preference-related events have been standardized and bugs resolved related to pushAsync() and the
  `prefChange` event (ee93290).
* Admin log viewer auto-refreshes in tail-mode (#330).
* Distracting grid "loading" overlay removed (#401).
* Clipboard button ("click-to-copy" functionality) restored (#442).

[Commit Log](https://github.com/xh/hoist-react/compare/v7.2.0...v8.0.0)

## v7.2.0

### 🎁 New Features

+ Admin console grids now outfitted with column choosers and grid state. #375
+ Additional components for Onsen UI mobile development.

### 🐞 Bug Fixes

+ Multiple improvements to the Admin console config differ. #380 #381 #392

[Commit Log](https://github.com/xh/hoist-react/compare/v7.1.0...v7.2.0)

## v7.1.0

### 🎁 New Features

* Additional kit components added for Onsen UI mobile development.

### 🐞 Bug Fixes

* Dropdown fields no longer default to `commitOnChange: true` - avoiding unexpected commits of
  type-ahead query values for the comboboxes.
* Exceptions thrown from FetchService more accurately report the remote host when unreachable, along
  with some additional enhancements to fetch exception reporting for clarity.

[Commit Log](https://github.com/xh/hoist-react/compare/v7.0.0...v7.1.0)

## v7.0.0

### 💥 Breaking Changes

* **Restructuring of core `App` concept** with change to new `@HoistApp` decorator and conventions
  around defining `App.js` and `AppComponent.js` files as core app entry points. `XH.app` now
  installed to provide access to singleton instance of primary app class. See #387.

### 🎁 New Features

* **Added `AppBar` component** to help further standardize a pattern for top-level application
  headers.
* **Added `SwitchField` and `SliderField`** form field components.
* **Kit package added for Onsen UI** - base component library for mobile development.
* **Preferences get a group field for better organization**, parity with AppConfigs. (Requires
  hoist-core 3.1.x.)

### 🐞 Bug Fixes

* Improvements to `Grid` component's interaction with underlying ag-Grid instance, avoiding extra
  renderings and unwanted loss of state. 03de0ae7

[Commit Log](https://github.com/xh/hoist-react/compare/v6.0.0...v7.0.0)


## v6.0.0

### 💥 Breaking Changes

* API for `MessageModel` has changed as part of the feature addition noted below, with `alert()` and
  `confirm()` replaced by `show()` and new `XH` convenience methods making the need for direct calls
  rare.
* `TabContainerModel` no longer takes an `orientation` prop, replaced by the more flexible
  `switcherPosition` as noted below.

### 🎁 New Features

* **Initial version of grid state** now available, supporting easy persistence of user grid column
  selections and sorting. The `GridModel` constructor now takes a `stateModel` argument, which in
  its simplest form is a string `xhStateId` used to persist grid state to local storage. See the
  `GridStateModel` class for implementation details. #331
* The **Message API** has been improved and simplified, with new `XH.confirm()` and `XH.alert()`
  methods providing an easy way to show pop-up alerts without needing to manually construct or
  maintain a `MessageModel`. #349
* **`TabContainer` components can now be controlled with a remote `TabSwitcher`** that does not need
  to be directly docked to the container itself. Specify `switcherPosition:none` on the
  `TabContainerModel` to suppress showing the switching affordance on the tabs themselves and
  instantiate a `TabSwitcher` bound to the same model to control a tabset from elsewhere in the
  component hierarchy. In particular, this enabled top-level application tab navigation to move up
  into the top toolbar, saving vertical space in the layout. #368
* `DataViewModel` supports an `emptyText` config.

### 🐞 Bugfixes

* Dropdown fields no longer fire multiple commit messages, and no longer commit partial entries
  under some circumstances. #353 and #354
* Grids resizing fixed when shrinking the containing component. #357

[Commit Log](https://github.com/xh/hoist-react/compare/v5.0.0...v6.0.0)


## v5.0.0

### 💥 Breaking Changes

* **Multi environment configs have been unwound** See these release notes/instructions for how to
  migrate: https://github.com/xh/hoist-core/releases/tag/release-3.0.0
* **Breaking change to context menus in dataviews and grids not using the default context menu:**
  StoreContextMenu no longer takes an array of items as an argument to its constructor. Instead it
  takes a configuration object with an ‘items’ key that will point to any current implementation’s
  array of items. This object can also contain an optional gridModel argument which is intended to
  support StoreContextMenuItems that may now be specified as known ‘hoist tokens’, currently limited
  to a ‘colChooser’ token.

### 🎁 New Features

* Config differ presents inline view, easier to read diffs now.
* Print Icon added!

### 🐞 Bugfixes

* Update processFailedLoad to loadData into gridModel store, Fixes #337
* Fix regression to ErrorTracking. Make errorTrackingService safer/simpler to call at any point in
  life-cycle.
* Fix broken LocalStore state.
* Tweak flex prop for charts. Side by side charts in a flexbox now auto-size themselves! Fixes #342
* Provide token parsing for storeContextMenus. Context menus are all grown up! Fixes #300

## v4.0.1

### 🐞 Bugfixes

* DataView now properly re-renders its items when properties on their records change (and the ID
  does not)


## v4.0.0

### 💥 Breaking Changes

* **The `GridModel` selection API has been reworked for clarity.** These models formerly exposed
  their selectionModel as `grid.selection` - now that getter returns the selected records. A new
  `selectedRecord` getter is also available to return a single selection, and new string shortcut
  options are available when configuring GridModel selection behavior.
* **Grid components can now take an `agOptions` prop** to pass directly to the underlying ag-grid
  component, as well as an `onRowDoubleClicked` handler function.
  16be2bfa10e5aab4ce8e7e2e20f8569979dd70d1

### 🎁 New Features

* Additional core components have been updated with built-in `layoutSupport`, allowing developers to
  set width/height/flex and other layout properties directly as top-level props for key comps such
  as Grid, DataView, and Chart. These special props are processed via `elemFactory` into a
  `layoutConfig` prop that is now passed down to the underlying wrapper div for these components.
  081fb1f3a2246a4ff624ab123c6df36c1474ed4b

### 🐞 Bugfixes

* Log viewer tail mode now working properly for long log files - #325


## v3.0.1

### 🐞 Bugfixes

* FetchService throws a dedicated exception when the server is unreachable, fixes a confusing
  failure case detailed in #315


## v3.0.0

### 💥 Breaking Changes

* **An application's `AppModel` class must now implement a new `checkAccess()` method.** This method
  is passed the current user, and the appModel should determine if that user should see the UI and
  return an object with a `hasAccess` boolean and an optional `message` string. For a return with
  `hasAccess: false`, the framework will render a lockout panel instead of the primary UI.
  974c1def99059f11528c476f04e0d8c8a0811804
  * Note that this is only a secondary level of "security" designed to avoid showing an unauthorized
    user a confusing / non-functional UI. The server or any other third-party data sources must
    always be the actual enforcer of access to data or other operations.
* **We updated the APIs for core MobX helper methods added to component/model/service classes.** In
  particular, `addReaction()` was updated to take a more declarative / clear config object.
  8169123a4a8be6940b747e816cba40bd10fa164e
  * See Reactive.js - the mixin that provides this functionality.

### 🎁 New Features

* Built-in client-side lockout support, as per above.

### 🐞 Bugfixes

* None

------------------------------------------

Copyright © 2021 Extremely Heavy Industries Inc. - all rights reserved

------------------------------------------

📫☎️🌎 info@xh.io | https://xh.io/contact<|MERGE_RESOLUTION|>--- conflicted
+++ resolved
@@ -2,30 +2,29 @@
 
 ## v42.0.0-SNAPSHOT - unreleased
 
-<<<<<<< HEAD
 ### 🎁 New Features
 
 * Column-level filtering is now official supported for desktop grids:
-  + `GridModel` now has a `filterModel` config, which accepts a config for the new `GridFilterModel`
-    or a boolean `true` to create the default `GridFilterModel`. `GridFilterModel` is designed to be
-    analogous to `FilterChooserModel`. When a `GridModel` has a `filterModel`, filtering affordances
-    will be added to any column that is marked `filterable`. `GridFilterModel` accepts the following
-    configuration options:
-    + `GridFilterModel.fieldSpecs` - specifies the fields this model supports for filtering. Should
-      be configs for a `GridFilterFieldSpec`. If a `valueSource` is provided, these may be specified
-      as field names in that source or omitted entirely, indicating that all fields should be
-      filter-enabled.
-    + `GridFilterModel.fieldSpecDefaults` - default properties to be assigned to all
-      `GridFilterFieldSpecs` created by this model.
-    + `GridFilterModel.valueSource` - controls which `Store` or cube `View` value suggestions
-      are sourced from. The default `GridFilterModel` sets this to the `GridModel`'s `Store`.
-    + `GridFilterModel.target` - controls which `Store` or cube `View` the generated filter
-      is applied to. The default `GridFilterModel` sets this to the `GridModel`'s `Store`.
-    + `GridFilterModel.initialFilter` - sets an initial filter in the `GridFilterModel`.
+    + `GridModel` now has a `filterModel` config, which accepts a config for the new `GridFilterModel`
+      or a boolean `true` to create the default `GridFilterModel`. `GridFilterModel` is designed to be
+      analogous to `FilterChooserModel`. When a `GridModel` has a `filterModel`, filtering affordances
+      will be added to any column that is marked `filterable`. `GridFilterModel` accepts the following
+      configuration options:
+        + `GridFilterModel.fieldSpecs` - specifies the fields this model supports for filtering. Should
+          be configs for a `GridFilterFieldSpec`. If a `valueSource` is provided, these may be specified
+          as field names in that source or omitted entirely, indicating that all fields should be
+          filter-enabled.
+        + `GridFilterModel.fieldSpecDefaults` - default properties to be assigned to all
+          `GridFilterFieldSpecs` created by this model.
+        + `GridFilterModel.valueSource` - controls which `Store` or cube `View` value suggestions
+          are sourced from. The default `GridFilterModel` sets this to the `GridModel`'s `Store`.
+        + `GridFilterModel.target` - controls which `Store` or cube `View` the generated filter
+          is applied to. The default `GridFilterModel` sets this to the `GridModel`'s `Store`.
+        + `GridFilterModel.initialFilter` - sets an initial filter in the `GridFilterModel`.
 + New `Column.filterable` to enable a column-level filter affordance in the column header.
-    Note the that the `GridModel` must have a `filterModel`. The filter control offers two tabs - a
-    "Values" tab for enumerative, value-based filter, and a "Custom" tab to build complex filtering
-    queries with multiple clauses.
+  Note the that the `GridModel` must have a `filterModel`. The filter control offers two tabs - a
+  "Values" tab for enumerative, value-based filter, and a "Custom" tab to build complex filtering
+  queries with multiple clauses.
 
 ### 💥 Breaking Changes
 
@@ -34,8 +33,6 @@
   configs now support either a `Store` or a cube `View`. This is to provide a common API with
   the new `GridFilterModel` filtering described above.
 
-## v41.0.0-SNAPSHOT - unreleased
-=======
 ### 🐞 Bug Fixes
 
 * Fixed an issue preventing export of very large (>100k rows) grids
@@ -44,7 +41,6 @@
 [Commit Log](https://github.com/xh/hoist-react/compare/v41.0.0...develop)
 
 ## v41.0.0 - 2021-07-01
->>>>>>> e6812578
 
 ### 🎁 New Features
 
