# Changelog

## v35.0.0-SNAPSHOT - unreleased

### ⚖️ Licensing Change

As of this release, Hoist is [now licensed](LICENSE.md) under the popular and permissive
[Apache 2.0 open source license](https://www.apache.org/licenses/LICENSE-2.0). Previously, Hoist was
"source available" via our public GitHub repository but still covered by a proprietary license.

We are making this change to align Hoist's licensing with our ongoing commitment to openness,
transparency and ease-of-use, and to clarify and emphasize the suitability of Hoist for use within a
wide variety of enterprise software projects. For any questions regarding this change, please
[contact us](https://xh.io/contact/).

### 🎁 New Features

* Added a new Persistence API (`@xh/hoist/persist`) to provide a more flexible yet consistent approach to
  saving state for Components, Models, and Services to different persistent locations such as Hoist
  Preferences, browser local storage, and Hoist Dashboard views.
  * The primary entry point for this API is a new `@persist` annotation, which can be added to any
    primitive observable property on a Model, Component, or Service to make it automatically
    synchronize with a `PersistenceProvider`.
  * This is designed to replace any app-specific code previously added to synchronize fields and
    their values to Preferences via ad-hoc initializers and reactions.
  * This same API is now used to handle state persistence for `GridStateModel`, `PanelModel`,
<<<<<<< HEAD
    `DimensionChooserModel`, and `DashContainerModel`.
    configurable via the new `persistWith` option on those classes.
  * `Store` gets new `clearFilter()` and `recordIsFiltered()` helper functions.
  * `Panel`component on Desktop now supports `defaultSize`, `minSize`, and `maxSize` to be set in percents, ex: '25%'.
    Previously these size properties could only be specified in pixels.
  * Hoist now supports sorting on agGrid group columns.
=======
    `DimensionChooserModel`, and `DashContainerModel` - configurable via the new `persistWith`
    option on those classes.
* `Store` gets new `clearFilter()` and `recordIsFiltered()` helper functions.
* Hoist now supports sorting on agGrid group columns.
* Hoist config `xhEnableMonitoring` can be used to enable/disable the Admin monitor tab and
  its associated server-side jobs
>>>>>>> 20e0e61a

### 💥 Breaking Changes

* The option `PanelModel.prefName` has been removed in favor of `persistWith`. Existing user state
  will be transferred to the new format, assuming a `PersistenceProvider` of type 'pref' referring
  to the same preference is used (e.g. `persistWith: {prefName: 'my-panel-model-prefName'}`.
* The option `GridModel.stateModel` has been removed in favor of `persistWith`. Existing user state
  will be transferred to the new format, assuming a `PersistenceProvider` of type 'localStorage'
  referring to the same key is used (e.g. `persistWith: {localStorageKey: 'my-grid-state-id'}`.
  * Use the new `GridModel.persistOptions` config for finer control over what grid state is persisted
    (replacement for stateModel configs to disable persistence of column state/sorting/grouping).
* The options `DimensionChooserModel.preference` and `DimensionChooserModel.historyPreference` have
  been removed in favor of `persistWith`.
* `AppSpec.idleDetectionEnabled` has been removed. App-specific Idle detection is now enabled via
  the new `xhIdleConfig` config. The old `xhIdleTimeoutMins` has also been deprecated.
* `AppSpec.idleDialogClass` has been renamed `AppSpec.idlePanel`. If specified, it should be a
  full-screen component.
* `PinPad` and `PinPadModel` have been moved to `@xh/hoist/cmp/pinpad`, and is now available for use
  with both standard and mobile toolkits.
* Third-party dependencies updated to properly reflect application-level licensing requirements.
  Applications must now import and provide their licensed version of ag-Grid, and Highcharts to
  Hoist. See file `Bootstrap.js` in Toolbox for an example.

### 📚 Libraries

Note that certain licensed third-party dependencies have been removed as direct dependencies of this
project, as per note in Breaking Changes above.

* @xh/hoist-dev-utils `4.x -> 5.x` - apps should also update to the latest 5.x release of dev-utils.
  Although license and dependency changes triggered a new major version of this dev dependency, no
  application-level changes should be required.

### 📚 Optional Libraries
* ag-Grid `23.0.2` > `23.2.0`  (See Toolbox app for example on this upgrade)
* Highcharts `8.0.4 -> 8.1.1`

[Commit Log](https://github.com/xh/hoist-react/compare/v34.0.0...develop)


## v34.0.0 - 2020-05-26

### 🎁 New Features

* Hoist's enhanced autosizing is now enabled on all grids by default. See `GridModel` and
  `GridAutosizeService` for more details.
* New flags `XH.isPhone`, `XH.isTablet`, and `XH.isDesktop` available for device-specific switching.
  Corresponding `.xh-phone`, `.xh-tablet`, and `.xh-desktop` CSS classes are added to the document
  `body`. These flags and classes are set based on the detected device, as per its user-agent.
  * One of the two higher-level CSS classes `.xh-standard` or `.xh-mobile` will also be applied
    based on an app's use of the primary (desktop-centric) components vs mobile components - as
    declared by its `AppSpec.isMobileApp` - regardless of the detected device.
  * These changes provide more natural support for use cases such as apps that are built with
    standard components yet target/support tablet users.
* New method `Record.get()` provides an alternative API for checked data access.
* The mobile `Select` component supports the `enableFilter` and `enableCreate` props.
* `DashContainerModel` supports new `layoutLocked`, `contentLocked` and `renameLocked` modes.
* `DimensionChooser` now has the ability to persist its value and history separately.
* Enhance Hoist Admin's Activity Tracking tab.
* Enhance Hoist Admin's Client Error tab.

### 💥 Breaking Changes

* `emptyFlexCol` has been removed from the Hoist API and should simply be removed from all client
  applications. Improvements to agGrid's default rendering of empty space have made it obsolete.
* `isMobile` property on `XH` and `AppSpec` has been renamed to `isMobileApp`. All apps will need to
  update their (required) use of this flag in the app specifications within their
  `/client-app/src/apps` directory.
* The `xh-desktop` class should no longer be used to indicate a non-mobile toolkit based app. For
  this purpose, use `xh-standard` instead.

### 🐞 Bug Fixes

* Fix to Average Aggregators when used with hierarchical data.
* Fixes to Context Menu handling on `Panel` to allow better handling of `[]` and `null`.

### 📚 Libraries
* @blueprintjs/core `3.26 -> 3.28`
* @blueprintjs/datetime `3.16 -> 3.18`
* codemirror `5.53 -> 5.54`
* react-transition-group `4.3 -> 4.4`

[Commit Log](https://github.com/xh/hoist-react/compare/v33.3.0...v34.0.0)


## v33.3.0 - 2020-05-08

### ⚙️ Technical

* Additional updates to experimental autosize feature: standardization of naming, better masking
  control, and API fixes. Added new property `autosizeOptions` on `GridModel` and main entry point
  is now named `GridModel.autosizeAsync()`.

### 🐞 Bug Fixes

* `Column.hideable` will now be respected by ag-grid column drag and drop
  [#1900](https://github.com/xh/hoist-react/issues/1900)
* Fixed an issue where dragging a column would cause it to be sorted unintentionally.

[Commit Log](https://github.com/xh/hoist-react/compare/v33.2.0...v33.3.0)


## v33.2.0 - 2020-05-07

### 🎁 New Features

* Virtual column rendering has been disabled by default, as it offered a minimal performance benefit
  for most grids while compromising autosizing. See new `GridModel.useVirtualColumns` config, which
  can be set to `true` to re-enable this behavior if required.
* Any `GridModel` can now be reset to its code-prescribed defaults via the column chooser reset
  button. Previously, resetting to defaults was only possible for grids that persisted their state
  with a `GridModel.stateModel` config.

### 🐞 Bug Fixes

* Fixed several issues with new grid auto-sizing feature.
* Fixed issues with and generally improved expand/collapse column alignment in tree grids.
  * 💥 Note that this improvement introduced a minor breaking change for apps that have customized
    tree indentation via the removed `--grid-tree-indent-px` CSS var. Use `--grid-tree-indent`
    instead. Note the new var is specified in em units to scale well across grid sizing modes.

### ⚙️ Technical

* Note that the included version of Onsen has been replaced with a fork that includes updates for
  react 16.13. Apps should not need to make any changes.

### 📚 Libraries

* react `~16.8 -> ~16.13`
* onsenui `~16.8` -> @xh/onsenui `~16.13`
* react-onsenui `~16.8` -> @xh/react-onsenui `~16.13`

[Commit Log](https://github.com/xh/hoist-react/compare/v33.1.0...33.2.0)


## v33.1.0 - 2020-05-05

### 🎁 New Features

* Added smart auto-resizing of columns in `GridModel` Unlike ag-Grid's native auto-resizing support,
  Hoist's auto-resizing will also take into account collapsed rows, off-screen cells that are not
  currently rendered in the DOM, and summary rows. See the new `GridAutosizeService` for details.
  * This feature is currently marked as 'experimental' and must be enabled by passing a special
    config to the `GridModel` constructor of the form `experimental: {useHoistAutosize: true}`. In
    future versions of Hoist, we expect to make it the default behavior.
* `GridModel.autoSizeColumns()` has been renamed `GridModel.autosizeColumns()`, with lowercase 's'.
  Similarly, the `autoSizeColumns` context menu token has been renamed `autosizeColumns`.

### 🐞 Bug Fixes

* Fixed a regression with `StoreFilterField` introduced in v33.0.1.

[Commit Log](https://github.com/xh/hoist-react/compare/v33.0.2...33.1.0)


## v33.0.2 - 2020-05-01

### 🎁 New Features

* Add Hoist Cube Aggregators: `AverageAggregator` and `AverageStrictAggregator`
* `ColAutosizeButton` has been added to desktop and mobile

### 🐞 Bug Fixes

* Fixed mobile menus to constrain to the bottom of the viewport, scrolling if necessary.
  [#1862](https://github.com/xh/hoist-react/issues/1862)
* Tightened up mobile tree grid, fixed issues in mobile column chooser.
* Fixed a bug with reloading hierarchical data in `Store`.
  [#1871](https://github.com/xh/hoist-react/issues/1871)

[Commit Log](https://github.com/xh/hoist-react/compare/v33.0.1...33.0.2)


## v33.0.1 - 2020-04-29

### 🎁 New Features

* `StoreFieldField` supports dot-separated field names in a bound `GridModel`, meaning it will now
  match on columns with fields such as `address.city`.

* `Toolbar.enableOverflowMenu` now defaults to `false`. This was determined safer and more
  appropriate due to issues with the underlying Blueprint implementation, and the need to configure
  it carefully.

### 🐞 Bug Fixes

* Fixed an important bug with state management in `StoreFilterField`. See
  https://github.com/xh/hoist-react/issues/1854

* Fixed the default sort order for grids. ABS DESC should be first when present.

### 📚 Libraries

* @blueprintjs/core `3.25 -> 3.26`
* codemirror `5.52 -> 5.53`

[Commit Log](https://github.com/xh/hoist-react/compare/v33.0.0...v33.0.1)

## v33.0.0 - 2020-04-22

### 🎁 New Features

* The object returned by the `data` property on `Record` now includes the record `id`. This will
  allow for convenient access of the id with the other field values on the record.
* The `Timer` class has been enhanced and further standardized with its Hoist Core counterpart:
  * Both the `interval` and `timeout` arguments may be specified as functions, or config keys
    allowing for dynamic lookup and reconfiguration.
  * Added `intervalUnits` and `timeoutUnits` arguments.
  * `delay` can now be specified as a boolean for greater convenience.

### 💥 Breaking Changes

* We have consolidated the import location for several packages, removing unintended nested index
  files and 'sub-packages'. In particular, the following locations now provide a single index file
  for import for all of their public contents: `@xh/hoist/core`, `@xh/hoist/data`,
  `@xh/hoist/cmp/grid`, and `@xh/hoist/desktop/cmp/grid`. Applications may need to update import
  statements that referred to index files nested within these directories.
* Removed the unnecessary and confusing `values` getter on `BaseFieldModel`. This getter was not
  intended for public use and was intended for the framework's internal implementation only.
* `ColumnGroup.align` has been renamed to `ColumnGroup.headerAlign`. This avoids confusion with the
  `Column` API, where `align` refers to the alignment of cell contents within the column.

### 🐞 Bug Fixes

* Exceptions will no longer overwrite the currently shown exception in the exception dialog if the
  currently shown exception requires reloading the application.
  [#1834](https://github.com/xh/hoist-react/issues/1834)

### ⚙️ Technical

* Note that the Mobx React bindings have been updated to 6.2, and we have enabled the recommended
  "observer batching" feature as per
  [the mobx-react docs](https://github.com/mobxjs/mobx-react-lite/#observer-batching).

### 📚 Libraries

* @blueprintjs/core `3.24 -> 3.25`
* @blueprintjs/datetime `3.15 -> 3.16`
* mobx-react `6.1 -> 6.2`

[Commit Log](https://github.com/xh/hoist-react/compare/v32.0.4...v33.0.0)

## v32.0.4 - 2020-04-09

### 🐞 Bug Fixes

* Fixes a regression with the alignment of `ColumnGroup` headers.
* Fixes a bug with 'Copy Cell' context menu item for certain columns displaying the Record ID.
* Quiets console logging of 'routine' exceptions to 'debug' instead of 'log'.

[Commit Log](https://github.com/xh/hoist-react/compare/v32.0.3...v32.0.4)

## v32.0.3 - 2020-04-06

### 🐞 Bug Fixes

* Suppresses a console warning from ag-Grid for `GridModel`s that do not specify an `emptyText`.

[Commit Log](https://github.com/xh/hoist-react/compare/v32.0.2...v32.0.3)

## v32.0.2 - 2020-04-03

⚠ Note that this release includes a *new major version of ag-Grid*. Please consult the
[ag-Grid Changelog](https://www.ag-grid.com/ag-grid-changelog/) for versions 22-23 to review
possible breaking changes to any direct/custom use of ag-Grid APIs and props within applications.

### 🎁 New Features

* GridModel `groupSortFn` now accepts `null` to turn off sorting of group rows.
* `DockViewModel` now supports optional `width`, `height` and `collapsedWidth` configs.
* The `appMenuButton.extraItems` prop now accepts `MenuItem` configs (as before) but also React
  elements and the special string token '-' (shortcut to render a `MenuDivider`).
* Grid column `flex` param will now accept numbers, with available space divided between flex
  columns in proportion to their `flex` value.
* `Column` now supports a `sortingOrder` config to allow control of the sorting options that will be
  cycled through when the user clicks on the header.
* `PanelModel` now supports setting a `refreshMode` to control how collapsed panels respond to
  refresh requests.

### 💥 Breaking Changes

* The internal DOM structure of desktop `Panel` has changed to always include an inner frame with
  class `.xh-panel__content`. You may need to update styling that targets the inner structure of
  `Panel` via `.xh-panel`.
* The hooks `useOnResize()` and `useOnVisibleChange()` no longer take a `ref` argument. Use
  `composeRefs` to combine the ref that they return with any ref you wish to compose them with.
* The callback for `useOnResize()` will now receive an object representing the locations and
  dimensions of the element's content box. (Previously it incorrectly received an array of
  `ResizeObserver` entries that had to be de-referenced)
* `PanelModel.collapsedRenderMode` has been renamed to `PanelModel.renderMode`, to be more
  consistent with other Hoist APIs such as `TabContainer`, `DashContainer`, and `DockContainer`.


### 🐞 Bug Fixes

* Checkboxes in grid rows in Tiny sizing mode have been styled to fit correctly within the row.
* `GridStateModel` no longer saves/restores the width of non-resizable columns.
  [#1718](https://github.com/xh/hoist-react/issues/1718)
* Fixed an issue with the hooks useOnResize and useOnVisibleChange. In certain conditions these
  hooks would not be called. [#1808](https://github.com/xh/hoist-react/issues/1808)
* Inputs that accept a rightElement prop will now properly display an Icon passed as that element.
  [#1803](https://github.com/xh/hoist-react/issues/1803)

### ⚙️ Technical

* Flex columns now use the built-in ag-Grid flex functionality.

### 📚 Libraries

* ag-grid-community `removed @ 21.2`
* ag-grid-enterprise `21.2` replaced with @ag-grid-enterprise/all-modules `23.0`
* ag-grid-react `21.2` replaced with @ag-grid-community/react `23.0`
* @fortawesome/* `5.12 -> 5.13`
* codemirror `5.51 -> 5.52`
* filesize `6.0 -> 6.1`
* numbro `2.1 -> 2.2`
* react-beautiful-dnd `12.0 -> 13.0`
* store2 `2.10 -> 2.11`
* compose-react-refs `NEW 1.0.4`

[Commit Log](https://github.com/xh/hoist-react/compare/v31.0.0...v32.0.2)

## v31.0.0 - 2020-03-16

### 🎁 New Features

* The mobile `Navigator` / `NavigatorModel` API has been improved and made consistent with other
  Hoist content container APIs such as `TabContainer`, `DashContainer`, and `DockContainer`.
  * `NavigatorModel` and `PageModel` now support setting a `RenderMode` and `RefreshMode` to control
    how inactive pages are mounted/unmounted and how they respond to refresh requests.
  * `Navigator` pages are no longer required to to return `Page` components - they can now return
    any suitable component.
* `DockContainerModel` and `DockViewModel` also now support `refreshMode` and `renderMode` configs.
* `Column` now auto-sizes when double-clicking / double-tapping its header.
* `Toolbar` will now collapse overflowing items into a drop down menu. (Supported for horizontal
  toolbars only at this time.)
* Added new `xhEnableLogViewer` config (default `true`) to enable or disable the Admin Log Viewer.

#### 🎨 Icons

* Added `Icon.icon()` factory method as a new common entry point for creating new FontAwesome based
  icons in Hoist. It should typically be used instead of using the `FontAwesomeIcon` component
  directly.
* Also added a new `Icon.fileIcon()` factory. This method take a filename and returns an appropriate
  icon based on its extension.
* All Icon factories can now accept an `asHtml` parameter, as an alternative to calling the helper
  function `convertIconToSVG()` on the element. Use this to render icons as raw html where needed
  (e.g. grid renderers).
* Icons rendered as html will now preserve their styling, tooltips, and size.

### 💥 Breaking Changes

* The application's primary `HoistApplicationModel` is now instantiated and installed as
  `XH.appModel` earlier within the application initialization sequence, with construction happening
  prior to the init of the XH identity, config, and preference services.
  * This allows for a new `preAuthInitAsync()` lifecycle method to be called on the model before
    auth has completed, but could be a breaking change for appModel code that relied on these
    services for field initialization or in its constructor.
  * Such code should be moved to the core `initAsync()` method instead, which continues to be called
    after all XH-level services are initialized and ready.
* Mobile apps may need to adjust to the following updates to `NavigatorModel` and related APIs:
  * `NavigatorModel`'s `routes` constructor parameter has been renamed `pages`.
  * `NavigatorModel`'s observable `pages[]` has been renamed `stack[]`.
  * `NavigatorPageModel` has been renamed `PageModel`. Apps do not usually create `PageModels`
    directly, so this change is unlikely to require code updates.
  * `Page` has been removed from the mobile toolkit. Components that previously returned a `Page`
    for inclusion in a `Navigator` or `TabContainer` can now return any component. It is recommended
    you replace `Page` with `Panel` where appropriate.
* Icon enhancements described above removed the following public methods:
  * The `fontAwesomeIcon()` factory function (used to render icons not already enumerated by Hoist)
    has been replaced by the improved `Icon.icon()` factory - e.g. `fontAwesomeIcon({icon: ['far',
    'alicorn']}) -> Icon.icon({iconName: 'alicorn'})`.
  * The `convertIconToSvg()` utility method has been replaced by the new `asHtml` parameter on icon
    factory functions. If you need to convert an existing icon element, use `convertIconToHtml()`.
* `Toolbar` items should be provided as direct children. Wrapping Toolbar items in container
  components can result in unexpected item overflow.

### 🐞 Bug Fixes

* The `fmtDate()` utility now properly accepts, parses, and formats a string value input as
  documented.
* Mobile `PinPad` input responsiveness improved on certain browsers to avoid lag.

### ⚙️ Technical

* New lifecycle methods `preAuthInitAsync()` and `logoutAsync()` added to the `HoistAppModel`
  decorator (aka the primary `XH.appModel`).

[Commit Log](https://github.com/xh/hoist-react/compare/v30.1.0...v31.0.0)

## v30.1.0 - 2020-03-04

### 🐞 Bug Fixes

* Ensure `WebSocketService.connected` remains false until `channelKey` assigned and received from
  server.
* When empty, `DashContainer` now displays a user-friendly prompt to add an initial view.

### ⚙️ Technical

* Form validation enhanced to improve handling of asynchronous validation. Individual rules and
  constraints are now re-evaluated in parallel, allowing for improved asynchronous validation.
* `Select` will now default to selecting contents on focus if in filter or creatable mode.

[Commit Log](https://github.com/xh/hoist-react/compare/v30.0.0...30.1.0)

## v30.0.0 - 2020-02-29

### 🎁 New Features

* `GridModel` and `DataViewModel` now support `groupRowHeight`, `groupRowRenderer` and
  `groupRowElementRenderer` configs. Grouping is new in general to `DataViewModel`, which now takes
  a `groupBy` config.
  * `DataViewModel` allows for settable and multiple groupings and sorters.
  * `DataViewModel` also now supports additional configs from the underlying `GridModel` that make
    sense in a `DataView` context, such as `showHover` and `rowBorders`.
* `TabContainerModel` now accepts a `track` property (default false) for easily tracking tab views
  via Hoist's built-in activity tracking.
* The browser document title is now set to match `AppSpec.clientAppName` - helpful for projects with
  multiple javascript client apps.
* `StoreFilterField` accepts all other config options from `TextInput` (e.g. `disabled`).
* Clicking on a summary row in `Grid` now clears its record selection.
* The `@LoadSupport` decorator now provides an additional observable property `lastException`. The
  decorator also now logs load execution times and failures to `console.debug` automatically.
* Support for mobile `Panel.scrollable` prop made more robust with re-implementation of inner
  content element. Note this change included a tweak to some CSS class names for mobile `Panel`
  internals that could require adjustments if directly targeted by app stylesheets.
* Added new `useOnVisibleChange` hook.
* Columns now support a `headerAlign` config to allow headers to be aligned differently from column
  contents.

### 💥 Breaking Changes

* `Toolbar` items must be provided as direct children. Wrapping Toolbar items in container
  components can result in unexpected item overflow.
* `DataView.rowCls` prop removed, replaced by new `DataViewModel.rowClassFn` config for more
  flexibility and better symmetry with `GridModel`.
* `DataViewModel.itemRenderer` renamed to `DataViewModel.elementRenderer`
* `DataView` styling has been updated to avoid applying several unwanted styles from `Grid`. Note
  that apps might rely on these styles (intentionally or not) for their `itemRenderer` components
  and appearance and will need to adjust.
* Several CSS variables related to buttons have been renamed for consistency, and button style rules
  have been adjusted to ensure they take effect reliably across desktop and mobile buttons
  ([#1568](https://github.com/xh/hoist-react/pull/1568)).
* The optional `TreeMapModel.highchartsConfig` object will now be recursively merged with the
  top-level config generated by the Hoist model and component, where previously it was spread onto
  the generated config. This could cause a change in behavior for apps using this config to
  customize map instances, but provides more flexibility for e.g. customizing the `series`.
* The signature of `useOnResize` hook has been modified slightly for API consistency and clarity.
  Options are now passed in a configuration object.

### 🐞 Bug Fixes

* Fixed an issue where charts that are rendered while invisible would have the incorrect size.
  [#1703](https://github.com/xh/hoist-react/issues/1703)
* Fixed an issue where zeroes entered by the user in `PinPad` would be displayed as blanks.
* Fixed `fontAwesomeIcon` elem factory component to always include the default 'fa-fw' className.
  Previously, it was overridden if a `className` prop was provided.
* Fixed an issue where ConfigDiffer would always warn about deletions, even when there weren't any.
  [#1652](https://github.com/xh/hoist-react/issues/1652)
* `TextInput` will now set its value to `null` when all text is deleted and the clear icon will
  automatically hide.
* Fixed an issue where multiple buttons in a `ButtonGroupInput` could be shown as active
  simultaneously. [#1592](https://github.com/xh/hoist-react/issues/1592)
* `StoreFilterField` will again match on `Record.id` if bound to a Store or a GridModel with the
  `id` column visible. [#1697](https://github.com/xh/hoist-react/issues/1697)
* A number of fixes have been applied to `RelativeTimeStamp` and `getRelativeTimestamp`, especially
  around its handling of 'equal' or 'epsilon equal' times. Remove unintended leading whitespace from
  `getRelativeTimestamp`.

### ⚙️ Technical

* The `addReaction` and `addAutorun` methods (added to Hoist models, components, and services by the
  `ReactiveSupport` mixin) now support a configurable `debounce` argument. In many cases, this is
  preferable to the built-in MobX `delay` argument, which only provides throttling and not true
  debouncing.
* New `ChartModel.highchart` property provides a reference to the underlying HighChart component.

### 📚 Libraries

* @blueprintjs/core `3.23 -> 3.24`
* react-dates `21.7 -> 21.8`
* react-beautiful-dnd `11.0 -> 12.2`

[Commit Log](https://github.com/xh/hoist-react/compare/v29.1.0...v30.0.0)

## v29.1.0 - 2020-02-07

### 🎁 New Features

#### Grid

* The `compact` config on `GridModel` has been deprecated in favor of the more powerful `sizingMode`
  which supports the values 'large', 'standard', 'compact', or 'tiny'.
  * Each new mode has its own set of CSS variables for applications to override as needed.
  * Header and row heights are configurable for each via the `HEADER_HEIGHTS` and `ROW_HEIGHTS`
    static properties of the `AgGrid` component. These objects can be modified on init by
    applications that wish to customize the default row heights globally.
  * 💥 Note that these height config objects were previously exported as constants from AgGrid.js.
    This would be a breaking change for any apps that imported the old objects directly (considered
    unlikely).
* `GridModel` now exposes an `autoSizeColumns` method, and the Grid context menu now contains an
  `Autosize Columns` option by default.
* `Column` and `ColumnGroup` now support React elements for `headerName`.

#### Data

* The `Store` constructor now accepts a `data` argument to load data at initialization.
* The `xh/hoist/data/cube` package has been modified substantially to better integrate with the core
  data package and support observable "Views". See documentation on `Cube` for more information.

#### Other

* Added a `PinPad` component for streamlined handling of PIN entry on mobile devices.
* `FormField` now takes `tooltipPosition` and `tooltipBoundary` props for customizing minimal
  validation tooltip.
* `RecordAction.actionFn` parameters now include a `buttonEl` property containing the button element
  when used in an action column.
* Mobile Navigator component now takes an `animation` prop which can be set to 'slide' (default),
  'lift', 'fade', or 'none'. These values are passed to the underlying onsenNavigator component.
  ([#1641](https://github.com/xh/hoist-react/pull/1641))
* `AppOption` configs now accept an `omit` property for conditionally excluding options.

### 🐞 Bug Fixes

* Unselectable grid rows are now skipped during up/down keyboard navigation.
* Fix local quick filtering in `LeftRightChooser` (v29 regression).
* Fix `SplitTreeMap` - the default filtering once again splits the map across positive and negative
  values as intended (v29 regression).

### ⚙️ Technical

* `FormFields` now check that they are contained in a Hoist `Form`.

### 📚 Libraries

* @blueprintjs/core `3.22 -> 3.23`
* codemirror `5.50 -> 5.51`
* react-dates `21.5 -> 21.7`

[Commit Log](https://github.com/xh/hoist-react/compare/v29.0.0...v29.1.0)

## v29.0.0 - 2020-01-24

### 🗄️ Data Package Changes

Several changes have been made to data package (`Store` and `Record`) APIs for loading, updating,
and modifying data. They include some breaking changes, but pave the way for upcoming enhancements
to fully support inline grid editing and other new features.

Store now tracks the "committed" state of its records, which represents the data as it was loaded
(typically from the server) via `loadData()` or `updateData()`. Records are now immutable and
frozen, so they cannot be changed directly, but Store offers a new `modifyRecords()` API to apply
local modifications to data in a tracked and managed way. (Store creates new records internally to
hold both this modified data and the original, "committed" data.) This additional state tracking
allows developers to query Stores for modified or added records (e.g. to flush back to the server
and persist) as well as call new methods to revert changes (e.g. to undo a block of changes that the
user wishes to discard).

Note the following more specific changes to these related classes:

#### Record

* 💥 Record data properties are now nested within a `data` object on Record instances and are no
  longer available as top-level properties on the Record itself.
  * Calls to access data such as `rec.quantity` must be modified to `rec.data.quantity`.
  * When accessing multiple properties, destructuring provides an efficient syntax - e.g. `const
    {quantity, price} = rec.data;`.
* 💥 Records are now immutable and cannot be modified by applications directly.
  * This is a breaking change, but should only affect apps with custom inline grid editing
    implementations or similar code that modifies individual record values.
  * Calls to change data such as `rec.quantity = 100` must now be made through the Record's Store,
    e.g. `store.modifyData({id: 41, quantity: 100})`
* Record gains new getters for inspecting its state, including: `isAdd`, `isModified`, and
  `isCommitted`.

#### Store

* 💥 `noteDataUpdated()` has been removed, as out-of-band modifications to Store Records are no
  longer possible.
* 💥 Store's `idSpec` function is now called with the raw record data - previously it was passed
  source data after it had been run through the store's optional `processRawData` function. (This is
  unlikely to have a practical impact on most apps, but is included here for completeness.)
* `Store.updateData()` now accepts a flat list of raw data to process into Record additions and
  updates. Previously developers needed to call this method with an object containing add, update,
  and/or remove keys mapped to arrays. Now Store will produce an object of this shape automatically.
* `Store.refreshFilter()` method has been added to allow applications to rebuild the filtered data
  set if some application state has changed (apart from the store's data itself) which would affect
  the store filter.
* Store gains new methods for manipulating its Records and data, including `addRecords()`,
  `removeRecords()`, `modifyRecords()`, `revertRecords()`, and `revert()`. New getters have been
  added for `addedRecords`, `removedRecords`, `modifiedRecords`, and `isModified`.

#### Column

* Columns have been enhanced for provide basic support for inline-editing of record data. Further
  inline editing support enhancements are planned for upcoming Hoist releases.
* `Column.getValueFn` config added to retrieve the cell value for a Record field. The default
  implementation pulls the value from the Record's new `data` property (see above). Apps that
  specify custom `valueGetter` callbacks via `Column.agOptions` should now implement their custom
  logic in this new config.
* `Column.setValueFn` config added to support modifying the Column field's value on the underlying
  Record. The default implementation calls the new `Store.modifyRecords()` API and should be
  sufficient for the majority of cases.
* `Column.editable` config added to indicate if a column/cell should be inline-editable.

### 🎁 New Features

* Added keyboard support to ag-Grid context menus.
* Added `GridModel.setEmptyText()` to allow updates to placeholder text after initial construction.
* Added `GridModel.ensureSelectionVisible()` to scroll the currently selected row into view.
* When a `TreeMap` is bound to a `GridModel`, the grid will now respond to map selection changes by
  scrolling to ensure the selected grid row is visible.
* Added a `Column.tooltipElement` config to support fully customizable tooltip components.
* Added a `useOnResize` hook, which runs a function when a component is resized.
* Exposed an `inputRef` prop on numberInput, textArea, and textInput
* `PanelModel` now accepts a `maxSize` config.
* `RelativeTimeStamp` now support a `relativeTo` option, allowing it to display the difference
  between a timestamp and another reference time other than now. Both the component and the
  `getRelativeTimestamp()` helper function now leverage moment.js for their underlying
  implementation.
* A new `Clock` component displays the time, either local to the browser or for a configurable
  timezone.
* `LeftRightChooser` gets a new `showCounts` option to print the number of items on each side.
* `Select` inputs support a new property `enableWindowed` (desktop platform only) to improve
  rendering performance with large lists of options.
* `Select` inputs support grouped options. To use, add an attribute `options` containing an array of
  sub-options.
* `FetchService` methods support a new `timeout` option. This config chains `Promise.timeout()` to
  the promises returned by the service.
* Added alpha version of `DashContainer` for building dynamic, draggable dashboard-style layouts.
  Please note: the API for this component is subject to change - use at your own risk!
* `Select` now allows the use of objects as values.
* Added a new `xhEnableImpersonation` config to enable or disable the ability of Hoist Admins to
  impersonate other users. Note that this defaults to `false`. Apps will need to set this config to
  continue using impersonation. (Note that an update to hoist-core 6.4+ is required for this config
  to be enforced on the server.)
* `FormField` now supports a `requiredIndicator` to customize how required fields are displayed.
* Application build tags are now included in version update checks, primarily to prompt dev/QA users
  to refresh when running SNAPSHOT versions. (Note that an update to hoist-core 6.4+ is required for
  the server to emit build tag for comparison.)
* `CodeInput` component added to provide general `HoistInput` support around the CodeMirror code
  editor. The pre-existing `JsonInput` has been converted to a wrapper around this class.
* `JsonInput` now supports an `autoFocus` prop.
* `Select` now supports a `hideDropdownIndicator` prop.
* `useOnResize` hook will now ignore visibility changes, i.e. a component resizing to a size of 0.
* `DimensionChooser` now supports a `popoverPosition` prop.
* `AppBar.appMenuButtonPosition` prop added to configure the App Menu on the left or the right, and
  `AppMenuButton` now accepts and applies any `Button` props to customize.
* New `--xh-grid-tree-indent-px` CSS variable added to allow control over the amount of indentation
  applied to tree grid child nodes.

### 💥 Breaking Changes

* `GridModel.contextMenuFn` config replaced with a `contextMenu` parameter. The new parameter will
  allow context menus to be specified with a simple array in addition to the function specification
  currently supported.
* `GridModel.defaultContextMenuTokens` config renamed to `defaultContextMenu`.
* `Chart` and `ChartModel` have been moved from `desktop/cmp/charts` to `cmp/charts`.
* `StoreFilterField` has been moved from `desktop/cmp/store` to `cmp/store`.
* The options `nowEpsilon` and `nowString` on `RelativeTimestamp` have been renamed to `epsilon` and
  `equalString`, respectively.
* `TabRenderMode` and `TabRefreshMode` have been renamed to `RenderMode` and `RefreshMode` and moved
  to the `core` package. These enumerations are now used in the APIs for `Panel`, `TabContainer`,
  and `DashContainer`.
* `DockViewModel` now requires a function, or a HoistComponent as its `content` param. It has always
  been documented this way, but a bug in the original implementation had it accepting an actual
  element rather than a function. As now implemented, the form of the `content` param is consistent
  across `TabModel`, `DockViewModel`, and `DashViewSpec`.
* `JsonInput.showActionButtons` prop replaced with more specific `showFormatButton` and
  `showFullscreenButton` props.
* The `DataView.itemHeight` prop has been moved to `DataViewModel` where it can now be changed
  dynamically by applications.
* Desktop `AppBar.appMenuButtonOptions` prop renamed to `appMenuButtonProps` for consistency.

### 🐞 Bug Fixes

* Fixed issue where JsonInput was not receiving its `model` from context
  ([#1456](https://github.com/xh/hoist-react/issues/1456))
* Fixed issue where TreeMap would not be initialized if the TreeMapModel was created after the
  GridModel data was loaded ([#1471](https://github.com/xh/hoist-react/issues/1471))
* Fixed issue where export would create malformed file with dynamic header names
* Fixed issue where exported tree grids would have incorrect aggregate data
  ([#1447](https://github.com/xh/hoist-react/issues/1447))
* Fixed issue where resizable Panels could grow larger than desired
  ([#1498](https://github.com/xh/hoist-react/issues/1498))
* Changed RestGrid to only display export button if export is enabled
  ([#1490](https://github.com/xh/hoist-react/issues/1490))
* Fixed errors when grouping rows in Grids with `groupUseEntireRow` turned off
  ([#1520](https://github.com/xh/hoist-react/issues/1520))
* Fixed problem where charts were resized when being hidden
  ([#1528](https://github.com/xh/hoist-react/issues/1528))
* Fixed problem where charts were needlessly re-rendered, hurting performance and losing some state
  ([#1505](https://github.com/xh/hoist-react/issues/1505))
* Removed padding from Select option wrapper elements which was making it difficult for custom
  option renderers to control the padding ([1571](https://github.com/xh/hoist-react/issues/1571))
* Fixed issues with inconsistent indentation for tree grid nodes under certain conditions
  ([#1546](https://github.com/xh/hoist-react/issues/1546))
* Fixed autoFocus on NumberInput.

### 📚 Libraries

* @blueprintjs/core `3.19 -> 3.22`
* @blueprintjs/datetime `3.14 -> 3.15`
* @fortawesome/fontawesome-pro `5.11 -> 5.12`
* codemirror `5.49 -> 5.50`
* core-js `3.3 -> 3.6`
* fast-deep-equal `2.0 -> 3.1`
* filesize `5.0 -> 6.0`
* highcharts 7.2 -> 8.0`
* mobx `5.14 -> 5.15`
* react-dates `21.3 -> 21.5`
* react-dropzone `10.1 -> 10.2`
* react-windowed-select `added @ 2.0.1`

[Commit Log](https://github.com/xh/hoist-react/compare/v28.2.0...v29.0.0)

## v28.2.0 - 2019-11-08

### 🎁 New Features

* Added a `DateInput` component to the mobile toolkit. Its API supports many of the same options as
  its desktop analog with the exception of `timePrecision`, which is not yet supported.
* Added `minSize` to panelModel. A resizable panel can now be prevented from resizing to a size
  smaller than minSize. ([#1431](https://github.com/xh/hoist-react/issues/1431))

### 🐞 Bug Fixes

* Made `itemHeight` a required prop for `DataView`. This avoids an issue where agGrid went into an
  infinite loop if this value was not set.
* Fixed a problem with `RestStore` behavior when `dataRoot` changed from its default value.

[Commit Log](https://github.com/xh/hoist-react/compare/v28.1.1...v28.2.0)

## v28.1.1 - 2019-10-23

### 🐞 Bug Fixes

* Fixes a bug with default model context being set incorrectly within context inside of `Panel`.

[Commit Log](https://github.com/xh/hoist-react/compare/v28.1.0...v28.1.1)

## v28.1.0 - 2019-10-18

### 🎁 New Features

* `DateInput` supports a new `strictInputParsing` prop to enforce strict parsing of keyed-in entries
  by the underlying moment library. The default value is false, maintained the existing behavior
  where [moment will do its best](https://momentjs.com/guides/#/parsing/) to parse an entered date
  string that doesn't exactly match the specified format
* Any `DateInput` values entered that exceed any specified max/minDate will now be reset to null,
  instead of being set to the boundary date (which was surprising and potentially much less obvious
  to a user that their input had been adjusted automatically).
* `Column` and `ColumnGroup` now accept a function for `headerName`. The header will be
  automatically re-rendered when any observable properties referenced by the `headerName` function
  are modified.
* `ColumnGroup` now accepts an `align` config for setting the header text alignment
* The flag `toContext` for `uses` and `creates` has been replaced with a new flag `publishMode` that
  provides more granular control over how models are published and looked up via context. Components
  can specify `ModelPublishMode.LIMITED` to make their model available for contained components
  without it becoming the default model or exposing its sub-models.

### 🐞 Bug Fixes

* Tree columns can now specify `renderer` or `elementRenderer` configs without breaking the standard
  ag-Grid group cell renderer auto-applied to tree columns (#1397).
* Use of a custom `Column.comparator` function will no longer break agGrid-provided column header
  filter menus (#1400).
* The MS Edge browser does not return a standard Promise from `async` functions, so the the return
  of those functions did not previously have the required Hoist extensions installed on its
  prototype. Edge "native" Promises are now also polyfilled / extended as required. (#1411).
* Async `Select` combobox queries are now properly debounced as per the `queryBuffer` prop (#1416).

### ⚙️ Technical

* Grid column group headers now use a custom React component instead of the default ag-Grid column
  header, resulting in a different DOM structure and CSS classes. Existing CSS overrides of the
  ag-Grid column group headers may need to be updated to work with the new structure/classes.
* We have configured `stylelint` to enforce greater consistency in our stylesheets within this
  project. The initial linting run resulted in a large number of updates to our SASS files, almost
  exclusively whitespace changes. No functional changes are intended/expected. We have also enabled
  hooks to run both JS and style linting on pre-commit. Neither of these updates directly affects
  applications, but the same tools could be configured for apps if desired.

### 📚 Libraries

* core-js `3.2 -> 3.3`
* filesize `4.2 -> 5.0`
* http-status-codes `added @ 1.3`

[Commit Log](https://github.com/xh/hoist-react/compare/v28.0.0...v28.1.0)

## v28.0.0 - 2019-10-07

_"The one with the hooks."_

**Hoist now fully supports React functional components and hooks.** The new `hoistComponent`
function is now the recommended method for defining new components and their corresponding element
factories. See that (within [HoistComponentFunctional.js](core/HoistComponentFunctional.js)) and the
new `useLocalModel()` and `useContextModel()` hooks (within [core/hooks](core/hooks)) for more
information.

Along with the performance benefits and the ability to use React hooks, Hoist functional components
are designed to read and write their models via context. This allows a much less verbose
specification of component element trees.

Note that **Class-based Components remain fully supported** (by both Hoist and React) using the
familiar `@HoistComponent` decorator, but transitioning to functional components within Hoist apps
is now strongly encouraged. In particular note that Class-based Components will *not* be able to
leverage the context for model support discussed above.

### 🎁 New Features

* Resizable panels now default to not redrawing their content when resized until the resize bar is
  dropped. This offers an improved user experience for most situations, especially when layouts are
  complex. To re-enable the previous dynamic behavior, set `PanelModel.resizeWhileDragging: true`.
* The default text input shown by `XH.prompt()` now has `selectOnFocus: true` and will confirm the
  user's entry on an `<enter>` keypress (same as clicking 'OK').
* `stringExcludes` function added to form validation constraints. This allows an input value to
  block specific characters or strings, e.g. no slash "/" in a textInput for a filename.
* `constrainAll` function added to form validation constraints. This takes another constraint as its
  only argument, and applies that constraint to an array of values, rather than just to one value.
  This is useful for applying a constraint to inputs that produce arrays, such as tag pickers.
* `DateInput` now accepts LocalDates as `value`, `minDate` and `maxDate` props.
* `RelativeTimestamp` now accepts a `bind` prop to specify a model field name from which it can pull
  its timestamp. The model itself can either be passed as a prop or (better) sourced automatically
  from the parent context. Developers are encouraged to take this change to minimize re-renders of
  parent components (which often contain grids and other intensive layouts).
* `Record` now has properties and methods for accessing and iterating over children, descendants,
  and ancestors
* `Store` now has methods for retrieving the descendants and ancestors of a given Record

### 💥 Breaking Changes

* **Apps must update their dev dependencies** to the latest `@xh/hoist-dev-utils` package: v4.0+.
  This updates the versions of Babel / Webpack used in builds to their latest / current versions and
  swaps to the updated Babel recommendation of `core-js` for polyfills.
* The `allSettled` function in `@xh/promise` has been removed. Applications using this method should
  use the ECMA standard (stage-2) `Promise.allSettled` instead. This method is now fully available
  in Hoist via bundled polyfills. Note that the standard method returns an array of objects of the
  form `{status: [rejected|fulfilled], ...}`, rather than `{state: [rejected|fulfilled], ...}`.
* The `containerRef` argument for `XH.toast()` should now be a DOM element. Component instances are
  no longer supported types for this value. This is required to support functional Components
  throughout the toolkit.
* Apps that need to prevent a `StoreFilterField` from binding to a `GridModel` in context, need to
  set the `store` or `gridModel` property explicitly to null.
* The Blueprint non-standard decorators `ContextMenuTarget` and `HotkeysTarget` are no longer
  supported. Use the new hooks `useContextMenu()` and `useHotkeys()` instead. For convenience, this
  functionality has also been made available directly on `Panel` via the `contextMenu` and `hotkeys`
  props.
* `DataView` and `DataViewModel` have been moved from `/desktop/cmp/dataview` to the cross-platform
  package `/cmp/dataview`.
* `isReactElement` has been removed. Applications should use the native React API method
  `React.isValidElement` instead.

### ⚙️ Technical

* `createObservableRef()` is now available in `@xh/hoist/utils/react` package. Use this function for
  creating refs that are functionally equivalent to refs created with `React.createRef()`, yet fully
  observable. With this change the `Ref` class in the same package is now obsolete.
* Hoist now establishes a proper react "error boundary" around all application code. This means that
  errors throw when rendering will be caught and displayed in the standard Hoist exception dialog,
  and stack traces for rendering errors should be significantly less verbose.
* Not a Hoist feature, exactly, but the latest version of `@xh/hoist-dev-utils` (see below) enables
  support for the `optional chaining` (aka null safe) and `nullish coalescing` operators via their
  Babel proposal plugins. Developers are encouraged to make good use of the new syntax below:
  * conditional-chaining: `let foo = bar?.baz?.qux;`
  * nullish coalescing: `let foo = bar ?? 'someDefaultValue';`

### 🐞 Bug Fixes

* Date picker month and year controls will now work properly in `localDate` mode. (Previously would
  reset to underlying value.)
* Individual `Buttons` within a `ButtonGroupInput` will accept a disabled prop while continuing to
  respect the overall `ButtonGroupInput`'s disabled prop.
* Raised z-index level of AG-Grid tooltip to ensure tooltips for AG-Grid context menu items appear
  above the context menu.

### 📚 Libraries

* @blueprintjs/core `3.18 -> 3.19`
* @blueprintjs/datetime `3.12 -> 3.14`
* @fortawesome/fontawesome-pro `5.10 -> 5.11`
* @xh/hoist-dev-utils `3.8 -> 4.3` (multiple transitive updates to build tooling)
* ag-grid `21.1 -> 21.2`
* highcharts `7.1 -> 7.2`
* mobx `5.13 -> 5.14`
* react-transition-group `4.2 -> 4.3`
* rsvp (removed)
* store2 `2.9 -> 2.10`

[Commit Log](https://github.com/xh/hoist-react/compare/v27.1.0...v28.0.0)

## v27.1.0 - 2019-09-05

### 🎁 New Features

* `Column.exportFormat` can now be a function, which supports setting Excel formats on a per-cell
  (vs. entire column) basis by returning a conditional `exportFormat` based upon the value and / or
  record.
  * ⚠️ Note that per-cell formatting _requires_ that apps update their server to use hoist-core
    v6.3.0+ to work, although earlier versions of hoist-core _are_ backwards compatible with the
    pre-existing, column-level export formatting.
* `DataViewModel` now supports a `sortBy` config. Accepts the same inputs as `GridModel.sortBy`,
  with the caveat that only a single-level sort is supported at this time.

[Commit Log](https://github.com/xh/hoist-react/compare/v27.0.1...v27.1.0)

## v27.0.1 - 2019-08-26

### 🐞 Bug Fixes

* Fix to `Store.clear()` and `GridModel.clear()`, which delegates to the same (#1324).

[Commit Log](https://github.com/xh/hoist-react/compare/v27.0.0...v27.0.1)

## v27.0.0 - 2019-08-23

### 🎁 New Features

* A new `LocalDate` class has been added to the toolkit. This class provides client-side support for
  "business" or "calendar" days that do not have a time component. It is an immutable class that
  supports '==', '<' and '>', as well as a number of convenient manipulation functions. Support for
  the `LocalDate` class has also been added throughout the toolkit, including:
  * `Field.type` now supports an additional `localDate` option for automatic conversion of server
    data to this type when loading into a `Store`.
  * `fetchService` is aware of this class and will automatically serialize all instances of it for
    posting to the server. ⚠ NOTE that along with this change, `fetchService` and its methods such
    as `XH.fetchJson()` will now serialize regular JS Date objects as ms timestamps when provided in
    params. Previously Dates were serialized in their default `toString()` format. This would be a
    breaking change for an app that relied on that default Date serialization, but it was made for
    increased symmetry with how Hoist JSON-serializes Dates and LocalDates on the server-side.
  * `DateInput` can now be used to seamlessly bind to a `LocalDate` as well as a `Date`. See its new
    prop of `valueType` which can be set to `localDate` or `date` (default).
  * A new `localDateCol` config has been added to the `@xh/hoist/grid/columns` package with
    standardized rendering and formatting.
* New `TreeMap` and `SplitTreeMap` components added, to render hierarchical data in a configurable
  TreeMap visualization based on the Highcharts library. Supports optional binding to a GridModel,
  which syncs selection and expand / collapse state.
* `Column` gets a new `highlightOnChange` config. If true, the grid will highlight the cell on each
  change by flashing its background. (Currently this is a simple on/off config - future iterations
  could support a function variant or other options to customize the flash effect based on the
  old/new values.) A new CSS var `--xh-grid-cell-change-bg-highlight` can be used to customize the
  color used, app-wide or scoped to a particular grid selector. Note that columns must *not* specify
  `rendererIsComplex` (see below) if they wish to enable the new highlight flag.

### 💥 Breaking Changes

* The updating of `Store` data has been reworked to provide a simpler and more powerful API that
  allows for the applications of additions, deletions, and updates in a single transaction:
  * The signature of `Store.updateData()` has been substantially changed, and is now the main entry
    point for all updates.
  * `Store.removeRecords()` has been removed. Use `Store.updateData()` instead.
  * `Store.addData()` has been removed. Use `Store.updateData()` instead.
* `Column` takes an additional property `rendererIsComplex`. Application must set this flag to
  `true` to indicate if a column renderer uses values other than its own bound field. This change
  provides an efficiency boost by allowing ag-Grid to use its default change detection instead of
  forcing a cell refresh on any change.

### ⚙️ Technical

* `Grid` will now update the underlying ag-Grid using ag-Grid transactions rather than relying on
  agGrid `deltaRowMode`. This is intended to provide the best possible grid performance and
  generally streamline the use of the ag-Grid Api.

### 🐞 Bug Fixes

* Panel resize events are now properly throttled, avoiding extreme lagginess when resizing panels
  that contain complex components such as big grids.
* Workaround for issues with the mobile Onsen toolkit throwing errors while resetting page stack.
* Dialogs call `doCancel()` handler if cancelled via `<esc>` keypress.

### 📚 Libraries

* @xh/hoist-dev-utils `3.7 -> 3.8`
* qs `6.7 -> 6.8`
* store2 `2.8 -> 2.9`

[Commit Log](https://github.com/xh/hoist-react/compare/v26.0.1...v27.0.0)

## v26.0.1 - 2019-08-07

### 🎁 New Features

* **WebSocket support** has been added in the form of `XH.webSocketService` to establish and
  maintain a managed websocket connection with the Hoist UI server. This is implemented on the
  client via the native `WebSocket` object supported by modern browsers and relies on the
  corresponding service and management endpoints added to Hoist Core v6.1.
  * Apps must declare `webSocketsEnabled: true` in their `AppSpec` configuration to enable this
    overall functionality on the client.
  * Apps can then subscribe via the new service to updates on a requested topic and will receive any
    inbound messages for that topic via a callback.
  * The service will monitor the socket connection with a regular heartbeat and attempt to
    re-establish if dropped.
  * A new admin console snap-in provides an overview of connected websocket clients.
* The `XH.message()` and related methods such as `XH.alert()` now support more flexible
  `confirmProps` and `cancelProps` configs, each of which will be passed to their respective button
  and merged with suitable defaults. Allows use of the new `autoFocus` prop with these preconfigured
  dialogs.
  * By default, `XH.alert()` and `XH.confirm()` will auto focus the confirm button for user
    convenience.
  * The previous text/intent configs have been deprecated and the message methods will log a console
    warning if they are used (although it will continue to respect them to aid transitioning to the
    new configs).
* `GridModel` now supports a `copyCell` context menu action. See `StoreContextMenu` for more
  details.
* New `GridCountLabel` component provides an alternative to existing `StoreCountLabel`, outputting
  both overall record count and current selection count in a configurable way.
* The `Button` component accepts an `autoFocus` prop to attempt to focus on render.
* The `Checkbox` component accepts an `autoFocus` prop to attempt to focus on render.

### 💥 Breaking Changes

* `StoreCountLabel` has been moved from `/desktop/cmp/store` to the cross-platform package
  `/cmp/store`. Its `gridModel` prop has also been removed - usages with grids should likely switch
  to the new `GridCountLabel` component, noted above and imported from `/cmp/grid`.
* The API for `ClipboardButton` and `ClipboardMenuItem` has been simplified, and made implementation
  independent. Specify a single `getCopyText` function rather than the `clipboardSpec`.
  (`clipboardSpec` is an artifact from the removed `clipboard` library).
* The `XH.prompt()` and `XH.message()` input config has been updated to work as documented, with any
  initial/default value for the input sourced from `input.initialValue`. Was previously sourced from
  `input.value` (#1298).
* ChartModel `config` has been deprecated. Please use `highchartsConfig` instead.

### 🐞 Bug Fixes

* The `Select.selectOnFocus` prop is now respected when used in tandem with `enableCreate` and/or
  `queryFn` props.
* `DateInput` popup _will_ now close when input is blurred but will _not_ immediately close when
  `enableTextInput` is `false` and a month or year is clicked (#1293).
* Buttons within a grid `actionCol` now render properly in compact mode, without clipping/overflow.

### ⚙️ Technical

* `AgGridModel` will now throw an exception if any of its methods which depend on ag-Grid state are
  called before the grid has been fully initialized (ag-Grid onGridReady event has fired).
  Applications can check the new `isReady` property on `AgGridModel` before calling such methods to️️
  verify the grid is fully initialized.

### 📚 Libraries

* @blueprintjs/core `3.17 -> 3.18`
* @blueprintjs/datetime `3.11 -> 3.12`
* @fortawesome/fontawesome `5.9 -> 5.10`
* ag-grid `21.0.1 -> 21.1.1`
* store2 `2.7 -> 2.8`
* The `clipboard` library has been replaced with the simpler `clipboard-copy` library.

[Commit Log](https://github.com/xh/hoist-react/compare/v25.2.0...v26.0.1)

## v25.2.0 - 2019-07-25

### 🎁 New Features

* `RecordAction` supports a new `secondaryText` property. When used for a Grid context menu item,
  this text appears on the right side of the menu item, usually used for displaying the shortcut key
  associated with an action.

### 🐞 Bug Fixes

* Fixed issue with loopy behavior when using `Select.selectOnFocus` and changing focus
  simultaneously with keyboard and mouse.

[Commit Log](https://github.com/xh/hoist-react/compare/v25.1.0...v25.2.0)

## v25.1.0 - 2019-07-23

### 🎁 New Features

* `JsonInput` includes buttons for toggling showing in a full-screen dialog window. Also added a
  convenience button to auto-format `JsonInput's` content.
* `DateInput` supports a new `enableTextInput` prop. When this property is set to false, `DateInput`
  will be entirely driven by the provided date picker. Additionally, `DateInput` styles have been
  improved for its various modes to more clearly convey its functionality.
* `ExportButton` will auto-disable itself if bound to an empty `GridModel`. This helper button will
  now also throw a console warning (to alert the developer) if `gridModel.enableExport != true`.

### ⚙️ Technical

* Classes decorated with `@LoadSupport` will now throw an exception out of their provided
  `loadAsync()` method if called with a parameter that's not a plain object (i.e. param is clearly
  not a `LoadSpec`). Note this might be a breaking change, in so far as it introduces additional
  validation around this pre-existing API requirement.
* Requirements for the `colorSpec` option passed to Hoist number formatters have been relaxed to
  allow partial definitions such that, for example, only negative values may receive the CSS class
  specified, without having to account for positive value styling.

### 🐞 Bug Fixes

* `RestFormModel` now submits dirty fields only when editing a record, as intended (#1245).
* `FormField` will no longer override the disabled prop of its child input if true (#1262).

### 📚 Libraries

* mobx `5.11 -> 5.13`
* Misc. patch-level updates

[Commit Log](https://github.com/xh/hoist-react/compare/v25.0.0...v25.1.0)

## v25.0.0 - 2019-07-16

### 🎁 New Features

* `Column` accepts a new `comparator` callback to customize how column cell values are sorted by the
  grid.
* Added `XH.prompt()` to show a simple message popup with a built-in, configurable HoistInput. When
  submitted by the user, its callback or resolved promise will include the input's value.
* `Select` accepts a new `selectOnFocus` prop. The behaviour is analogous to the `selectOnFocus`
  prop already in `TextInput`, `TextArea` and `NumberInput`.

### 💥 Breaking Changes

* The `fmtPercent` and `percentRenderer` methods will now multiply provided value by 100. This is
  consistent with the behavior of Excel's percentage formatting and matches the expectations of
  `ExportFormat.PCT`. Columns that were previously using `exportValue: v => v/100` as a workaround
  to the previous renderer behavior should remove this line of code.
* `DimensionChooserModel`'s `historyPreference` config has been renamed `preference`. It now
  supports saving both value and history to the same preference (existing history preferences will
  be handled).

[Commit Log](https://github.com/xh/hoist-react/compare/v24.2.0...v25.0.0)

## v24.2.0 - 2019-07-08

### 🎁 New Features

* `GridModel` accepts a new `colDefaults` configuration. Defaults provided via this object will be
  merged (deeply) into all column configs as they are instantiated.
* New `Panel.compactHeader` and `DockContainer.compactHeaders` props added to enable more compact
  and space efficient styling for headers in these components.
  * ⚠️ Note that as part of this change, internal panel header CSS class names changed slightly -
    apps that were targeting these internal selectors would need to adjust. See
    desktop/cmp/panel/impl/PanelHeader.scss for the relevant updates.
* A new `exportOptions.columns` option on `GridModel` replaces `exportOptions.includeHiddenCols`.
  The updated and more flexible config supports special strings 'VISIBLE' (default), 'ALL', and/or a
  list of specific colIds to include in an export.
  * To avoid immediate breaking changes, GridModel will log a warning on any remaining usages of
    `includeHiddenCols` but auto-set to `columns: 'ALL'` to maintain the same behavior.
* Added new preference `xhShowVersionBar` to allow more fine-grained control of when the Hoist
  version bar is showing. It defaults to `auto`, preserving the current behavior of always showing
  the footer to Hoist Admins while including it for non-admins *only* in non-production
  environments. The pref can alternatively be set to 'always' or 'never' on a per-user basis.

### 📚 Libraries

* @blueprintjs/core `3.16 -> 3.17`
* @blueprintjs/datetime `3.10 -> 3.11`
* mobx `5.10 -> 5.11`
* react-transition-group `2.8 -> 4.2`

[Commit Log](https://github.com/xh/hoist-react/compare/v24.1.1...v24.2.0)

## v24.1.1 - 2019-07-01

### 🐞 Bug Fixes

* Mobile column chooser internal layout/sizing fixed when used in certain secure mobile browsers.

[Commit Log](https://github.com/xh/hoist-react/compare/v24.1.0...v24.1.1)

## v24.1.0 - 2019-07-01

### 🎁 New Features

* `DateInput.enableClear` prop added to support built-in button to null-out a date input's value.

### 🐞 Bug Fixes

* The `Select` component now properly shows all options when the pick-list is re-shown after a
  change without first blurring the control. (Previously this interaction edge case would only show
  the option matching the current input value.) #1198
* Mobile mask component `onClick` callback prop restored - required to dismiss mobile menus when not
  tapping a menu option.
* When checking for a possible expired session within `XH.handleException()`, prompt for app login
  only for Ajax requests made to relative URLs (not e.g. remote APIs accessed via CORS). #1189

### ✨ Style

* Panel splitter collapse button more visible in dark theme. CSS vars to customize further fixed.
* The mobile app menu button has been moved to the right side of the top appBar, consistent with its
  placement in desktop apps.

### 📚 Libraries

* @blueprintjs/core `3.15 -> 3.16`
* @blueprintjs/datetime `3.9 -> 3.10`
* codemirror `5.47 -> 5.48`
* mobx `6.0 -> 6.1`

[Commit Log](https://github.com/xh/hoist-react/compare/v24.0.0...v24.1.0)

## v24.0.0 - 2019-06-24

### 🎁 New Features

#### Data

* A `StoreFilter` object has been introduced to the data API. This allows `Store` and
  `StoreFilterField` to support the ability to conditionally include all children when filtering
  hierarchical data stores, and could support additional filtering customizations in the future.
* `Store` now provides a `summaryRecord` property which can be used to expose aggregated data for
  the data it contains. The raw data for this record can be provided to `loadData()` and
  `updateData()` either via an explicit argument to these methods, or as the root node of the raw
  data provided (see `Store.loadRootAsSummary`).
* The `StoreFilterField` component accepts new optional `model` and `bind` props to allow control of
  its text value from an external model's observable.
* `pwd` is now a new supported type of `Field` in the `@xh/hoist/core/data` package.

#### Grid

* `GridModel` now supports a `showSummary` config which can be used to display its store's
  summaryRecord (see above) as either a pinned top or bottom row.
* `GridModel` also adds a `enableColumnPinning` config to enable/disable user-driven pinning. On
  desktop, if enabled, users can pin columns by dragging them to the left or right edges of the grid
  (the default ag-Grid gesture). Column pinned state is now also captured and maintained by the
  overall grid state system.
* The desktop column chooser now options in a non-modal popover when triggered from the standard
  `ColChooserButton` component. This offers a quicker and less disruptive alternative to the modal
  dialog (which is still used when launched from the grid context menu). In this popover mode,
  updates to columns are immediately reflected in the underlying grid.
* The mobile `ColChooser` has been improved significantly. It now renders displayed and available
  columns as two lists, allowing drag and drop between to update the visibility and ordering. It
  also provides an easy option to toggle pinning the first column.
* `DimensionChooser` now supports an optional empty / ungrouped configuration with a value of `[]`.
  See `DimensionChooserModel.enableClear` and `DimensionChooser.emptyText`.

#### Other Features

* Core `AutoRefreshService` added to trigger an app-wide data refresh on a configurable interval, if
  so enabled via a combination of soft-config and user preference. Auto-refresh relies on the use of
  the root `RefreshContextModel` and model-level `LoadSupport`.
* A new `LoadingIndicator` component is available as a more minimal / unobtrusive alternative to a
  modal mask. Typically configured via a new `Panel.loadingIndicator` prop, the indicator can be
  bound to a `PendingTaskModel` and will automatically show/hide a spinner and/or custom message in
  an overlay docked to the corner of the parent Panel.
* `DateInput` adds support for new `enablePicker` and `showPickerOnFocus` props, offering greater
  control over when the calendar picker is shown. The new default behaviour is to not show the
  picker on focus, instead showing it via a built-in button.
* Transitions have been disabled by default on desktop Dialog and Popover components (both are from
  the Blueprint library) and on the Hoist Mask component. This should result in a snappier user
  experience, especially when working on remote / virtual workstations. Any in-app customizations to
  disable or remove transitions can now be removed in favor of this toolkit-wide change.
* Added new `@bindable.ref` variant of the `@bindable` decorator.

### 💥 Breaking Changes

* Apps that defined and initialized their own `AutoRefreshService` service or functionality should
  leverage the new Hoist service if possible. Apps with a pre-existing custom service of the same
  name must either remove in favor of the new service or - if they have special requirements not
  covered by the Hoist implementation - rename their own service to avoid a naming conflict.
* The `StoreFilterField.onFilterChange` callback will now be passed a `StoreFilter`, rather than a
  function.
* `DateInput` now has a calendar button on the right side of the input which is 22 pixels square.
  Applications explicitly setting width or height on this component should ensure that they are
  providing enough space for it to display its contents without clipping.

### 🐞 Bug Fixes

* Performance for bulk grid selections has been greatly improved (#1157)
* Toolbars now specify a minimum height (or width when vertical) to avoid shrinking unexpectedly
  when they contain only labels or are entirely empty (but still desired to e.g. align UIs across
  multiple panels). Customize if needed via the new `--xh-tbar-min-size` CSS var.
* All Hoist Components that accept a `model` prop now have that properly documented in their
  prop-types.
* Admin Log Viewer no longer reverses its lines when not in tail mode.

### ⚙️ Technical

* The `AppSpec` config passed to `XH.renderApp()` now supports a `clientAppCode` value to compliment
  the existing `clientAppName`. Both values are now optional and defaulted from the project-wide
  `appCode` and `appName` values set via the project's Webpack config. (Note that `clientAppCode` is
  referenced by the new `AutoRefreshService` to support configurable auto-refresh intervals on a
  per-app basis.)

### 📚 Libraries

* ag-grid `20.0 -> 21.0`
* react-select `2.4 -> 3.0`
* mobx-react `5.4 -> 6.0.3`
* font-awesome `5.8 -> 5.9`
* react-beautiful-dnd `10.1.1 -> 11.0.4`

[Commit Log](https://github.com/xh/hoist-react/compare/v23.0.0...v24.0.0)

## v23.0.0 - 2019-05-30

### 🎁 New Features

* `GridModel` now accepts a config of `cellBorders`, similar to `rowBorders`
* `Panel.tbar` and `Panel.bbar` props now accept an array of Elements and will auto-generate a
  `Toolbar` to contain them, avoiding the need for the extra import of `toolbar()`.
* New functions `withDebug` and `withShortDebug` have been added to provide a terse syntax for
  adding debug messages that track the execution of specific blocks of code.
* `XH.toast()` now supports an optional `containerRef` argument that can be used for anchoring a
  toast within another component (desktop only). Can be used to display more targeted toasts within
  the relevant section of an application UI, as opposed to the edge of the screen.
* `ButtonGroupInput` accepts a new `enableClear` prop that allows the active / depressed button to
  be unselected by pressing it again - this sets the value of the input as a whole to `null`.
* Hoist Admins now always see the VersionBar in the footer.
* `Promise.track` now accepts an optional `omit` config that indicates when no tracking will be
  performed.
* `fmtNumber` now accepts an optional `prefix` config that prepends immediately before the number,
  but after the sign (`+`, `-`).
* New utility methods `forEachAsync()` and `whileAsync()` have been added to allow non-blocking
  execution of time-consuming loops.

### 💥 Breaking Changes

* The `AppOption.refreshRequired` config has been renamed to `reloadRequired` to better match the
  `XH.reloadApp()` method called to reload the entire app in the browser. Any options defined by an
  app that require it to be fully reloaded should have this renamed config set to `true`.
* The options dialog will now automatically trigger an app-wide data _refresh_ via
  `XH.refreshAppAsync()` if options have changed that don't require a _reload_.
* The `EventSupport` mixin has been removed. There are no known uses of it and it is in conflict
  with the overall reactive structure of the hoist-react API. If your app listens to the
  `appStateChanged`, `prefChange` or `prefsPushed` events you will need to adjust accordingly.

### 🐞 Bug Fixes

* `Select` will now let the user edit existing text in conditions where it is expected to be
  editable. #880
* The Admin "Config Differ" tool has been updated to reflect changes to `Record` made in v22. It is
  once again able to apply remote config values.
* A `Panel` with configs `resizable: true, collapsible: false` now renders with a splitter.
* A `Panel` with no `icon`, `title`, or `headerItems` will not render a blank header.
* `FileChooser.enableMulti` now behaves as one might expect -- true to allow multiple files in a
  single upload. Previous behavior (the ability to add multiple files to dropzone) is now controlled
  by `enableAddMulti`.

[Commit Log](https://github.com/xh/hoist-react/compare/v22.0.0...v23.0.0)


## v22.0.0 - 2019-04-29

### 🎁 New Features

* A new `DockContainer` component provides a user-friendly way to render multiple child components
  "docked" to its bottom edge. Each child view is rendered with a configurable header and controls
  to allow the user to expand it, collapse it, or optionally "pop it out" into a modal dialog.
* A new `AgGrid` component provides a much lighter Hoist wrapper around ag-Grid while maintaining
  consistent styling and layout support. This allows apps to use any features supported by ag-Grid
  without conflicting with functionality added by the core Hoist `Grid`.
  * Note that this lighter wrapper lacks a number of core Hoist features and integrations, including
    store support, grid state, enhanced column and renderer APIs, absolute value sorting, and more.
  * An associated `AgGridModel` provides access to to the ag-Grid APIs, minimal styling configs, and
    several utility methods for managing Grid state.
* Added `GridModel.groupSortFn` config to support custom group sorting (replaces any use of
  `agOptions.defaultGroupSortComparator`).
* The `Column.cellClass` and `Column.headerClass` configs now accept functions to dynamically
  generate custom classes based on the Record and/or Column being rendered.
* The `Record` object now provides an additional getter `Record.allChildren` to return all children
  of the record, irrespective of the current filter in place on the record's store. This supplements
  the existing `Record.children` getter, which returns only the children meeting the filter.

### 💥 Breaking Changes

* The class `LocalStore` has been renamed `Store`, and is now the main implementation and base class
  for Store Data. The extraneous abstract superclass `BaseStore` has been removed.
* `Store.dataLastUpdated` had been renamed `Store.lastUpdated` on the new class and is now a simple
  timestamp (ms) rather than a Javascript Date object.
* The constructor argument `Store.processRawData` now expects a function that *returns* a modified
  object with the necessary edits. This allows implementations to safely *clone* the raw data rather
  than mutating it.
* The method `Store.removeRecord` has been replaced with the method `Store.removeRecords`. This will
  facilitate efficient bulk deletes.

### ⚙️ Technical

* `Grid` now performs an important performance workaround when loading a new dataset that would
  result in the removal of a significant amount of existing records/rows. The underlying ag-Grid
  component has a serious bottleneck here (acknowledged as AG-2879 in their bug tracker). The Hoist
  grid wrapper will now detect when this is likely and proactively clear all data using a different
  API call before loading the new dataset.
* The implementations `Store`, `RecordSet`, and `Record` have been updated to more efficiently
  re-use existing record references when loading, updating, or filtering data in a store. This keeps
  the Record objects within a store as stable as possible, and allows additional optimizations by
  ag-Grid and its `deltaRowDataMode`.
* When loading raw data into store `Record`s, Hoist will now perform additional conversions based on
  the declared `Field.type`. The unused `Field.nullable` has been removed.
* `LocalStorageService` now uses both the `appCode` and current username for its namespace key,
  ensuring that e.g. local prefs/grid state are not overwritten across multiple app users on one OS
  profile, or when admin impersonation is active. The service will automatically perform a one-time
  migration of existing local state from the old namespace to the new. #674
* `elem` no longer skips `null` children in its calls to `React.createElement()`. These children may
  play the role of placeholders when using conditional rendering, and skipping them was causing
  React to trigger extra re-renders. This change further simplifies Hoist's element factory and
  removes an unnecessary divergence with the behavior of JSX.


### 🐞 Bug Fixes

* `Grid` exports retain sorting, including support for absolute value sorting. #1068
* Ensure `FormField`s are keyed with their model ID, so that React can properly account for dynamic
  changes to fields within a form. #1031
* Prompt for app refresh in (rare) case of mismatch between client and server-side session user.
  (This can happen during impersonation and is defended against in server-side code.) #675

[Commit Log](https://github.com/xh/hoist-react/compare/v21.0.2...v22.0.0)

## v21.0.2 - 2019-04-05

### 📚 Libraries

* Rollback ag-Grid to v20.0.0 after running into new performance issues with large datasets and
  `deltaRowDataMode`. Updates to tree filtering logic, also related to grid performance issues with
  filtered tree results returning much larger record counts.

## v21.0.0 - 2019-04-04

### 🎁 New Features

* `FetchService` fetch methods now accept a plain object as the `headers` argument. These headers
  will be merged with the default headers provided by FetchService.
* An app can also now specify default headers to be sent with every fetch request via
  `XH.fetchService.setDefaultHeaders()`. You can pass either a plain object, or a closure which
  returns one.
* `Grid` supports a new `onGridReady` prop, allowing apps to hook into the ag-Grid event callback
  without inadvertently short-circuiting the Grid's own internal handler.

### 💥 Breaking Changes

* The shortcut getter `FormModel.isNotValid` was deemed confusing and has been removed from the API.
  In most cases applications should use `!FormModel.isValid` instead; this expression will return
  `false` for the `Unknown` as well as the `NotValid` state. Applications that wish to explicitly
  test for the `NotValid` state should use the `validationState` getter.
* Multiple HoistInputs have changed their `onKeyPress` props to `onKeyDown`, including TextInput,
  NumberInput, TextArea & SearchInput. The `onKeyPress` event has been deprecated in general and has
  limitations on which keys will trigger the event to fire (i.e. it would not fire on an arrow
  keypress).
* FetchService's fetch methods no longer support `contentType` parameter. Instead, specify a custom
  content-type by setting a 'Content-Type' header using the `headers` parameter.
* FetchService's fetch methods no longer support `acceptJson` parameter. Instead, pass an {"Accept":
  "application/json"} header using the `headers` parameter.

### ✨ Style

* Black point + grid colors adjusted in dark theme to better blend with overall blue-gray tint.
* Mobile styles have been adjusted to increase the default font size and grid row height, in
  addition to a number of other smaller visual adjustments.

### 🐞 Bug Fixes

* Avoid throwing React error due to tab / routing interactions. Tab / routing / state support
  generally improved. (#1052)
* `GridModel.selectFirst()` improved to reliably select first visible record even when one or more
  groupBy levels active. (#1058)

### 📚 Libraries

* ag-Grid `~20.1 -> ~20.2` (fixes ag-grid sorting bug with treeMode)
* @blueprint/core `3.14 -> 3.15`
* @blueprint/datetime `3.7 -> 3.8`
* react-dropzone `10.0 -> 10.1`
* react-transition-group `2.6 -> 2.8`

[Commit Log](https://github.com/xh/hoist-react/compare/v20.2.1...v21.0.0)

## v20.2.1 - 2019-03-28

* Minor tweaks to grid styles - CSS var for pinned column borders, drop left/right padding on
  center-aligned grid cells.

[Commit Log](https://github.com/xh/hoist-react/compare/v20.2.0...v20.2.1)

## v20.2.0 - 2019-03-27

### 🎁 New Features

* `GridModel` exposes three new configs - `rowBorders`, `stripeRows`, and `showCellFocus` - to
  provide additional control over grid styling. The former `Grid` prop `showHover` has been
  converted to a `GridModel` config for symmetry with these other flags and more efficient
  re-rendering. Note that some grid-related CSS classes have also been modified to better conform to
  the BEM approach used elsewhere - this could be a breaking change for apps that keyed off of
  certain Hoist grid styles (not expected to be a common case).
* `Select` adds a `queryBuffer` prop to avoid over-eager calls to an async `queryFn`. This buffer is
  defaulted to 300ms to provide some out-of-the-box debouncing of keyboard input when an async query
  is provided. A longer value might be appropriate for slow / intensive queries to a remote API.

### 🐞 Bug Fixes

* A small `FormField.labelWidth` config value will now be respected, even if it is less than the
  default minWidth of 80px.
* Unnecessary re-renders of inactive tab panels now avoided.
* `Grid`'s filter will now be consistently applied to all tree grid records. Previously, the filter
  skipped deeply nested records under specific conditions.
* `Timer` no longer requires its `runFn` to be a promise, as it briefly (and unintentionally) did.
* Suppressed default browser resize handles on `textarea`.

[Commit Log](https://github.com/xh/hoist-react/compare/v20.1.1...v20.2.0)

## v20.1.1 - 2019-03-27

### 🐞 Bug Fixes

* Fix form field reset so that it will call computeValidationAsync even if revalidation is not
  triggered because the field's value did not change when reset.

[Commit Log](https://github.com/xh/hoist-react/compare/v20.1.0...v20.1.1)


## v20.1.0 - 2019-03-14

### 🎁 New Features

* Standard app options panel now includes a "Restore Defaults" button to clear all user preferences
  as well as any custom grid state, resetting the app to its default state for that user.

### 🐞 Bug Fixes

* Removed a delay from `HoistInput` blur handling, ensuring `noteBlurred()` is called as soon as the
  element loses focus. This should remove a class of bugs related to input values not flushing into
  their models quickly enough when `commitOnChange: false` and the user moves directly from an input
  to e.g. clicking a submit button. #1023
* Fix to Admin ConfigDiffer tool (missing decorator).

### ⚙️ Technical

* The `GridModel.store` config now accepts a plain object and will internally create a `LocalStore`.
  This store config can also be partially specified or even omitted entirely. GridModel will ensure
  that the store is auto-configured with all fields in configured grid columns, reducing the need
  for app code boilerplate (re)enumerating field names.
* `Timer` class reworked to allow its interval to be adjusted dynamically via `setInterval()`,
  without requiring the Timer to be re-created.

[Commit Log](https://github.com/xh/hoist-react/compare/v20.0.1...v20.1.0)


## v20.0.1 - 2019-03-08

### 🐞 Bug Fixes

* Ensure `RestStore` processes records in a standard way following a save/add operation (#1010).

[Commit Log](https://github.com/xh/hoist-react/compare/v20.0.0...v20.0.1)


## v20.0.0 - 2019-03-06

### 💥 Breaking Changes

* The `@LoadSupport` decorator has been substantially reworked and enhanced from its initial release
  in v19. It is no longer needed on the HoistComponent, but rather should be put directly on the
  owned HoistModel implementing the loading. IMPORTANT NOTE: all models should implement
  `doLoadAsync` rather than `loadAsync`. Please see `LoadSupport` for more information on this
  important change.
* `TabContainer` and `TabContainerModel` are now cross-platform. Apps should update their code to
  import both from `@xh/hoist/cmp/tab`.
* `TabContainer.switcherPosition` has been moved to `TabContainerModel`. Please note that changes to
  `switcherPosition` are not supported on mobile, where the switcher will always appear beneath the
  container.
* The `Label` component from `@xh/hoist/desktop/cmp/input` has been removed. Applications should
  consider using the basic html `label` element instead (or a `FormField` if applicable).
* The `LeftRightChooserModel` constructor no longer accepts a `leftSortBy` and `rightSortBy`
  property. The implementation of these properties was generally broken. Use `leftSorted` and
  `rightSorted` instead.

#### Mobile

* Mobile `Page` has changed - `Pages` are now wrappers around `Panels` that are designed to be used
  with a `NavigationModel` or `TabContainer`. `Page` accepts the same props as `Panel`, meaning uses
  of `loadModel` should be replaced with `mask`.
* The mobile `AppBar` title is static and defaults to the app name. If you want to display page
  titles, it is recommended to use the `title` prop on the `Page`.

### 🎁 New Features

* Enhancements to Model and Component data loading via `@LoadSupport` provides a stronger set of
  conventions and better support for distinguishing between initial loads / auto/background
  refreshes / user- driven refreshes. It also provides new patterns for ensuring application
  Services are refreshed as part of a reworked global refresh cycle.
* RestGridModel supports a new `cloneAction` to take an existing record and open the editor form in
  "add mode" with all editable fields pre-populated from the source record. The action calls
  `prepareCloneFn`, if defined on the RestGridModel, to perform any transform operations before
  rendering the form.
* Tabs in `TabContainerModel` now support an `icon` property on the desktop.
* Charts take a new optional `aspectRatio` prop.
* Added new `Column.headerTooltip` config.
* Added new method `markManaged` on `ManagedSupport`.
* Added new function decorator `debounced`.
* Added new function `applyMixin` providing support for structured creation of class decorators
  (mixins).

#### Mobile

* Column chooser support available for mobile Grids. Users can check/uncheck columns to add/remove
  them from a configurable grid and reorder the columns in the list via drag and drop. Pair
  `GridModel.enableColChooser` with a mobile `colChooserButton` to allow use.
* Added `DialogPage` to the mobile toolkit. These floating pages do not participate in navigation or
  routing, and are used for showing fullscreen views outside of the Navigator / TabContainer
  context.
* Added `Panel` to the mobile toolkit, which offers a header element with standardized styling,
  title, and icon, as well as support for top and bottom toolbars.
* The mobile `AppBar` has been updated to more closely match the desktop `AppBar`, adding `icon`,
  `leftItems`, `hideAppMenuButton` and `appMenuButtonProps` props.
* Added routing support to mobile.

### 🐞 Bug Fixes

* The HighCharts wrapper component properly resizes its chart.
* Mobile dimension chooser button properly handles overflow for longer labels.
* Sizing fixes for multi-line inputs such as textArea and jsonInput.
* NumberInput calls a `onKeyPress` prop if given.
* Layout fixes on several admin panels and detail popups.

### 📚 Libraries

* @blueprintjs/core `3.13 -> 3.14`
* @xh/hoist-dev-utils `3.5 -> 3.6`
* ag-Grid `~20.0 -> ~20.1`
* react-dropzone `~8.0 -> ~9.0`
* react-select `~2.3 -> ~2.4`
* router5 `~6.6 -> ~7.0`
* react `~16.7 -> ~16.8`

[Commit Log](https://github.com/xh/hoist-react/compare/v19.0.1...v20.0.0)

## v19.0.1 - 2019-02-12

### 🐞 Bug Fixes

* Additional updates and simplifications to `FormField` sizing of child `HoistInput` elements, for
  more reliable sizing and spacing filling behavior.

[Commit Log](https://github.com/xh/hoist-react/compare/v19.0.0...v19.0.1)


## v19.0.0 - 2019-02-08

### 🎁 New Features

* Added a new architecture for signaling the need to load / refresh new data across either the
  entire app or a section of the component hierarchy. This new system relies on React context to
  minimizes the need for explicit application wiring, and improves support for auto-refresh. See
  newly added decorator `@LoadSupport` and classes/components `RefreshContext`,
  `RefreshContextModel`, and `RefreshContextView` for more info.
* `TabContainerModel` and `TabModel` now support `refreshMode` and `renderMode` configs to allow
  better control over how inactive tabs are mounted/unmounted and how tabs handle refresh requests
  when hidden or (re)activated.
* Apps can implement `getAppOptions()` in their `AppModel` class to specify a set of app-wide
  options that should be editable via a new built-in Options dialog. This system includes built-in
  support for reading/writing options to preferences, or getting/setting their values via custom
  handlers. The toolkit handles the rendering of the dialog.
* Standard top-level app buttons - for actions such as launching the new Options dialog, switching
  themes, launching the admin client, and logging out - have been moved into a new menu accessible
  from the top-right corner of the app, leaving more space for app-specific controls in the AppBar.
* `RecordGridModel` now supports an enhanced `editors` configuration that exposes the full set of
  validation and display support from the Forms package.
* `HoistInput` sizing is now consistently implemented using `LayoutSupport`. All sizable
  `HoistInputs` now have default `width` to ensure a standard display out of the box. `JsonInput`
  and `TextArea` also have default `height`. These defaults can be overridden by declaring explicit
  `width` and `height` values, or unset by setting the prop to `null`.
* `HoistInputs` within `FormFields` will be automatically sized to fill the available space in the
  `FormField`. In these cases, it is advised to either give the `FormField` an explicit size or
  render it in a flex layout.

### 💥 Breaking Changes

* ag-Grid has been updated to v20.0.0. Most apps shouldn't require any changes - however, if you are
  using `agOptions` to set sorting, filtering or resizing properties, these may need to change:

  For the `Grid`, `agOptions.enableColResize`, `agOptions.enableSorting` and
  `agOptions.enableFilter` have been removed. You can replicate their effects by using
  `agOptions.defaultColDef`. For `Columns`, `suppressFilter` has been removed, an should be replaced
  with `filter: false`.

* `HoistAppModel.requestRefresh` and `TabContainerModel.requestRefresh` have been removed.
  Applications should use the new Refresh architecture described above instead.
* `tabRefreshMode` on TabContainer has been renamed `renderMode`.
* `TabModel.reloadOnShow` has been removed. Set the `refreshMode` property on TabContainerModel or
  TabModel to `TabRefreshMode.ON_SHOW_ALWAYS` instead.
* The mobile APIs for `TabContainerModel`, `TabModel`, and `RefreshButton` have been rewritten to
  more closely mirror the desktop API.
* The API for `RecordGridModel` editors has changed -- `type` is no longer supported. Use
  `fieldModel` and `formField` intead.
* `LocalStore.loadRawData` requires that all records presented to store have unique IDs specified.
  See `LocalStore.idSpec` for more information.

### 🐞 Bug Fixes

* SwitchInput and RadioInput now properly highlight validation errors in `minimal` mode.

### 📚 Libraries

* @blueprintjs/core `3.12 -> 3.13`
* ag-Grid `~19.1.4 -> ~20.0.0`

[Commit Log](https://github.com/xh/hoist-react/compare/v18.1.2...v19.0.0)


## v18.1.2 - 2019-01-30

### 🐞 Bug Fixes

* Grid integrations relying on column visibility (namely export, storeFilterField) now correctly
  consult updated column state from GridModel. #935
* Ensure `FieldModel.initialValue` is observable to ensure that computed dirty state (and any other
  derivations) are updated if it changes. #934
* Fixes to ensure Admin console log viewer more cleanly handles exceptions (e.g. attempting to
  auto-refresh on a log file that has been deleted).

[Commit Log](https://github.com/xh/hoist-react/compare/v18.1.1...v18.1.2)

## v18.1.1 - 2019-01-29

* Grid cell padding can be controlled via a new set of CSS vars and is reduced by default for grids
  in compact mode.
* The `addRecordAsync()` and `saveRecordAsync()` methods on `RestStore` return the updated record.

[Commit Log](https://github.com/xh/hoist-react/compare/v18.1.0...v18.1.1)


## v18.1.0 - 2019-01-28

### 🎁 New Features

* New `@managed` class field decorator can be used to mark a property as fully created/owned by its
  containing class (provided that class has installed the matching `@ManagedSupport` decorator).
  * The framework will automatically pass any `@managed` class members to `XH.safeDestroy()` on
    destroy/unmount to ensure their own `destroy()` lifecycle methods are called and any related
    resources are disposed of properly, notably MobX observables and reactions.
  * In practice, this should be used to decorate any properties on `HoistModel`, `HoistService`, or
    `HoistComponent` classes that hold a reference to a `HoistModel` created by that class. All of
    those core artifacts support the new decorator, `HoistModel` already provides a built-in
    `destroy()` method, and calling that method when an app is done with a Model is an important
    best practice that can now happen more reliably / easily.
* `FormModel.getData()` accepts a new single parameter `dirtyOnly` - pass true to get back only
  fields which have been modified.
* The mobile `Select` component indicates the current value with a ✅ in the drop-down list.
* Excel exports from tree grids now include the matching expand/collapse tree controls baked into
  generated Excel file.

### 🐞 Bug Fixes

* The `JsonInput` component now properly respects / indicates disabled state.

### 📚 Libraries

* Hoist-dev-utils `3.4.1 -> 3.5.0` - updated webpack and other build tool dependencies, as well as
  an improved eslint configuration.
* @blueprintjs/core `3.10 -> 3.12`
* @blueprintjs/datetime `3.5 -> 3.7`
* fontawesome `5.6 -> 5.7`
* mobx `5.8 -> 5.9`
* react-select `2.2 -> 2.3`
* Other patch updates

[Commit Log](https://github.com/xh/hoist-react/compare/v18.0.0...v18.1.0)

## v18.0.0 - 2019-01-15

### 🎁 New Features

* Form support has been substantially enhanced and restructured to provide both a cleaner API and
  new functionality:
  * `FormModel` and `FieldModel` are now concrete classes and provide the main entry point for
    specifying the contents of a form. The `Field` and `FieldSupport` decorators have been removed.
  * Fields and sub-forms may now be dynamically added to FormModel.
  * The validation state of a FormModel is now *immediately* available after construction and
    independent of the GUI. The triggering of the *display* of that state is now a separate process
    triggered by GUI actions such as blur.
  * `FormField` has been substantially reworked to support a read-only display and inherit common
    property settings from its containing `Form`.
  * `HoistInput` has been moved into the `input` package to clarify that these are lower level
    controls and independent of the Forms package.

* `RestGrid` now supports a `mask` prop. RestGrid loading is now masked by default.
* `Chart` component now supports a built-in zoom out gesture: click and drag from right-to-left on
  charts with x-axis zooming.
* `Select` now supports an `enableClear` prop to control the presence of an optional inline clear
  button.
* `Grid` components take `onCellClicked` and `onCellDoubleClicked` event handlers.
* A new desktop `FileChooser` wraps a preconfigured react-dropzone component to allow users to
  easily select files for upload or other client-side processing.

### 💥 Breaking Changes

* Major changes to Form (see above). `HoistInput` imports will also need to be adjusted to move from
  `form` to `input`.
* The name of the HoistInput `field` prop has been changed to `bind`. This change distinguishes the
  lower-level input package more clearly from the higher-level form package which uses it. It also
  more clearly relates the property to the associated `@bindable` annotation for models.
* A `Select` input with `enableMulti = true` will by default no longer show an inline x to clear the
  input value. Use the `enableClear` prop to re-enable.
* Column definitions are exported from the `grid` package. To ensure backwards compatibility,
  replace imports from `@xh/hoist/desktop/columns` with `@xh/hoist/desktop/cmp/grid`.

### 📚 Libraries

* React `~16.6.0 -> ~16.7.0`
* Patch version updates to multiple other dependencies.

[Commit Log](https://github.com/xh/hoist-react/compare/v17.0.0...v18.0.0)

## v17.0.0 - 2018-12-21

### 💥 Breaking Changes

* The implementation of the `model` property on `HoistComponent` has been substantially enhanced:
  * "Local" Models should now be specified on the Component class declaration by simply setting the
    `model` property, rather than the confusing `localModel` property.
  * HoistComponent now supports a static `modelClass` class property. If set, this property will
    allow a HoistComponent to auto-create a model internally when presented with a plain javascript
    object as its `model` prop. This is especially useful in cases like `Panel` and `TabContainer`,
    where apps often need to specify a model but do not require a reference to the model. Those
    usages can now skip importing and instantiating an instance of the component's model class
    themselves.
  * Hoist will now throw an Exception if an application attempts to changes the model on an existing
    HoistComponent instance or presents the wrong type of model to a HoistComponent where
    `modelClass` has been specified.

* `PanelSizingModel` has been renamed `PanelModel`. The class now also has the following new
  optional properties, all of which are `true` by default:
  * `showSplitter` - controls visibility of the splitter bar on the outside edge of the component.
  * `showSplitterCollapseButton` - controls visibility of the collapse button on the splitter bar.
  * `showHeaderCollapseButton` - controls visibility of a (new) collapse button in the header.

* The API methods for exporting grid data have changed and gained new features:
  * Grids must opt-in to export with the `GridModel.enableExport` config.
  * Exporting a `GridModel` is handled by the new `GridExportService`, which takes a collection of
    `exportOptions`. See `GridExportService.exportAsync` for available `exportOptions`.
  * All export entry points (`GridModel.exportAsync()`, `ExportButton` and the export context menu
    items) support `exportOptions`. Additionally, `GridModel` can be configured with default
    `exportOptions` in its config.

* The `buttonPosition` prop on `NumberInput` has been removed due to problems with the underlying
  implementation. Support for incrementing buttons on NumberInputs will be re-considered for future
  versions of Hoist.

### 🎁 New Features

* `TextInput` on desktop now supports an `enableClear` property to allow easy addition of a clear
  button at the right edge of the component.
* `TabContainer` enhancements:
  * An `omit` property can now be passed in the tab configs passed to the `TabContainerModel`
    constructor to conditionally exclude a tab from the container
  * Each `TabModel` can now be retrieved by id via the new `getTabById` method on
    `TabContainerModel`.
  * `TabModel.title` can now be changed at runtime.
  * `TabModel` now supports the following properties, which can be changed at runtime or set via the
    config:
    * `disabled` - applies a disabled style in the switcher and blocks navigation to the tab via
      user click, routing, or the API.
    * `excludeFromSwitcher` - removes the tab from the switcher, but the tab can still be navigated
      to programmatically or via routing.
* `MultiFieldRenderer` `multiFieldConfig` now supports a `delimiter` property to separate
  consecutive SubFields.
* `MultiFieldRenderer` SubFields now support a `position` property, to allow rendering in either the
  top or bottom row.
* `StoreCountLabel` now supports a new 'includeChildren' prop to control whether or not children
  records are included in the count. By default this is `false`.
* `Checkbox` now supports a `displayUnsetState` prop which may be used to display a visually
  distinct state for null values.
* `Select` now renders with a checkbox next to the selected item in its drowndown menu, instead of
  relying on highlighting. A new `hideSelectedOptionCheck` prop is available to disable.
* `RestGridModel` supports a `readonly` property.
* `DimensionChooser`, various `HoistInput` components, `Toolbar` and `ToolbarSeparator` have been
  added to the mobile component library.
* Additional environment enums for UAT and BCP, added to Hoist Core 5.4.0, are supported in the
  application footer.

### 🐞 Bug Fixes

* `NumberInput` will no longer immediately convert its shorthand value (e.g. "3m") into numeric form
  while the user remains focused on the input.
* Grid `actionCol` columns no longer render Button components for each action, relying instead on
  plain HTML / CSS markup for a significant performance improvement when there are many rows and/or
  actions per row.
* Grid exports more reliably include the appropriate file extension.
* `Select` will prevent an `<esc>` keypress from bubbling up to parent components only when its menu
  is open. (In that case, the component assumes escape was pressed to close its menu and captures
  the keypress, otherwise it should leave it alone and let it e.g. close a parent popover).

[Commit Log](https://github.com/xh/hoist-react/compare/v16.0.1...v17.0.0)

## v16.0.1 - 2018-12-12

### 🐞 Bug Fixes

* Fix to FeedbackForm allowing attempted submission with an empty message.

[Commit Log](https://github.com/xh/hoist-react/compare/v16.0.0...v16.0.1)


## v16.0.0

### 🎁 New Features

* Support for ComboBoxes and Dropdowns have been improved dramatically, via a new `Select` component
  based on react-select.
* The ag-Grid based `Grid` and `GridModel` are now available on both mobile and desktop. We have
  also added new support for multi-row/multi-field columns via the new `multiFieldRenderer` renderer
  function.
* The app initialization lifecycle has been restructured so that no App classes are constructed
  until Hoist is fully initialized.
* `Column` now supports an optional `rowHeight` property.
* `Button` now defaults to 'minimal' mode, providing a much lighter-weight visual look-and-feel to
  HoistApps. `Button` also implements `@LayoutSupport`.
* Grouping state is now saved by the grid state support on `GridModel`.
* The Hoist `DimChooser` component has been ported to hoist-react.
* `fetchService` now supports an `autoAbortKey` in its fetch methods. This can be used to
  automatically cancel obsolete requests that have been superceded by more recent variants.
* Support for new `clickableLabel` property on `FormField`.
* `RestForm` now supports a read-only view.
* Hoist now supports automatic tracking of app/page load times.

### 💥 Breaking Changes

* The new location for the cross-platform grid component is `@xh/hoist/cmp/grid`. The `columns`
  package has also moved under a new sub-package in this location.
* Hoist top-level App Structure has changed in order to improve consistency of the Model-View
  conventions, to improve the accessibility of services, and to support the improvements in app
  initialization mentioned above:
  - `XH.renderApp` now takes a new `AppSpec` configuration.
  - `XH.app` is now `XH.appModel`.
  - All services are installed directly on `XH`.
  - `@HoistApp` is now `@HoistAppModel`
* `RecordAction` has been substantially refactored and improved. These are now typically immutable
  and may be shared.
  - `prepareFn` has been replaced with a `displayFn`.
  - `actionFn` and `displayFn` now take a single object as their parameter.
* The `hide` property on `Column` has been changed to `hidden`.
* The `ColChooserButton` has been moved from the incorrect location `@xh/hoist/cmp/grid` to
  `@xh/hoist/desktop/cmp/button`. This is a desktop-only component. Apps will have to adjust these
  imports.
* `withDefaultTrue` and `withDefaultFalse` in `@xh/hoist/utils/js` have been removed. Use
  `withDefault` instead.
* `CheckBox` has been renamed `Checkbox`


### ⚙️ Technical

* ag-Grid has been upgraded to v19.1
* mobx has been upgraded to v5.6
* React has been upgraded to v16.6
* Allow browsers with proper support for Proxy (e.g Edge) to access Hoist Applications.


### 🐞 Bug Fixes

* Extensive. See full change list below.

[Commit Log](https://github.com/xh/hoist-react/compare/v15.1.2...v16.0.0)


## v15.1.2

🛠 Hotfix release to MultiSelect to cap the maximum number of options rendered by the drop-down
list. Note, this component is being replaced in Hoist v16 by the react-select library.

[Commit Log](https://github.com/xh/hoist-react/compare/v15.1.1...v15.1.2)

## v15.1.1

### 🐞 Bug Fixes

* Fix to minimal validation mode for FormField disrupting input focus.
* Fix to JsonInput disrupting input focus.

### ⚙️ Technical

* Support added for TLBR-style notation when specifying margin/padding via layoutSupport - e.g.
  box({margin: '10 20 5 5'}).
* Tweak to lockout panel message when the user has no roles.

[Commit Log](https://github.com/xh/hoist-react/compare/v15.1.0...v15.1.1)


## v15.1.0

### 🎁 New Features

* The FormField component takes a new minimal prop to display validation errors with a tooltip only
  as opposed to an inline message string. This can be used to help reduce shifting / jumping form
  layouts as required.
* The admin-only user impersonation toolbar will now accept new/unknown users, to support certain
  SSO application implementations that can create users on the fly.

### ⚙️ Technical

* Error reporting to server w/ custom user messages is disabled if the user is not known to the
  client (edge case with errors early in app lifecycle, prior to successful authentication).

[Commit Log](https://github.com/xh/hoist-react/compare/v15.0.0...v15.1.0)


## v15.0.0

### 💥 Breaking Changes

* This update does not require any application client code changes, but does require updating the
  Hoist Core Grails plugin to >= 5.0. Hoist Core changes to how application roles are loaded and
  users are authenticated required minor changes to how JS clients bootstrap themselves and load
  user data.
* The Hoist Core HoistImplController has also been renamed to XhController, again requiring Hoist
  React adjustments to call the updated /xh/ paths for these (implementation) endpoints. Again, no
  app updates required beyond taking the latest Hoist Core plugin.

[Commit Log](https://github.com/xh/hoist-react/compare/v14.2.0...v15.0.0)


## v14.2.0

### 🎁 New Features

* Upgraded hoist-dev-utils to 3.0.3. Client builds now use the latest Webpack 4 and Babel 7 for
  noticeably faster builds and recompiles during CI and at development time.
* GridModel now has a top-level agColumnApi property to provide a direct handle on the ag-Grid
  Column API object.

### ⚙️ Technical

* Support for column groups strengthened with the addition of a dedicated ColumnGroup sibling class
  to Column. This includes additional internal refactoring to reduce unnecessary cloning of Column
  configurations and provide a more managed path for Column updates. Public APIs did not change.
  (#694)

### 📚 Libraries

* Blueprint Core `3.6.1 -> 3.7.0`
* Blueprint Datetime `3.2.0 -> 3.3.0`
* Fontawesome `5.3.x -> 5.4.x`
* MobX `5.1.2 -> 5.5.0`
* Router5 `6.5.0 -> 6.6.0`

[Commit Log](https://github.com/xh/hoist-react/compare/v14.1.3...v14.2.0)


## v14.1.3

### 🐞 Bug Fixes

* Ensure JsonInput reacts properly to value changes.

### ⚙️ Technical

* Block user pinning/unpinning in Grid via drag-and-drop - pending further work via #687.
* Support "now" as special token for dateIs min/max validation rules.
* Tweak grouped grid row background color.

[Commit Log](https://github.com/xh/hoist-react/compare/v14.1.1...v14.1.3)


## v14.1.1

### 🐞 Bug Fixes

* Fixes GridModel support for row-level grouping at same time as column grouping.

[Commit Log](https://github.com/xh/hoist-react/compare/v14.1.0...v14.1.1)


## v14.1.0

### 🎁 New Features

* GridModel now supports multiple levels of row grouping. Pass the public setGroupBy() method an
  array of string column IDs, or a falsey value / empty array to ungroup. Note that the public and
  observable groupBy property on GridModel will now always be an array, even if the grid is not
  grouped or has only a single level of grouping.
* GridModel exposes public expandAll() and collapseAll() methods for grouped / tree grids, and
  StoreContextMenu supports a new "expandCollapseAll" string token to insert context menu items.
  These are added to the default menu, but auto-hide when the grid is not in a grouped state.
* The Grid component provides a new onKeyDown prop, which takes a callback and will fire on any
  keypress targeted within the Grid. Note such a handler is not provided directly by ag-Grid.
* The Column class supports pinned as a top-level config. Supports passing true to pin to the left.

### 🐞 Bug Fixes

* Updates to Grid column widths made via ag-Grid's "autosize to fit" API are properly persisted to
  grid state.

[Commit Log](https://github.com/xh/hoist-react/compare/v14.0.0...v14.1.0)


## v14.0.0

* Along with numerous bug fixes, v14 brings with it a number of important enhancements for grids,
  including support for tree display, 'action' columns, and absolute value sorting. It also includes
  some new controls and improvement to focus display.

### 💥 Breaking Changes

* The signatures of the Column.elementRenderer and Column.renderer have been changed to be
  consistent with each other, and more extensible. Each takes two arguments -- the value to be
  rendered, and a single bundle of metadata.
* StoreContextMenuAction has been renamed to RecordAction. Its action property has been renamed to
  actionFn for consistency and clarity.
* LocalStore : The method LocalStore.processRawData no longer takes an array of all records, but
  instead takes just a single record. Applications that need to operate on all raw records in bulk
  should do so before presenting them to LocalStore. Also, LocalStores template methods for override
  have also changed substantially, and sub-classes that rely on these methods will need to be
  adjusted accordingly.

### 🎁 New Features

#### Grid

* The Store API now supports hierarchical datasets. Applications need to simply provide raw data for
  records with a "children" property containing the raw data for their children.
* Grid supports a 'TreeGrid' mode. To show a tree grid, bind the GridModel to a store containing
  hierarchical data (as above), set treeMode: true on the GridModel, and specify a column to display
  the tree controls (isTreeColumn: true)
* Grid supports absolute sorting for numerical columns. Specify absSort: true on your column config
  to enable. Clicking the grid header will now cycle through ASC > DESC > DESC (abs) sort modes.
* Grid supports an 'Actions' column for one-click record actions. See cmp/desktop/columns/actionCol.
* A new showHover prop on the desktop Grid component will highlight the hovered row with default
  styling. A new GridModel.rowClassFn callback was added to support per-row custom classes based on
  record data.
* A new ExportFormat.LONG_TEXT format has been added, along with a new Column.exportWidth config.
  This supports exporting columns that contain long text (e.g. notes) as multi-line cells within
  Excel.

#### Other Components

* RadioInput and ButtonGroupInputhave been added to the desktop/cmp/form package.
* DateInput now has support for entering and displaying time values.
* NumberInput displays its unformatted value when focused.
* Focused components are now better highlighted, with additional CSS vars provided to customize as
  needed.

### 🐞 Bug Fixes

* Calls to GridModel.setGroupBy() work properly not only on the first, but also all subsequent calls
  (#644).
* Background / style issues resolved on several input components in dark theme (#657).
* Grid context menus appear properly over other floating components.

### 📚 Libraries

* React `16.5.1 -> 16.5.2`
* router5 `6.4.2 -> 6.5.0`
* CodeMirror, Highcharts, and MobX patch updates

[Commit Log](https://github.com/xh/hoist-react/compare/v13.0.0...v14.0.0)


## v13.0.0

🍀Lucky v13 brings with it a number of enhancements for forms and validation, grouped column
support in the core Grid API, a fully wrapped MultiSelect component, decorator syntax adjustments,
and a number of other fixes and enhancements.

It also includes contributions from new ExHI team members Arjun and Brendan. 🎉

### 💥 Breaking Changes

* The core `@HoistComponent`, `@HoistService`, and `@HoistModel` decorators are **no longer
  parameterized**, meaning that trailing `()` should be removed after each usage. (#586)
* The little-used `hoistComponentFactory()` method was also removed as a further simplification
  (#587).
* The `HoistField` superclass has been renamed to `HoistInput` and the various **desktop form
  control components have been renamed** to match (55afb8f). Apps using these components (which will
  likely be most apps) will need to adapt to the new names.
  * This was done to better distinguish between the input components and the upgraded Field concept
    on model classes (see below).

### 🎁 New Features

⭐️ **Forms and Fields** have been a major focus of attention, with support for structured data
fields added to Models via the `@FieldSupport` and `@field()` decorators.
* Models annotated with `@FieldSupport` can decorate member properties with `@field()`, making those
  properties observable and settable (with a generated `setXXX()` method).
* The `@field()` decorators themselves can be passed an optional display label string as well as
  zero or more *validation rules* to define required constraints on the value of the field.
* A set of predefined constraints is provided within the toolkit within the `/field/` package.
* Models using `FieldSupport` should be sure to call the `initFields()` method installed by the
  decorator within their constructor. This method can be called without arguments to generally
  initialize the field system, or it can be passed an object of field names to initial/default
  values, which will set those values on the model class properties and provide change/dirty
  detection and the ability to "reset" a form.
* A new `FormField` UI component can be used to wrap input components within a form. The `FormField`
  wrapper can accept the source model and field name, and will apply those to its child input. It
  leverages the Field model to automatically display a label, indicate required fields, and print
  validation error messages. This new component should be the building-block for most non-trivial
  forms within an application.

Other enhancements include:
* **Grid columns can be grouped**, with support for grouping added to the grid state management
  system, column chooser, and export manager (#565). To define a column group, nest column
  definitions passed to `GridModel.columns` within a wrapper object of the form `{headerName: 'My
  group', children: [...]}`.

(Note these release notes are incomplete for this version.)

[Commit Log](https://github.com/xh/hoist-react/compare/v12.1.2...v13.0.0)


## v12.1.2

### 🐞 Bug Fixes

* Fix casing on functions generated by `@settable` decorator
  (35c7daa209a4205cb011583ebf8372319716deba).

[Commit Log](https://github.com/xh/hoist-react/compare/v12.1.1...v12.1.2)


## v12.1.1

### 🐞 Bug Fixes

* Avoid passing unknown HoistField component props down to Blueprint select/checkbox controls.

### 📚 Libraries

* Rollback update of `@blueprintjs/select` package `3.1.0 -> 3.0.0` - this included breaking API
  changes and will be revisited in #558.

[Commit Log](https://github.com/xh/hoist-react/compare/v12.1.0...v12.1.1)


## v12.1.0

### 🎁 New Features

* New `@bindable` and `@settable` decorators added for MobX support. Decorating a class member
  property with `@bindable` makes it a MobX `@observable` and auto-generates a setter method on the
  class wrapped in a MobX `@action`.
* A `fontAwesomeIcon` element factory is exported for use with other FA icons not enumerated by the
  `Icon` class.
* CSS variables added to control desktop Blueprint form control margins. These remain defaulted to
  zero, but now within CSS with support for variable overrides. A Blueprint library update also
  brought some changes to certain field-related alignment and style properties. Review any form
  controls within apps to ensure they remain aligned as desired
  (8275719e66b4677ec5c68a56ccc6aa3055283457 and df667b75d41d12dba96cbd206f5736886cb2ac20).

### 🐞 Bug Fixes

* Grid cells are fully refreshed on a data update, ensuring cell renderers that rely on data other
  than their primary display field are updated (#550).
* Grid auto-sizing is run after a data update, ensuring flex columns resize to adjust for possible
  scrollbar visibility changes (#553).
* Dropdown fields can be instantiated with fewer required properties set (#541).

### 📚 Libraries

* Blueprint `3.0.1 -> 3.4.0`
* FontAwesome `5.2.0 -> 5.3.0`
* CodeMirror `5.39.2 -> 5.40.0`
* MobX `5.0.3 -> 5.1.0`
* router5 `6.3.0 -> 6.4.2`
* React `16.4.1 -> 16.4.2`

[Commit Log](https://github.com/xh/hoist-react/compare/v12.0.0...v12.1.0)


## v12.0.0

Hoist React v12 is a relatively large release, with multiple refactorings around grid columns,
`elemFactory` support, classNames, and a re-organization of classes and exports within `utils`.

### 💥 Breaking Changes

#### ⭐️ Grid Columns

**A new `Column` class describes a top-level API for columns and their supported options** and is
intended to be a cross-platform layer on top of ag-Grid and TBD mobile grid implementations.
* The desktop `GridModel` class now accepts a collection of `Column` configuration objects to define
  its available columns.
* Columns may be configured with `flex: true` to cause them to stretch all available horizontal
  space within a grid, sharing it equally with any other flex columns. However note that this should
  be used sparingly, as flex columns have some deliberate limitations to ensure stable and
  consistent behavior. Most noticeably, they cannot be resized directly by users. Often, a best
  practice will be to insert an `emptyFlexCol` configuration as the last column in a grid - this
  will avoid messy-looking gaps in the layout while not requiring a data-driven column be flexed.
* User customizations to column widths are now saved if the GridModel has been configured with a
  `stateModel` key or model instance - see `GridStateModel`.
* Columns accept a `renderer` config to format text or HTML-based output. This is a callback that is
  provided the value, the row-level record, and a metadata object with the column's `colId`. An
  `elementRenderer` config is also available for cells that should render a Component.
* An `agOptions` config key continues to provide a way to pass arbitrary options to the underlying
  ag-Grid instance (for desktop implementations). This is considered an "escape hatch" and should be
  used with care, but can provide a bridge to required ag-Grid features as the Hoist-level API
  continues to develop.
* The "factory pattern" for Column templates / defaults has been removed, replaced by a simpler
  approach that recommends exporting simple configuration partials and spreading them into
  instance-specific column configs.
  [See the Admin app for some examples](https://github.com/xh/hoist-react/blob/a1b14ac6d41aa8f8108a518218ce889fe5596780/admin/tabs/activity/tracking/ActivityGridModel.js#L42)
  of this pattern.
* See 0798f6bb20092c59659cf888aeaf9ecb01db52a6 for primary commit.

#### ⭐️ Element Factory, LayoutSupport, BaseClassName

Hoist provides core support for creating components via a factory pattern, powered by the `elem()`
and `elemFactory()` methods. This approach remains the recommended way to instantiate component
elements, but was **simplified and streamlined**.
* The rarely used `itemSpec` argument was removed (this previously applied defaults to child items).
* Developers can now also use JSX to instantiate all Hoist-provided components while still taking
  advantage of auto-handling for layout-related properties provided by the `LayoutSupport` mixin.
  * HoistComponents should now spread **`...this.getLayoutProps()`** into their outermost rendered
    child to enable promotion of layout properties.
* All HoistComponents can now specify a **baseClassName** on their component class and should pass
  `className: this.getClassName()` down to their outermost rendered child. This allows components to
  cleanly layer on a base CSS class name with any instance-specific classes.
* See 8342d3870102ee9bda4d11774019c4928866f256 for primary commit.

#### ⭐️ Panel resizing / collapsing

**The `Panel` component now takes a `sizingModel` prop to control and encapsulate newly built-in
resizing and collapsing behavior** (#534).
* See the `PanelSizingModel` class for configurable details, including continued support for saving
  sizing / collapsed state as a user preference.
* **The standalone `Resizable` component was removed** in favor of the improved support built into
  Panel directly.

#### Other

* Two promise-related models have been combined into **a new, more powerful `PendingTaskModel`**,
  and the `LoadMask` component has been removed and consolidated into `Mask`
  (d00a5c6e8fc1e0e89c2ce3eef5f3e14cb842f3c8).
  * `Panel` now exposes a single `mask` prop that can take either a configured `mask` element or a
    simple boolean to display/remove a default mask.
* **Classes within the `utils` package have been re-organized** into more standardized and scalable
  namespaces. Imports of these classes will need to be adjusted.

### 🎁 New Features

* **The desktop Grid component now offers a `compact` mode** with configurable styling to display
  significantly more data with reduced padding and font sizes.
* The top-level `AppBar` refresh button now provides a default implementation, calling a new
  abstract `requestRefresh()` method on `HoistApp`.
* The grid column chooser can now be configured to display its column groups as initially collapsed,
  for especially large collections of columns.
* A new `XH.restoreDefaultsAsync()` method provides a centralized way to wipe out user-specific
  preferences or customizations (#508).
* Additional Blueprint `MultiSelect`, `Tag`, and `FormGroup` controls re-exported.

### 🐞 Bug Fixes

* Some components were unintentionally not exporting their Component class directly, blocking JSX
  usage. All components now export their class.
* Multiple fixes to `DayField` (#531).
* JsonField now responds properly when switching from light to dark theme (#507).
* Context menus properly filter out duplicated separators (#518).

[Commit Log](https://github.com/xh/hoist-react/compare/v11.0.0...v12.0.0)


## v11.0.0

### 💥 Breaking Changes

* **Blueprint has been upgraded to the latest 3.x release.** The primary breaking change here is the
  renaming of all `pt-` CSS classes to use a new `bp3-` prefix. Any in-app usages of the BP
  selectors will need to be updated. See the
  [Blueprint "What's New" page](http://blueprintjs.com/docs/#blueprint/whats-new-3.0).
* **FontAwesome has been upgraded to the latest 5.2 release.** Only the icons enumerated in the
  Hoist `Icon` class are now registered via the FA `library.add()` method for inclusion in bundled
  code, resulting in a significant reduction in bundle size. Apps wishing to use other FA icons not
  included by Hoist must import and register them - see the
  [FA React Readme](https://github.com/FortAwesome/react-fontawesome/blob/master/README.md) for
  details.
* **The `mobx-decorators` dependency has been removed** due to lack of official support for the
  latest MobX update, as well as limited usage within the toolkit. This package was primarily
  providing the optional `@setter` decorator, which should now be replaced as needed by dedicated
  `@action` setter methods (19cbf86138499bda959303e602a6d58f6e95cb40).

### 🎁 Enhancements

* `HoistComponent` now provides a `getClassNames()` method that will merge any `baseCls` CSS class
  names specified on the component with any instance-specific classes passed in via props (#252).
  * Components that wish to declare and support a `baseCls` should use this method to generate and
    apply a combined list of classes to their outermost rendered elements (see `Grid`).
  * Base class names have been added for relevant Hoist-provided components - e.g. `.xh-panel` and
    `.xh-grid`. These will be appended to any instance class names specified within applications and
    be available as public CSS selectors.
* Relevant `HoistField` components support inline `leftIcon` and `rightElement` props. `DayField`
  adds support for `minDay / maxDay` props.
* Styling for the built-in ag-Grid loading overlay has been simplified and improved (#401).
* Grid column definitions can now specify an `excludeFromExport` config to drop them from
  server-generated Excel/CSV exports (#485).

### 🐞 Bug Fixes

* Grid data loading and selection reactions have been hardened and better coordinated to prevent
  throwing when attempting to set a selection before data has been loaded (#484).

### 📚 Libraries

* Blueprint `2.x -> 3.x`
* FontAwesome `5.0.x -> 5.2.x`
* CodeMirror `5.37.0 -> 5.39.2`
* router5 `6.2.4 -> 6.3.0`

[Commit Log](https://github.com/xh/hoist-react/compare/v10.0.1...v11.0.0)


## v10.0.1

### 🐞 Bug Fixes

* Grid `export` context menu token now defaults to server-side 'exportExcel' export.
  * Specify the `exportLocal` token to return a menu item for local ag-Grid export.
* Columns with `field === null` skipped for server-side export (considered spacer / structural
  columns).

## v10.0.0

### 💥 Breaking Changes

* **Access to the router API has changed** with the `XH` global now exposing `router` and
  `routerState` properties and a `navigate()` method directly.
* `ToastManager` has been deprecated. Use `XH.toast` instead.
* `Message` is no longer a public class (and its API has changed). Use `XH.message/confirm/alert`
  instead.
* Export API has changed. The Built-in grid export now uses more powerful server-side support. To
  continue to use local AG based export, call method `GridModel.localExport()`. Built-in export
  needs to be enabled with the new property on `GridModel.enableExport`. See `GridModel` for more
  details.

### 🎁 Enhancements

* New Mobile controls and `AppContainer` provided services (impersonation, about, and version bars).
* Full-featured server-side Excel export for grids.

### 🐞 Bug Fixes

* Prevent automatic zooming upon input focus on mobile devices (#476).
* Clear the selection when showing the context menu for a record which is not already selected
  (#469).
* Fix to make lockout script readable by Compatibility Mode down to IE5.

### 📚 Libraries

* MobX `4.2.x -> 5.0.x`

[Commit Log](https://github.com/xh/hoist-react/compare/v9.0.0...v10.0.0)


## v9.0.0

### 💥 Breaking Changes

* **Hoist-provided mixins (decorators) have been refactored to be more granular and have been broken
  out of `HoistComponent`.**
  * New discrete mixins now exist for `LayoutSupport` and `ContextMenuSupport` - these should be
    added directly to components that require the functionality they add for auto-handling of
    layout-related props and support for showing right-click menus. The corresponding options on
    `HoistComponent` that used to enable them have been removed.
  * For consistency, we have also renamed `EventTarget -> EventSupport` and `Reactive ->
    ReactiveSupport` mixins. These both continue to be auto-applied to HoistModel and HoistService
    classes, and ReactiveSupport enabled by default in HoistComponent.
* **The Context menu API has changed.** The `ContextMenuSupport` mixin now specifies an abstract
  `getContextMenuItems()` method for component implementation (replacing the previous
  `renderContextMenu()` method). See the new [`ContextMenuItem` class for what these items support,
  as well as several static default items that can be used.
  * The top-level `AppContainer` no longer provides a default context menu, instead allowing the
    browser's own context menu to show unless an app / component author has implemented custom
    context-menu handling at any level of their component hierarchy.

### 🐞 Bug Fixes

* TabContainer active tab can become out of sync with the router state (#451)
  * ⚠️ Note this also involved a change to the `TabContainerModel` API - `activateTab()` is now the
    public method to set the active tab and ensure both the tab and the route land in the correct
    state.
* Remove unintended focused cell borders that came back with the prior ag-Grid upgrade.

[Commit Log](https://github.com/xh/hoist-react/compare/v8.0.0...v9.0.0)


## v8.0.0

Hoist React v8 brings a big set of improvements and fixes, some API and package re-organizations,
and ag-Grid upgrade, and more. 🚀

### 💥 Breaking Changes

* **Component package directories have been re-organized** to provide better symmetry between
  pre-existing "desktop" components and a new set of mobile-first component. Current desktop
  applications should replace imports from `@xh/hoist/cmp/xxx` with `@xh/hoist/desktop/cmp/xxx`.
  * Important exceptions include several classes within `@xh/hoist/cmp/layout/`, which remain
    cross-platform.
  * `Panel` and `Resizable` components have moved to their own packages in
    `@xh/hoist/desktop/cmp/panel` and `@xh/hoist/desktop/cmp/resizable`.
* **Multiple changes and improvements made to tab-related APIs and components.**
  * The `TabContainerModel` constructor API has changed, notably `children` -> `tabs`, `useRoutes`
    -> `route` (to specify a starting route as a string) and `switcherPosition` has moved from a
    model config to a prop on the `TabContainer` component.
  * `TabPane` and `TabPaneModel` have been renamed `Tab` and `TabModel`, respectively, with several
    related renames.
* **Application entry-point classes decorated with `@HoistApp` must implement the new getter method
  `containerClass()`** to specify the platform specific component used to wrap the app's
  `componentClass`.
  * This will typically be `@xh/hoist/[desktop|mobile]/AppContainer` depending on platform.

### 🎁 New Features

* **Tab-related APIs re-worked and improved**, including streamlined support for routing, a new
  `tabRenderMode` config on `TabContainerModel`, and better naming throughout.
* **Ag-grid updated to latest v18.x** - now using native flex for overall grid layout and sizing
  controls, along with multiple other vendor improvements.
* Additional `XH` API methods exposed for control of / integration with Router5.
* The core `@HoistComponent` decorated now installs a new `isDisplayed` getter to report on
  component visibility, taking into account the visibility of its ancestors in the component tree.
* Mobile and Desktop app package / component structure made more symmetrical (#444).
* Initial versions of multiple new mobile components added to the toolkit.
* Support added for **`IdleService` - automatic app suspension on inactivity** (#427).
* Hoist wrapper added for the low-level Blueprint **button component** - provides future hooks into
  button customizations and avoids direct BP import (#406).
* Built-in support for collecting user feedback via a dedicated dialog, convenient XH methods and
  default appBar button (#379).
* New `XH.isDevelopmentMode` constant added, true when running in local Webpack dev-server mode.
* CSS variables have been added to customize and standardize the Blueprint "intent" based styling,
  with defaults adjusted to be less distracting (#420).

### 🐞 Bug Fixes

* Preference-related events have been standardized and bugs resolved related to pushAsync() and the
  `prefChange` event (ee93290).
* Admin log viewer auto-refreshes in tail-mode (#330).
* Distracting grid "loading" overlay removed (#401).
* Clipboard button ("click-to-copy" functionality) restored (#442).

[Commit Log](https://github.com/xh/hoist-react/compare/v7.2.0...v8.0.0)

## v7.2.0

### 🎁 New Features

+ Admin console grids now outfitted with column choosers and grid state. #375
+ Additional components for Onsen UI mobile development.

### 🐞 Bug Fixes

+ Multiple improvements to the Admin console config differ. #380 #381 #392

[Commit Log](https://github.com/xh/hoist-react/compare/v7.1.0...v7.2.0)

## v7.1.0

### 🎁 New Features

* Additional kit components added for Onsen UI mobile development.

### 🐞 Bug Fixes

* Dropdown fields no longer default to `commitOnChange: true` - avoiding unexpected commits of
  type-ahead query values for the comboboxes.
* Exceptions thrown from FetchService more accurately report the remote host when unreachable, along
  with some additional enhancements to fetch exception reporting for clarity.

[Commit Log](https://github.com/xh/hoist-react/compare/v7.0.0...v7.1.0)

## v7.0.0

### 💥 Breaking Changes

* **Restructuring of core `App` concept** with change to new `@HoistApp` decorator and conventions
  around defining `App.js` and `AppComponent.js` files as core app entry points. `XH.app` now
  installed to provide access to singleton instance of primary app class. See #387.

### 🎁 New Features

* **Added `AppBar` component** to help further standardize a pattern for top-level application
  headers.
* **Added `SwitchField` and `SliderField`** form field components.
* **Kit package added for Onsen UI** - base component library for mobile development.
* **Preferences get a group field for better organization**, parity with AppConfigs. (Requires
  hoist-core 3.1.x.)

### 🐞 Bug Fixes

* Improvements to `Grid` component's interaction with underlying ag-Grid instance, avoiding extra
  renderings and unwanted loss of state. 03de0ae7

[Commit Log](https://github.com/xh/hoist-react/compare/v6.0.0...v7.0.0)


## v6.0.0

### 💥 Breaking Changes

* API for `MessageModel` has changed as part of the feature addition noted below, with `alert()` and
  `confirm()` replaced by `show()` and new `XH` convenience methods making the need for direct calls
  rare.
* `TabContainerModel` no longer takes an `orientation` prop, replaced by the more flexible
  `switcherPosition` as noted below.

### 🎁 New Features

* **Initial version of grid state** now available, supporting easy persistence of user grid column
  selections and sorting. The `GridModel` constructor now takes a `stateModel` argument, which in
  its simplest form is a string `xhStateId` used to persist grid state to local storage. See the
  [`GridStateModel` class](https://github.com/xh/hoist-react/blob/develop/cmp/grid/GridStateModel.js)
  for implementation details. #331
* The **Message API** has been improved and simplified, with new `XH.confirm()` and `XH.alert()`
  methods providing an easy way to show pop-up alerts without needing to manually construct or
  maintain a `MessageModel`. #349
* **`TabContainer` components can now be controlled with a remote `TabSwitcher`** that does not need
  to be directly docked to the container itself. Specify `switcherPosition:none` on the
  `TabContainerModel` to suppress showing the switching affordance on the tabs themselves and
  instantiate a `TabSwitcher` bound to the same model to control a tabset from elsewhere in the
  component hierarchy. In particular, this enabled top-level application tab navigation to move up
  into the top toolbar, saving vertical space in the layout. #368
* `DataViewModel` supports an `emptyText` config.

### 🐞 Bugfixes

* Dropdown fields no longer fire multiple commit messages, and no longer commit partial entries
  under some circumstances. #353 and #354
* Grids resizing fixed when shrinking the containing component. #357

[Commit Log](https://github.com/xh/hoist-react/compare/v5.0.0...v6.0.0)


## v5.0.0

### 💥 Breaking Changes

* **Multi environment configs have been unwound** See these release notes/instructions for how to
  migrate: https://github.com/xh/hoist-core/releases/tag/release-3.0.0
* **Breaking change to context menus in dataviews and grids not using the default context menu:**
  StoreContextMenu no longer takes an array of items as an argument to its constructor. Instead it
  takes a configuration object with an ‘items’ key that will point to any current implementation’s
  array of items. This object can also contain an optional gridModel argument which is intended to
  support StoreContextMenuItems that may now be specified as known ‘hoist tokens’, currently limited
  to a ‘colChooser’ token.

### 🎁 New Features

* Config differ presents inline view, easier to read diffs now.
* Print Icon added!

### 🐞 Bugfixes

* Update processFailedLoad to loadData into gridModel store, Fixes #337
* Fix regression to ErrorTracking. Make errorTrackingService safer/simpler to call at any point in
  life-cycle.
* Fix broken LocalStore state.
* Tweak flex prop for charts. Side by side charts in a flexbox now auto-size themselves! Fixes #342
* Provide token parsing for storeContextMenus. Context menus are all grown up! Fixes #300

## v4.0.1

### 🐞 Bugfixes

* DataView now properly re-renders its items when properties on their records change (and the ID
  does not)


## v4.0.0

### 💥 Breaking Changes

* **The `GridModel` selection API has been reworked for clarity.** These models formerly exposed
  their selectionModel as `grid.selection` - now that getter returns the selected records. A new
  `selectedRecord` getter is also available to return a single selection, and new string shortcut
  options are available when configuring GridModel selection behavior.
* **Grid components can now take an `agOptions` prop** to pass directly to the underlying ag-grid
  component, as well as an `onRowDoubleClicked` handler function.
  16be2bfa10e5aab4ce8e7e2e20f8569979dd70d1

### 🎁 New Features

* Additional core components have been updated with built-in `layoutSupport`, allowing developers to
  set width/height/flex and other layout properties directly as top-level props for key comps such
  as Grid, DataView, and Chart. These special props are processed via `elemFactory` into a
  `layoutConfig` prop that is now passed down to the underlying wrapper div for these components.
  081fb1f3a2246a4ff624ab123c6df36c1474ed4b

### 🐞 Bugfixes

* Log viewer tail mode now working properly for long log files - #325


## v3.0.1

### 🐞 Bugfixes

* FetchService throws a dedicated exception when the server is unreachable, fixes a confusing
  failure case detailed in #315


## v3.0.0

### 💥 Breaking Changes

* **An application's `AppModel` class must now implement a new `checkAccess()` method.** This method
  is passed the current user, and the appModel should determine if that user should see the UI and
  return an object with a `hasAccess` boolean and an optional `message` string. For a return with
  `hasAccess: false`, the framework will render a lockout panel instead of the primary UI.
  974c1def99059f11528c476f04e0d8c8a0811804
  * Note that this is only a secondary level of "security" designed to avoid showing an unauthorized
    user a confusing / non-functional UI. The server or any other third-party data sources must
    always be the actual enforcer of access to data or other operations.
* **We updated the APIs for core MobX helper methods added to component/model/service classes.** In
  particular, `addReaction()` was updated to take a more declarative / clear config object.
  8169123a4a8be6940b747e816cba40bd10fa164e
  * See Reactive.js - the mixin that provides this functionality.

### 🎁 New Features

* Built-in client-side lockout support, as per above.

### 🐞 Bugfixes

* None

------------------------------------------

Copyright © 2020 Extremely Heavy Industries Inc. - all rights reserved

------------------------------------------

📫☎️🌎 info@xh.io | https://xh.io/contact<|MERGE_RESOLUTION|>--- conflicted
+++ resolved
@@ -24,21 +24,12 @@
   * This is designed to replace any app-specific code previously added to synchronize fields and
     their values to Preferences via ad-hoc initializers and reactions.
   * This same API is now used to handle state persistence for `GridStateModel`, `PanelModel`,
-<<<<<<< HEAD
-    `DimensionChooserModel`, and `DashContainerModel`.
-    configurable via the new `persistWith` option on those classes.
-  * `Store` gets new `clearFilter()` and `recordIsFiltered()` helper functions.
-  * `Panel`component on Desktop now supports `defaultSize`, `minSize`, and `maxSize` to be set in percents, ex: '25%'.
-    Previously these size properties could only be specified in pixels.
-  * Hoist now supports sorting on agGrid group columns.
-=======
     `DimensionChooserModel`, and `DashContainerModel` - configurable via the new `persistWith`
     option on those classes.
 * `Store` gets new `clearFilter()` and `recordIsFiltered()` helper functions.
 * Hoist now supports sorting on agGrid group columns.
 * Hoist config `xhEnableMonitoring` can be used to enable/disable the Admin monitor tab and
   its associated server-side jobs
->>>>>>> 20e0e61a
 
 ### 💥 Breaking Changes
 
