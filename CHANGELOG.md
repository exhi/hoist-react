# Changelog

## v29.0.0-SNAPSHOT - under development

### 🗄️ Data Package Changes

Several changes have been made to data package (`Store` and `Record`) APIs for loading, updating,
and modifying data. They include some breaking changes, but pave the way for upcoming enhancements
to fully support inline grid editing and other new features.

Store now tracks the "committed" state of its records, which represents the data as it was loaded
(typically from the server) via `loadData()` or `updateData()`. Records are now immutable and
frozen, so they cannot be changed directly, but Store offers a new `modifyRecords()` API to apply
local modifications to data in a tracked and managed way. (Store creates new records internally to
hold both this modified data and the original, "committed" data.) This additional state tracking
allows developers to query Stores for modified or added records (e.g. to flush back to the server
and persist) as well as call new methods to revert changes (e.g. to undo a block of changes that the
user wishes to discard).

Note the following more specific changes to these related classes:

#### Record

* 💥 Record data properties are now nested within a `data` object on Record instances and are no
  longer available as top-level properties on the Record itself.
  * Calls to access data such as `rec.quantity` must be modified to `rec.data.quantity`.
  * When accessing multiple properties, destructuring provides an efficient syntax - e.g. `const
    {quantity, price} = rec.data;`.
* 💥 Records are now immutable and cannot be modified by applications directly.
  * This is a breaking change, but should only affect apps with custom inline grid editing
    implementations or similar code that modifies individual record values.
  * Calls to change data such as `rec.quantity = 100` must now be made through the Record's Store,
    e.g. `store.modifyData({id: 41, quantity: 100})`
* Record gains new getters for inspecting its state, including: `isAdd`, `isModified`, and
  `isCommitted`.

#### Store

* 💥 `noteDataUpdated()` has been removed, as out-of-band modifications to Store Records are no
  longer possible.
* 💥 Store's `idSpec` function is now called with the raw record data - previously it was passed
  source data after it had been run through the store's optional `processRawData` function. (This is
  unlikely to have a practical impact on most apps, but is included here for completeness.)
* `Store.updateData()` now accepts a flat list of raw data to process into Record additions and
  updates. Previously developers needed to call this method with an object containing add, update,
  and/or remove keys mapped to arrays. Now Store will produce an object of this shape automatically.
* `Store.refreshFilter()` method has been added to allow applications to rebuild the filtered data
  set if some application state has changed (apart from the store's data itself) which would affect
  the store filter.
* Store gains new methods for manipulating its Records and data, including `addRecords()`,
  `removeRecords()`, `modifyRecords()`, `revertRecords()`, and `revert()`. New getters have been
  added for `addedRecords`, `removedRecords`, `modifiedRecords`, and `isModified`.

#### Column

* Columns have been enhanced for provide basic support for inline-editing of record data. Further
  inline editing support enhancements are planned for upcoming Hoist releases.
* `Column.getValueFn` config added to retrieve the cell value for a Record field. The default
  implementation pulls the value from the Record's new `data` property (see above). Apps that
  specify custom `valueGetter` callbacks via `Column.agOptions` should now implement their custom
  logic in this new config.
* `Column.setValueFn` config added to support modifying the Column field's value on the underlying
  Record. The default implementation calls the new `Store.modifyRecords()` API and should be
  sufficient for the majority of cases.
* `Column.editable` config added to indicate if a column/cell should be inline-editable.

### 🎁 New Features

* Added keyboard support to ag-Grid context menus.
* Added `GridModel.setEmptyText()` to allow updates to placeholder text after initial construction.
* Added `GridModel.ensureSelectionVisible()` to scroll the currently selected row into view.
* When a `TreeMap` is bound to a `GridModel`, the grid will now respond to map selection changes by
  scrolling to ensure the selected grid row is visible.
* Added a `Column.tooltipElement` config to support fully customizable tooltip components.
* Added a `useOnResize` hook, which runs a function when a component is resized.
* Exposed an `inputRef` prop on numberInput, textArea, and textInput
* `PanelModel` now accepts a `maxSize` config.
* `RelativeTimeStamp` now support a `relativeTo` option, allowing it to display the difference
  between a timestamp and another reference time other than now. Both the component and the
  `getRelativeTimestamp()` helper function now leverage moment.js for their underlying
  implementation.
* A new `Clock` component displays the time, either local to the browser or for a configurable
  timezone.
* `LeftRightChooser` gets a new `showCounts` option to print the number of items on each side.
* `Select` inputs support a new property `enableWindowed` (desktop platform only) to improve
  rendering performance with large lists of options.
* `Select` inputs support grouped options. To use, add an attribute `options` containing an array of
  sub-options.
* `FetchService` methods support a new `timeout` option. This config chains `Promise.timeout()` to
  the promises returned by the service.
* Added alpha version of `DashContainer` for building dynamic, draggable dashboard-style layouts.
  Please note: the API for this component is subject to change - use at your own risk!
<<<<<<< HEAD
* Added a new `xhEnableImpersonation` config for enabling or disabling impersonation app-wide.  Note that this
  defaults to `false`.  Apps will need to set this config to continue using impersonation.
* `Select` now allows the use of objects as values.

=======
* Added a new `xhEnableImpersonation` config to enable or disable the ability of Hoist Admins to
  impersonate other users. Note that this defaults to `false`. Apps will need to set this config to
  continue using impersonation. (Note that an update to hoist-core 6.4+ is required for this config
  to be enforced on the server.)
>>>>>>> b421ee96

### 💥 Breaking Changes

* The `GridModel.contextMenuFn` parameter has been replaced with a `contextMenu` parameter. The new
  parameter will allow context menus to be specified with a simple array in addition to the function
  specification currently supported.
* The `GridModel.defaultContextMenuTokens` array has been renamed `defaultContextMenu`.
* `Chart` and `ChartModel` have been moved from `desktop/cmp/charts` to `cmp/charts`.
* `StoreFilterField` have been moved from `desktop/cmp/store` to `cmp/store`.
* The options `nowEpsilon` and `nowString` on `RelativeTimestamp` have been renamed to `epsilon` and
  `equalString`, respectively.
* `TabRenderMode` and `TabRefreshMode` have been renamed to `RenderMode` and `RefreshMode` and moved
  to the `core` package. These enumerations are now used in the APIs for `Panel`, `TabContainer`,
  and `DashContainer`.

### 🐞 Bug Fixes

* Fixed autoFocus on NumberInput.
* Fixed issue where JsonInput was not receiving its `model` from context
  ([#1456](https://github.com/xh/hoist-react/issues/1456))
* Fixed issue where TreeMap would not be initialized if the TreeMapModel was created after the
  GridModel data was loaded ([#1471](https://github.com/xh/hoist-react/issues/1471))
* Fixed issue where export would create malformed file with dynamic header names
* Fixed issue where exported tree grids would have incorrect aggregate data
  ([#1447](https://github.com/xh/hoist-react/issues/1447))
* Fixed issue where resizable Panels could grow larger than desired
  ([#1498](https://github.com/xh/hoist-react/issues/1498))
* Changed RestGrid to only display export button if export is enabled
  ([#1490](https://github.com/xh/hoist-react/issues/1490))
* Fixed errors when grouping rows in Grids with `groupUseEntireRow` turned off
  ([#1520](https://github.com/xh/hoist-react/issues/1520))
* Fixed problem where charts were resized when being hidden
  ([#1528](https://github.com/xh/hoist-react/issues/1528))
* Fixed problem where charts were needlessly re-rendered, hurting performance and losing some state
  ([#1505](https://github.com/xh/hoist-react/issues/1505))

### 📚 Libraries

* @blueprintjs/core `3.19 -> 3.22`
* @blueprintjs/datetime `3.14 -> 3.15`
* @fortawesome/fontawesome-pro `5.11 -> 5.12`
* codemirror `5.49 -> 5.50`
* core-js `3.3 -> 3.6`
* fast-deep-equal `2.0 -> 3.1`
* filesize `5.0 -> 6.0`
* highcharts 7.2 -> 8.0`
* mobx `5.14 -> 5.15`
* react-dates `21.3 -> 21.5`
* react-dropzone `10.1 -> 10.2`
* react-windowed-select `added @ 2.0.1`

[Commit Log](https://github.com/xh/hoist-react/compare/v28.2.0...develop)

## v28.2.0 - 2019-11-08

### 🎁 New Features

* Added a `DateInput` component to the mobile toolkit. Its API supports many of the same options as
  its desktop analog with the exception of `timePrecision`, which is not yet supported.
* Added `minSize` to panelModel. A resizable panel can now be prevented from resizing to a size
  smaller than minSize. ([#1431](https://github.com/xh/hoist-react/issues/1431))

### 🐞 Bug Fixes

* Made `itemHeight` a required prop for `DataView`. This avoids an issue where agGrid went into an
  infinite loop if this value was not set.
* Fixed a problem with `RestStore` behavior when `dataRoot` changed from its default value.

[Commit Log](https://github.com/xh/hoist-react/compare/v28.1.1...v28.2.0)

## v28.1.1 - 2019-10-23

### 🐞 Bug Fixes

* Fixes a bug with default model context being set incorrectly within context inside of `Panel`.

[Commit Log](https://github.com/xh/hoist-react/compare/v28.1.0...v28.1.1)

## v28.1.0 - 2019-10-18

### 🎁 New Features

* `DateInput` supports a new `strictInputParsing` prop to enforce strict parsing of keyed-in entries
  by the underlying moment library. The default value is false, maintained the existing behavior
  where [moment will do its best](https://momentjs.com/guides/#/parsing/) to parse an entered date
  string that doesn't exactly match the specified format
* Any `DateInput` values entered that exceed any specified max/minDate will now be reset to null,
  instead of being set to the boundary date (which was surprising and potentially much less obvious
  to a user that their input had been adjusted automatically).
* `Column` and `ColumnGroup` now accept a function for `headerName`. The header will be
  automatically re-rendered when any observable properties referenced by the `headerName` function
  are modified.
* `ColumnGroup` now accepts an `align` config for setting the header text alignment
* The flag `toContext` for `uses` and `creates` has been replaced with a new flag `publishMode` that
  provides more granular control over how models are published and looked up via context. Components
  can specify `ModelPublishMode.LIMITED` to make their model available for contained components
  without it becoming the default model or exposing its sub-models.

### 🐞 Bug Fixes

* Tree columns can now specify `renderer` or `elementRenderer` configs without breaking the standard
  ag-Grid group cell renderer auto-applied to tree columns (#1397).
* Use of a custom `Column.comparator` function will no longer break agGrid-provided column header
  filter menus (#1400).
* The MS Edge browser does not return a standard Promise from `async` functions, so the the return
  of those functions did not previously have the required Hoist extensions installed on its
  prototype. Edge "native" Promises are now also polyfilled / extended as required. (#1411).
* Async `Select` combobox queries are now properly debounced as per the `queryBuffer` prop (#1416).

### ⚙️ Technical

* Grid column group headers now use a custom React component instead of the default ag-Grid column
  header, resulting in a different DOM structure and CSS classes. Existing CSS overrides of the
  ag-Grid column group headers may need to be updated to work with the new structure/classes.
* We have configured `stylelint` to enforce greater consistency in our stylesheets within this
  project. The initial linting run resulted in a large number of updates to our SASS files, almost
  exclusively whitespace changes. No functional changes are intended/expected. We have also enabled
  hooks to run both JS and style linting on pre-commit. Neither of these updates directly affects
  applications, but the same tools could be configured for apps if desired.

### 📚 Libraries

* core-js `3.2 -> 3.3`
* filesize `4.2 -> 5.0`
* http-status-codes `added @ 1.3`

[Commit Log](https://github.com/xh/hoist-react/compare/v28.0.0...v28.1.0)

## v28.0.0 - 2019-10-07

_"The one with the hooks."_

**Hoist now fully supports React functional components and hooks.** The new `hoistComponent`
function is now the recommended method for defining new components and their corresponding element
factories. See that (within [HoistComponentFunctional.js](core/HoistComponentFunctional.js)) and the
new `useLocalModel()` and `useContextModel()` hooks (within [core/hooks](core/hooks)) for more
information.

Along with the performance benefits and the ability to use React hooks, Hoist functional components
are designed to read and write their models via context. This allows a much less verbose
specification of component element trees.

Note that **Class-based Components remain fully supported** (by both Hoist and React) using the
familiar `@HoistComponent` decorator, but transitioning to functional components within Hoist apps
is now strongly encouraged. In particular note that Class-based Components will *not* be able to
leverage the context for model support discussed above.

### 🎁 New Features

* Resizable panels now default to not redrawing their content when resized until the resize bar is
  dropped. This offers an improved user experience for most situations, especially when layouts are
  complex. To re-enable the previous dynamic behavior, set `PanelModel.resizeWhileDragging: true`.
* The default text input shown by `XH.prompt()` now has `selectOnFocus: true` and will confirm the
  user's entry on an `<enter>` keypress (same as clicking 'OK').
* `stringExcludes` function added to form validation constraints. This allows an input value to
  block specific characters or strings, e.g. no slash "/" in a textInput for a filename.
* `constrainAll` function added to form validation constraints. This takes another constraint as its
  only argument, and applies that constraint to an array of values, rather than just to one value.
  This is useful for applying a constraint to inputs that produce arrays, such as tag pickers.
* `DateInput` now accepts LocalDates as `value`, `minDate` and `maxDate` props.
* `RelativeTimestamp` now accepts a `bind` prop to specify a model field name from which it can pull
  its timestamp. The model itself can either be passed as a prop or (better) sourced automatically
  from the parent context. Developers are encouraged to take this change to minimize re-renders of
  parent components (which often contain grids and other intensive layouts).
* `Record` now has properties and methods for accessing and iterating over children, descendants,
  and ancestors
* `Store` now has methods for retrieving the descendants and ancestors of a given Record

### 💥 Breaking Changes

* **Apps must update their dev dependencies** to the latest `@xh/hoist-dev-utils` package: v4.0+.
  This updates the versions of Babel / Webpack used in builds to their latest / current versions and
  swaps to the updated Babel recommendation of `core-js` for polyfills.
* The `allSettled` function in `@xh/promise` has been removed. Applications using this method should
  use the ECMA standard (stage-2) `Promise.allSettled` instead. This method is now fully available
  in Hoist via bundled polyfills. Note that the standard method returns an array of objects of the
  form `{status: [rejected|fulfilled], ...}`, rather than `{state: [rejected|fulfilled], ...}`.
* The `containerRef` argument for `XH.toast()` should now be a DOM element. Component instances are
  no longer supported types for this value. This is required to support functional Components
  throughout the toolkit.
* Apps that need to prevent a `StoreFilterField` from binding to a `GridModel` in context, need to
  set the `store` or `gridModel` property explicitly to null.
* The Blueprint non-standard decorators `ContextMenuTarget` and `HotkeysTarget` are no longer
  supported. Use the new hooks `useContextMenu()` and `useHotkeys()` instead. For convenience, this
  functionality has also been made available directly on `Panel` via the `contextMenu` and `hotkeys`
  props.
* `DataView` and `DataViewModel` have been moved from `/desktop/cmp/dataview` to the cross-platform
  package `/cmp/dataview`.
* `isReactElement` has been removed. Applications should use the native React API method
  `React.isValidElement` instead.

### ⚙️ Technical

* `createObservableRef()` is now available in `@xh/hoist/utils/react` package. Use this function for
  creating refs that are functionally equivalent to refs created with `React.createRef()`, yet fully
  observable. With this change the `Ref` class in the same package is now obsolete.
* Hoist now establishes a proper react "error boundary" around all application code. This means that
  errors throw when rendering will be caught and displayed in the standard Hoist exception dialog,
  and stack traces for rendering errors should be significantly less verbose.
* Not a Hoist feature, exactly, but the latest version of `@xh/hoist-dev-utils` (see below) enables
  support for the `optional chaining` (aka null safe) and `nullish coalescing` operators via their
  Babel proposal plugins. Developers are encouraged to make good use of the new syntax below:
  *  conditional-chaining: `let foo = bar?.baz?.qux;`
  *  nullish coalescing: `let foo = bar ?? 'someDefaultValue';`

### 🐞 Bug Fixes

* Date picker month and year controls will now work properly in `localDate` mode. (Previously would
  reset to underlying value.)
* Individual `Buttons` within a `ButtonGroupInput` will accept a disabled prop while continuing to
  respect the overall `ButtonGroupInput`'s disabled prop.
* Raised z-index level of AG-Grid tooltip to ensure tooltips for AG-Grid context menu items appear
  above the context menu.

### 📚 Libraries

* @blueprintjs/core `3.18 -> 3.19`
* @blueprintjs/datetime `3.12 -> 3.14`
* @fortawesome/fontawesome-pro `5.10 -> 5.11`
* @xh/hoist-dev-utils `3.8 -> 4.3` (multiple transitive updates to build tooling)
* ag-grid `21.1 -> 21.2`
* highcharts `7.1 -> 7.2`
* mobx `5.13 -> 5.14`
* react-transition-group `4.2 -> 4.3`
* rsvp (removed)
* store2 `2.9 -> 2.10`

[Commit Log](https://github.com/xh/hoist-react/compare/v27.1.0...v28.0.0)

## v27.1.0 - 2019-09-05

### 🎁 New Features

* `Column.exportFormat` can now be a function, which supports setting Excel formats on a per-cell
  (vs. entire column) basis by returning a conditional `exportFormat` based upon the value and / or
  record.
  * ⚠️ Note that per-cell formatting _requires_ that apps update their server to use hoist-core
    v6.3.0+ to work, although earlier versions of hoist-core _are_ backwards compatible with the
    pre-existing, column-level export formatting.
* `DataViewModel` now supports a `sortBy` config. Accepts the same inputs as `GridModel.sortBy`,
  with the caveat that only a single-level sort is supported at this time.

[Commit Log](https://github.com/xh/hoist-react/compare/v27.0.1...v27.1.0)

## v27.0.1 - 2019-08-26

### 🐞 Bug Fixes

* Fix to `Store.clear()` and `GridModel.clear()`, which delegates to the same (#1324).

[Commit Log](https://github.com/xh/hoist-react/compare/v27.0.0...v27.0.1)

## v27.0.0 - 2019-08-23

### 🎁 New Features

* A new `LocalDate` class has been added to the toolkit. This class provides client-side support for
  "business" or "calendar" days that do not have a time component. It is an immutable class that
  supports '==', '<' and '>', as well as a number of convenient manipulation functions. Support for
  the `LocalDate` class has also been added throughout the toolkit, including:
  * `Field.type` now supports an additional `localDate` option for automatic conversion of server
    data to this type when loading into a `Store`.
  * `fetchService` is aware of this class and will automatically serialize all instances of it for
    posting to the server. ⚠ NOTE that along with this change, `fetchService` and its methods such
    as `XH.fetchJson()` will now serialize regular JS Date objects as ms timestamps when provided in
    params. Previously Dates were serialized in their default `toString()` format. This would be a
    breaking change for an app that relied on that default Date serialization, but it was made for
    increased symmetry with how Hoist JSON-serializes Dates and LocalDates on the server-side.
  * `DateInput` can now be used to seamlessly bind to a `LocalDate` as well as a `Date`. See its new
    prop of `valueType` which can be set to `localDate` or `date` (default).
  * A new `localDateCol` config has been added to the `@xh/hoist/grid/columns` package with
    standardized rendering and formatting.
* New `TreeMap` and `SplitTreeMap` components added, to render hierarchical data in a configurable
  TreeMap visualization based on the Highcharts library. Supports optional binding to a GridModel,
  which syncs selection and expand / collapse state.
* `Column` gets a new `highlightOnChange` config. If true, the grid will highlight the cell on each
  change by flashing its background. (Currently this is a simple on/off config - future iterations
  could support a function variant or other options to customize the flash effect based on the
  old/new values.) A new CSS var `--xh-grid-cell-change-bg-highlight` can be used to customize the
  color used, app-wide or scoped to a particular grid selector. Note that columns must *not* specify
  `rendererIsComplex` (see below) if they wish to enable the new highlight flag.

### 💥 Breaking Changes

* The updating of `Store` data has been reworked to provide a simpler and more powerful API that
  allows for the applications of additions, deletions, and updates in a single transaction:
  * The signature of `Store.updateData()` has been substantially changed, and is now the main entry
    point for all updates.
  * `Store.removeRecords()` has been removed. Use `Store.updateData()` instead.
  * `Store.addData()` has been removed. Use `Store.updateData()` instead.
* `Column` takes an additional property `rendererIsComplex`. Application must set this flag to
  `true` to indicate if a column renderer uses values other than its own bound field. This change
  provides an efficiency boost by allowing ag-Grid to use its default change detection instead of
  forcing a cell refresh on any change.

### ⚙️ Technical

* `Grid` will now update the underlying ag-Grid using ag-Grid transactions rather than relying on
  agGrid `deltaRowMode`. This is intended to provide the best possible grid performance and
  generally streamline the use of the ag-Grid Api.

### 🐞 Bug Fixes

* Panel resize events are now properly throttled, avoiding extreme lagginess when resizing panels
  that contain complex components such as big grids.
* Workaround for issues with the mobile Onsen toolkit throwing errors while resetting page stack.
* Dialogs call `doCancel()` handler if cancelled via `<esc>` keypress.

### 📚 Libraries

* @xh/hoist-dev-utils `3.7 -> 3.8`
* qs `6.7 -> 6.8`
* store2 `2.8 -> 2.9`

[Commit Log](https://github.com/xh/hoist-react/compare/v26.0.1...v27.0.0)

## v26.0.1 - 2019-08-07

### 🎁 New Features

* **WebSocket support** has been added in the form of `XH.webSocketService` to establish and
  maintain a managed websocket connection with the Hoist UI server. This is implemented on the
  client via the native `WebSocket` object supported by modern browsers and relies on the
  corresponding service and management endpoints added to Hoist Core v6.1.
  * Apps must declare `webSocketsEnabled: true` in their `AppSpec` configuration to enable this
    overall functionality on the client.
  * Apps can then subscribe via the new service to updates on a requested topic and will receive any
    inbound messages for that topic via a callback.
  * The service will monitor the socket connection with a regular heartbeat and attempt to
    re-establish if dropped.
  * A new admin console snap-in provides an overview of connected websocket clients.
* The `XH.message()` and related methods such as `XH.alert()` now support more flexible
  `confirmProps` and `cancelProps` configs, each of which will be passed to their respective button
  and merged with suitable defaults. Allows use of the new `autoFocus` prop with these preconfigured
  dialogs.
  * By default, `XH.alert()` and `XH.confirm()` will auto focus the confirm button for user
    convenience.
  * The previous text/intent configs have been deprecated and the message methods will log a console
    warning if they are used (although it will continue to respect them to aid transitioning to the
    new configs).
* `GridModel` now supports a `copyCell` context menu action. See `StoreContextMenu` for more
  details.
* New `GridCountLabel` component provides an alternative to existing `StoreCountLabel`, outputting
  both overall record count and current selection count in a configurable way.
* The `Button` component accepts an `autoFocus` prop to attempt to focus on render.
* The `Checkbox` component accepts an `autoFocus` prop to attempt to focus on render.

### 💥 Breaking Changes

* `StoreCountLabel` has been moved from `/desktop/cmp/store` to the cross-platform package
  `/cmp/store`. Its `gridModel` prop has also been removed - usages with grids should likely switch
  to the new `GridCountLabel` component, noted above and imported from `/cmp/grid`.
* The API for `ClipboardButton` and `ClipboardMenuItem` has been simplified, and made implementation
  independent. Specify a single `getCopyText` function rather than the `clipboardSpec`.
  (`clipboardSpec` is an artifact from the removed `clipboard` library).
* The `XH.prompt()` and `XH.message()` input config has been updated to work as documented, with any
  initial/default value for the input sourced from `input.initialValue`. Was previously sourced from
  `input.value` (#1298).
* ChartModel `config` has been deprecated. Please use `highchartsConfig` instead.

### 🐞 Bug Fixes

* The `Select.selectOnFocus` prop is now respected when used in tandem with `enableCreate` and/or
  `queryFn` props.
* `DateInput` popup _will_ now close when input is blurred but will _not_ immediately close when
  `enableTextInput` is `false` and a month or year is clicked (#1293).
* Buttons within a grid `actionCol` now render properly in compact mode, without clipping/overflow.

### ⚙️ Technical

* `AgGridModel` will now throw an exception if any of its methods which depend on ag-Grid state are
  called before the grid has been fully initialized (ag-Grid onGridReady event has fired).
  Applications can check the new `isReady` property on `AgGridModel` before calling such methods to️️
  verify the grid is fully initialized.

### 📚 Libraries

* @blueprintjs/core `3.17 -> 3.18`
* @blueprintjs/datetime `3.11 -> 3.12`
* @fortawesome/fontawesome `5.9 -> 5.10`
* ag-grid `21.0.1 -> 21.1.1`
* store2 `2.7 -> 2.8`
* The `clipboard` library has been replaced with the simpler `clipboard-copy` library.

[Commit Log](https://github.com/xh/hoist-react/compare/v25.2.0...v26.0.1)

## v25.2.0 - 2019-07-25

### 🎁 New Features

* `RecordAction` supports a new `secondaryText` property. When used for a Grid context menu item,
  this text appears on the right side of the menu item, usually used for displaying the shortcut key
  associated with an action.

### 🐞 Bug Fixes

* Fixed issue with loopy behavior when using `Select.selectOnFocus` and changing focus
  simultaneously with keyboard and mouse.

[Commit Log](https://github.com/xh/hoist-react/compare/v25.1.0...v25.2.0)

## v25.1.0 - 2019-07-23

### 🎁 New Features

* `JsonInput` includes buttons for toggling showing in a full-screen dialog window. Also added a
  convenience button to auto-format `JsonInput's` content.
* `DateInput` supports a new `enableTextInput` prop. When this property is set to false, `DateInput`
  will be entirely driven by the provided date picker. Additionally, `DateInput` styles have been
  improved for its various modes to more clearly convey its functionality.
* `ExportButton` will auto-disable itself if bound to an empty `GridModel`. This helper button will
  now also throw a console warning (to alert the developer) if `gridModel.enableExport != true`.

### ⚙️ Technical

* Classes decorated with `@LoadSupport` will now throw an exception out of their provided
  `loadAsync()` method if called with a parameter that's not a plain object (i.e. param is clearly
  not a `LoadSpec`). Note this might be a breaking change, in so far as it introduces additional
  validation around this pre-existing API requirement.
* Requirements for the `colorSpec` option passed to Hoist number formatters have been relaxed to
  allow partial definitions such that, for example, only negative values may receive the CSS class
  specified, without having to account for positive value styling.

### 🐞 Bug Fixes

* `RestFormModel` now submits dirty fields only when editing a record, as intended (#1245).
* `FormField` will no longer override the disabled prop of its child input if true (#1262).

### 📚 Libraries

* mobx `5.11 -> 5.13`
* Misc. patch-level updates

[Commit Log](https://github.com/xh/hoist-react/compare/v25.0.0...v25.1.0)

## v25.0.0 - 2019-07-16

### 🎁 New Features

* `Column` accepts a new `comparator` callback to customize how column cell values are sorted by the
  grid.
* Added `XH.prompt()` to show a simple message popup with a built-in, configurable HoistInput. When
  submitted by the user, its callback or resolved promise will include the input's value.
* `Select` accepts a new `selectOnFocus` prop. The behaviour is analogous to the `selectOnFocus`
  prop already in `TextInput`, `TextArea` and `NumberInput`.

### 💥 Breaking Changes

* The `fmtPercent` and `percentRenderer` methods will now multiply provided value by 100. This is
  consistent with the behavior of Excel's percentage formatting and matches the expectations of
  `ExportFormat.PCT`. Columns that were previously using `exportValue: v => v/100` as a workaround
  to the previous renderer behavior should remove this line of code.
* `DimensionChooserModel`'s `historyPreference` config has been renamed `preference`. It now
  supports saving both value and history to the same preference (existing history preferences will
  be handled).

[Commit Log](https://github.com/xh/hoist-react/compare/v24.2.0...v25.0.0)

## v24.2.0 - 2019-07-08

### 🎁 New Features

* `GridModel` accepts a new `colDefaults` configuration. Defaults provided via this object will be
  merged (deeply) into all column configs as they are instantiated.
* New `Panel.compactHeader` and `DockContainer.compactHeaders` props added to enable more compact
  and space efficient styling for headers in these components.
  * ⚠️ Note that as part of this change, internal panel header CSS class names changed slightly -
    apps that were targeting these internal selectors would need to adjust. See
    desktop/cmp/panel/impl/PanelHeader.scss for the relevant updates.
* A new `exportOptions.columns` option on `GridModel` replaces `exportOptions.includeHiddenCols`.
  The updated and more flexible config supports special strings 'VISIBLE' (default), 'ALL', and/or a
  list of specific colIds to include in an export.
  * To avoid immediate breaking changes, GridModel will log a warning on any remaining usages of
    `includeHiddenCols` but auto-set to `columns: 'ALL'` to maintain the same behavior.
* Added new preference `xhShowVersionBar` to allow more fine-grained control of when the Hoist
  version bar is showing. It defaults to `auto`, preserving the current behavior of always showing
  the footer to Hoist Admins while including it for non-admins *only* in non-production
  environments. The pref can alternatively be set to 'always' or 'never' on a per-user basis.

### 📚 Libraries

* @blueprintjs/core `3.16 -> 3.17`
* @blueprintjs/datetime `3.10 -> 3.11`
* mobx `5.10 -> 5.11`
* react-transition-group `2.8 -> 4.2`

[Commit Log](https://github.com/xh/hoist-react/compare/v24.1.1...v24.2.0)

## v24.1.1 - 2019-07-01

### 🐞 Bug Fixes

* Mobile column chooser internal layout/sizing fixed when used in certain secure mobile browsers.

[Commit Log](https://github.com/xh/hoist-react/compare/v24.1.0...v24.1.1)

## v24.1.0 - 2019-07-01

### 🎁 New Features

* `DateInput.enableClear` prop added to support built-in button to null-out a date input's value.

### 🐞 Bug Fixes

* The `Select` component now properly shows all options when the pick-list is re-shown after a
  change without first blurring the control. (Previously this interaction edge case would only show
  the option matching the current input value.) #1198
* Mobile mask component `onClick` callback prop restored - required to dismiss mobile menus when not
  tapping a menu option.
* When checking for a possible expired session within `XH.handleException()`, prompt for app login
  only for Ajax requests made to relative URLs (not e.g. remote APIs accessed via CORS). #1189

### ✨ Style

* Panel splitter collapse button more visible in dark theme. CSS vars to customize further fixed.
* The mobile app menu button has been moved to the right side of the top appBar, consistent with its
  placement in desktop apps.

### 📚 Libraries

* @blueprintjs/core `3.15 -> 3.16`
* @blueprintjs/datetime `3.9 -> 3.10`
* codemirror `5.47 -> 5.48`
* mobx `6.0 -> 6.1`

[Commit Log](https://github.com/xh/hoist-react/compare/v24.0.0...v24.1.0)

## v24.0.0 - 2019-06-24

### 🎁 New Features

#### Data

* A `StoreFilter` object has been introduced to the data API. This allows `Store` and
  `StoreFilterField` to support the ability to conditionally include all children when filtering
  hierarchical data stores, and could support additional filtering customizations in the future.
* `Store` now provides a `summaryRecord` property which can be used to expose aggregated data for
  the data it contains. The raw data for this record can be provided to `loadData()` and
  `updateData()` either via an explicit argument to these methods, or as the root node of the raw
  data provided (see `Store.loadRootAsSummary`).
* The `StoreFilterField` component accepts new optional `model` and `bind` props to allow control of
  its text value from an external model's observable.
* `pwd` is now a new supported type of `Field` in the `@xh/hoist/core/data` package.

#### Grid

* `GridModel` now supports a `showSummary` config which can be used to display its store's
  summaryRecord (see above) as either a pinned top or bottom row.
* `GridModel` also adds a `enableColumnPinning` config to enable/disable user-driven pinning. On
  desktop, if enabled, users can pin columns by dragging them to the left or right edges of the grid
  (the default ag-Grid gesture). Column pinned state is now also captured and maintained by the
  overall grid state system.
* The desktop column chooser now options in a non-modal popover when triggered from the standard
  `ColChooserButton` component. This offers a quicker and less disruptive alternative to the modal
  dialog (which is still used when launched from the grid context menu). In this popover mode,
  updates to columns are immediately reflected in the underlying grid.
* The mobile `ColChooser` has been improved significantly. It now renders displayed and available
  columns as two lists, allowing drag and drop between to update the visibility and ordering. It
  also provides an easy option to toggle pinning the first column.
* `DimensionChooser` now supports an optional empty / ungrouped configuration with a value of `[]`.
  See `DimensionChooserModel.enableClear` and `DimensionChooser.emptyText`.

#### Other Features

* Core `AutoRefreshService` added to trigger an app-wide data refresh on a configurable interval, if
  so enabled via a combination of soft-config and user preference. Auto-refresh relies on the use of
  the root `RefreshContextModel` and model-level `LoadSupport`.
* A new `LoadingIndicator` component is available as a more minimal / unobtrusive alternative to a
  modal mask. Typically configured via a new `Panel.loadingIndicator` prop, the indicator can be
  bound to a `PendingTaskModel` and will automatically show/hide a spinner and/or custom message in
  an overlay docked to the corner of the parent Panel.
* `DateInput` adds support for new `enablePicker` and `showPickerOnFocus` props, offering greater
  control over when the calendar picker is shown. The new default behaviour is to not show the
  picker on focus, instead showing it via a built-in button.
* Transitions have been disabled by default on desktop Dialog and Popover components (both are from
  the Blueprint library) and on the Hoist Mask component. This should result in a snappier user
  experience, especially when working on remote / virtual workstations. Any in-app customizations to
  disable or remove transitions can now be removed in favor of this toolkit-wide change.
* Added new `@bindable.ref` variant of the `@bindable` decorator.

### 💥 Breaking Changes

* Apps that defined and initialized their own `AutoRefreshService` service or functionality should
  leverage the new Hoist service if possible. Apps with a pre-existing custom service of the same
  name must either remove in favor of the new service or - if they have special requirements not
  covered by the Hoist implementation - rename their own service to avoid a naming conflict.
* The `StoreFilterField.onFilterChange` callback will now be passed a `StoreFilter`, rather than a
  function.
* `DateInput` now has a calendar button on the right side of the input which is 22 pixels square.
  Applications explicitly setting width or height on this component should ensure that they are
  providing enough space for it to display its contents without clipping.

### 🐞 Bug Fixes

* Performance for bulk grid selections has been greatly improved (#1157)
* Toolbars now specify a minimum height (or width when vertical) to avoid shrinking unexpectedly
  when they contain only labels or are entirely empty (but still desired to e.g. align UIs across
  multiple panels). Customize if needed via the new `--xh-tbar-min-size` CSS var.
* All Hoist Components that accept a `model` prop now have that properly documented in their
  prop-types.
* Admin Log Viewer no longer reverses its lines when not in tail mode.

### ⚙️ Technical

* The `AppSpec` config passed to `XH.renderApp()` now supports a `clientAppCode` value to compliment
  the existing `clientAppName`. Both values are now optional and defaulted from the project-wide
  `appCode` and `appName` values set via the project's Webpack config. (Note that `clientAppCode` is
  referenced by the new `AutoRefreshService` to support configurable auto-refresh intervals on a
  per-app basis.)

### 📚 Libraries

* ag-grid `20.0 -> 21.0`
* react-select `2.4 -> 3.0`
* mobx-react `5.4 -> 6.0.3`
* font-awesome `5.8 -> 5.9`
* react-beautiful-dnd `10.1.1 -> 11.0.4`

[Commit Log](https://github.com/xh/hoist-react/compare/v23.0.0...v24.0.0)

## v23.0.0 - 2019-05-30

### 🎁 New Features

* `GridModel` now accepts a config of `cellBorders`, similar to `rowBorders`
* `Panel.tbar` and `Panel.bbar` props now accept an array of Elements and will auto-generate a
  `Toolbar` to contain them, avoiding the need for the extra import of `toolbar()`.
* New functions `withDebug` and `withShortDebug` have been added to provide a terse syntax for
  adding debug messages that track the execution of specific blocks of code.
* `XH.toast()` now supports an optional `containerRef` argument that can be used for anchoring a
  toast within another component (desktop only). Can be used to display more targeted toasts within
  the relevant section of an application UI, as opposed to the edge of the screen.
* `ButtonGroupInput` accepts a new `enableClear` prop that allows the active / depressed button to
  be unselected by pressing it again - this sets the value of the input as a whole to `null`.
* Hoist Admins now always see the VersionBar in the footer.
* `Promise.track` now accepts an optional `omit` config that indicates when no tracking will be
  performed.
* `fmtNumber` now accepts an optional `prefix` config that prepends immediately before the number,
  but after the sign (`+`, `-`).
* New utility methods `forEachAsync()` and `whileAsync()` have been added to allow non-blocking
  execution of time-consuming loops.

### 💥 Breaking Changes

* The `AppOption.refreshRequired` config has been renamed to `reloadRequired` to better match the
  `XH.reloadApp()` method called to reload the entire app in the browser. Any options defined by an
  app that require it to be fully reloaded should have this renamed config set to `true`.
* The options dialog will now automatically trigger an app-wide data _refresh_ via
  `XH.refreshAppAsync()` if options have changed that don't require a _reload_.
* The `EventSupport` mixin has been removed. There are no known uses of it and it is in conflict
  with the overall reactive structure of the hoist-react API. If your app listens to the
  `appStateChanged`, `prefChange` or `prefsPushed` events you will need to adjust accordingly.

### 🐞 Bug Fixes

* `Select` will now let the user edit existing text in conditions where it is expected to be
  editable. #880
* The Admin "Config Differ" tool has been updated to reflect changes to `Record` made in v22. It is
  once again able to apply remote config values.
* A `Panel` with configs `resizable: true, collapsible: false` now renders with a splitter.
* A `Panel` with no `icon`, `title`, or `headerItems` will not render a blank header.
* `FileChooser.enableMulti` now behaves as one might expect -- true to allow multiple files in a
  single upload. Previous behavior (the ability to add multiple files to dropzone) is now controlled
  by `enableAddMulti`.

[Commit Log](https://github.com/xh/hoist-react/compare/v22.0.0...v23.0.0)


## v22.0.0 - 2019-04-29

### 🎁 New Features

* A new `DockContainer` component provides a user-friendly way to render multiple child components
  "docked" to its bottom edge. Each child view is rendered with a configurable header and controls
  to allow the user to expand it, collapse it, or optionally "pop it out" into a modal dialog.
* A new `AgGrid` component provides a much lighter Hoist wrapper around ag-Grid while maintaining
  consistent styling and layout support. This allows apps to use any features supported by ag-Grid
  without conflicting with functionality added by the core Hoist `Grid`.
  * Note that this lighter wrapper lacks a number of core Hoist features and integrations, including
    store support, grid state, enhanced column and renderer APIs, absolute value sorting, and more.
  * An associated `AgGridModel` provides access to to the ag-Grid APIs, minimal styling configs, and
    several utility methods for managing Grid state.
* Added `GridModel.groupSortFn` config to support custom group sorting (replaces any use of
  `agOptions.defaultGroupSortComparator`).
* The `Column.cellClass` and `Column.headerClass` configs now accept functions to dynamically
  generate custom classes based on the Record and/or Column being rendered.
* The `Record` object now provides an additional getter `Record.allChildren` to return all children
  of the record, irrespective of the current filter in place on the record's store. This supplements
  the existing `Record.children` getter, which returns only the children meeting the filter.

### 💥 Breaking Changes

* The class `LocalStore` has been renamed `Store`, and is now the main implementation and base class
  for Store Data. The extraneous abstract superclass `BaseStore` has been removed.
* `Store.dataLastUpdated` had been renamed `Store.lastUpdated` on the new class and is now a simple
  timestamp (ms) rather than a Javascript Date object.
* The constructor argument `Store.processRawData` now expects a function that *returns* a modified
  object with the necessary edits. This allows implementations to safely *clone* the raw data rather
  than mutating it.
* The method `Store.removeRecord` has been replaced with the method `Store.removeRecords`. This will
  facilitate efficient bulk deletes.

### ⚙️ Technical

* `Grid` now performs an important performance workaround when loading a new dataset that would
  result in the removal of a significant amount of existing records/rows. The underlying ag-Grid
  component has a serious bottleneck here (acknowledged as AG-2879 in their bug tracker). The Hoist
  grid wrapper will now detect when this is likely and proactively clear all data using a different
  API call before loading the new dataset.
* The implementations `Store`, `RecordSet`, and `Record` have been updated to more efficiently
  re-use existing record references when loading, updating, or filtering data in a store. This keeps
  the Record objects within a store as stable as possible, and allows additional optimizations by
  ag-Grid and its `deltaRowDataMode`.
* When loading raw data into store `Record`s, Hoist will now perform additional conversions based on
  the declared `Field.type`. The unused `Field.nullable` has been removed.
* `LocalStorageService` now uses both the `appCode` and current username for its namespace key,
  ensuring that e.g. local prefs/grid state are not overwritten across multiple app users on one OS
  profile, or when admin impersonation is active. The service will automatically perform a one-time
  migration of existing local state from the old namespace to the new. #674
* `elem` no longer skips `null` children in its calls to `React.createElement()`. These children may
  play the role of placeholders when using conditional rendering, and skipping them was causing
  React to trigger extra re-renders. This change further simplifies Hoist's element factory and
  removes an unnecessary divergence with the behavior of JSX.


### 🐞 Bug Fixes

* `Grid` exports retain sorting, including support for absolute value sorting. #1068
* Ensure `FormField`s are keyed with their model ID, so that React can properly account for dynamic
  changes to fields within a form. #1031
* Prompt for app refresh in (rare) case of mismatch between client and server-side session user.
  (This can happen during impersonation and is defended against in server-side code.) #675

[Commit Log](https://github.com/xh/hoist-react/compare/v21.0.2...v22.0.0)

## v21.0.2 - 2019-04-05

### 📚 Libraries

* Rollback ag-Grid to v20.0.0 after running into new performance issues with large datasets and
  `deltaRowDataMode`. Updates to tree filtering logic, also related to grid performance issues with
  filtered tree results returning much larger record counts.

## v21.0.0 - 2019-04-04

### 🎁 New Features

* `FetchService` fetch methods now accept a plain object as the `headers` argument. These headers
  will be merged with the default headers provided by FetchService.
* An app can also now specify default headers to be sent with every fetch request via
  `XH.fetchService.setDefaultHeaders()`. You can pass either a plain object, or a closure which
  returns one.
* `Grid` supports a new `onGridReady` prop, allowing apps to hook into the ag-Grid event callback
  without inadvertently short-circuiting the Grid's own internal handler.

### 💥 Breaking Changes

* The shortcut getter `FormModel.isNotValid` was deemed confusing and has been removed from the API.
  In most cases applications should use `!FormModel.isValid` instead; this expression will return
  `false` for the `Unknown` as well as the `NotValid` state. Applications that wish to explicitly
  test for the `NotValid` state should use the `validationState` getter.
* Multiple HoistInputs have changed their `onKeyPress` props to `onKeyDown`, including TextInput,
  NumberInput, TextArea & SearchInput. The `onKeyPress` event has been deprecated in general and has
  limitations on which keys will trigger the event to fire (i.e. it would not fire on an arrow
  keypress).
* FetchService's fetch methods no longer support `contentType` parameter. Instead, specify a custom
  content-type by setting a 'Content-Type' header using the `headers` parameter.
* FetchService's fetch methods no longer support `acceptJson` parameter. Instead, pass an {"Accept":
  "application/json"} header using the `headers` parameter.

### ✨ Style

* Black point + grid colors adjusted in dark theme to better blend with overall blue-gray tint.
* Mobile styles have been adjusted to increase the default font size and grid row height, in
  addition to a number of other smaller visual adjustments.

### 🐞 Bug Fixes

* Avoid throwing React error due to tab / routing interactions. Tab / routing / state support
  generally improved. (#1052)
* `GridModel.selectFirst()` improved to reliably select first visible record even when one or more
  groupBy levels active. (#1058)

### 📚 Libraries

* ag-Grid `~20.1 -> ~20.2` (fixes ag-grid sorting bug with treeMode)
* @blueprint/core `3.14 -> 3.15`
* @blueprint/datetime `3.7 -> 3.8`
* react-dropzone `10.0 -> 10.1`
* react-transition-group `2.6 -> 2.8`

[Commit Log](https://github.com/xh/hoist-react/compare/v20.2.1...v21.0.0)

## v20.2.1 - 2019-03-28

* Minor tweaks to grid styles - CSS var for pinned column borders, drop left/right padding on
  center-aligned grid cells.

[Commit Log](https://github.com/xh/hoist-react/compare/v20.2.0...v20.2.1)

## v20.2.0 - 2019-03-27

### 🎁 New Features

* `GridModel` exposes three new configs - `rowBorders`, `stripeRows`, and `showCellFocus` - to
  provide additional control over grid styling. The former `Grid` prop `showHover` has been
  converted to a `GridModel` config for symmetry with these other flags and more efficient
  re-rendering. Note that some grid-related CSS classes have also been modified to better conform to
  the BEM approach used elsewhere - this could be a breaking change for apps that keyed off of
  certain Hoist grid styles (not expected to be a common case).
* `Select` adds a `queryBuffer` prop to avoid over-eager calls to an async `queryFn`. This buffer is
  defaulted to 300ms to provide some out-of-the-box debouncing of keyboard input when an async query
  is provided. A longer value might be appropriate for slow / intensive queries to a remote API.

### 🐞 Bug Fixes

* A small `FormField.labelWidth` config value will now be respected, even if it is less than the
  default minWidth of 80px.
* Unnecessary re-renders of inactive tab panels now avoided.
* `Grid`'s filter will now be consistently applied to all tree grid records. Previously, the filter
  skipped deeply nested records under specific conditions.
* `Timer` no longer requires its `runFn` to be a promise, as it briefly (and unintentionally) did.
* Suppressed default browser resize handles on `textarea`.

[Commit Log](https://github.com/xh/hoist-react/compare/v20.1.1...v20.2.0)

## v20.1.1 - 2019-03-27

### 🐞 Bug Fixes

* Fix form field reset so that it will call computeValidationAsync even if revalidation is not
  triggered because the field's value did not change when reset.

[Commit Log](https://github.com/xh/hoist-react/compare/v20.1.0...v20.1.1)


## v20.1.0 - 2019-03-14

### 🎁 New Features

* Standard app options panel now includes a "Restore Defaults" button to clear all user preferences
  as well as any custom grid state, resetting the app to its default state for that user.

### 🐞 Bug Fixes

* Removed a delay from `HoistInput` blur handling, ensuring `noteBlurred()` is called as soon as the
  element loses focus. This should remove a class of bugs related to input values not flushing into
  their models quickly enough when `commitOnChange: false` and the user moves directly from an input
  to e.g. clicking a submit button. #1023
* Fix to Admin ConfigDiffer tool (missing decorator).

### ⚙️ Technical

* The `GridModel.store` config now accepts a plain object and will internally create a `LocalStore`.
  This store config can also be partially specified or even omitted entirely. GridModel will ensure
  that the store is auto-configured with all fields in configured grid columns, reducing the need
  for app code boilerplate (re)enumerating field names.
* `Timer` class reworked to allow its interval to be adjusted dynamically via `setInterval()`,
  without requiring the Timer to be re-created.

[Commit Log](https://github.com/xh/hoist-react/compare/v20.0.1...v20.1.0)


## v20.0.1 - 2019-03-08

### 🐞 Bug Fixes

* Ensure `RestStore` processes records in a standard way following a save/add operation (#1010).

[Commit Log](https://github.com/xh/hoist-react/compare/v20.0.0...v20.0.1)


## v20.0.0 - 2019-03-06

### 💥 Breaking Changes

* The `@LoadSupport` decorator has been substantially reworked and enhanced from its initial release
  in v19. It is no longer needed on the HoistComponent, but rather should be put directly on the
  owned HoistModel implementing the loading. IMPORTANT NOTE: all models should implement
  `doLoadAsync` rather than `loadAsync`. Please see `LoadSupport` for more information on this
  important change.
* `TabContainer` and `TabContainerModel` are now cross-platform. Apps should update their code to
  import both from `@xh/hoist/cmp/tab`.
* `TabContainer.switcherPosition` has been moved to `TabContainerModel`. Please note that changes to
  `switcherPosition` are not supported on mobile, where the switcher will always appear beneath the
  container.
* The `Label` component from `@xh/hoist/desktop/cmp/input` has been removed. Applications should
  consider using the basic html `label` element instead (or a `FormField` if applicable).
* The `LeftRightChooserModel` constructor no longer accepts a `leftSortBy` and `rightSortBy`
  property. The implementation of these properties was generally broken. Use `leftSorted` and
  `rightSorted` instead.

#### Mobile

* Mobile `Page` has changed - `Pages` are now wrappers around `Panels` that are designed to be used
  with a `NavigationModel` or `TabContainer`. `Page` accepts the same props as `Panel`, meaning uses
  of `loadModel` should be replaced with `mask`.
* The mobile `AppBar` title is static and defaults to the app name. If you want to display page
  titles, it is recommended to use the `title` prop on the `Page`.

### 🎁 New Features

* Enhancements to Model and Component data loading via `@LoadSupport` provides a stronger set of
  conventions and better support for distinguishing between initial loads / auto/background
  refreshes / user- driven refreshes. It also provides new patterns for ensuring application
  Services are refreshed as part of a reworked global refresh cycle.
* RestGridModel supports a new `cloneAction` to take an existing record and open the editor form in
  "add mode" with all editable fields pre-populated from the source record. The action calls
  `prepareCloneFn`, if defined on the RestGridModel, to perform any transform operations before
  rendering the form.
* Tabs in `TabContainerModel` now support an `icon` property on the desktop.
* Charts take a new optional `aspectRatio` prop.
* Added new `Column.headerTooltip` config.
* Added new method `markManaged` on `ManagedSupport`.
* Added new function decorator `debounced`.
* Added new function `applyMixin` providing support for structured creation of class decorators
  (mixins).

#### Mobile

* Column chooser support available for mobile Grids. Users can check/uncheck columns to add/remove
  them from a configurable grid and reorder the columns in the list via drag and drop. Pair
  `GridModel.enableColChooser` with a mobile `colChooserButton` to allow use.
* Added `DialogPage` to the mobile toolkit. These floating pages do not participate in navigation or
  routing, and are used for showing fullscreen views outside of the Navigator / TabContainer
  context.
* Added `Panel` to the mobile toolkit, which offers a header element with standardized styling,
  title, and icon, as well as support for top and bottom toolbars.
* The mobile `AppBar` has been updated to more closely match the desktop `AppBar`, adding `icon`,
  `leftItems`, `hideAppMenuButton` and `appMenuButtonProps` props.
* Added routing support to mobile.

### 🐞 Bug Fixes

* The HighCharts wrapper component properly resizes its chart.
* Mobile dimension chooser button properly handles overflow for longer labels.
* Sizing fixes for multi-line inputs such as textArea and jsonInput.
* NumberInput calls a `onKeyPress` prop if given.
* Layout fixes on several admin panels and detail popups.

### 📚 Libraries

* @blueprintjs/core `3.13 -> 3.14`
* @xh/hoist-dev-utils `3.5 -> 3.6`
* ag-Grid `~20.0 -> ~20.1`
* react-dropzone `~8.0 -> ~9.0`
* react-select `~2.3 -> ~2.4`
* router5 `~6.6 -> ~7.0`
* react `~16.7 -> ~16.8`

[Commit Log](https://github.com/xh/hoist-react/compare/v19.0.1...v20.0.0)

## v19.0.1 - 2019-02-12

### 🐞 Bug Fixes

* Additional updates and simplifications to `FormField` sizing of child `HoistInput` elements, for
  more reliable sizing and spacing filling behavior.

[Commit Log](https://github.com/xh/hoist-react/compare/v19.0.0...v19.0.1)


## v19.0.0 - 2019-02-08

### 🎁 New Features

* Added a new architecture for signaling the need to load / refresh new data across either the
  entire app or a section of the component hierarchy. This new system relies on React context to
  minimizes the need for explicit application wiring, and improves support for auto-refresh. See
  newly added decorator `@LoadSupport` and classes/components `RefreshContext`,
  `RefreshContextModel`, and `RefreshContextView` for more info.
* `TabContainerModel` and `TabModel` now support `refreshMode` and `renderMode` configs to allow
  better control over how inactive tabs are mounted/unmounted and how tabs handle refresh requests
  when hidden or (re)activated.
* Apps can implement `getAppOptions()` in their `AppModel` class to specify a set of app-wide
  options that should be editable via a new built-in Options dialog. This system includes built-in
  support for reading/writing options to preferences, or getting/setting their values via custom
  handlers. The toolkit handles the rendering of the dialog.
* Standard top-level app buttons - for actions such as launching the new Options dialog, switching
  themes, launching the admin client, and logging out - have been moved into a new menu accessible
  from the top-right corner of the app, leaving more space for app-specific controls in the AppBar.
* `RecordGridModel` now supports an enhanced `editors` configuration that exposes the full set of
  validation and display support from the Forms package.
* `HoistInput` sizing is now consistently implemented using `LayoutSupport`. All sizable
  `HoistInputs` now have default `width` to ensure a standard display out of the box. `JsonInput`
  and `TextArea` also have default `height`. These defaults can be overridden by declaring explicit
  `width` and `height` values, or unset by setting the prop to `null`.
* `HoistInputs` within `FormFields` will be automatically sized to fill the available space in the
  `FormField`. In these cases, it is advised to either give the `FormField` an explicit size or
  render it in a flex layout.

### 💥 Breaking Changes

* ag-Grid has been updated to v20.0.0. Most apps shouldn't require any changes - however, if you are
  using `agOptions` to set sorting, filtering or resizing properties, these may need to change:

  For the `Grid`, `agOptions.enableColResize`, `agOptions.enableSorting` and `agOptions.enableFilter`
  have been removed. You can replicate their effects by using `agOptions.defaultColDef`. For
  `Columns`, `suppressFilter` has been removed, an should be replaced with `filter: false`.

* `HoistAppModel.requestRefresh` and `TabContainerModel.requestRefresh` have been removed.
  Applications should use the new Refresh architecture described above instead.
* `tabRefreshMode` on TabContainer has been renamed `renderMode`.
* `TabModel.reloadOnShow` has been removed. Set the `refreshMode` property on TabContainerModel or
  TabModel to `TabRefreshMode.ON_SHOW_ALWAYS` instead.
* The mobile APIs for `TabContainerModel`, `TabModel`, and `RefreshButton` have been rewritten to
  more closely mirror the desktop API.
* The API for `RecordGridModel` editors has changed -- `type` is no longer supported. Use
  `fieldModel` and `formField` intead.
* `LocalStore.loadRawData` requires that all records presented to store have unique IDs specified.
  See `LocalStore.idSpec` for more information.

### 🐞 Bug Fixes

* SwitchInput and RadioInput now properly highlight validation errors in `minimal` mode.

### 📚 Libraries

* @blueprintjs/core `3.12 -> 3.13`
* ag-Grid `~19.1.4 -> ~20.0.0`

[Commit Log](https://github.com/xh/hoist-react/compare/v18.1.2...v19.0.0)


## v18.1.2 - 2019-01-30

### 🐞 Bug Fixes

* Grid integrations relying on column visibility (namely export, storeFilterField) now correctly
  consult updated column state from GridModel. #935
* Ensure `FieldModel.initialValue` is observable to ensure that computed dirty state (and any other
  derivations) are updated if it changes. #934
* Fixes to ensure Admin console log viewer more cleanly handles exceptions (e.g. attempting to
  auto-refresh on a log file that has been deleted).

[Commit Log](https://github.com/xh/hoist-react/compare/v18.1.1...v18.1.2)

## v18.1.1 - 2019-01-29

* Grid cell padding can be controlled via a new set of CSS vars and is reduced by default for grids
  in compact mode.
* The `addRecordAsync()` and `saveRecordAsync()` methods on `RestStore` return the updated record.

[Commit Log](https://github.com/xh/hoist-react/compare/v18.1.0...v18.1.1)


## v18.1.0 - 2019-01-28

### 🎁 New Features

* New `@managed` class field decorator can be used to mark a property as fully created/owned by its
  containing class (provided that class has installed the matching `@ManagedSupport` decorator).
  * The framework will automatically pass any `@managed` class members to `XH.safeDestroy()` on
    destroy/unmount to ensure their own `destroy()` lifecycle methods are called and any related
    resources are disposed of properly, notably MobX observables and reactions.
  * In practice, this should be used to decorate any properties on `HoistModel`, `HoistService`, or
    `HoistComponent` classes that hold a reference to a `HoistModel` created by that class. All of
    those core artifacts support the new decorator, `HoistModel` already provides a built-in
    `destroy()` method, and calling that method when an app is done with a Model is an important
    best practice that can now happen more reliably / easily.
* `FormModel.getData()` accepts a new single parameter `dirtyOnly` - pass true to get back only
  fields which have been modified.
* The mobile `Select` component indicates the current value with a ✅ in the drop-down list.
* Excel exports from tree grids now include the matching expand/collapse tree controls baked into
  generated Excel file.

### 🐞 Bug Fixes

* The `JsonInput` component now properly respects / indicates disabled state.

### 📚 Libraries

* Hoist-dev-utils `3.4.1 -> 3.5.0` - updated webpack and other build tool dependencies, as well as
  an improved eslint configuration.
* @blueprintjs/core `3.10 -> 3.12`
* @blueprintjs/datetime `3.5 -> 3.7`
* fontawesome `5.6 -> 5.7`
* mobx `5.8 -> 5.9`
* react-select `2.2 -> 2.3`
* Other patch updates

[Commit Log](https://github.com/xh/hoist-react/compare/v18.0.0...v18.1.0)

## v18.0.0 - 2019-01-15

### 🎁 New Features

* Form support has been substantially enhanced and restructured to provide both a cleaner API and
  new functionality:
  * `FormModel` and `FieldModel` are now concrete classes and provide the main entry point for
    specifying the contents of a form. The `Field` and `FieldSupport` decorators have been removed.
  * Fields and sub-forms may now be dynamically added to FormModel.
  * The validation state of a FormModel is now *immediately* available after construction and
    independent of the GUI. The triggering of the *display* of that state is now a separate process
    triggered by GUI actions such as blur.
  * `FormField` has been substantially reworked to support a read-only display and inherit common
    property settings from its containing `Form`.
  * `HoistInput` has been moved into the `input` package to clarify that these are lower level
    controls and independent of the Forms package.

* `RestGrid` now supports a `mask` prop. RestGrid loading is now masked by default.
* `Chart` component now supports a built-in zoom out gesture: click and drag from right-to-left on
  charts with x-axis zooming.
* `Select` now supports an `enableClear` prop to control the presence of an optional inline clear
  button.
* `Grid` components take `onCellClicked` and `onCellDoubleClicked` event handlers.
* A new desktop `FileChooser` wraps a preconfigured react-dropzone component to allow users to
  easily select files for upload or other client-side processing.

### 💥 Breaking Changes

* Major changes to Form (see above). `HoistInput` imports will also need to be adjusted to move from
  `form` to `input`.
* The name of the HoistInput `field` prop has been changed to `bind`. This change distinguishes the
  lower-level input package more clearly from the higher-level form package which uses it. It also
  more clearly relates the property to the associated `@bindable` annotation for models.
* A `Select` input with `enableMulti = true` will by default no longer show an inline x to clear the
  input value. Use the `enableClear` prop to re-enable.
* Column definitions are exported from the `grid` package. To ensure backwards compatibility,
  replace imports from `@xh/hoist/desktop/columns` with `@xh/hoist/desktop/cmp/grid`.

### 📚 Libraries

* React `~16.6.0 -> ~16.7.0`
* Patch version updates to multiple other dependencies.

[Commit Log](https://github.com/xh/hoist-react/compare/v17.0.0...v18.0.0)

## v17.0.0 - 2018-12-21

### 💥 Breaking Changes

* The implementation of the `model` property on `HoistComponent` has been substantially enhanced:
  *  "Local" Models should now be specified on the Component class declaration by simply setting the
     `model` property, rather than the confusing `localModel` property.
  *  HoistComponent now supports a static `modelClass` class property. If set, this property will
     allow a HoistComponent to auto-create a model internally when presented with a plain javascript
     object as its `model` prop. This is especially useful in cases like `Panel` and `TabContainer`,
     where apps often need to specify a model but do not require a reference to the model. Those
     usages can now skip importing and instantiating an instance of the component's model class
     themselves.
  *  Hoist will now throw an Exception if an application attempts to changes the model on an
     existing HoistComponent instance or presents the wrong type of model to a HoistComponent where
     `modelClass` has been specified.

* `PanelSizingModel` has been renamed `PanelModel`. The class now also has the following new
  optional properties, all of which are `true` by default:
  * `showSplitter` - controls visibility of the splitter bar on the outside edge of the component.
  * `showSplitterCollapseButton` - controls visibility of the collapse button on the splitter bar.
  * `showHeaderCollapseButton` - controls visibility of a (new) collapse button in the header.

* The API methods for exporting grid data have changed and gained new features:
  * Grids must opt-in to export with the `GridModel.enableExport` config.
  * Exporting a `GridModel` is handled by the new `GridExportService`, which takes a collection of
    `exportOptions`. See `GridExportService.exportAsync` for available `exportOptions`.
  * All export entry points (`GridModel.exportAsync()`, `ExportButton` and the export context menu
    items) support `exportOptions`. Additionally, `GridModel` can be configured with default
    `exportOptions` in its config.

* The `buttonPosition` prop on `NumberInput` has been removed due to problems with the underlying
  implementation. Support for incrementing buttons on NumberInputs will be re-considered for future
  versions of Hoist.

### 🎁 New Features

* `TextInput` on desktop now supports an `enableClear` property to allow easy addition of a clear
  button at the right edge of the component.
* `TabContainer` enhancements:
  * An `omit` property can now be passed in the tab configs passed to the `TabContainerModel`
    constructor to conditionally exclude a tab from the container
  * Each `TabModel` can now be retrieved by id via the new `getTabById` method on
    `TabContainerModel`.
  * `TabModel.title` can now be changed at runtime.
  * `TabModel` now supports the following properties, which can be changed at runtime or set via the
    config:
    * `disabled` - applies a disabled style in the switcher and blocks navigation to the tab via
      user click, routing, or the API.
    * `excludeFromSwitcher` - removes the tab from the switcher, but the tab can still be navigated
      to programmatically or via routing.
* `MultiFieldRenderer` `multiFieldConfig` now supports a `delimiter` property to separate
  consecutive SubFields.
* `MultiFieldRenderer` SubFields now support a `position` property, to allow rendering in either the
  top or bottom row.
* `StoreCountLabel` now supports a new 'includeChildren' prop to control whether or not children
  records are included in the count. By default this is `false`.
* `Checkbox` now supports a `displayUnsetState` prop which may be used to display a visually
  distinct state for null values.
* `Select` now renders with a checkbox next to the selected item in its drowndown menu, instead of
  relying on highlighting. A new `hideSelectedOptionCheck` prop is available to disable.
* `RestGridModel` supports a `readonly` property.
* `DimensionChooser`, various `HoistInput` components, `Toolbar` and `ToolbarSeparator` have been
  added to the mobile component library.
* Additional environment enums for UAT and BCP, added to Hoist Core 5.4.0, are supported in the
  application footer.

### 🐞 Bug Fixes

* `NumberInput` will no longer immediately convert its shorthand value (e.g. "3m") into numeric form
  while the user remains focused on the input.
* Grid `actionCol` columns no longer render Button components for each action, relying instead on
  plain HTML / CSS markup for a significant performance improvement when there are many rows and/or
  actions per row.
* Grid exports more reliably include the appropriate file extension.
* `Select` will prevent an `<esc>` keypress from bubbling up to parent components only when its menu
  is open. (In that case, the component assumes escape was pressed to close its menu and captures
  the keypress, otherwise it should leave it alone and let it e.g. close a parent popover).

[Commit Log](https://github.com/xh/hoist-react/compare/v16.0.1...v17.0.0)

## v16.0.1 - 2018-12-12

### 🐞 Bug Fixes

* Fix to FeedbackForm allowing attempted submission with an empty message.

[Commit Log](https://github.com/xh/hoist-react/compare/v16.0.0...v16.0.1)


## v16.0.0

### 🎁 New Features

* Support for ComboBoxes and Dropdowns have been improved dramatically, via a new `Select` component
  based on react-select.
* The ag-Grid based `Grid` and `GridModel` are now available on both mobile and desktop. We have
  also added new support for multi-row/multi-field columns via the new `multiFieldRenderer` renderer
  function.
* The app initialization lifecycle has been restructured so that no App classes are constructed
  until Hoist is fully initialized.
* `Column` now supports an optional `rowHeight` property.
* `Button` now defaults to 'minimal' mode, providing a much lighter-weight visual look-and-feel to
  HoistApps. `Button` also implements `@LayoutSupport`.
* Grouping state is now saved by the grid state support on `GridModel`.
* The Hoist `DimChooser` component has been ported to hoist-react.
* `fetchService` now supports an `autoAbortKey` in its fetch methods. This can be used to
  automatically cancel obsolete requests that have been superceded by more recent variants.
* Support for new `clickableLabel` property on `FormField`.
* `RestForm` now supports a read-only view.
* Hoist now supports automatic tracking of app/page load times.

### 💥 Breaking Changes

* The new location for the cross-platform grid component is `@xh/hoist/cmp/grid`. The `columns`
  package has also moved under a new sub-package in this location.
* Hoist top-level App Structure has changed in order to improve consistency of the Model-View
  conventions, to improve the accessibility of services, and to support the improvements in app
  initialization mentioned above:
  - `XH.renderApp` now takes a new `AppSpec` configuration.
  - `XH.app` is now `XH.appModel`.
  - All services are installed directly on `XH`.
  - `@HoistApp` is now `@HoistAppModel`
* `RecordAction` has been substantially refactored and improved. These are now typically immutable
  and may be shared.
  - `prepareFn` has been replaced with a `displayFn`.
  - `actionFn` and `displayFn` now take a single object as their parameter.
* The `hide` property on `Column` has been changed to `hidden`.
* The `ColChooserButton` has been moved from the incorrect location `@xh/hoist/cmp/grid` to
  `@xh/hoist/desktop/cmp/button`. This is a desktop-only component. Apps will have to adjust these
  imports.
* `withDefaultTrue` and `withDefaultFalse` in `@xh/hoist/utils/js` have been removed. Use
  `withDefault` instead.
* `CheckBox` has been renamed `Checkbox`


### ⚙️ Technical

* ag-Grid has been upgraded to v19.1
* mobx has been upgraded to v5.6
* React has been upgraded to v16.6
* Allow browsers with proper support for Proxy (e.g Edge) to access Hoist Applications.


### 🐞 Bug Fixes

* Extensive. See full change list below.

[Commit Log](https://github.com/xh/hoist-react/compare/v15.1.2...v16.0.0)


## v15.1.2

🛠 Hotfix release to MultiSelect to cap the maximum number of options rendered by the drop-down
list. Note, this component is being replaced in Hoist v16 by the react-select library.

[Commit Log](https://github.com/xh/hoist-react/compare/v15.1.1...v15.1.2)

## v15.1.1

### 🐞 Bug Fixes

* Fix to minimal validation mode for FormField disrupting input focus.
* Fix to JsonInput disrupting input focus.

### ⚙️ Technical

* Support added for TLBR-style notation when specifying margin/padding via layoutSupport - e.g.
  box({margin: '10 20 5 5'}).
* Tweak to lockout panel message when the user has no roles.

[Commit Log](https://github.com/xh/hoist-react/compare/v15.1.0...v15.1.1)


## v15.1.0

### 🎁 New Features

* The FormField component takes a new minimal prop to display validation errors with a tooltip only
  as opposed to an inline message string. This can be used to help reduce shifting / jumping form
  layouts as required.
* The admin-only user impersonation toolbar will now accept new/unknown users, to support certain
  SSO application implementations that can create users on the fly.

### ⚙️ Technical

* Error reporting to server w/ custom user messages is disabled if the user is not known to the
  client (edge case with errors early in app lifecycle, prior to successful authentication).

[Commit Log](https://github.com/xh/hoist-react/compare/v15.0.0...v15.1.0)


## v15.0.0

### 💥 Breaking Changes

* This update does not require any application client code changes, but does require updating the
  Hoist Core Grails plugin to >= 5.0. Hoist Core changes to how application roles are loaded and
  users are authenticated required minor changes to how JS clients bootstrap themselves and load
  user data.
* The Hoist Core HoistImplController has also been renamed to XhController, again requiring Hoist
  React adjustments to call the updated /xh/ paths for these (implementation) endpoints. Again, no
  app updates required beyond taking the latest Hoist Core plugin.

[Commit Log](https://github.com/xh/hoist-react/compare/v14.2.0...v15.0.0)


## v14.2.0

### 🎁 New Features

* Upgraded hoist-dev-utils to 3.0.3. Client builds now use the latest Webpack 4 and Babel 7 for
  noticeably faster builds and recompiles during CI and at development time.
* GridModel now has a top-level agColumnApi property to provide a direct handle on the ag-Grid
  Column API object.

### ⚙️ Technical

* Support for column groups strengthened with the addition of a dedicated ColumnGroup sibling class
  to Column. This includes additional internal refactoring to reduce unnecessary cloning of Column
  configurations and provide a more managed path for Column updates. Public APIs did not change.
  (#694)

### 📚 Libraries

* Blueprint Core `3.6.1 -> 3.7.0`
* Blueprint Datetime `3.2.0 -> 3.3.0`
* Fontawesome `5.3.x -> 5.4.x`
* MobX `5.1.2 -> 5.5.0`
* Router5 `6.5.0 -> 6.6.0`

[Commit Log](https://github.com/xh/hoist-react/compare/v14.1.3...v14.2.0)


## v14.1.3

### 🐞 Bug Fixes

* Ensure JsonInput reacts properly to value changes.

### ⚙️ Technical

* Block user pinning/unpinning in Grid via drag-and-drop - pending further work via #687.
* Support "now" as special token for dateIs min/max validation rules.
* Tweak grouped grid row background color.

[Commit Log](https://github.com/xh/hoist-react/compare/v14.1.1...v14.1.3)


## v14.1.1

### 🐞 Bug Fixes

* Fixes GridModel support for row-level grouping at same time as column grouping.

[Commit Log](https://github.com/xh/hoist-react/compare/v14.1.0...v14.1.1)


## v14.1.0

### 🎁 New Features

* GridModel now supports multiple levels of row grouping. Pass the public setGroupBy() method an
  array of string column IDs, or a falsey value / empty array to ungroup. Note that the public and
  observable groupBy property on GridModel will now always be an array, even if the grid is not
  grouped or has only a single level of grouping.
* GridModel exposes public expandAll() and collapseAll() methods for grouped / tree grids, and
  StoreContextMenu supports a new "expandCollapseAll" string token to insert context menu items.
  These are added to the default menu, but auto-hide when the grid is not in a grouped state.
* The Grid component provides a new onKeyDown prop, which takes a callback and will fire on any
  keypress targeted within the Grid. Note such a handler is not provided directly by ag-Grid.
* The Column class supports pinned as a top-level config. Supports passing true to pin to the left.

### 🐞 Bug Fixes

* Updates to Grid column widths made via ag-Grid's "autosize to fit" API are properly persisted to
  grid state.

[Commit Log](https://github.com/xh/hoist-react/compare/v14.0.0...v14.1.0)


## v14.0.0

* Along with numerous bug fixes, v14 brings with it a number of important enhancements for grids,
  including support for tree display, 'action' columns, and absolute value sorting. It also includes
  some new controls and improvement to focus display.

### 💥 Breaking Changes

* The signatures of the Column.elementRenderer and Column.renderer have been changed to be
  consistent with each other, and more extensible. Each takes two arguments -- the value to be
  rendered, and a single bundle of metadata.
* StoreContextMenuAction has been renamed to RecordAction. Its action property has been renamed to
  actionFn for consistency and clarity.
* LocalStore : The method LocalStore.processRawData no longer takes an array of all records, but
  instead takes just a single record. Applications that need to operate on all raw records in bulk
  should do so before presenting them to LocalStore. Also, LocalStores template methods for override
  have also changed substantially, and sub-classes that rely on these methods will need to be
  adjusted accordingly.

### 🎁 New Features

#### Grid

* The Store API now supports hierarchical datasets. Applications need to simply provide raw data for
  records with a "children" property containing the raw data for their children.
* Grid supports a 'TreeGrid' mode. To show a tree grid, bind the GridModel to a store containing
  hierarchical data (as above), set treeMode: true on the GridModel, and specify a column to display
  the tree controls (isTreeColumn: true)
* Grid supports absolute sorting for numerical columns. Specify absSort: true on your column config
  to enable. Clicking the grid header will now cycle through ASC > DESC > DESC (abs) sort modes.
* Grid supports an 'Actions' column for one-click record actions. See cmp/desktop/columns/actionCol.
* A new showHover prop on the desktop Grid component will highlight the hovered row with default
  styling. A new GridModel.rowClassFn callback was added to support per-row custom classes based on
  record data.
* A new ExportFormat.LONG_TEXT format has been added, along with a new Column.exportWidth config.
  This supports exporting columns that contain long text (e.g. notes) as multi-line cells within
  Excel.

#### Other Components

* RadioInput and ButtonGroupInputhave been added to the desktop/cmp/form package.
* DateInput now has support for entering and displaying time values.
* NumberInput displays its unformatted value when focused.
* Focused components are now better highlighted, with additional CSS vars provided to customize as
  needed.

### 🐞 Bug Fixes

* Calls to GridModel.setGroupBy() work properly not only on the first, but also all subsequent calls
  (#644).
* Background / style issues resolved on several input components in dark theme (#657).
* Grid context menus appear properly over other floating components.

### 📚 Libraries

* React `16.5.1 -> 16.5.2`
* router5 `6.4.2 -> 6.5.0`
* CodeMirror, Highcharts, and MobX patch updates

[Commit Log](https://github.com/xh/hoist-react/compare/v13.0.0...v14.0.0)


## v13.0.0

🍀Lucky v13 brings with it a number of enhancements for forms and validation, grouped column
support in the core Grid API, a fully wrapped MultiSelect component, decorator syntax adjustments,
and a number of other fixes and enhancements.

It also includes contributions from new ExHI team members Arjun and Brendan. 🎉

### 💥 Breaking Changes

* The core `@HoistComponent`, `@HoistService`, and `@HoistModel` decorators are **no longer
  parameterized**, meaning that trailing `()` should be removed after each usage. (#586)
* The little-used `hoistComponentFactory()` method was also removed as a further simplification
  (#587).
* The `HoistField` superclass has been renamed to `HoistInput` and the various **desktop form
  control components have been renamed** to match (55afb8f). Apps using these components (which will
  likely be most apps) will need to adapt to the new names.
  * This was done to better distinguish between the input components and the upgraded Field concept
    on model classes (see below).

### 🎁 New Features

⭐️ **Forms and Fields** have been a major focus of attention, with support for structured data
fields added to Models via the `@FieldSupport` and `@field()` decorators.
* Models annotated with `@FieldSupport` can decorate member properties with `@field()`, making those
  properties observable and settable (with a generated `setXXX()` method).
* The `@field()` decorators themselves can be passed an optional display label string as well as
  zero or more *validation rules* to define required constraints on the value of the field.
* A set of predefined constraints is provided within the toolkit within the `/field/` package.
* Models using `FieldSupport` should be sure to call the `initFields()` method installed by the
  decorator within their constructor. This method can be called without arguments to generally
  initialize the field system, or it can be passed an object of field names to initial/default
  values, which will set those values on the model class properties and provide change/dirty
  detection and the ability to "reset" a form.
* A new `FormField` UI component can be used to wrap input components within a form. The `FormField`
  wrapper can accept the source model and field name, and will apply those to its child input. It
  leverages the Field model to automatically display a label, indicate required fields, and print
  validation error messages. This new component should be the building-block for most non-trivial
  forms within an application.

Other enhancements include:
* **Grid columns can be grouped**, with support for grouping added to the grid state management
  system, column chooser, and export manager (#565). To define a column group, nest column
  definitions passed to `GridModel.columns` within a wrapper object of the form `{headerName: 'My
  group', children: [...]}`.

(Note these release notes are incomplete for this version.)

[Commit Log](https://github.com/xh/hoist-react/compare/v12.1.2...v13.0.0)


## v12.1.2

### 🐞 Bug Fixes

* Fix casing on functions generated by `@settable` decorator
  (35c7daa209a4205cb011583ebf8372319716deba).

[Commit Log](https://github.com/xh/hoist-react/compare/v12.1.1...v12.1.2)


## v12.1.1

### 🐞 Bug Fixes

* Avoid passing unknown HoistField component props down to Blueprint select/checkbox controls.

### 📚 Libraries

* Rollback update of `@blueprintjs/select` package `3.1.0 -> 3.0.0` - this included breaking API
  changes and will be revisited in #558.

[Commit Log](https://github.com/xh/hoist-react/compare/v12.1.0...v12.1.1)


## v12.1.0

### 🎁 New Features

* New `@bindable` and `@settable` decorators added for MobX support. Decorating a class member
  property with `@bindable` makes it a MobX `@observable` and auto-generates a setter method on the
  class wrapped in a MobX `@action`.
* A `fontAwesomeIcon` element factory is exported for use with other FA icons not enumerated by the
  `Icon` class.
* CSS variables added to control desktop Blueprint form control margins. These remain defaulted to
  zero, but now within CSS with support for variable overrides. A Blueprint library update also
  brought some changes to certain field-related alignment and style properties. Review any form
  controls within apps to ensure they remain aligned as desired
  (8275719e66b4677ec5c68a56ccc6aa3055283457 and df667b75d41d12dba96cbd206f5736886cb2ac20).

### 🐞 Bug Fixes

* Grid cells are fully refreshed on a data update, ensuring cell renderers that rely on data other
  than their primary display field are updated (#550).
* Grid auto-sizing is run after a data update, ensuring flex columns resize to adjust for possible
  scrollbar visibility changes (#553).
* Dropdown fields can be instantiated with fewer required properties set (#541).

### 📚 Libraries

* Blueprint `3.0.1 -> 3.4.0`
* FontAwesome `5.2.0 -> 5.3.0`
* CodeMirror `5.39.2 -> 5.40.0`
* MobX `5.0.3 -> 5.1.0`
* router5 `6.3.0 -> 6.4.2`
* React `16.4.1 -> 16.4.2`

[Commit Log](https://github.com/xh/hoist-react/compare/v12.0.0...v12.1.0)


## v12.0.0

Hoist React v12 is a relatively large release, with multiple refactorings around grid columns,
`elemFactory` support, classNames, and a re-organization of classes and exports within `utils`.

### 💥 Breaking Changes

#### ⭐️ Grid Columns

**A new `Column` class describes a top-level API for columns and their supported options** and is
intended to be a cross-platform layer on top of ag-Grid and TBD mobile grid implementations.
* The desktop `GridModel` class now accepts a collection of `Column` configuration objects to define
  its available columns.
* Columns may be configured with `flex: true` to cause them to stretch all available horizontal
  space within a grid, sharing it equally with any other flex columns. However note that this should
  be used sparingly, as flex columns have some deliberate limitations to ensure stable and
  consistent behavior. Most noticeably, they cannot be resized directly by users. Often, a best
  practice will be to insert an `emptyFlexCol` configuration as the last column in a grid - this
  will avoid messy-looking gaps in the layout while not requiring a data-driven column be flexed.
* User customizations to column widths are now saved if the GridModel has been configured with a
  `stateModel` key or model instance - see `GridStateModel`.
* Columns accept a `renderer` config to format text or HTML-based output. This is a callback that is
  provided the value, the row-level record, and a metadata object with the column's `colId`. An
  `elementRenderer` config is also available for cells that should render a Component.
* An `agOptions` config key continues to provide a way to pass arbitrary options to the underlying
  ag-Grid instance (for desktop implementations). This is considered an "escape hatch" and should be
  used with care, but can provide a bridge to required ag-Grid features as the Hoist-level API
  continues to develop.
* The "factory pattern" for Column templates / defaults has been removed, replaced by a simpler
  approach that recommends exporting simple configuration partials and spreading them into
  instance-specific column configs.
  [See the Admin app for some examples](https://github.com/xh/hoist-react/blob/a1b14ac6d41aa8f8108a518218ce889fe5596780/admin/tabs/activity/tracking/ActivityGridModel.js#L42)
  of this pattern.
* See 0798f6bb20092c59659cf888aeaf9ecb01db52a6 for primary commit.

#### ⭐️ Element Factory, LayoutSupport, BaseClassName

Hoist provides core support for creating components via a factory pattern, powered by the `elem()`
and `elemFactory()` methods. This approach remains the recommended way to instantiate component
elements, but was **simplified and streamlined**.
* The rarely used `itemSpec` argument was removed (this previously applied defaults to child items).
* Developers can now also use JSX to instantiate all Hoist-provided components while still taking
  advantage of auto-handling for layout-related properties provided by the `LayoutSupport` mixin.
  * HoistComponents should now spread **`...this.getLayoutProps()`** into their outermost rendered
    child to enable promotion of layout properties.
* All HoistComponents can now specify a **baseClassName** on their component class and should pass
  `className: this.getClassName()` down to their outermost rendered child. This allows components to
  cleanly layer on a base CSS class name with any instance-specific classes.
* See 8342d3870102ee9bda4d11774019c4928866f256 for primary commit.

#### ⭐️ Panel resizing / collapsing

**The `Panel` component now takes a `sizingModel` prop to control and encapsulate newly built-in
resizing and collapsing behavior** (#534).
* See the `PanelSizingModel` class for configurable details, including continued support for saving
  sizing / collapsed state as a user preference.
* **The standalone `Resizable` component was removed** in favor of the improved support built into
  Panel directly.

#### Other

* Two promise-related models have been combined into **a new, more powerful `PendingTaskModel`**,
  and the `LoadMask` component has been removed and consolidated into `Mask`
  (d00a5c6e8fc1e0e89c2ce3eef5f3e14cb842f3c8).
  * `Panel` now exposes a single `mask` prop that can take either a configured `mask` element or a
    simple boolean to display/remove a default mask.
* **Classes within the `utils` package have been re-organized** into more standardized and scalable
  namespaces. Imports of these classes will need to be adjusted.

### 🎁 New Features

* **The desktop Grid component now offers a `compact` mode** with configurable styling to display
  significantly more data with reduced padding and font sizes.
* The top-level `AppBar` refresh button now provides a default implementation, calling a new
  abstract `requestRefresh()` method on `HoistApp`.
* The grid column chooser can now be configured to display its column groups as initially collapsed,
  for especially large collections of columns.
* A new `XH.restoreDefaultsAsync()` method provides a centralized way to wipe out user-specific
  preferences or customizations (#508).
* Additional Blueprint `MultiSelect`, `Tag`, and `FormGroup` controls re-exported.

### 🐞 Bug Fixes

* Some components were unintentionally not exporting their Component class directly, blocking JSX
  usage. All components now export their class.
* Multiple fixes to `DayField` (#531).
* JsonField now responds properly when switching from light to dark theme (#507).
* Context menus properly filter out duplicated separators (#518).

[Commit Log](https://github.com/xh/hoist-react/compare/v11.0.0...v12.0.0)


## v11.0.0

### 💥 Breaking Changes

* **Blueprint has been upgraded to the latest 3.x release.** The primary breaking change here is the
  renaming of all `pt-` CSS classes to use a new `bp3-` prefix. Any in-app usages of the BP
  selectors will need to be updated. See the
  [Blueprint "What's New" page](http://blueprintjs.com/docs/#blueprint/whats-new-3.0).
* **FontAwesome has been upgraded to the latest 5.2 release.** Only the icons enumerated in the
  Hoist `Icon` class are now registered via the FA `library.add()` method for inclusion in bundled
  code, resulting in a significant reduction in bundle size. Apps wishing to use other FA icons not
  included by Hoist must import and register them - see the
  [FA React Readme](https://github.com/FortAwesome/react-fontawesome/blob/master/README.md) for
  details.
* **The `mobx-decorators` dependency has been removed** due to lack of official support for the
  latest MobX update, as well as limited usage within the toolkit. This package was primarily
  providing the optional `@setter` decorator, which should now be replaced as needed by dedicated
  `@action` setter methods (19cbf86138499bda959303e602a6d58f6e95cb40).

### 🎁 Enhancements

* `HoistComponent` now provides a `getClassNames()` method that will merge any `baseCls` CSS class
  names specified on the component with any instance-specific classes passed in via props (#252).
  * Components that wish to declare and support a `baseCls` should use this method to generate and
    apply a combined list of classes to their outermost rendered elements (see `Grid`).
  * Base class names have been added for relevant Hoist-provided components - e.g. `.xh-panel` and
    `.xh-grid`. These will be appended to any instance class names specified within applications and
    be available as public CSS selectors.
* Relevant `HoistField` components support inline `leftIcon` and `rightElement` props. `DayField`
  adds support for `minDay / maxDay` props.
* Styling for the built-in ag-Grid loading overlay has been simplified and improved (#401).
* Grid column definitions can now specify an `excludeFromExport` config to drop them from
  server-generated Excel/CSV exports (#485).

### 🐞 Bug Fixes

* Grid data loading and selection reactions have been hardened and better coordinated to prevent
  throwing when attempting to set a selection before data has been loaded (#484).

### 📚 Libraries

* Blueprint `2.x -> 3.x`
* FontAwesome `5.0.x -> 5.2.x`
* CodeMirror `5.37.0 -> 5.39.2`
* router5 `6.2.4 -> 6.3.0`

[Commit Log](https://github.com/xh/hoist-react/compare/v10.0.1...v11.0.0)


## v10.0.1

### 🐞 Bug Fixes

* Grid `export` context menu token now defaults to server-side 'exportExcel' export.
  * Specify the `exportLocal` token to return a menu item for local ag-Grid export.
* Columns with `field === null` skipped for server-side export (considered spacer / structural
  columns).

## v10.0.0

### 💥 Breaking Changes

* **Access to the router API has changed** with the `XH` global now exposing `router` and
  `routerState` properties and a `navigate()` method directly.
* `ToastManager` has been deprecated. Use `XH.toast` instead.
* `Message` is no longer a public class (and its API has changed). Use `XH.message/confirm/alert`
  instead.
*  Export API has changed. The Built-in grid export now uses more powerful server-side support. To
   continue to use local AG based export, call method `GridModel.localExport()`. Built-in export
   needs to be enabled with the new property on `GridModel.enableExport`. See `GridModel` for more
   details.

### 🎁 Enhancements

* New Mobile controls and `AppContainer` provided services (impersonation, about, and version bars).
* Full-featured server-side Excel export for grids.

### 🐞 Bug Fixes

* Prevent automatic zooming upon input focus on mobile devices (#476).
* Clear the selection when showing the context menu for a record which is not already selected
  (#469).
* Fix to make lockout script readable by Compatibility Mode down to IE5.

### 📚 Libraries

* MobX `4.2.x -> 5.0.x`

[Commit Log](https://github.com/xh/hoist-react/compare/v9.0.0...v10.0.0)


## v9.0.0

### 💥 Breaking Changes

* **Hoist-provided mixins (decorators) have been refactored to be more granular and have been broken
  out of `HoistComponent`.**
  * New discrete mixins now exist for `LayoutSupport` and `ContextMenuSupport` - these should be
    added directly to components that require the functionality they add for auto-handling of
    layout-related props and support for showing right-click menus. The corresponding options on
    `HoistComponent` that used to enable them have been removed.
  * For consistency, we have also renamed `EventTarget -> EventSupport` and `Reactive ->
    ReactiveSupport` mixins. These both continue to be auto-applied to HoistModel and HoistService
    classes, and ReactiveSupport enabled by default in HoistComponent.
* **The Context menu API has changed.** The `ContextMenuSupport` mixin now specifies an abstract
  `getContextMenuItems()` method for component implementation (replacing the previous
  `renderContextMenu()` method). See the new [`ContextMenuItem` class for what these items support,
  as well as several static default items that can be used.
  * The top-level `AppContainer` no longer provides a default context menu, instead allowing the
    browser's own context menu to show unless an app / component author has implemented custom
    context-menu handling at any level of their component hierarchy.

### 🐞 Bug Fixes

* TabContainer active tab can become out of sync with the router state (#451)
  * ⚠️ Note this also involved a change to the `TabContainerModel` API - `activateTab()` is now the
    public method to set the active tab and ensure both the tab and the route land in the correct
    state.
* Remove unintended focused cell borders that came back with the prior ag-Grid upgrade.

[Commit Log](https://github.com/xh/hoist-react/compare/v8.0.0...v9.0.0)


## v8.0.0

Hoist React v8 brings a big set of improvements and fixes, some API and package re-organizations,
and ag-Grid upgrade, and more. 🚀

### 💥 Breaking Changes

* **Component package directories have been re-organized** to provide better symmetry between
  pre-existing "desktop" components and a new set of mobile-first component. Current desktop
  applications should replace imports from `@xh/hoist/cmp/xxx` with `@xh/hoist/desktop/cmp/xxx`.
  * Important exceptions include several classes within `@xh/hoist/cmp/layout/`, which remain
    cross-platform.
  * `Panel` and `Resizable` components have moved to their own packages in
    `@xh/hoist/desktop/cmp/panel` and `@xh/hoist/desktop/cmp/resizable`.
* **Multiple changes and improvements made to tab-related APIs and components.**
  * The `TabContainerModel` constructor API has changed, notably `children` -> `tabs`, `useRoutes` ->
    `route` (to specify a starting route as a string) and `switcherPosition` has moved from a model
    config to a prop on the `TabContainer` component.
  * `TabPane` and `TabPaneModel` have been renamed `Tab` and `TabModel`, respectively, with several
    related renames.
* **Application entry-point classes decorated with `@HoistApp` must implement the new getter method
  `containerClass()`** to specify the platform specific component used to wrap the app's
  `componentClass`.
  * This will typically be `@xh/hoist/[desktop|mobile]/AppContainer` depending on platform.

### 🎁 New Features

* **Tab-related APIs re-worked and improved**, including streamlined support for routing, a new
  `tabRenderMode` config on `TabContainerModel`, and better naming throughout.
* **Ag-grid updated to latest v18.x** - now using native flex for overall grid layout and sizing
  controls, along with multiple other vendor improvements.
* Additional `XH` API methods exposed for control of / integration with Router5.
* The core `@HoistComponent` decorated now installs a new `isDisplayed` getter to report on
  component visibility, taking into account the visibility of its ancestors in the component tree.
* Mobile and Desktop app package / component structure made more symmetrical (#444).
* Initial versions of multiple new mobile components added to the toolkit.
* Support added for **`IdleService` - automatic app suspension on inactivity** (#427).
* Hoist wrapper added for the low-level Blueprint **button component** - provides future hooks into
  button customizations and avoids direct BP import (#406).
* Built-in support for collecting user feedback via a dedicated dialog, convenient XH methods and
  default appBar button (#379).
* New `XH.isDevelopmentMode` constant added, true when running in local Webpack dev-server mode.
* CSS variables have been added to customize and standardize the Blueprint "intent" based styling,
  with defaults adjusted to be less distracting (#420).

### 🐞 Bug Fixes

* Preference-related events have been standardized and bugs resolved related to pushAsync() and the
  `prefChange` event (ee93290).
* Admin log viewer auto-refreshes in tail-mode (#330).
* Distracting grid "loading" overlay removed (#401).
* Clipboard button ("click-to-copy" functionality) restored (#442).

[Commit Log](https://github.com/xh/hoist-react/compare/v7.2.0...v8.0.0)

## v7.2.0

### 🎁 New Features

+ Admin console grids now outfitted with column choosers and grid state. #375
+ Additional components for Onsen UI mobile development.

### 🐞 Bug Fixes

+ Multiple improvements to the Admin console config differ. #380 #381 #392

[Commit Log](https://github.com/xh/hoist-react/compare/v7.1.0...v7.2.0)

## v7.1.0

### 🎁 New Features

* Additional kit components added for Onsen UI mobile development.

### 🐞 Bug Fixes

* Dropdown fields no longer default to `commitOnChange: true` - avoiding unexpected commits of
  type-ahead query values for the comboboxes.
* Exceptions thrown from FetchService more accurately report the remote host when unreachable, along
  with some additional enhancements to fetch exception reporting for clarity.

[Commit Log](https://github.com/xh/hoist-react/compare/v7.0.0...v7.1.0)

## v7.0.0

### 💥 Breaking Changes

* **Restructuring of core `App` concept** with change to new `@HoistApp` decorator and conventions
  around defining `App.js` and `AppComponent.js` files as core app entry points. `XH.app` now
  installed to provide access to singleton instance of primary app class. See #387.

### 🎁 New Features

* **Added `AppBar` component** to help further standardize a pattern for top-level application
  headers.
* **Added `SwitchField` and `SliderField`** form field components.
* **Kit package added for Onsen UI** - base component library for mobile development.
* **Preferences get a group field for better organization**, parity with AppConfigs. (Requires
  hoist-core 3.1.x.)

### 🐞 Bug Fixes

* Improvements to `Grid` component's interaction with underlying ag-Grid instance, avoiding extra
  renderings and unwanted loss of state. 03de0ae7

[Commit Log](https://github.com/xh/hoist-react/compare/v6.0.0...v7.0.0)


## v6.0.0

### 💥 Breaking Changes

* API for `MessageModel` has changed as part of the feature addition noted below, with `alert()` and
  `confirm()` replaced by `show()` and new `XH` convenience methods making the need for direct calls
  rare.
* `TabContainerModel` no longer takes an `orientation` prop, replaced by the more flexible
  `switcherPosition` as noted below.

### 🎁 New Features

* **Initial version of grid state** now available, supporting easy persistence of user grid column
  selections and sorting. The `GridModel` constructor now takes a `stateModel` argument, which in
  its simplest form is a string `xhStateId` used to persist grid state to local storage. See the
  [`GridStateModel` class](https://github.com/xh/hoist-react/blob/develop/cmp/grid/GridStateModel.js)
  for implementation details. #331
* The **Message API** has been improved and simplified, with new `XH.confirm()` and `XH.alert()`
  methods providing an easy way to show pop-up alerts without needing to manually construct or
  maintain a `MessageModel`. #349
* **`TabContainer` components can now be controlled with a remote `TabSwitcher`** that does not need
  to be directly docked to the container itself. Specify `switcherPosition:none` on the
  `TabContainerModel` to suppress showing the switching affordance on the tabs themselves and
  instantiate a `TabSwitcher` bound to the same model to control a tabset from elsewhere in the
  component hierarchy. In particular, this enabled top-level application tab navigation to move up
  into the top toolbar, saving vertical space in the layout. #368
* `DataViewModel` supports an `emptyText` config.

### 🐞 Bugfixes

* Dropdown fields no longer fire multiple commit messages, and no longer commit partial entries
  under some circumstances. #353 and #354
* Grids resizing fixed when shrinking the containing component. #357

[Commit Log](https://github.com/xh/hoist-react/compare/v5.0.0...v6.0.0)


## v5.0.0

### 💥 Breaking Changes

* **Multi environment configs have been unwound** See these release notes/instructions for how to
  migrate: https://github.com/xh/hoist-core/releases/tag/release-3.0.0
* **Breaking change to context menus in dataviews and grids not using the default context menu:**
  StoreContextMenu no longer takes an array of items as an argument to its constructor. Instead it
  takes a configuration object with an ‘items’ key that will point to any current implementation’s
  array of items. This object can also contain an optional gridModel argument which is intended to
  support StoreContextMenuItems that may now be specified as known ‘hoist tokens’, currently limited
  to a ‘colChooser’ token.

### 🎁 New Features

* Config differ presents inline view, easier to read diffs now.
* Print Icon added!

### 🐞 Bugfixes

* Update processFailedLoad to loadData into gridModel store, Fixes #337
* Fix regression to ErrorTracking. Make errorTrackingService safer/simpler to call at any point in
  life-cycle.
*  Fix broken LocalStore state.
* Tweak flex prop for charts. Side by side charts in a flexbox now auto-size themselves! Fixes #342
* Provide token parsing for storeContextMenus. Context menus are all grown up! Fixes #300

## v4.0.1

### 🐞 Bugfixes

* DataView now properly re-renders its items when properties on their records change (and the ID
  does not)


## v4.0.0

### 💥 Breaking Changes

* **The `GridModel` selection API has been reworked for clarity.** These models formerly exposed
  their selectionModel as `grid.selection` - now that getter returns the selected records. A new
  `selectedRecord` getter is also available to return a single selection, and new string shortcut
  options are available when configuring GridModel selection behavior.
* **Grid components can now take an `agOptions` prop** to pass directly to the underlying ag-grid
  component, as well as an `onRowDoubleClicked` handler function.
  16be2bfa10e5aab4ce8e7e2e20f8569979dd70d1

### 🎁 New Features

* Additional core components have been updated with built-in `layoutSupport`, allowing developers to
  set width/height/flex and other layout properties directly as top-level props for key comps such
  as Grid, DataView, and Chart. These special props are processed via `elemFactory` into a
  `layoutConfig` prop that is now passed down to the underlying wrapper div for these components.
  081fb1f3a2246a4ff624ab123c6df36c1474ed4b

### 🐞 Bugfixes

* Log viewer tail mode now working properly for long log files - #325


## v3.0.1

### 🐞 Bugfixes

* FetchService throws a dedicated exception when the server is unreachable, fixes a confusing
  failure case detailed in #315


## v3.0.0

### 💥 Breaking Changes

* **An application's `AppModel` class must now implement a new `checkAccess()` method.** This method
  is passed the current user, and the appModel should determine if that user should see the UI and
  return an object with a `hasAccess` boolean and an optional `message` string. For a return with
  `hasAccess: false`, the framework will render a lockout panel instead of the primary UI.
  974c1def99059f11528c476f04e0d8c8a0811804
  * Note that this is only a secondary level of "security" designed to avoid showing an unauthorized
    user a confusing / non-functional UI. The server or any other third-party data sources must
    always be the actual enforcer of access to data or other operations.
* **We updated the APIs for core MobX helper methods added to component/model/service classes.** In
  particular, `addReaction()` was updated to take a more declarative / clear config object.
  8169123a4a8be6940b747e816cba40bd10fa164e
  * See Reactive.js - the mixin that provides this functionality.

### 🎁 New Features

* Built-in client-side lockout support, as per above.

### 🐞 Bugfixes

* None

------------------------------------------

Copyright © 2020 Extremely Heavy Industries Inc. - all rights reserved

------------------------------------------

📫☎️🌎 info@xh.io | https://xh.io/contact<|MERGE_RESOLUTION|>--- conflicted
+++ resolved
@@ -90,17 +90,11 @@
   the promises returned by the service.
 * Added alpha version of `DashContainer` for building dynamic, draggable dashboard-style layouts.
   Please note: the API for this component is subject to change - use at your own risk!
-<<<<<<< HEAD
-* Added a new `xhEnableImpersonation` config for enabling or disabling impersonation app-wide.  Note that this
-  defaults to `false`.  Apps will need to set this config to continue using impersonation.
 * `Select` now allows the use of objects as values.
-
-=======
 * Added a new `xhEnableImpersonation` config to enable or disable the ability of Hoist Admins to
   impersonate other users. Note that this defaults to `false`. Apps will need to set this config to
   continue using impersonation. (Note that an update to hoist-core 6.4+ is required for this config
   to be enforced on the server.)
->>>>>>> b421ee96
 
 ### 💥 Breaking Changes
 
