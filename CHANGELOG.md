# Changelog

## v37.0.0-SNAPSHOT - unreleased

### 🐞 Bug Fixes

* `FilterChooser` auto-suggest values sourced from the *unfiltered* records on `sourceStore`.
* `RestForm` editors source their default label from the corresponding `Field.displayName` property.
  Previously an undocumented `label` config could be provided with each editor object - this has
  been removed.
* Resetting Grid columns to their default state (e.g. via the Column Chooser) retains enhancements
  applied from matching Store fields.

[Commit Log](https://github.com/xh/hoist-react/compare/v36.0.0...develop)

## v36.0.0 - 2020-09-04

### 🎁 New Features

#### Data Filtering

We have enhanced support for filtering data in Hoist Grids, Stores, and Cubes with an upgraded
`Filter` API and a new `FilterChooser` component. This bundle of enhancements includes:

* A new `@xh/hoist/data/filter` package to support the creation of composable filters, including the
  following new classes:
  * `FieldFilter` - filters by comparing the value of a given field to one or more given candidate
    values using one of several supported operators.
  * `FunctionFilter` - filters via a custom function specified by the developer.
  * `CompoundFilter` - combines multiple filters (including other nested CompoundFilters) via an AND
    or OR operator.
* A new `FilterChooser` UI component that integrates tightly with these data package classes to
  provide a user and developer friendly autocomplete-enabled UI for filtering data based on
  dimensions (e.g. trader = jdoe, assetClass != Equities), metrics (e.g. P&L > 1m), or any
  combination thereof.
* Updates to `Store`, `StoreFilterField`, and `cube/Query` to use the new Filter API.
* A new `setFilter()` convenience method to `Grid` and `DataView`.

To get the most out of the new Filtering capabilities, developers are encouraged to add or expand
the configs for any relevant `Store.fields` to include both their `type` and a `displayName`. Many
applications might not have Field configs specified at all for their Stores, instead relying on
Store's ability to infer its Fields from Grid Column definitions.

We are looking to gradually invert this relationship, so that core information about an app's
business objects and their properties is configured once at the `data/Field` level and then made
available to related APIs and components such as grids, filters, and forms. See note in New Features
below regarding related updates to `GridModel.columns` config processing.

#### Grid

* Added new `GridModel.setColumnVisible()` method, along with `showColumn()` and `hideColumn()`
  convenience methods. Can replace calls to `applyColumnStateChanges()` when all you need to do is
  show or hide a single column.
* Elided Grid column headers now show the full `headerName` value in a tooltip.
* Grid column definitions now accept a new `displayName` config as the recommended entry point for
  defining a friendly user-facing label for a Column.
  * If the GridModel's Store has configured a `displayName` for the linked data field, the column
    will default to use that (if not otherwise specified).
  * If specified or sourced from a Field, `displayName` will be used as the default value for the
    pre-existing `headerName` and `chooserName` configs.
* Grid columns backed by a Store Field of type `number` or `int` will be right-aligned by default.
* Added new `GridModel.showGroupRowCounts` config to allow easy hiding of group row member counts
  within each full-width group row. Default is `true`, maintaining current behavior of showing the
  counts for each group.

#### Other

* Added new `AppSpec.showBrowserContextMenu` config to control whether the browser's default context
  menu will be shown if no app-specific context menu (e.g. from a grid) would be triggered.
  * ⚠ Note this new config defaults to `false`, meaning the browser context menu will *not* be
    available. Developers should set to true for apps that expect/depend on the built-in menu.
* `LocalDate` has gained several new static factories: `tomorrow()`, `yesterday()`,
  `[start/end]OfMonth()`, and `[start/end]OfYear()`.
* A new `@computeOnce` decorator allows for lazy computation and caching of the results of decorated
  class methods or getters. Used in `LocalDate` and intended for similar immutable, long-lived
  objects that can benefit from such caching.
* `CodeInput` and `JsonInput` get new `enableSearch` and `showToolbar` props. Enabling search
  provides an simple inline find feature for searching the input's contents.
<<<<<<< HEAD
* RestGrids now support bulk delete and bulk regrouping actions. These have been added to the
  Preference and Config panels in the Hoist admin app.
=======
* The Admin console's Monitor Status tab displays more clearly when there are no active monitors.

>>>>>>> f069799d

### 💥 Breaking Changes

* Renamed the `data/Field.label` property to `displayName`.
* Changed the `DimensionChooserModel.dimensions` config to require objects of the form `{name,
  displayName, isLeafDimension}` when provided as an `Object[]`.
  * Previously these objects were expected to be of the form `{value, label, isLeaf}`.
  * Note however that this same config can now be passed the `dimensions` directly from a configured
    `Cube` instead, which is the recommended approach and should DRY up dimension definitions for
    typical use cases.
* Changes required due to the new filter API:
  * The classes `StoreFilter` and `ValueFilter` have been removed and replaced by `FunctionFilter`
    and `FieldFilter`, respectively. In most cases apps will need to make minimal or no changes.
  * The `filters/setFilters` property on `Query` has been changed to `filter/setFilter`. In most
    case apps should not need to change anything other than the name of this property - the new
    property will continue to support array representations of multiple filters.
  * `Store` has gained a new property `filterIncludesChildren` to replace the functionality
    previously provided by `StoreFilter.includesChildren`.
  * `StoreFilterField.filterOptions` has been removed. Set `filterIncludesChildren` directly on the
    store instead.
  * The `deleteSelection` and `editSelection` methods have been removed from `RestGridModel`. These
    methods are no longer called internally by Hoist. This could be breaking change in the unlikely
    event that an application is relying on them.
  * The `deleteSelection` and `editSelection` methods have been removed from `RestGridModel`. These
    methods are no longer called internally by Hoist. This could be breaking change in the unlikely
    event that an application is relying on them.

### ✨ Style

* CSS variables for "intents" - most commonly used on buttons - have been reworked to use HSL color
  values and support several standard variations of lightness and transparency.
  * Developers are encouraged to customize intents by setting the individual HSL vars provided for
    each intent (e.g. `--intent-primary-h` to adjust the primary hue) and/or the different levels of
    lightness (e.g. `--intent-primary-l3` to adjust the default lightness).
  * ⚠ Uses of the prior intent var overrides such as `--intent-primary` will no longer work. It is
    possible to set directly via `--xh-intent-primary`, but components such as buttons will still
    use the default intent shades for variations such as hover and pressed states. Again, review and
    customize the HSL vars if required.
* Desktop `Button` styles and classes have been rationalized and reworked to allow for more
  consistent and direct styling of buttons in all their many permutations (standard/minimal/outlined
  styles * default/hovered/pressed/disabled states * light/dark themes).
  * Customized intent colors will now also be applied to outlined and minimal buttons.
  * Dedicated classes are now applied to desktop buttons based on their style and state. Developers
    can key off of these classes directly if required.

### 🐞 Bug Fixes

* Fixed `Column.tooltipElement` so that it can work if a `headerTooltip` is also specified on the
  same column.
* Fixed issue where certain values (e.g. `%`) would break in `Column.tooltipElement`.
* Fixed issue where newly loaded records in `Store` were not being frozen as promised by the API.

### 📚 Libraries

* @blueprintjs/core `3.30 -> 3.31`
* codemirror `5.56 -> 5.57`
* http-status-codes `1.4 -> 2.1`
* mobx-react `6.2 -> 6.3`
* store2 `2.11 -> 2.12`

[Commit Log](https://github.com/xh/hoist-react/compare/v35.2.1...v36.0.0)


## v35.2.1 - 2020-07-31

### 🐞 Bug Fixes

* A Grid's docked summary row is now properly cleared when its bound Store is cleared.
* Additional SVG paths added to `requiredBlueprintIcons.js` to bring back calendar scroll icons on
  the DatePicker component.
* Colors specified via the `--xh-intent-` CSS vars have been removed from minimal / outlined desktop
  `Button` components because of incompatibility with `ButtonGroupInput` component. Fix to address
  issue forthcoming. (This reverts the change made in 35.2.0 below.)

[Commit Log](https://github.com/xh/hoist-react/compare/v35.2.0...v35.2.1)


## v35.2.0 - 2020-07-21

### 🎁 New Features

* `TabContainerModel` now supports a `persistWith` config to persist the active tab.
* `TabContainerModel` now supports a `emptyText` config to display when TabContainer gets rendered
  with no children.

### ⚙️ Technical

* Supports smaller bundle sizes via a greatly reduced set of BlueprintJS icons. (Requires apps to be
  built with `@xh/hoist-dev-utils` v5.2 or greater to take advantage of this optimization.)

### 🐞 Bug Fixes

* Colors specified via the `--xh-intent-` CSS vars are now applied to minimal / outlined desktop
  `Button` components. Previously they fell through to use default Blueprint colors in these modes.
* Code input correctly handles dynamically toggling readonly/disabled state.

### 📚 Libraries

* @fortawesome/fontawesome-pro `5.13 -> 5.14`
* codemirror `5.55 -> 5.56`

[Commit Log](https://github.com/xh/hoist-react/compare/v35.1.1...v35.2.0)


## v35.1.1 - 2020-07-17

### 📚 Libraries

* @blueprintjs/core `3.29 -> 3.30`

[Commit Log](https://github.com/xh/hoist-react/compare/v35.1.0...v35.1.1)


## v35.1.0 - 2020-07-16

### 🎁 New Features

* Extend existing environment diff tool to preferences. Now, both configs and preferences may be
  diffed across servers. This feature will require an update of hoist-core to a version 8.1.0 or
  greater.
* `ExportOptions.columns` provided to `GridModel` can now be specified as a function, allowing for
  full control of columns to export, including their sort order.

### 🐞 Bug Fixes

* `GridModel`s export feature was previously excluding summary rows. These are now included.
* Fixed problems with coloring and shading algorithm in `TreeMap`.
* Fixed problems with sort order of exports in `GridModel`.
* Ensure that preferences are written to server, even if set right before navigating away from page.
* Prevent situation where a spurious exception can be sent to server when application is unloaded
  while waiting on a fetch request.

[Commit Log](https://github.com/xh/hoist-react/compare/v35.0.1...v35.1.0)


## v35.0.1 - 2020-07-02

### 🐞 Bug Fixes

* Column headers no longer allocate space for a sort arrow icon when the column has an active
  `GridSorter` in the special state of `sort: null`.
* Grid auto-sizing better accounts for margins on sort arrow icons.

[Commit Log](https://github.com/xh/hoist-react/compare/v35.0.0...v35.0.1)


## v35.0.0 - 2020-06-29

### ⚖️ Licensing Change

As of this release, Hoist is [now licensed](LICENSE.md) under the popular and permissive
[Apache 2.0 open source license](https://www.apache.org/licenses/LICENSE-2.0). Previously, Hoist was
"source available" via our public GitHub repository but still covered by a proprietary license.

We are making this change to align Hoist's licensing with our ongoing commitment to openness,
transparency and ease-of-use, and to clarify and emphasize the suitability of Hoist for use within a
wide variety of enterprise software projects. For any questions regarding this change, please
[contact us](https://xh.io/contact/).

### 🎁 New Features

* Added a new Persistence API to provide a more flexible yet consistent approach to saving state for
  Components, Models, and Services to different persistent locations such as Hoist Preferences,
  browser local storage, and Hoist Dashboard views.
  * The primary entry points for this API are the new `@PersistSupport` and `@persist` annotations.
    `@persist` can be added to any observable property on a `@PersistSupport` to make it
    automatically synchronize with a `PersistenceProvider`. Both `HoistModel` and `HoistService` are
    decorated with `@PersistSupport`.
  * This is designed to replace any app-specific code previously added to synchronize fields and
    their values to Preferences via ad-hoc initializers and reactions.
  * This same API is now used to handle state persistence for `GridStateModel`, `PanelModel`,
    `DimensionChooserModel`, and `DashContainerModel` - configurable via the new `persistWith`
    option on those classes.
* `FetchService` now installs a default timeout of 30 seconds for all requests. This can be disabled
  by setting timeout to `null`. Fetch Timeout Exceptions have also been improved to include the same
  information as other standard exceptions thrown by this service.
  * 💥 Apps that were relying on the lack of a built-in timeout for long-running requests should
    ensure they configure such calls with a longer or null timeout.
* `Store` gets new `clearFilter()` and `recordIsFiltered()` helper functions.
* The Admin console's Activity Tracking tab has been significantly upgraded to allow admins to
  better analyze both built-in and custom tracking data generated by their application. Its sibling
  Client Errors tab has also been updated with a docked detail panel.
* `CodeInput` gets new `showCopyButton` prop - set to true to provide an inline action button to
  copy the editor contents to the clipboard.
* Hoist config `xhEnableMonitoring` can be used to enable/disable the Admin monitor tab and its
  associated server-side jobs

### 💥 Breaking Changes

* Applications should update to `hoist-core` v8.0.1 or above, required to support the upgraded Admin
  Activity Tracking tab. Contact XH for assistance with this update.
* The option `PanelModel.prefName` has been removed in favor of `persistWith`. Existing user state
  will be transferred to the new format, assuming a `PersistenceProvider` of type 'pref' referring
  to the same preference is used (e.g. `persistWith: {prefKey: 'my-panel-model-prefName'}`.
* The option `GridModel.stateModel` has been removed in favor of `persistWith`. Existing user state
  will be transferred to the new format, assuming a `PersistenceProvider` of type 'localStorage'
  referring to the same key is used (e.g. `persistWith: {localStorageKey: 'my-grid-state-id'}`.
  * Use the new `GridModel.persistOptions` config for finer control over what grid state is
    persisted (replacement for stateModel configs to disable persistence of column
    state/sorting/grouping).
* The options `DimensionChooserModel.preference` and `DimensionChooserModel.historyPreference` have
  been removed in favor of `persistWith`.
* `AppSpec.idleDetectionEnabled` has been removed. App-specific Idle detection is now enabled via
  the new `xhIdleConfig` config. The old `xhIdleTimeoutMins` has also been deprecated.
* `AppSpec.idleDialogClass` has been renamed `AppSpec.idlePanel`. If specified, it should be a
  full-screen component.
* `PinPad` and `PinPadModel` have been moved to `@xh/hoist/cmp/pinpad`, and is now available for use
  with both standard and mobile toolkits.
* Third-party dependencies updated to properly reflect application-level licensing requirements.
  Applications must now import and provide their licensed version of ag-Grid, and Highcharts to
  Hoist. See file `Bootstrap.js` in Toolbox for an example.

### 🐞 Bug Fixes

* Sorting special columns generated by custom ag-Grid configurations (e.g. auto-group columns) no
  longer throws with an error.
* The `deepFreeze()` util - used to freeze data in `Record` instances - now only attempts to freeze
  a whitelist of object types that are known to be safely freezable. Custom application classes and
  other potentially-problematic objects (such as `moment` instances) are no longer frozen when
  loaded into `Record` fields.

### 📚 Libraries

Note that certain licensed third-party dependencies have been removed as direct dependencies of this
project, as per note in Breaking Changes above.

* @xh/hoist-dev-utils `4.x -> 5.x` - apps should also update to the latest 5.x release of dev-utils.
  Although license and dependency changes triggered a new major version of this dev dependency, no
  application-level changes should be required.
* @blueprintjs/core `3.28 -> 3.29`
* codemirror `5.54 -> 5.55`
* react-select `3.0 -> 3.1`

### 📚 Optional Libraries

* ag-Grid `23.0.2` > `23.2.0` (See Toolbox app for example on this upgrade)
* Highcharts `8.0.4 -> 8.1.1`

[Commit Log](https://github.com/xh/hoist-react/compare/v34.0.0...v35.0.0)


## v34.0.0 - 2020-05-26

### 🎁 New Features

* Hoist's enhanced autosizing is now enabled on all grids by default. See `GridModel` and
  `GridAutosizeService` for more details.
* New flags `XH.isPhone`, `XH.isTablet`, and `XH.isDesktop` available for device-specific switching.
  Corresponding `.xh-phone`, `.xh-tablet`, and `.xh-desktop` CSS classes are added to the document
  `body`. These flags and classes are set based on the detected device, as per its user-agent.
  * One of the two higher-level CSS classes `.xh-standard` or `.xh-mobile` will also be applied
    based on an app's use of the primary (desktop-centric) components vs mobile components - as
    declared by its `AppSpec.isMobileApp` - regardless of the detected device.
  * These changes provide more natural support for use cases such as apps that are built with
    standard components yet target/support tablet users.
* New method `Record.get()` provides an alternative API for checked data access.
* The mobile `Select` component supports the `enableFilter` and `enableCreate` props.
* `DashContainerModel` supports new `layoutLocked`, `contentLocked` and `renameLocked` modes.
* `DimensionChooser` now has the ability to persist its value and history separately.
* Enhance Hoist Admin's Activity Tracking tab.
* Enhance Hoist Admin's Client Error tab.

### 💥 Breaking Changes

* `emptyFlexCol` has been removed from the Hoist API and should simply be removed from all client
  applications. Improvements to agGrid's default rendering of empty space have made it obsolete.
* `isMobile` property on `XH` and `AppSpec` has been renamed to `isMobileApp`. All apps will need to
  update their (required) use of this flag in the app specifications within their
  `/client-app/src/apps` directory.
* The `xh-desktop` class should no longer be used to indicate a non-mobile toolkit based app. For
  this purpose, use `xh-standard` instead.

### 🐞 Bug Fixes

* Fix to Average Aggregators when used with hierarchical data.
* Fixes to Context Menu handling on `Panel` to allow better handling of `[]` and `null`.

### 📚 Libraries

* @blueprintjs/core `3.26 -> 3.28`
* @blueprintjs/datetime `3.16 -> 3.18`
* codemirror `5.53 -> 5.54`
* react-transition-group `4.3 -> 4.4`

[Commit Log](https://github.com/xh/hoist-react/compare/v33.3.0...v34.0.0)


## v33.3.0 - 2020-05-08

### ⚙️ Technical

* Additional updates to experimental autosize feature: standardization of naming, better masking
  control, and API fixes. Added new property `autosizeOptions` on `GridModel` and main entry point
  is now named `GridModel.autosizeAsync()`.

### 🐞 Bug Fixes

* `Column.hideable` will now be respected by ag-grid column drag and drop
  [#1900](https://github.com/xh/hoist-react/issues/1900)
* Fixed an issue where dragging a column would cause it to be sorted unintentionally.

[Commit Log](https://github.com/xh/hoist-react/compare/v33.2.0...v33.3.0)


## v33.2.0 - 2020-05-07

### 🎁 New Features

* Virtual column rendering has been disabled by default, as it offered a minimal performance benefit
  for most grids while compromising autosizing. See new `GridModel.useVirtualColumns` config, which
  can be set to `true` to re-enable this behavior if required.
* Any `GridModel` can now be reset to its code-prescribed defaults via the column chooser reset
  button. Previously, resetting to defaults was only possible for grids that persisted their state
  with a `GridModel.stateModel` config.

### 🐞 Bug Fixes

* Fixed several issues with new grid auto-sizing feature.
* Fixed issues with and generally improved expand/collapse column alignment in tree grids.
  * 💥 Note that this improvement introduced a minor breaking change for apps that have customized
    tree indentation via the removed `--grid-tree-indent-px` CSS var. Use `--grid-tree-indent`
    instead. Note the new var is specified in em units to scale well across grid sizing modes.

### ⚙️ Technical

* Note that the included version of Onsen has been replaced with a fork that includes updates for
  react 16.13. Apps should not need to make any changes.

### 📚 Libraries

* react `~16.8 -> ~16.13`
* onsenui `~16.8` -> @xh/onsenui `~16.13`
* react-onsenui `~16.8` -> @xh/react-onsenui `~16.13`

[Commit Log](https://github.com/xh/hoist-react/compare/v33.1.0...33.2.0)


## v33.1.0 - 2020-05-05

### 🎁 New Features

* Added smart auto-resizing of columns in `GridModel` Unlike ag-Grid's native auto-resizing support,
  Hoist's auto-resizing will also take into account collapsed rows, off-screen cells that are not
  currently rendered in the DOM, and summary rows. See the new `GridAutosizeService` for details.
  * This feature is currently marked as 'experimental' and must be enabled by passing a special
    config to the `GridModel` constructor of the form `experimental: {useHoistAutosize: true}`. In
    future versions of Hoist, we expect to make it the default behavior.
* `GridModel.autoSizeColumns()` has been renamed `GridModel.autosizeColumns()`, with lowercase 's'.
  Similarly, the `autoSizeColumns` context menu token has been renamed `autosizeColumns`.

### 🐞 Bug Fixes

* Fixed a regression with `StoreFilterField` introduced in v33.0.1.

[Commit Log](https://github.com/xh/hoist-react/compare/v33.0.2...33.1.0)


## v33.0.2 - 2020-05-01

### 🎁 New Features

* Add Hoist Cube Aggregators: `AverageAggregator` and `AverageStrictAggregator`
* `ColAutosizeButton` has been added to desktop and mobile

### 🐞 Bug Fixes

* Fixed mobile menus to constrain to the bottom of the viewport, scrolling if necessary.
  [#1862](https://github.com/xh/hoist-react/issues/1862)
* Tightened up mobile tree grid, fixed issues in mobile column chooser.
* Fixed a bug with reloading hierarchical data in `Store`.
  [#1871](https://github.com/xh/hoist-react/issues/1871)

[Commit Log](https://github.com/xh/hoist-react/compare/v33.0.1...33.0.2)


## v33.0.1 - 2020-04-29

### 🎁 New Features

* `StoreFieldField` supports dot-separated field names in a bound `GridModel`, meaning it will now
  match on columns with fields such as `address.city`.

* `Toolbar.enableOverflowMenu` now defaults to `false`. This was determined safer and more
  appropriate due to issues with the underlying Blueprint implementation, and the need to configure
  it carefully.

### 🐞 Bug Fixes

* Fixed an important bug with state management in `StoreFilterField`. See
  https://github.com/xh/hoist-react/issues/1854

* Fixed the default sort order for grids. ABS DESC should be first when present.

### 📚 Libraries

* @blueprintjs/core `3.25 -> 3.26`
* codemirror `5.52 -> 5.53`

[Commit Log](https://github.com/xh/hoist-react/compare/v33.0.0...v33.0.1)

## v33.0.0 - 2020-04-22

### 🎁 New Features

* The object returned by the `data` property on `Record` now includes the record `id`. This will
  allow for convenient access of the id with the other field values on the record.
* The `Timer` class has been enhanced and further standardized with its Hoist Core counterpart:
  * Both the `interval` and `timeout` arguments may be specified as functions, or config keys
    allowing for dynamic lookup and reconfiguration.
  * Added `intervalUnits` and `timeoutUnits` arguments.
  * `delay` can now be specified as a boolean for greater convenience.

### 💥 Breaking Changes

* We have consolidated the import location for several packages, removing unintended nested index
  files and 'sub-packages'. In particular, the following locations now provide a single index file
  for import for all of their public contents: `@xh/hoist/core`, `@xh/hoist/data`,
  `@xh/hoist/cmp/grid`, and `@xh/hoist/desktop/cmp/grid`. Applications may need to update import
  statements that referred to index files nested within these directories.
* Removed the unnecessary and confusing `values` getter on `BaseFieldModel`. This getter was not
  intended for public use and was intended for the framework's internal implementation only.
* `ColumnGroup.align` has been renamed to `ColumnGroup.headerAlign`. This avoids confusion with the
  `Column` API, where `align` refers to the alignment of cell contents within the column.

### 🐞 Bug Fixes

* Exceptions will no longer overwrite the currently shown exception in the exception dialog if the
  currently shown exception requires reloading the application.
  [#1834](https://github.com/xh/hoist-react/issues/1834)

### ⚙️ Technical

* Note that the Mobx React bindings have been updated to 6.2, and we have enabled the recommended
  "observer batching" feature as per
  [the mobx-react docs](https://github.com/mobxjs/mobx-react-lite/#observer-batching).

### 📚 Libraries

* @blueprintjs/core `3.24 -> 3.25`
* @blueprintjs/datetime `3.15 -> 3.16`
* mobx-react `6.1 -> 6.2`

[Commit Log](https://github.com/xh/hoist-react/compare/v32.0.4...v33.0.0)

## v32.0.5 - 2020-07-14

### 🐞 Bug Fixes

* Fixes a regression in which grid exports were no longer sorting rows properly.

[Commit Log](https://github.com/xh/hoist-react/compare/v32.0.4...v32.0.5)

## v32.0.4 - 2020-04-09

### 🐞 Bug Fixes

* Fixes a regression with the alignment of `ColumnGroup` headers.
* Fixes a bug with 'Copy Cell' context menu item for certain columns displaying the Record ID.
* Quiets console logging of 'routine' exceptions to 'debug' instead of 'log'.

[Commit Log](https://github.com/xh/hoist-react/compare/v32.0.3...v32.0.4)

## v32.0.3 - 2020-04-06

### 🐞 Bug Fixes

* Suppresses a console warning from ag-Grid for `GridModel`s that do not specify an `emptyText`.

[Commit Log](https://github.com/xh/hoist-react/compare/v32.0.2...v32.0.3)

## v32.0.2 - 2020-04-03

⚠ Note that this release includes a *new major version of ag-Grid*. Please consult the
[ag-Grid Changelog](https://www.ag-grid.com/ag-grid-changelog/) for versions 22-23 to review
possible breaking changes to any direct/custom use of ag-Grid APIs and props within applications.

### 🎁 New Features

* GridModel `groupSortFn` now accepts `null` to turn off sorting of group rows.
* `DockViewModel` now supports optional `width`, `height` and `collapsedWidth` configs.
* The `appMenuButton.extraItems` prop now accepts `MenuItem` configs (as before) but also React
  elements and the special string token '-' (shortcut to render a `MenuDivider`).
* Grid column `flex` param will now accept numbers, with available space divided between flex
  columns in proportion to their `flex` value.
* `Column` now supports a `sortingOrder` config to allow control of the sorting options that will be
  cycled through when the user clicks on the header.
* `PanelModel` now supports setting a `refreshMode` to control how collapsed panels respond to
  refresh requests.

### 💥 Breaking Changes

* The internal DOM structure of desktop `Panel` has changed to always include an inner frame with
  class `.xh-panel__content`. You may need to update styling that targets the inner structure of
  `Panel` via `.xh-panel`.
* The hooks `useOnResize()` and `useOnVisibleChange()` no longer take a `ref` argument. Use
  `composeRefs` to combine the ref that they return with any ref you wish to compose them with.
* The callback for `useOnResize()` will now receive an object representing the locations and
  dimensions of the element's content box. (Previously it incorrectly received an array of
  `ResizeObserver` entries that had to be de-referenced)
* `PanelModel.collapsedRenderMode` has been renamed to `PanelModel.renderMode`, to be more
  consistent with other Hoist APIs such as `TabContainer`, `DashContainer`, and `DockContainer`.


### 🐞 Bug Fixes

* Checkboxes in grid rows in Tiny sizing mode have been styled to fit correctly within the row.
* `GridStateModel` no longer saves/restores the width of non-resizable columns.
  [#1718](https://github.com/xh/hoist-react/issues/1718)
* Fixed an issue with the hooks useOnResize and useOnVisibleChange. In certain conditions these
  hooks would not be called. [#1808](https://github.com/xh/hoist-react/issues/1808)
* Inputs that accept a rightElement prop will now properly display an Icon passed as that element.
  [#1803](https://github.com/xh/hoist-react/issues/1803)

### ⚙️ Technical

* Flex columns now use the built-in ag-Grid flex functionality.

### 📚 Libraries

* ag-grid-community `removed @ 21.2`
* ag-grid-enterprise `21.2` replaced with @ag-grid-enterprise/all-modules `23.0`
* ag-grid-react `21.2` replaced with @ag-grid-community/react `23.0`
* @fortawesome/* `5.12 -> 5.13`
* codemirror `5.51 -> 5.52`
* filesize `6.0 -> 6.1`
* numbro `2.1 -> 2.2`
* react-beautiful-dnd `12.0 -> 13.0`
* store2 `2.10 -> 2.11`
* compose-react-refs `NEW 1.0.4`

[Commit Log](https://github.com/xh/hoist-react/compare/v31.0.0...v32.0.2)

## v31.0.0 - 2020-03-16

### 🎁 New Features

* The mobile `Navigator` / `NavigatorModel` API has been improved and made consistent with other
  Hoist content container APIs such as `TabContainer`, `DashContainer`, and `DockContainer`.
  * `NavigatorModel` and `PageModel` now support setting a `RenderMode` and `RefreshMode` to control
    how inactive pages are mounted/unmounted and how they respond to refresh requests.
  * `Navigator` pages are no longer required to to return `Page` components - they can now return
    any suitable component.
* `DockContainerModel` and `DockViewModel` also now support `refreshMode` and `renderMode` configs.
* `Column` now auto-sizes when double-clicking / double-tapping its header.
* `Toolbar` will now collapse overflowing items into a drop down menu. (Supported for horizontal
  toolbars only at this time.)
* Added new `xhEnableLogViewer` config (default `true`) to enable or disable the Admin Log Viewer.

#### 🎨 Icons

* Added `Icon.icon()` factory method as a new common entry point for creating new FontAwesome based
  icons in Hoist. It should typically be used instead of using the `FontAwesomeIcon` component
  directly.
* Also added a new `Icon.fileIcon()` factory. This method take a filename and returns an appropriate
  icon based on its extension.
* All Icon factories can now accept an `asHtml` parameter, as an alternative to calling the helper
  function `convertIconToSVG()` on the element. Use this to render icons as raw html where needed
  (e.g. grid renderers).
* Icons rendered as html will now preserve their styling, tooltips, and size.

### 💥 Breaking Changes

* The application's primary `HoistApplicationModel` is now instantiated and installed as
  `XH.appModel` earlier within the application initialization sequence, with construction happening
  prior to the init of the XH identity, config, and preference services.
  * This allows for a new `preAuthInitAsync()` lifecycle method to be called on the model before
    auth has completed, but could be a breaking change for appModel code that relied on these
    services for field initialization or in its constructor.
  * Such code should be moved to the core `initAsync()` method instead, which continues to be called
    after all XH-level services are initialized and ready.
* Mobile apps may need to adjust to the following updates to `NavigatorModel` and related APIs:
  * `NavigatorModel`'s `routes` constructor parameter has been renamed `pages`.
  * `NavigatorModel`'s observable `pages[]` has been renamed `stack[]`.
  * `NavigatorPageModel` has been renamed `PageModel`. Apps do not usually create `PageModels`
    directly, so this change is unlikely to require code updates.
  * `Page` has been removed from the mobile toolkit. Components that previously returned a `Page`
    for inclusion in a `Navigator` or `TabContainer` can now return any component. It is recommended
    you replace `Page` with `Panel` where appropriate.
* Icon enhancements described above removed the following public methods:
  * The `fontAwesomeIcon()` factory function (used to render icons not already enumerated by Hoist)
    has been replaced by the improved `Icon.icon()` factory - e.g. `fontAwesomeIcon({icon: ['far',
    'alicorn']}) -> Icon.icon({iconName: 'alicorn'})`.
  * The `convertIconToSvg()` utility method has been replaced by the new `asHtml` parameter on icon
    factory functions. If you need to convert an existing icon element, use `convertIconToHtml()`.
* `Toolbar` items should be provided as direct children. Wrapping Toolbar items in container
  components can result in unexpected item overflow.

### 🐞 Bug Fixes

* The `fmtDate()` utility now properly accepts, parses, and formats a string value input as
  documented.
* Mobile `PinPad` input responsiveness improved on certain browsers to avoid lag.

### ⚙️ Technical

* New lifecycle methods `preAuthInitAsync()` and `logoutAsync()` added to the `HoistAppModel`
  decorator (aka the primary `XH.appModel`).

[Commit Log](https://github.com/xh/hoist-react/compare/v30.1.0...v31.0.0)

## v30.1.0 - 2020-03-04

### 🐞 Bug Fixes

* Ensure `WebSocketService.connected` remains false until `channelKey` assigned and received from
  server.
* When empty, `DashContainer` now displays a user-friendly prompt to add an initial view.

### ⚙️ Technical

* Form validation enhanced to improve handling of asynchronous validation. Individual rules and
  constraints are now re-evaluated in parallel, allowing for improved asynchronous validation.
* `Select` will now default to selecting contents on focus if in filter or creatable mode.

[Commit Log](https://github.com/xh/hoist-react/compare/v30.0.0...30.1.0)

## v30.0.0 - 2020-02-29

### 🎁 New Features

* `GridModel` and `DataViewModel` now support `groupRowHeight`, `groupRowRenderer` and
  `groupRowElementRenderer` configs. Grouping is new in general to `DataViewModel`, which now takes
  a `groupBy` config.
  * `DataViewModel` allows for settable and multiple groupings and sorters.
  * `DataViewModel` also now supports additional configs from the underlying `GridModel` that make
    sense in a `DataView` context, such as `showHover` and `rowBorders`.
* `TabContainerModel` now accepts a `track` property (default false) for easily tracking tab views
  via Hoist's built-in activity tracking.
* The browser document title is now set to match `AppSpec.clientAppName` - helpful for projects with
  multiple javascript client apps.
* `StoreFilterField` accepts all other config options from `TextInput` (e.g. `disabled`).
* Clicking on a summary row in `Grid` now clears its record selection.
* The `@LoadSupport` decorator now provides an additional observable property `lastException`. The
  decorator also now logs load execution times and failures to `console.debug` automatically.
* Support for mobile `Panel.scrollable` prop made more robust with re-implementation of inner
  content element. Note this change included a tweak to some CSS class names for mobile `Panel`
  internals that could require adjustments if directly targeted by app stylesheets.
* Added new `useOnVisibleChange` hook.
* Columns now support a `headerAlign` config to allow headers to be aligned differently from column
  contents.

### 💥 Breaking Changes

* `Toolbar` items must be provided as direct children. Wrapping Toolbar items in container
  components can result in unexpected item overflow.
* `DataView.rowCls` prop removed, replaced by new `DataViewModel.rowClassFn` config for more
  flexibility and better symmetry with `GridModel`.
* `DataViewModel.itemRenderer` renamed to `DataViewModel.elementRenderer`
* `DataView` styling has been updated to avoid applying several unwanted styles from `Grid`. Note
  that apps might rely on these styles (intentionally or not) for their `itemRenderer` components
  and appearance and will need to adjust.
* Several CSS variables related to buttons have been renamed for consistency, and button style rules
  have been adjusted to ensure they take effect reliably across desktop and mobile buttons
  ([#1568](https://github.com/xh/hoist-react/pull/1568)).
* The optional `TreeMapModel.highchartsConfig` object will now be recursively merged with the
  top-level config generated by the Hoist model and component, where previously it was spread onto
  the generated config. This could cause a change in behavior for apps using this config to
  customize map instances, but provides more flexibility for e.g. customizing the `series`.
* The signature of `useOnResize` hook has been modified slightly for API consistency and clarity.
  Options are now passed in a configuration object.

### 🐞 Bug Fixes

* Fixed an issue where charts that are rendered while invisible would have the incorrect size.
  [#1703](https://github.com/xh/hoist-react/issues/1703)
* Fixed an issue where zeroes entered by the user in `PinPad` would be displayed as blanks.
* Fixed `fontAwesomeIcon` elem factory component to always include the default 'fa-fw' className.
  Previously, it was overridden if a `className` prop was provided.
* Fixed an issue where ConfigDiffer would always warn about deletions, even when there weren't any.
  [#1652](https://github.com/xh/hoist-react/issues/1652)
* `TextInput` will now set its value to `null` when all text is deleted and the clear icon will
  automatically hide.
* Fixed an issue where multiple buttons in a `ButtonGroupInput` could be shown as active
  simultaneously. [#1592](https://github.com/xh/hoist-react/issues/1592)
* `StoreFilterField` will again match on `Record.id` if bound to a Store or a GridModel with the
  `id` column visible. [#1697](https://github.com/xh/hoist-react/issues/1697)
* A number of fixes have been applied to `RelativeTimeStamp` and `getRelativeTimestamp`, especially
  around its handling of 'equal' or 'epsilon equal' times. Remove unintended leading whitespace from
  `getRelativeTimestamp`.

### ⚙️ Technical

* The `addReaction` and `addAutorun` methods (added to Hoist models, components, and services by the
  `ReactiveSupport` mixin) now support a configurable `debounce` argument. In many cases, this is
  preferable to the built-in MobX `delay` argument, which only provides throttling and not true
  debouncing.
* New `ChartModel.highchart` property provides a reference to the underlying HighChart component.

### 📚 Libraries

* @blueprintjs/core `3.23 -> 3.24`
* react-dates `21.7 -> 21.8`
* react-beautiful-dnd `11.0 -> 12.2`

[Commit Log](https://github.com/xh/hoist-react/compare/v29.1.0...v30.0.0)

## v29.1.0 - 2020-02-07

### 🎁 New Features

#### Grid

* The `compact` config on `GridModel` has been deprecated in favor of the more powerful `sizingMode`
  which supports the values 'large', 'standard', 'compact', or 'tiny'.
  * Each new mode has its own set of CSS variables for applications to override as needed.
  * Header and row heights are configurable for each via the `HEADER_HEIGHTS` and `ROW_HEIGHTS`
    static properties of the `AgGrid` component. These objects can be modified on init by
    applications that wish to customize the default row heights globally.
  * 💥 Note that these height config objects were previously exported as constants from AgGrid.js.
    This would be a breaking change for any apps that imported the old objects directly (considered
    unlikely).
* `GridModel` now exposes an `autoSizeColumns` method, and the Grid context menu now contains an
  `Autosize Columns` option by default.
* `Column` and `ColumnGroup` now support React elements for `headerName`.

#### Data

* The `Store` constructor now accepts a `data` argument to load data at initialization.
* The `xh/hoist/data/cube` package has been modified substantially to better integrate with the core
  data package and support observable "Views". See documentation on `Cube` for more information.

#### Other

* Added a `PinPad` component for streamlined handling of PIN entry on mobile devices.
* `FormField` now takes `tooltipPosition` and `tooltipBoundary` props for customizing minimal
  validation tooltip.
* `RecordAction.actionFn` parameters now include a `buttonEl` property containing the button element
  when used in an action column.
* Mobile Navigator component now takes an `animation` prop which can be set to 'slide' (default),
  'lift', 'fade', or 'none'. These values are passed to the underlying onsenNavigator component.
  ([#1641](https://github.com/xh/hoist-react/pull/1641))
* `AppOption` configs now accept an `omit` property for conditionally excluding options.

### 🐞 Bug Fixes

* Unselectable grid rows are now skipped during up/down keyboard navigation.
* Fix local quick filtering in `LeftRightChooser` (v29 regression).
* Fix `SplitTreeMap` - the default filtering once again splits the map across positive and negative
  values as intended (v29 regression).

### ⚙️ Technical

* `FormFields` now check that they are contained in a Hoist `Form`.

### 📚 Libraries

* @blueprintjs/core `3.22 -> 3.23`
* codemirror `5.50 -> 5.51`
* react-dates `21.5 -> 21.7`

[Commit Log](https://github.com/xh/hoist-react/compare/v29.0.0...v29.1.0)

## v29.0.0 - 2020-01-24

### 🗄️ Data Package Changes

Several changes have been made to data package (`Store` and `Record`) APIs for loading, updating,
and modifying data. They include some breaking changes, but pave the way for upcoming enhancements
to fully support inline grid editing and other new features.

Store now tracks the "committed" state of its records, which represents the data as it was loaded
(typically from the server) via `loadData()` or `updateData()`. Records are now immutable and
frozen, so they cannot be changed directly, but Store offers a new `modifyRecords()` API to apply
local modifications to data in a tracked and managed way. (Store creates new records internally to
hold both this modified data and the original, "committed" data.) This additional state tracking
allows developers to query Stores for modified or added records (e.g. to flush back to the server
and persist) as well as call new methods to revert changes (e.g. to undo a block of changes that the
user wishes to discard).

Note the following more specific changes to these related classes:

#### Record

* 💥 Record data properties are now nested within a `data` object on Record instances and are no
  longer available as top-level properties on the Record itself.
  * Calls to access data such as `rec.quantity` must be modified to `rec.data.quantity`.
  * When accessing multiple properties, destructuring provides an efficient syntax - e.g. `const
    {quantity, price} = rec.data;`.
* 💥 Records are now immutable and cannot be modified by applications directly.
  * This is a breaking change, but should only affect apps with custom inline grid editing
    implementations or similar code that modifies individual record values.
  * Calls to change data such as `rec.quantity = 100` must now be made through the Record's Store,
    e.g. `store.modifyData({id: 41, quantity: 100})`
* Record gains new getters for inspecting its state, including: `isAdd`, `isModified`, and
  `isCommitted`.

#### Store

* 💥 `noteDataUpdated()` has been removed, as out-of-band modifications to Store Records are no
  longer possible.
* 💥 Store's `idSpec` function is now called with the raw record data - previously it was passed
  source data after it had been run through the store's optional `processRawData` function. (This is
  unlikely to have a practical impact on most apps, but is included here for completeness.)
* `Store.updateData()` now accepts a flat list of raw data to process into Record additions and
  updates. Previously developers needed to call this method with an object containing add, update,
  and/or remove keys mapped to arrays. Now Store will produce an object of this shape automatically.
* `Store.refreshFilter()` method has been added to allow applications to rebuild the filtered data
  set if some application state has changed (apart from the store's data itself) which would affect
  the store filter.
* Store gains new methods for manipulating its Records and data, including `addRecords()`,
  `removeRecords()`, `modifyRecords()`, `revertRecords()`, and `revert()`. New getters have been
  added for `addedRecords`, `removedRecords`, `modifiedRecords`, and `isModified`.

#### Column

* Columns have been enhanced for provide basic support for inline-editing of record data. Further
  inline editing support enhancements are planned for upcoming Hoist releases.
* `Column.getValueFn` config added to retrieve the cell value for a Record field. The default
  implementation pulls the value from the Record's new `data` property (see above). Apps that
  specify custom `valueGetter` callbacks via `Column.agOptions` should now implement their custom
  logic in this new config.
* `Column.setValueFn` config added to support modifying the Column field's value on the underlying
  Record. The default implementation calls the new `Store.modifyRecords()` API and should be
  sufficient for the majority of cases.
* `Column.editable` config added to indicate if a column/cell should be inline-editable.

### 🎁 New Features

* Added keyboard support to ag-Grid context menus.
* Added `GridModel.setEmptyText()` to allow updates to placeholder text after initial construction.
* Added `GridModel.ensureSelectionVisible()` to scroll the currently selected row into view.
* When a `TreeMap` is bound to a `GridModel`, the grid will now respond to map selection changes by
  scrolling to ensure the selected grid row is visible.
* Added a `Column.tooltipElement` config to support fully customizable tooltip components.
* Added a `useOnResize` hook, which runs a function when a component is resized.
* Exposed an `inputRef` prop on numberInput, textArea, and textInput
* `PanelModel` now accepts a `maxSize` config.
* `RelativeTimeStamp` now support a `relativeTo` option, allowing it to display the difference
  between a timestamp and another reference time other than now. Both the component and the
  `getRelativeTimestamp()` helper function now leverage moment.js for their underlying
  implementation.
* A new `Clock` component displays the time, either local to the browser or for a configurable
  timezone.
* `LeftRightChooser` gets a new `showCounts` option to print the number of items on each side.
* `Select` inputs support a new property `enableWindowed` (desktop platform only) to improve
  rendering performance with large lists of options.
* `Select` inputs support grouped options. To use, add an attribute `options` containing an array of
  sub-options.
* `FetchService` methods support a new `timeout` option. This config chains `Promise.timeout()` to
  the promises returned by the service.
* Added alpha version of `DashContainer` for building dynamic, draggable dashboard-style layouts.
  Please note: the API for this component is subject to change - use at your own risk!
* `Select` now allows the use of objects as values.
* Added a new `xhEnableImpersonation` config to enable or disable the ability of Hoist Admins to
  impersonate other users. Note that this defaults to `false`. Apps will need to set this config to
  continue using impersonation. (Note that an update to hoist-core 6.4+ is required for this config
  to be enforced on the server.)
* `FormField` now supports a `requiredIndicator` to customize how required fields are displayed.
* Application build tags are now included in version update checks, primarily to prompt dev/QA users
  to refresh when running SNAPSHOT versions. (Note that an update to hoist-core 6.4+ is required for
  the server to emit build tag for comparison.)
* `CodeInput` component added to provide general `HoistInput` support around the CodeMirror code
  editor. The pre-existing `JsonInput` has been converted to a wrapper around this class.
* `JsonInput` now supports an `autoFocus` prop.
* `Select` now supports a `hideDropdownIndicator` prop.
* `useOnResize` hook will now ignore visibility changes, i.e. a component resizing to a size of 0.
* `DimensionChooser` now supports a `popoverPosition` prop.
* `AppBar.appMenuButtonPosition` prop added to configure the App Menu on the left or the right, and
  `AppMenuButton` now accepts and applies any `Button` props to customize.
* New `--xh-grid-tree-indent-px` CSS variable added to allow control over the amount of indentation
  applied to tree grid child nodes.

### 💥 Breaking Changes

* `GridModel.contextMenuFn` config replaced with a `contextMenu` parameter. The new parameter will
  allow context menus to be specified with a simple array in addition to the function specification
  currently supported.
* `GridModel.defaultContextMenuTokens` config renamed to `defaultContextMenu`.
* `Chart` and `ChartModel` have been moved from `desktop/cmp/charts` to `cmp/charts`.
* `StoreFilterField` has been moved from `desktop/cmp/store` to `cmp/store`.
* The options `nowEpsilon` and `nowString` on `RelativeTimestamp` have been renamed to `epsilon` and
  `equalString`, respectively.
* `TabRenderMode` and `TabRefreshMode` have been renamed to `RenderMode` and `RefreshMode` and moved
  to the `core` package. These enumerations are now used in the APIs for `Panel`, `TabContainer`,
  and `DashContainer`.
* `DockViewModel` now requires a function, or a HoistComponent as its `content` param. It has always
  been documented this way, but a bug in the original implementation had it accepting an actual
  element rather than a function. As now implemented, the form of the `content` param is consistent
  across `TabModel`, `DockViewModel`, and `DashViewSpec`.
* `JsonInput.showActionButtons` prop replaced with more specific `showFormatButton` and
  `showFullscreenButton` props.
* The `DataView.itemHeight` prop has been moved to `DataViewModel` where it can now be changed
  dynamically by applications.
* Desktop `AppBar.appMenuButtonOptions` prop renamed to `appMenuButtonProps` for consistency.

### 🐞 Bug Fixes

* Fixed issue where JsonInput was not receiving its `model` from context
  ([#1456](https://github.com/xh/hoist-react/issues/1456))
* Fixed issue where TreeMap would not be initialized if the TreeMapModel was created after the
  GridModel data was loaded ([#1471](https://github.com/xh/hoist-react/issues/1471))
* Fixed issue where export would create malformed file with dynamic header names
* Fixed issue where exported tree grids would have incorrect aggregate data
  ([#1447](https://github.com/xh/hoist-react/issues/1447))
* Fixed issue where resizable Panels could grow larger than desired
  ([#1498](https://github.com/xh/hoist-react/issues/1498))
* Changed RestGrid to only display export button if export is enabled
  ([#1490](https://github.com/xh/hoist-react/issues/1490))
* Fixed errors when grouping rows in Grids with `groupUseEntireRow` turned off
  ([#1520](https://github.com/xh/hoist-react/issues/1520))
* Fixed problem where charts were resized when being hidden
  ([#1528](https://github.com/xh/hoist-react/issues/1528))
* Fixed problem where charts were needlessly re-rendered, hurting performance and losing some state
  ([#1505](https://github.com/xh/hoist-react/issues/1505))
* Removed padding from Select option wrapper elements which was making it difficult for custom
  option renderers to control the padding ([1571](https://github.com/xh/hoist-react/issues/1571))
* Fixed issues with inconsistent indentation for tree grid nodes under certain conditions
  ([#1546](https://github.com/xh/hoist-react/issues/1546))
* Fixed autoFocus on NumberInput.

### 📚 Libraries

* @blueprintjs/core `3.19 -> 3.22`
* @blueprintjs/datetime `3.14 -> 3.15`
* @fortawesome/fontawesome-pro `5.11 -> 5.12`
* codemirror `5.49 -> 5.50`
* core-js `3.3 -> 3.6`
* fast-deep-equal `2.0 -> 3.1`
* filesize `5.0 -> 6.0`
* highcharts 7.2 -> 8.0`
* mobx `5.14 -> 5.15`
* react-dates `21.3 -> 21.5`
* react-dropzone `10.1 -> 10.2`
* react-windowed-select `added @ 2.0.1`

[Commit Log](https://github.com/xh/hoist-react/compare/v28.2.0...v29.0.0)

## v28.2.0 - 2019-11-08

### 🎁 New Features

* Added a `DateInput` component to the mobile toolkit. Its API supports many of the same options as
  its desktop analog with the exception of `timePrecision`, which is not yet supported.
* Added `minSize` to panelModel. A resizable panel can now be prevented from resizing to a size
  smaller than minSize. ([#1431](https://github.com/xh/hoist-react/issues/1431))

### 🐞 Bug Fixes

* Made `itemHeight` a required prop for `DataView`. This avoids an issue where agGrid went into an
  infinite loop if this value was not set.
* Fixed a problem with `RestStore` behavior when `dataRoot` changed from its default value.

[Commit Log](https://github.com/xh/hoist-react/compare/v28.1.1...v28.2.0)

## v28.1.1 - 2019-10-23

### 🐞 Bug Fixes

* Fixes a bug with default model context being set incorrectly within context inside of `Panel`.

[Commit Log](https://github.com/xh/hoist-react/compare/v28.1.0...v28.1.1)

## v28.1.0 - 2019-10-18

### 🎁 New Features

* `DateInput` supports a new `strictInputParsing` prop to enforce strict parsing of keyed-in entries
  by the underlying moment library. The default value is false, maintained the existing behavior
  where [moment will do its best](https://momentjs.com/guides/#/parsing/) to parse an entered date
  string that doesn't exactly match the specified format
* Any `DateInput` values entered that exceed any specified max/minDate will now be reset to null,
  instead of being set to the boundary date (which was surprising and potentially much less obvious
  to a user that their input had been adjusted automatically).
* `Column` and `ColumnGroup` now accept a function for `headerName`. The header will be
  automatically re-rendered when any observable properties referenced by the `headerName` function
  are modified.
* `ColumnGroup` now accepts an `align` config for setting the header text alignment
* The flag `toContext` for `uses` and `creates` has been replaced with a new flag `publishMode` that
  provides more granular control over how models are published and looked up via context. Components
  can specify `ModelPublishMode.LIMITED` to make their model available for contained components
  without it becoming the default model or exposing its sub-models.

### 🐞 Bug Fixes

* Tree columns can now specify `renderer` or `elementRenderer` configs without breaking the standard
  ag-Grid group cell renderer auto-applied to tree columns (#1397).
* Use of a custom `Column.comparator` function will no longer break agGrid-provided column header
  filter menus (#1400).
* The MS Edge browser does not return a standard Promise from `async` functions, so the the return
  of those functions did not previously have the required Hoist extensions installed on its
  prototype. Edge "native" Promises are now also polyfilled / extended as required. (#1411).
* Async `Select` combobox queries are now properly debounced as per the `queryBuffer` prop (#1416).

### ⚙️ Technical

* Grid column group headers now use a custom React component instead of the default ag-Grid column
  header, resulting in a different DOM structure and CSS classes. Existing CSS overrides of the
  ag-Grid column group headers may need to be updated to work with the new structure/classes.
* We have configured `stylelint` to enforce greater consistency in our stylesheets within this
  project. The initial linting run resulted in a large number of updates to our SASS files, almost
  exclusively whitespace changes. No functional changes are intended/expected. We have also enabled
  hooks to run both JS and style linting on pre-commit. Neither of these updates directly affects
  applications, but the same tools could be configured for apps if desired.

### 📚 Libraries

* core-js `3.2 -> 3.3`
* filesize `4.2 -> 5.0`
* http-status-codes `added @ 1.3`

[Commit Log](https://github.com/xh/hoist-react/compare/v28.0.0...v28.1.0)

## v28.0.0 - 2019-10-07

_"The one with the hooks."_

**Hoist now fully supports React functional components and hooks.** The new `hoistComponent`
function is now the recommended method for defining new components and their corresponding element
factories. See that (within [HoistComponentFunctional.js](core/HoistComponentFunctional.js)) and the
new `useLocalModel()` and `useContextModel()` hooks (within [core/hooks](core/hooks)) for more
information.

Along with the performance benefits and the ability to use React hooks, Hoist functional components
are designed to read and write their models via context. This allows a much less verbose
specification of component element trees.

Note that **Class-based Components remain fully supported** (by both Hoist and React) using the
familiar `@HoistComponent` decorator, but transitioning to functional components within Hoist apps
is now strongly encouraged. In particular note that Class-based Components will *not* be able to
leverage the context for model support discussed above.

### 🎁 New Features

* Resizable panels now default to not redrawing their content when resized until the resize bar is
  dropped. This offers an improved user experience for most situations, especially when layouts are
  complex. To re-enable the previous dynamic behavior, set `PanelModel.resizeWhileDragging: true`.
* The default text input shown by `XH.prompt()` now has `selectOnFocus: true` and will confirm the
  user's entry on an `<enter>` keypress (same as clicking 'OK').
* `stringExcludes` function added to form validation constraints. This allows an input value to
  block specific characters or strings, e.g. no slash "/" in a textInput for a filename.
* `constrainAll` function added to form validation constraints. This takes another constraint as its
  only argument, and applies that constraint to an array of values, rather than just to one value.
  This is useful for applying a constraint to inputs that produce arrays, such as tag pickers.
* `DateInput` now accepts LocalDates as `value`, `minDate` and `maxDate` props.
* `RelativeTimestamp` now accepts a `bind` prop to specify a model field name from which it can pull
  its timestamp. The model itself can either be passed as a prop or (better) sourced automatically
  from the parent context. Developers are encouraged to take this change to minimize re-renders of
  parent components (which often contain grids and other intensive layouts).
* `Record` now has properties and methods for accessing and iterating over children, descendants,
  and ancestors
* `Store` now has methods for retrieving the descendants and ancestors of a given Record

### 💥 Breaking Changes

* **Apps must update their dev dependencies** to the latest `@xh/hoist-dev-utils` package: v4.0+.
  This updates the versions of Babel / Webpack used in builds to their latest / current versions and
  swaps to the updated Babel recommendation of `core-js` for polyfills.
* The `allSettled` function in `@xh/promise` has been removed. Applications using this method should
  use the ECMA standard (stage-2) `Promise.allSettled` instead. This method is now fully available
  in Hoist via bundled polyfills. Note that the standard method returns an array of objects of the
  form `{status: [rejected|fulfilled], ...}`, rather than `{state: [rejected|fulfilled], ...}`.
* The `containerRef` argument for `XH.toast()` should now be a DOM element. Component instances are
  no longer supported types for this value. This is required to support functional Components
  throughout the toolkit.
* Apps that need to prevent a `StoreFilterField` from binding to a `GridModel` in context, need to
  set the `store` or `gridModel` property explicitly to null.
* The Blueprint non-standard decorators `ContextMenuTarget` and `HotkeysTarget` are no longer
  supported. Use the new hooks `useContextMenu()` and `useHotkeys()` instead. For convenience, this
  functionality has also been made available directly on `Panel` via the `contextMenu` and `hotkeys`
  props.
* `DataView` and `DataViewModel` have been moved from `/desktop/cmp/dataview` to the cross-platform
  package `/cmp/dataview`.
* `isReactElement` has been removed. Applications should use the native React API method
  `React.isValidElement` instead.

### ⚙️ Technical

* `createObservableRef()` is now available in `@xh/hoist/utils/react` package. Use this function for
  creating refs that are functionally equivalent to refs created with `React.createRef()`, yet fully
  observable. With this change the `Ref` class in the same package is now obsolete.
* Hoist now establishes a proper react "error boundary" around all application code. This means that
  errors throw when rendering will be caught and displayed in the standard Hoist exception dialog,
  and stack traces for rendering errors should be significantly less verbose.
* Not a Hoist feature, exactly, but the latest version of `@xh/hoist-dev-utils` (see below) enables
  support for the `optional chaining` (aka null safe) and `nullish coalescing` operators via their
  Babel proposal plugins. Developers are encouraged to make good use of the new syntax below:
  * conditional-chaining: `let foo = bar?.baz?.qux;`
  * nullish coalescing: `let foo = bar ?? 'someDefaultValue';`

### 🐞 Bug Fixes

* Date picker month and year controls will now work properly in `localDate` mode. (Previously would
  reset to underlying value.)
* Individual `Buttons` within a `ButtonGroupInput` will accept a disabled prop while continuing to
  respect the overall `ButtonGroupInput`'s disabled prop.
* Raised z-index level of AG-Grid tooltip to ensure tooltips for AG-Grid context menu items appear
  above the context menu.

### 📚 Libraries

* @blueprintjs/core `3.18 -> 3.19`
* @blueprintjs/datetime `3.12 -> 3.14`
* @fortawesome/fontawesome-pro `5.10 -> 5.11`
* @xh/hoist-dev-utils `3.8 -> 4.3` (multiple transitive updates to build tooling)
* ag-grid `21.1 -> 21.2`
* highcharts `7.1 -> 7.2`
* mobx `5.13 -> 5.14`
* react-transition-group `4.2 -> 4.3`
* rsvp (removed)
* store2 `2.9 -> 2.10`

[Commit Log](https://github.com/xh/hoist-react/compare/v27.1.0...v28.0.0)

## v27.1.0 - 2019-09-05

### 🎁 New Features

* `Column.exportFormat` can now be a function, which supports setting Excel formats on a per-cell
  (vs. entire column) basis by returning a conditional `exportFormat` based upon the value and / or
  record.
  * ⚠️ Note that per-cell formatting _requires_ that apps update their server to use hoist-core
    v6.3.0+ to work, although earlier versions of hoist-core _are_ backwards compatible with the
    pre-existing, column-level export formatting.
* `DataViewModel` now supports a `sortBy` config. Accepts the same inputs as `GridModel.sortBy`,
  with the caveat that only a single-level sort is supported at this time.

[Commit Log](https://github.com/xh/hoist-react/compare/v27.0.1...v27.1.0)

## v27.0.1 - 2019-08-26

### 🐞 Bug Fixes

* Fix to `Store.clear()` and `GridModel.clear()`, which delegates to the same (#1324).

[Commit Log](https://github.com/xh/hoist-react/compare/v27.0.0...v27.0.1)

## v27.0.0 - 2019-08-23

### 🎁 New Features

* A new `LocalDate` class has been added to the toolkit. This class provides client-side support for
  "business" or "calendar" days that do not have a time component. It is an immutable class that
  supports '==', '<' and '>', as well as a number of convenient manipulation functions. Support for
  the `LocalDate` class has also been added throughout the toolkit, including:
  * `Field.type` now supports an additional `localDate` option for automatic conversion of server
    data to this type when loading into a `Store`.
  * `fetchService` is aware of this class and will automatically serialize all instances of it for
    posting to the server. ⚠ NOTE that along with this change, `fetchService` and its methods such
    as `XH.fetchJson()` will now serialize regular JS Date objects as ms timestamps when provided in
    params. Previously Dates were serialized in their default `toString()` format. This would be a
    breaking change for an app that relied on that default Date serialization, but it was made for
    increased symmetry with how Hoist JSON-serializes Dates and LocalDates on the server-side.
  * `DateInput` can now be used to seamlessly bind to a `LocalDate` as well as a `Date`. See its new
    prop of `valueType` which can be set to `localDate` or `date` (default).
  * A new `localDateCol` config has been added to the `@xh/hoist/grid/columns` package with
    standardized rendering and formatting.
* New `TreeMap` and `SplitTreeMap` components added, to render hierarchical data in a configurable
  TreeMap visualization based on the Highcharts library. Supports optional binding to a GridModel,
  which syncs selection and expand / collapse state.
* `Column` gets a new `highlightOnChange` config. If true, the grid will highlight the cell on each
  change by flashing its background. (Currently this is a simple on/off config - future iterations
  could support a function variant or other options to customize the flash effect based on the
  old/new values.) A new CSS var `--xh-grid-cell-change-bg-highlight` can be used to customize the
  color used, app-wide or scoped to a particular grid selector. Note that columns must *not* specify
  `rendererIsComplex` (see below) if they wish to enable the new highlight flag.

### 💥 Breaking Changes

* The updating of `Store` data has been reworked to provide a simpler and more powerful API that
  allows for the applications of additions, deletions, and updates in a single transaction:
  * The signature of `Store.updateData()` has been substantially changed, and is now the main entry
    point for all updates.
  * `Store.removeRecords()` has been removed. Use `Store.updateData()` instead.
  * `Store.addData()` has been removed. Use `Store.updateData()` instead.
* `Column` takes an additional property `rendererIsComplex`. Application must set this flag to
  `true` to indicate if a column renderer uses values other than its own bound field. This change
  provides an efficiency boost by allowing ag-Grid to use its default change detection instead of
  forcing a cell refresh on any change.

### ⚙️ Technical

* `Grid` will now update the underlying ag-Grid using ag-Grid transactions rather than relying on
  agGrid `deltaRowMode`. This is intended to provide the best possible grid performance and
  generally streamline the use of the ag-Grid Api.

### 🐞 Bug Fixes

* Panel resize events are now properly throttled, avoiding extreme lagginess when resizing panels
  that contain complex components such as big grids.
* Workaround for issues with the mobile Onsen toolkit throwing errors while resetting page stack.
* Dialogs call `doCancel()` handler if cancelled via `<esc>` keypress.

### 📚 Libraries

* @xh/hoist-dev-utils `3.7 -> 3.8`
* qs `6.7 -> 6.8`
* store2 `2.8 -> 2.9`

[Commit Log](https://github.com/xh/hoist-react/compare/v26.0.1...v27.0.0)

## v26.0.1 - 2019-08-07

### 🎁 New Features

* **WebSocket support** has been added in the form of `XH.webSocketService` to establish and
  maintain a managed websocket connection with the Hoist UI server. This is implemented on the
  client via the native `WebSocket` object supported by modern browsers and relies on the
  corresponding service and management endpoints added to Hoist Core v6.1.
  * Apps must declare `webSocketsEnabled: true` in their `AppSpec` configuration to enable this
    overall functionality on the client.
  * Apps can then subscribe via the new service to updates on a requested topic and will receive any
    inbound messages for that topic via a callback.
  * The service will monitor the socket connection with a regular heartbeat and attempt to
    re-establish if dropped.
  * A new admin console snap-in provides an overview of connected websocket clients.
* The `XH.message()` and related methods such as `XH.alert()` now support more flexible
  `confirmProps` and `cancelProps` configs, each of which will be passed to their respective button
  and merged with suitable defaults. Allows use of the new `autoFocus` prop with these preconfigured
  dialogs.
  * By default, `XH.alert()` and `XH.confirm()` will auto focus the confirm button for user
    convenience.
  * The previous text/intent configs have been deprecated and the message methods will log a console
    warning if they are used (although it will continue to respect them to aid transitioning to the
    new configs).
* `GridModel` now supports a `copyCell` context menu action. See `StoreContextMenu` for more
  details.
* New `GridCountLabel` component provides an alternative to existing `StoreCountLabel`, outputting
  both overall record count and current selection count in a configurable way.
* The `Button` component accepts an `autoFocus` prop to attempt to focus on render.
* The `Checkbox` component accepts an `autoFocus` prop to attempt to focus on render.

### 💥 Breaking Changes

* `StoreCountLabel` has been moved from `/desktop/cmp/store` to the cross-platform package
  `/cmp/store`. Its `gridModel` prop has also been removed - usages with grids should likely switch
  to the new `GridCountLabel` component, noted above and imported from `/cmp/grid`.
* The API for `ClipboardButton` and `ClipboardMenuItem` has been simplified, and made implementation
  independent. Specify a single `getCopyText` function rather than the `clipboardSpec`.
  (`clipboardSpec` is an artifact from the removed `clipboard` library).
* The `XH.prompt()` and `XH.message()` input config has been updated to work as documented, with any
  initial/default value for the input sourced from `input.initialValue`. Was previously sourced from
  `input.value` (#1298).
* ChartModel `config` has been deprecated. Please use `highchartsConfig` instead.

### 🐞 Bug Fixes

* The `Select.selectOnFocus` prop is now respected when used in tandem with `enableCreate` and/or
  `queryFn` props.
* `DateInput` popup _will_ now close when input is blurred but will _not_ immediately close when
  `enableTextInput` is `false` and a month or year is clicked (#1293).
* Buttons within a grid `actionCol` now render properly in compact mode, without clipping/overflow.

### ⚙️ Technical

* `AgGridModel` will now throw an exception if any of its methods which depend on ag-Grid state are
  called before the grid has been fully initialized (ag-Grid onGridReady event has fired).
  Applications can check the new `isReady` property on `AgGridModel` before calling such methods to️️
  verify the grid is fully initialized.

### 📚 Libraries

* @blueprintjs/core `3.17 -> 3.18`
* @blueprintjs/datetime `3.11 -> 3.12`
* @fortawesome/fontawesome `5.9 -> 5.10`
* ag-grid `21.0.1 -> 21.1.1`
* store2 `2.7 -> 2.8`
* The `clipboard` library has been replaced with the simpler `clipboard-copy` library.

[Commit Log](https://github.com/xh/hoist-react/compare/v25.2.0...v26.0.1)

## v25.2.0 - 2019-07-25

### 🎁 New Features

* `RecordAction` supports a new `secondaryText` property. When used for a Grid context menu item,
  this text appears on the right side of the menu item, usually used for displaying the shortcut key
  associated with an action.

### 🐞 Bug Fixes

* Fixed issue with loopy behavior when using `Select.selectOnFocus` and changing focus
  simultaneously with keyboard and mouse.

[Commit Log](https://github.com/xh/hoist-react/compare/v25.1.0...v25.2.0)

## v25.1.0 - 2019-07-23

### 🎁 New Features

* `JsonInput` includes buttons for toggling showing in a full-screen dialog window. Also added a
  convenience button to auto-format `JsonInput's` content.
* `DateInput` supports a new `enableTextInput` prop. When this property is set to false, `DateInput`
  will be entirely driven by the provided date picker. Additionally, `DateInput` styles have been
  improved for its various modes to more clearly convey its functionality.
* `ExportButton` will auto-disable itself if bound to an empty `GridModel`. This helper button will
  now also throw a console warning (to alert the developer) if `gridModel.enableExport != true`.

### ⚙️ Technical

* Classes decorated with `@LoadSupport` will now throw an exception out of their provided
  `loadAsync()` method if called with a parameter that's not a plain object (i.e. param is clearly
  not a `LoadSpec`). Note this might be a breaking change, in so far as it introduces additional
  validation around this pre-existing API requirement.
* Requirements for the `colorSpec` option passed to Hoist number formatters have been relaxed to
  allow partial definitions such that, for example, only negative values may receive the CSS class
  specified, without having to account for positive value styling.

### 🐞 Bug Fixes

* `RestFormModel` now submits dirty fields only when editing a record, as intended (#1245).
* `FormField` will no longer override the disabled prop of its child input if true (#1262).

### 📚 Libraries

* mobx `5.11 -> 5.13`
* Misc. patch-level updates

[Commit Log](https://github.com/xh/hoist-react/compare/v25.0.0...v25.1.0)

## v25.0.0 - 2019-07-16

### 🎁 New Features

* `Column` accepts a new `comparator` callback to customize how column cell values are sorted by the
  grid.
* Added `XH.prompt()` to show a simple message popup with a built-in, configurable HoistInput. When
  submitted by the user, its callback or resolved promise will include the input's value.
* `Select` accepts a new `selectOnFocus` prop. The behaviour is analogous to the `selectOnFocus`
  prop already in `TextInput`, `TextArea` and `NumberInput`.

### 💥 Breaking Changes

* The `fmtPercent` and `percentRenderer` methods will now multiply provided value by 100. This is
  consistent with the behavior of Excel's percentage formatting and matches the expectations of
  `ExportFormat.PCT`. Columns that were previously using `exportValue: v => v/100` as a workaround
  to the previous renderer behavior should remove this line of code.
* `DimensionChooserModel`'s `historyPreference` config has been renamed `preference`. It now
  supports saving both value and history to the same preference (existing history preferences will
  be handled).

[Commit Log](https://github.com/xh/hoist-react/compare/v24.2.0...v25.0.0)

## v24.2.0 - 2019-07-08

### 🎁 New Features

* `GridModel` accepts a new `colDefaults` configuration. Defaults provided via this object will be
  merged (deeply) into all column configs as they are instantiated.
* New `Panel.compactHeader` and `DockContainer.compactHeaders` props added to enable more compact
  and space efficient styling for headers in these components.
  * ⚠️ Note that as part of this change, internal panel header CSS class names changed slightly -
    apps that were targeting these internal selectors would need to adjust. See
    desktop/cmp/panel/impl/PanelHeader.scss for the relevant updates.
* A new `exportOptions.columns` option on `GridModel` replaces `exportOptions.includeHiddenCols`.
  The updated and more flexible config supports special strings 'VISIBLE' (default), 'ALL', and/or a
  list of specific colIds to include in an export.
  * To avoid immediate breaking changes, GridModel will log a warning on any remaining usages of
    `includeHiddenCols` but auto-set to `columns: 'ALL'` to maintain the same behavior.
* Added new preference `xhShowVersionBar` to allow more fine-grained control of when the Hoist
  version bar is showing. It defaults to `auto`, preserving the current behavior of always showing
  the footer to Hoist Admins while including it for non-admins *only* in non-production
  environments. The pref can alternatively be set to 'always' or 'never' on a per-user basis.

### 📚 Libraries

* @blueprintjs/core `3.16 -> 3.17`
* @blueprintjs/datetime `3.10 -> 3.11`
* mobx `5.10 -> 5.11`
* react-transition-group `2.8 -> 4.2`

[Commit Log](https://github.com/xh/hoist-react/compare/v24.1.1...v24.2.0)

## v24.1.1 - 2019-07-01

### 🐞 Bug Fixes

* Mobile column chooser internal layout/sizing fixed when used in certain secure mobile browsers.

[Commit Log](https://github.com/xh/hoist-react/compare/v24.1.0...v24.1.1)

## v24.1.0 - 2019-07-01

### 🎁 New Features

* `DateInput.enableClear` prop added to support built-in button to null-out a date input's value.

### 🐞 Bug Fixes

* The `Select` component now properly shows all options when the pick-list is re-shown after a
  change without first blurring the control. (Previously this interaction edge case would only show
  the option matching the current input value.) #1198
* Mobile mask component `onClick` callback prop restored - required to dismiss mobile menus when not
  tapping a menu option.
* When checking for a possible expired session within `XH.handleException()`, prompt for app login
  only for Ajax requests made to relative URLs (not e.g. remote APIs accessed via CORS). #1189

### ✨ Style

* Panel splitter collapse button more visible in dark theme. CSS vars to customize further fixed.
* The mobile app menu button has been moved to the right side of the top appBar, consistent with its
  placement in desktop apps.

### 📚 Libraries

* @blueprintjs/core `3.15 -> 3.16`
* @blueprintjs/datetime `3.9 -> 3.10`
* codemirror `5.47 -> 5.48`
* mobx `6.0 -> 6.1`

[Commit Log](https://github.com/xh/hoist-react/compare/v24.0.0...v24.1.0)

## v24.0.0 - 2019-06-24

### 🎁 New Features

#### Data

* A `StoreFilter` object has been introduced to the data API. This allows `Store` and
  `StoreFilterField` to support the ability to conditionally include all children when filtering
  hierarchical data stores, and could support additional filtering customizations in the future.
* `Store` now provides a `summaryRecord` property which can be used to expose aggregated data for
  the data it contains. The raw data for this record can be provided to `loadData()` and
  `updateData()` either via an explicit argument to these methods, or as the root node of the raw
  data provided (see `Store.loadRootAsSummary`).
* The `StoreFilterField` component accepts new optional `model` and `bind` props to allow control of
  its text value from an external model's observable.
* `pwd` is now a new supported type of `Field` in the `@xh/hoist/core/data` package.

#### Grid

* `GridModel` now supports a `showSummary` config which can be used to display its store's
  summaryRecord (see above) as either a pinned top or bottom row.
* `GridModel` also adds a `enableColumnPinning` config to enable/disable user-driven pinning. On
  desktop, if enabled, users can pin columns by dragging them to the left or right edges of the grid
  (the default ag-Grid gesture). Column pinned state is now also captured and maintained by the
  overall grid state system.
* The desktop column chooser now options in a non-modal popover when triggered from the standard
  `ColChooserButton` component. This offers a quicker and less disruptive alternative to the modal
  dialog (which is still used when launched from the grid context menu). In this popover mode,
  updates to columns are immediately reflected in the underlying grid.
* The mobile `ColChooser` has been improved significantly. It now renders displayed and available
  columns as two lists, allowing drag and drop between to update the visibility and ordering. It
  also provides an easy option to toggle pinning the first column.
* `DimensionChooser` now supports an optional empty / ungrouped configuration with a value of `[]`.
  See `DimensionChooserModel.enableClear` and `DimensionChooser.emptyText`.

#### Other Features

* Core `AutoRefreshService` added to trigger an app-wide data refresh on a configurable interval, if
  so enabled via a combination of soft-config and user preference. Auto-refresh relies on the use of
  the root `RefreshContextModel` and model-level `LoadSupport`.
* A new `LoadingIndicator` component is available as a more minimal / unobtrusive alternative to a
  modal mask. Typically configured via a new `Panel.loadingIndicator` prop, the indicator can be
  bound to a `PendingTaskModel` and will automatically show/hide a spinner and/or custom message in
  an overlay docked to the corner of the parent Panel.
* `DateInput` adds support for new `enablePicker` and `showPickerOnFocus` props, offering greater
  control over when the calendar picker is shown. The new default behaviour is to not show the
  picker on focus, instead showing it via a built-in button.
* Transitions have been disabled by default on desktop Dialog and Popover components (both are from
  the Blueprint library) and on the Hoist Mask component. This should result in a snappier user
  experience, especially when working on remote / virtual workstations. Any in-app customizations to
  disable or remove transitions can now be removed in favor of this toolkit-wide change.
* Added new `@bindable.ref` variant of the `@bindable` decorator.

### 💥 Breaking Changes

* Apps that defined and initialized their own `AutoRefreshService` service or functionality should
  leverage the new Hoist service if possible. Apps with a pre-existing custom service of the same
  name must either remove in favor of the new service or - if they have special requirements not
  covered by the Hoist implementation - rename their own service to avoid a naming conflict.
* The `StoreFilterField.onFilterChange` callback will now be passed a `StoreFilter`, rather than a
  function.
* `DateInput` now has a calendar button on the right side of the input which is 22 pixels square.
  Applications explicitly setting width or height on this component should ensure that they are
  providing enough space for it to display its contents without clipping.

### 🐞 Bug Fixes

* Performance for bulk grid selections has been greatly improved (#1157)
* Toolbars now specify a minimum height (or width when vertical) to avoid shrinking unexpectedly
  when they contain only labels or are entirely empty (but still desired to e.g. align UIs across
  multiple panels). Customize if needed via the new `--xh-tbar-min-size` CSS var.
* All Hoist Components that accept a `model` prop now have that properly documented in their
  prop-types.
* Admin Log Viewer no longer reverses its lines when not in tail mode.

### ⚙️ Technical

* The `AppSpec` config passed to `XH.renderApp()` now supports a `clientAppCode` value to compliment
  the existing `clientAppName`. Both values are now optional and defaulted from the project-wide
  `appCode` and `appName` values set via the project's Webpack config. (Note that `clientAppCode` is
  referenced by the new `AutoRefreshService` to support configurable auto-refresh intervals on a
  per-app basis.)

### 📚 Libraries

* ag-grid `20.0 -> 21.0`
* react-select `2.4 -> 3.0`
* mobx-react `5.4 -> 6.0.3`
* font-awesome `5.8 -> 5.9`
* react-beautiful-dnd `10.1.1 -> 11.0.4`

[Commit Log](https://github.com/xh/hoist-react/compare/v23.0.0...v24.0.0)

## v23.0.0 - 2019-05-30

### 🎁 New Features

* `GridModel` now accepts a config of `cellBorders`, similar to `rowBorders`
* `Panel.tbar` and `Panel.bbar` props now accept an array of Elements and will auto-generate a
  `Toolbar` to contain them, avoiding the need for the extra import of `toolbar()`.
* New functions `withDebug` and `withShortDebug` have been added to provide a terse syntax for
  adding debug messages that track the execution of specific blocks of code.
* `XH.toast()` now supports an optional `containerRef` argument that can be used for anchoring a
  toast within another component (desktop only). Can be used to display more targeted toasts within
  the relevant section of an application UI, as opposed to the edge of the screen.
* `ButtonGroupInput` accepts a new `enableClear` prop that allows the active / depressed button to
  be unselected by pressing it again - this sets the value of the input as a whole to `null`.
* Hoist Admins now always see the VersionBar in the footer.
* `Promise.track` now accepts an optional `omit` config that indicates when no tracking will be
  performed.
* `fmtNumber` now accepts an optional `prefix` config that prepends immediately before the number,
  but after the sign (`+`, `-`).
* New utility methods `forEachAsync()` and `whileAsync()` have been added to allow non-blocking
  execution of time-consuming loops.

### 💥 Breaking Changes

* The `AppOption.refreshRequired` config has been renamed to `reloadRequired` to better match the
  `XH.reloadApp()` method called to reload the entire app in the browser. Any options defined by an
  app that require it to be fully reloaded should have this renamed config set to `true`.
* The options dialog will now automatically trigger an app-wide data _refresh_ via
  `XH.refreshAppAsync()` if options have changed that don't require a _reload_.
* The `EventSupport` mixin has been removed. There are no known uses of it and it is in conflict
  with the overall reactive structure of the hoist-react API. If your app listens to the
  `appStateChanged`, `prefChange` or `prefsPushed` events you will need to adjust accordingly.

### 🐞 Bug Fixes

* `Select` will now let the user edit existing text in conditions where it is expected to be
  editable. #880
* The Admin "Config Differ" tool has been updated to reflect changes to `Record` made in v22. It is
  once again able to apply remote config values.
* A `Panel` with configs `resizable: true, collapsible: false` now renders with a splitter.
* A `Panel` with no `icon`, `title`, or `headerItems` will not render a blank header.
* `FileChooser.enableMulti` now behaves as one might expect -- true to allow multiple files in a
  single upload. Previous behavior (the ability to add multiple files to dropzone) is now controlled
  by `enableAddMulti`.

[Commit Log](https://github.com/xh/hoist-react/compare/v22.0.0...v23.0.0)


## v22.0.0 - 2019-04-29

### 🎁 New Features

* A new `DockContainer` component provides a user-friendly way to render multiple child components
  "docked" to its bottom edge. Each child view is rendered with a configurable header and controls
  to allow the user to expand it, collapse it, or optionally "pop it out" into a modal dialog.
* A new `AgGrid` component provides a much lighter Hoist wrapper around ag-Grid while maintaining
  consistent styling and layout support. This allows apps to use any features supported by ag-Grid
  without conflicting with functionality added by the core Hoist `Grid`.
  * Note that this lighter wrapper lacks a number of core Hoist features and integrations, including
    store support, grid state, enhanced column and renderer APIs, absolute value sorting, and more.
  * An associated `AgGridModel` provides access to to the ag-Grid APIs, minimal styling configs, and
    several utility methods for managing Grid state.
* Added `GridModel.groupSortFn` config to support custom group sorting (replaces any use of
  `agOptions.defaultGroupSortComparator`).
* The `Column.cellClass` and `Column.headerClass` configs now accept functions to dynamically
  generate custom classes based on the Record and/or Column being rendered.
* The `Record` object now provides an additional getter `Record.allChildren` to return all children
  of the record, irrespective of the current filter in place on the record's store. This supplements
  the existing `Record.children` getter, which returns only the children meeting the filter.

### 💥 Breaking Changes

* The class `LocalStore` has been renamed `Store`, and is now the main implementation and base class
  for Store Data. The extraneous abstract superclass `BaseStore` has been removed.
* `Store.dataLastUpdated` had been renamed `Store.lastUpdated` on the new class and is now a simple
  timestamp (ms) rather than a Javascript Date object.
* The constructor argument `Store.processRawData` now expects a function that *returns* a modified
  object with the necessary edits. This allows implementations to safely *clone* the raw data rather
  than mutating it.
* The method `Store.removeRecord` has been replaced with the method `Store.removeRecords`. This will
  facilitate efficient bulk deletes.

### ⚙️ Technical

* `Grid` now performs an important performance workaround when loading a new dataset that would
  result in the removal of a significant amount of existing records/rows. The underlying ag-Grid
  component has a serious bottleneck here (acknowledged as AG-2879 in their bug tracker). The Hoist
  grid wrapper will now detect when this is likely and proactively clear all data using a different
  API call before loading the new dataset.
* The implementations `Store`, `RecordSet`, and `Record` have been updated to more efficiently
  re-use existing record references when loading, updating, or filtering data in a store. This keeps
  the Record objects within a store as stable as possible, and allows additional optimizations by
  ag-Grid and its `deltaRowDataMode`.
* When loading raw data into store `Record`s, Hoist will now perform additional conversions based on
  the declared `Field.type`. The unused `Field.nullable` has been removed.
* `LocalStorageService` now uses both the `appCode` and current username for its namespace key,
  ensuring that e.g. local prefs/grid state are not overwritten across multiple app users on one OS
  profile, or when admin impersonation is active. The service will automatically perform a one-time
  migration of existing local state from the old namespace to the new. #674
* `elem` no longer skips `null` children in its calls to `React.createElement()`. These children may
  play the role of placeholders when using conditional rendering, and skipping them was causing
  React to trigger extra re-renders. This change further simplifies Hoist's element factory and
  removes an unnecessary divergence with the behavior of JSX.


### 🐞 Bug Fixes

* `Grid` exports retain sorting, including support for absolute value sorting. #1068
* Ensure `FormField`s are keyed with their model ID, so that React can properly account for dynamic
  changes to fields within a form. #1031
* Prompt for app refresh in (rare) case of mismatch between client and server-side session user.
  (This can happen during impersonation and is defended against in server-side code.) #675

[Commit Log](https://github.com/xh/hoist-react/compare/v21.0.2...v22.0.0)

## v21.0.2 - 2019-04-05

### 📚 Libraries

* Rollback ag-Grid to v20.0.0 after running into new performance issues with large datasets and
  `deltaRowDataMode`. Updates to tree filtering logic, also related to grid performance issues with
  filtered tree results returning much larger record counts.

## v21.0.0 - 2019-04-04

### 🎁 New Features

* `FetchService` fetch methods now accept a plain object as the `headers` argument. These headers
  will be merged with the default headers provided by FetchService.
* An app can also now specify default headers to be sent with every fetch request via
  `XH.fetchService.setDefaultHeaders()`. You can pass either a plain object, or a closure which
  returns one.
* `Grid` supports a new `onGridReady` prop, allowing apps to hook into the ag-Grid event callback
  without inadvertently short-circuiting the Grid's own internal handler.

### 💥 Breaking Changes

* The shortcut getter `FormModel.isNotValid` was deemed confusing and has been removed from the API.
  In most cases applications should use `!FormModel.isValid` instead; this expression will return
  `false` for the `Unknown` as well as the `NotValid` state. Applications that wish to explicitly
  test for the `NotValid` state should use the `validationState` getter.
* Multiple HoistInputs have changed their `onKeyPress` props to `onKeyDown`, including TextInput,
  NumberInput, TextArea & SearchInput. The `onKeyPress` event has been deprecated in general and has
  limitations on which keys will trigger the event to fire (i.e. it would not fire on an arrow
  keypress).
* FetchService's fetch methods no longer support `contentType` parameter. Instead, specify a custom
  content-type by setting a 'Content-Type' header using the `headers` parameter.
* FetchService's fetch methods no longer support `acceptJson` parameter. Instead, pass an {"Accept":
  "application/json"} header using the `headers` parameter.

### ✨ Style

* Black point + grid colors adjusted in dark theme to better blend with overall blue-gray tint.
* Mobile styles have been adjusted to increase the default font size and grid row height, in
  addition to a number of other smaller visual adjustments.

### 🐞 Bug Fixes

* Avoid throwing React error due to tab / routing interactions. Tab / routing / state support
  generally improved. (#1052)
* `GridModel.selectFirst()` improved to reliably select first visible record even when one or more
  groupBy levels active. (#1058)

### 📚 Libraries

* ag-Grid `~20.1 -> ~20.2` (fixes ag-grid sorting bug with treeMode)
* @blueprint/core `3.14 -> 3.15`
* @blueprint/datetime `3.7 -> 3.8`
* react-dropzone `10.0 -> 10.1`
* react-transition-group `2.6 -> 2.8`

[Commit Log](https://github.com/xh/hoist-react/compare/v20.2.1...v21.0.0)

## v20.2.1 - 2019-03-28

* Minor tweaks to grid styles - CSS var for pinned column borders, drop left/right padding on
  center-aligned grid cells.

[Commit Log](https://github.com/xh/hoist-react/compare/v20.2.0...v20.2.1)

## v20.2.0 - 2019-03-27

### 🎁 New Features

* `GridModel` exposes three new configs - `rowBorders`, `stripeRows`, and `showCellFocus` - to
  provide additional control over grid styling. The former `Grid` prop `showHover` has been
  converted to a `GridModel` config for symmetry with these other flags and more efficient
  re-rendering. Note that some grid-related CSS classes have also been modified to better conform to
  the BEM approach used elsewhere - this could be a breaking change for apps that keyed off of
  certain Hoist grid styles (not expected to be a common case).
* `Select` adds a `queryBuffer` prop to avoid over-eager calls to an async `queryFn`. This buffer is
  defaulted to 300ms to provide some out-of-the-box debouncing of keyboard input when an async query
  is provided. A longer value might be appropriate for slow / intensive queries to a remote API.

### 🐞 Bug Fixes

* A small `FormField.labelWidth` config value will now be respected, even if it is less than the
  default minWidth of 80px.
* Unnecessary re-renders of inactive tab panels now avoided.
* `Grid`'s filter will now be consistently applied to all tree grid records. Previously, the filter
  skipped deeply nested records under specific conditions.
* `Timer` no longer requires its `runFn` to be a promise, as it briefly (and unintentionally) did.
* Suppressed default browser resize handles on `textarea`.

[Commit Log](https://github.com/xh/hoist-react/compare/v20.1.1...v20.2.0)

## v20.1.1 - 2019-03-27

### 🐞 Bug Fixes

* Fix form field reset so that it will call computeValidationAsync even if revalidation is not
  triggered because the field's value did not change when reset.

[Commit Log](https://github.com/xh/hoist-react/compare/v20.1.0...v20.1.1)


## v20.1.0 - 2019-03-14

### 🎁 New Features

* Standard app options panel now includes a "Restore Defaults" button to clear all user preferences
  as well as any custom grid state, resetting the app to its default state for that user.

### 🐞 Bug Fixes

* Removed a delay from `HoistInput` blur handling, ensuring `noteBlurred()` is called as soon as the
  element loses focus. This should remove a class of bugs related to input values not flushing into
  their models quickly enough when `commitOnChange: false` and the user moves directly from an input
  to e.g. clicking a submit button. #1023
* Fix to Admin ConfigDiffer tool (missing decorator).

### ⚙️ Technical

* The `GridModel.store` config now accepts a plain object and will internally create a `LocalStore`.
  This store config can also be partially specified or even omitted entirely. GridModel will ensure
  that the store is auto-configured with all fields in configured grid columns, reducing the need
  for app code boilerplate (re)enumerating field names.
* `Timer` class reworked to allow its interval to be adjusted dynamically via `setInterval()`,
  without requiring the Timer to be re-created.

[Commit Log](https://github.com/xh/hoist-react/compare/v20.0.1...v20.1.0)


## v20.0.1 - 2019-03-08

### 🐞 Bug Fixes

* Ensure `RestStore` processes records in a standard way following a save/add operation (#1010).

[Commit Log](https://github.com/xh/hoist-react/compare/v20.0.0...v20.0.1)


## v20.0.0 - 2019-03-06

### 💥 Breaking Changes

* The `@LoadSupport` decorator has been substantially reworked and enhanced from its initial release
  in v19. It is no longer needed on the HoistComponent, but rather should be put directly on the
  owned HoistModel implementing the loading. IMPORTANT NOTE: all models should implement
  `doLoadAsync` rather than `loadAsync`. Please see `LoadSupport` for more information on this
  important change.
* `TabContainer` and `TabContainerModel` are now cross-platform. Apps should update their code to
  import both from `@xh/hoist/cmp/tab`.
* `TabContainer.switcherPosition` has been moved to `TabContainerModel`. Please note that changes to
  `switcherPosition` are not supported on mobile, where the switcher will always appear beneath the
  container.
* The `Label` component from `@xh/hoist/desktop/cmp/input` has been removed. Applications should
  consider using the basic html `label` element instead (or a `FormField` if applicable).
* The `LeftRightChooserModel` constructor no longer accepts a `leftSortBy` and `rightSortBy`
  property. The implementation of these properties was generally broken. Use `leftSorted` and
  `rightSorted` instead.

#### Mobile

* Mobile `Page` has changed - `Pages` are now wrappers around `Panels` that are designed to be used
  with a `NavigationModel` or `TabContainer`. `Page` accepts the same props as `Panel`, meaning uses
  of `loadModel` should be replaced with `mask`.
* The mobile `AppBar` title is static and defaults to the app name. If you want to display page
  titles, it is recommended to use the `title` prop on the `Page`.

### 🎁 New Features

* Enhancements to Model and Component data loading via `@LoadSupport` provides a stronger set of
  conventions and better support for distinguishing between initial loads / auto/background
  refreshes / user- driven refreshes. It also provides new patterns for ensuring application
  Services are refreshed as part of a reworked global refresh cycle.
* RestGridModel supports a new `cloneAction` to take an existing record and open the editor form in
  "add mode" with all editable fields pre-populated from the source record. The action calls
  `prepareCloneFn`, if defined on the RestGridModel, to perform any transform operations before
  rendering the form.
* Tabs in `TabContainerModel` now support an `icon` property on the desktop.
* Charts take a new optional `aspectRatio` prop.
* Added new `Column.headerTooltip` config.
* Added new method `markManaged` on `ManagedSupport`.
* Added new function decorator `debounced`.
* Added new function `applyMixin` providing support for structured creation of class decorators
  (mixins).

#### Mobile

* Column chooser support available for mobile Grids. Users can check/uncheck columns to add/remove
  them from a configurable grid and reorder the columns in the list via drag and drop. Pair
  `GridModel.enableColChooser` with a mobile `colChooserButton` to allow use.
* Added `DialogPage` to the mobile toolkit. These floating pages do not participate in navigation or
  routing, and are used for showing fullscreen views outside of the Navigator / TabContainer
  context.
* Added `Panel` to the mobile toolkit, which offers a header element with standardized styling,
  title, and icon, as well as support for top and bottom toolbars.
* The mobile `AppBar` has been updated to more closely match the desktop `AppBar`, adding `icon`,
  `leftItems`, `hideAppMenuButton` and `appMenuButtonProps` props.
* Added routing support to mobile.

### 🐞 Bug Fixes

* The HighCharts wrapper component properly resizes its chart.
* Mobile dimension chooser button properly handles overflow for longer labels.
* Sizing fixes for multi-line inputs such as textArea and jsonInput.
* NumberInput calls a `onKeyPress` prop if given.
* Layout fixes on several admin panels and detail popups.

### 📚 Libraries

* @blueprintjs/core `3.13 -> 3.14`
* @xh/hoist-dev-utils `3.5 -> 3.6`
* ag-Grid `~20.0 -> ~20.1`
* react-dropzone `~8.0 -> ~9.0`
* react-select `~2.3 -> ~2.4`
* router5 `~6.6 -> ~7.0`
* react `~16.7 -> ~16.8`

[Commit Log](https://github.com/xh/hoist-react/compare/v19.0.1...v20.0.0)

## v19.0.1 - 2019-02-12

### 🐞 Bug Fixes

* Additional updates and simplifications to `FormField` sizing of child `HoistInput` elements, for
  more reliable sizing and spacing filling behavior.

[Commit Log](https://github.com/xh/hoist-react/compare/v19.0.0...v19.0.1)


## v19.0.0 - 2019-02-08

### 🎁 New Features

* Added a new architecture for signaling the need to load / refresh new data across either the
  entire app or a section of the component hierarchy. This new system relies on React context to
  minimizes the need for explicit application wiring, and improves support for auto-refresh. See
  newly added decorator `@LoadSupport` and classes/components `RefreshContext`,
  `RefreshContextModel`, and `RefreshContextView` for more info.
* `TabContainerModel` and `TabModel` now support `refreshMode` and `renderMode` configs to allow
  better control over how inactive tabs are mounted/unmounted and how tabs handle refresh requests
  when hidden or (re)activated.
* Apps can implement `getAppOptions()` in their `AppModel` class to specify a set of app-wide
  options that should be editable via a new built-in Options dialog. This system includes built-in
  support for reading/writing options to preferences, or getting/setting their values via custom
  handlers. The toolkit handles the rendering of the dialog.
* Standard top-level app buttons - for actions such as launching the new Options dialog, switching
  themes, launching the admin client, and logging out - have been moved into a new menu accessible
  from the top-right corner of the app, leaving more space for app-specific controls in the AppBar.
* `RecordGridModel` now supports an enhanced `editors` configuration that exposes the full set of
  validation and display support from the Forms package.
* `HoistInput` sizing is now consistently implemented using `LayoutSupport`. All sizable
  `HoistInputs` now have default `width` to ensure a standard display out of the box. `JsonInput`
  and `TextArea` also have default `height`. These defaults can be overridden by declaring explicit
  `width` and `height` values, or unset by setting the prop to `null`.
* `HoistInputs` within `FormFields` will be automatically sized to fill the available space in the
  `FormField`. In these cases, it is advised to either give the `FormField` an explicit size or
  render it in a flex layout.

### 💥 Breaking Changes

* ag-Grid has been updated to v20.0.0. Most apps shouldn't require any changes - however, if you are
  using `agOptions` to set sorting, filtering or resizing properties, these may need to change:

  For the `Grid`, `agOptions.enableColResize`, `agOptions.enableSorting` and
  `agOptions.enableFilter` have been removed. You can replicate their effects by using
  `agOptions.defaultColDef`. For `Columns`, `suppressFilter` has been removed, an should be replaced
  with `filter: false`.

* `HoistAppModel.requestRefresh` and `TabContainerModel.requestRefresh` have been removed.
  Applications should use the new Refresh architecture described above instead.
* `tabRefreshMode` on TabContainer has been renamed `renderMode`.
* `TabModel.reloadOnShow` has been removed. Set the `refreshMode` property on TabContainerModel or
  TabModel to `TabRefreshMode.ON_SHOW_ALWAYS` instead.
* The mobile APIs for `TabContainerModel`, `TabModel`, and `RefreshButton` have been rewritten to
  more closely mirror the desktop API.
* The API for `RecordGridModel` editors has changed -- `type` is no longer supported. Use
  `fieldModel` and `formField` instead.
* `LocalStore.loadRawData` requires that all records presented to store have unique IDs specified.
  See `LocalStore.idSpec` for more information.

### 🐞 Bug Fixes

* SwitchInput and RadioInput now properly highlight validation errors in `minimal` mode.

### 📚 Libraries

* @blueprintjs/core `3.12 -> 3.13`
* ag-Grid `~19.1.4 -> ~20.0.0`

[Commit Log](https://github.com/xh/hoist-react/compare/v18.1.2...v19.0.0)


## v18.1.2 - 2019-01-30

### 🐞 Bug Fixes

* Grid integrations relying on column visibility (namely export, storeFilterField) now correctly
  consult updated column state from GridModel. #935
* Ensure `FieldModel.initialValue` is observable to ensure that computed dirty state (and any other
  derivations) are updated if it changes. #934
* Fixes to ensure Admin console log viewer more cleanly handles exceptions (e.g. attempting to
  auto-refresh on a log file that has been deleted).

[Commit Log](https://github.com/xh/hoist-react/compare/v18.1.1...v18.1.2)

## v18.1.1 - 2019-01-29

* Grid cell padding can be controlled via a new set of CSS vars and is reduced by default for grids
  in compact mode.
* The `addRecordAsync()` and `saveRecordAsync()` methods on `RestStore` return the updated record.

[Commit Log](https://github.com/xh/hoist-react/compare/v18.1.0...v18.1.1)


## v18.1.0 - 2019-01-28

### 🎁 New Features

* New `@managed` class field decorator can be used to mark a property as fully created/owned by its
  containing class (provided that class has installed the matching `@ManagedSupport` decorator).
  * The framework will automatically pass any `@managed` class members to `XH.safeDestroy()` on
    destroy/unmount to ensure their own `destroy()` lifecycle methods are called and any related
    resources are disposed of properly, notably MobX observables and reactions.
  * In practice, this should be used to decorate any properties on `HoistModel`, `HoistService`, or
    `HoistComponent` classes that hold a reference to a `HoistModel` created by that class. All of
    those core artifacts support the new decorator, `HoistModel` already provides a built-in
    `destroy()` method, and calling that method when an app is done with a Model is an important
    best practice that can now happen more reliably / easily.
* `FormModel.getData()` accepts a new single parameter `dirtyOnly` - pass true to get back only
  fields which have been modified.
* The mobile `Select` component indicates the current value with a ✅ in the drop-down list.
* Excel exports from tree grids now include the matching expand/collapse tree controls baked into
  generated Excel file.

### 🐞 Bug Fixes

* The `JsonInput` component now properly respects / indicates disabled state.

### 📚 Libraries

* Hoist-dev-utils `3.4.1 -> 3.5.0` - updated webpack and other build tool dependencies, as well as
  an improved eslint configuration.
* @blueprintjs/core `3.10 -> 3.12`
* @blueprintjs/datetime `3.5 -> 3.7`
* fontawesome `5.6 -> 5.7`
* mobx `5.8 -> 5.9`
* react-select `2.2 -> 2.3`
* Other patch updates

[Commit Log](https://github.com/xh/hoist-react/compare/v18.0.0...v18.1.0)

## v18.0.0 - 2019-01-15

### 🎁 New Features

* Form support has been substantially enhanced and restructured to provide both a cleaner API and
  new functionality:
  * `FormModel` and `FieldModel` are now concrete classes and provide the main entry point for
    specifying the contents of a form. The `Field` and `FieldSupport` decorators have been removed.
  * Fields and sub-forms may now be dynamically added to FormModel.
  * The validation state of a FormModel is now *immediately* available after construction and
    independent of the GUI. The triggering of the *display* of that state is now a separate process
    triggered by GUI actions such as blur.
  * `FormField` has been substantially reworked to support a read-only display and inherit common
    property settings from its containing `Form`.
  * `HoistInput` has been moved into the `input` package to clarify that these are lower level
    controls and independent of the Forms package.

* `RestGrid` now supports a `mask` prop. RestGrid loading is now masked by default.
* `Chart` component now supports a built-in zoom out gesture: click and drag from right-to-left on
  charts with x-axis zooming.
* `Select` now supports an `enableClear` prop to control the presence of an optional inline clear
  button.
* `Grid` components take `onCellClicked` and `onCellDoubleClicked` event handlers.
* A new desktop `FileChooser` wraps a preconfigured react-dropzone component to allow users to
  easily select files for upload or other client-side processing.

### 💥 Breaking Changes

* Major changes to Form (see above). `HoistInput` imports will also need to be adjusted to move from
  `form` to `input`.
* The name of the HoistInput `field` prop has been changed to `bind`. This change distinguishes the
  lower-level input package more clearly from the higher-level form package which uses it. It also
  more clearly relates the property to the associated `@bindable` annotation for models.
* A `Select` input with `enableMulti = true` will by default no longer show an inline x to clear the
  input value. Use the `enableClear` prop to re-enable.
* Column definitions are exported from the `grid` package. To ensure backwards compatibility,
  replace imports from `@xh/hoist/desktop/columns` with `@xh/hoist/desktop/cmp/grid`.

### 📚 Libraries

* React `~16.6.0 -> ~16.7.0`
* Patch version updates to multiple other dependencies.

[Commit Log](https://github.com/xh/hoist-react/compare/v17.0.0...v18.0.0)

## v17.0.0 - 2018-12-21

### 💥 Breaking Changes

* The implementation of the `model` property on `HoistComponent` has been substantially enhanced:
  * "Local" Models should now be specified on the Component class declaration by simply setting the
    `model` property, rather than the confusing `localModel` property.
  * HoistComponent now supports a static `modelClass` class property. If set, this property will
    allow a HoistComponent to auto-create a model internally when presented with a plain javascript
    object as its `model` prop. This is especially useful in cases like `Panel` and `TabContainer`,
    where apps often need to specify a model but do not require a reference to the model. Those
    usages can now skip importing and instantiating an instance of the component's model class
    themselves.
  * Hoist will now throw an Exception if an application attempts to changes the model on an existing
    HoistComponent instance or presents the wrong type of model to a HoistComponent where
    `modelClass` has been specified.

* `PanelSizingModel` has been renamed `PanelModel`. The class now also has the following new
  optional properties, all of which are `true` by default:
  * `showSplitter` - controls visibility of the splitter bar on the outside edge of the component.
  * `showSplitterCollapseButton` - controls visibility of the collapse button on the splitter bar.
  * `showHeaderCollapseButton` - controls visibility of a (new) collapse button in the header.

* The API methods for exporting grid data have changed and gained new features:
  * Grids must opt-in to export with the `GridModel.enableExport` config.
  * Exporting a `GridModel` is handled by the new `GridExportService`, which takes a collection of
    `exportOptions`. See `GridExportService.exportAsync` for available `exportOptions`.
  * All export entry points (`GridModel.exportAsync()`, `ExportButton` and the export context menu
    items) support `exportOptions`. Additionally, `GridModel` can be configured with default
    `exportOptions` in its config.

* The `buttonPosition` prop on `NumberInput` has been removed due to problems with the underlying
  implementation. Support for incrementing buttons on NumberInputs will be re-considered for future
  versions of Hoist.

### 🎁 New Features

* `TextInput` on desktop now supports an `enableClear` property to allow easy addition of a clear
  button at the right edge of the component.
* `TabContainer` enhancements:
  * An `omit` property can now be passed in the tab configs passed to the `TabContainerModel`
    constructor to conditionally exclude a tab from the container
  * Each `TabModel` can now be retrieved by id via the new `getTabById` method on
    `TabContainerModel`.
  * `TabModel.title` can now be changed at runtime.
  * `TabModel` now supports the following properties, which can be changed at runtime or set via the
    config:
    * `disabled` - applies a disabled style in the switcher and blocks navigation to the tab via
      user click, routing, or the API.
    * `excludeFromSwitcher` - removes the tab from the switcher, but the tab can still be navigated
      to programmatically or via routing.
* `MultiFieldRenderer` `multiFieldConfig` now supports a `delimiter` property to separate
  consecutive SubFields.
* `MultiFieldRenderer` SubFields now support a `position` property, to allow rendering in either the
  top or bottom row.
* `StoreCountLabel` now supports a new 'includeChildren' prop to control whether or not children
  records are included in the count. By default this is `false`.
* `Checkbox` now supports a `displayUnsetState` prop which may be used to display a visually
  distinct state for null values.
* `Select` now renders with a checkbox next to the selected item in its dropdown menu, instead of
  relying on highlighting. A new `hideSelectedOptionCheck` prop is available to disable.
* `RestGridModel` supports a `readonly` property.
* `DimensionChooser`, various `HoistInput` components, `Toolbar` and `ToolbarSeparator` have been
  added to the mobile component library.
* Additional environment enums for UAT and BCP, added to Hoist Core 5.4.0, are supported in the
  application footer.

### 🐞 Bug Fixes

* `NumberInput` will no longer immediately convert its shorthand value (e.g. "3m") into numeric form
  while the user remains focused on the input.
* Grid `actionCol` columns no longer render Button components for each action, relying instead on
  plain HTML / CSS markup for a significant performance improvement when there are many rows and/or
  actions per row.
* Grid exports more reliably include the appropriate file extension.
* `Select` will prevent an `<esc>` keypress from bubbling up to parent components only when its menu
  is open. (In that case, the component assumes escape was pressed to close its menu and captures
  the keypress, otherwise it should leave it alone and let it e.g. close a parent popover).

[Commit Log](https://github.com/xh/hoist-react/compare/v16.0.1...v17.0.0)

## v16.0.1 - 2018-12-12

### 🐞 Bug Fixes

* Fix to FeedbackForm allowing attempted submission with an empty message.

[Commit Log](https://github.com/xh/hoist-react/compare/v16.0.0...v16.0.1)


## v16.0.0

### 🎁 New Features

* Support for ComboBoxes and Dropdowns have been improved dramatically, via a new `Select` component
  based on react-select.
* The ag-Grid based `Grid` and `GridModel` are now available on both mobile and desktop. We have
  also added new support for multi-row/multi-field columns via the new `multiFieldRenderer` renderer
  function.
* The app initialization lifecycle has been restructured so that no App classes are constructed
  until Hoist is fully initialized.
* `Column` now supports an optional `rowHeight` property.
* `Button` now defaults to 'minimal' mode, providing a much lighter-weight visual look-and-feel to
  HoistApps. `Button` also implements `@LayoutSupport`.
* Grouping state is now saved by the grid state support on `GridModel`.
* The Hoist `DimChooser` component has been ported to hoist-react.
* `fetchService` now supports an `autoAbortKey` in its fetch methods. This can be used to
  automatically cancel obsolete requests that have been superseded by more recent variants.
* Support for new `clickableLabel` property on `FormField`.
* `RestForm` now supports a read-only view.
* Hoist now supports automatic tracking of app/page load times.

### 💥 Breaking Changes

* The new location for the cross-platform grid component is `@xh/hoist/cmp/grid`. The `columns`
  package has also moved under a new sub-package in this location.
* Hoist top-level App Structure has changed in order to improve consistency of the Model-View
  conventions, to improve the accessibility of services, and to support the improvements in app
  initialization mentioned above:
  - `XH.renderApp` now takes a new `AppSpec` configuration.
  - `XH.app` is now `XH.appModel`.
  - All services are installed directly on `XH`.
  - `@HoistApp` is now `@HoistAppModel`
* `RecordAction` has been substantially refactored and improved. These are now typically immutable
  and may be shared.
  - `prepareFn` has been replaced with a `displayFn`.
  - `actionFn` and `displayFn` now take a single object as their parameter.
* The `hide` property on `Column` has been changed to `hidden`.
* The `ColChooserButton` has been moved from the incorrect location `@xh/hoist/cmp/grid` to
  `@xh/hoist/desktop/cmp/button`. This is a desktop-only component. Apps will have to adjust these
  imports.
* `withDefaultTrue` and `withDefaultFalse` in `@xh/hoist/utils/js` have been removed. Use
  `withDefault` instead.
* `CheckBox` has been renamed `Checkbox`


### ⚙️ Technical

* ag-Grid has been upgraded to v19.1
* mobx has been upgraded to v5.6
* React has been upgraded to v16.6
* Allow browsers with proper support for Proxy (e.g Edge) to access Hoist Applications.


### 🐞 Bug Fixes

* Extensive. See full change list below.

[Commit Log](https://github.com/xh/hoist-react/compare/v15.1.2...v16.0.0)


## v15.1.2

🛠 Hotfix release to MultiSelect to cap the maximum number of options rendered by the drop-down
list. Note, this component is being replaced in Hoist v16 by the react-select library.

[Commit Log](https://github.com/xh/hoist-react/compare/v15.1.1...v15.1.2)

## v15.1.1

### 🐞 Bug Fixes

* Fix to minimal validation mode for FormField disrupting input focus.
* Fix to JsonInput disrupting input focus.

### ⚙️ Technical

* Support added for TLBR-style notation when specifying margin/padding via layoutSupport - e.g.
  box({margin: '10 20 5 5'}).
* Tweak to lockout panel message when the user has no roles.

[Commit Log](https://github.com/xh/hoist-react/compare/v15.1.0...v15.1.1)


## v15.1.0

### 🎁 New Features

* The FormField component takes a new minimal prop to display validation errors with a tooltip only
  as opposed to an inline message string. This can be used to help reduce shifting / jumping form
  layouts as required.
* The admin-only user impersonation toolbar will now accept new/unknown users, to support certain
  SSO application implementations that can create users on the fly.

### ⚙️ Technical

* Error reporting to server w/ custom user messages is disabled if the user is not known to the
  client (edge case with errors early in app lifecycle, prior to successful authentication).

[Commit Log](https://github.com/xh/hoist-react/compare/v15.0.0...v15.1.0)


## v15.0.0

### 💥 Breaking Changes

* This update does not require any application client code changes, but does require updating the
  Hoist Core Grails plugin to >= 5.0. Hoist Core changes to how application roles are loaded and
  users are authenticated required minor changes to how JS clients bootstrap themselves and load
  user data.
* The Hoist Core HoistImplController has also been renamed to XhController, again requiring Hoist
  React adjustments to call the updated /xh/ paths for these (implementation) endpoints. Again, no
  app updates required beyond taking the latest Hoist Core plugin.

[Commit Log](https://github.com/xh/hoist-react/compare/v14.2.0...v15.0.0)


## v14.2.0

### 🎁 New Features

* Upgraded hoist-dev-utils to 3.0.3. Client builds now use the latest Webpack 4 and Babel 7 for
  noticeably faster builds and recompiles during CI and at development time.
* GridModel now has a top-level agColumnApi property to provide a direct handle on the ag-Grid
  Column API object.

### ⚙️ Technical

* Support for column groups strengthened with the addition of a dedicated ColumnGroup sibling class
  to Column. This includes additional internal refactoring to reduce unnecessary cloning of Column
  configurations and provide a more managed path for Column updates. Public APIs did not change.
  (#694)

### 📚 Libraries

* Blueprint Core `3.6.1 -> 3.7.0`
* Blueprint Datetime `3.2.0 -> 3.3.0`
* Fontawesome `5.3.x -> 5.4.x`
* MobX `5.1.2 -> 5.5.0`
* Router5 `6.5.0 -> 6.6.0`

[Commit Log](https://github.com/xh/hoist-react/compare/v14.1.3...v14.2.0)


## v14.1.3

### 🐞 Bug Fixes

* Ensure JsonInput reacts properly to value changes.

### ⚙️ Technical

* Block user pinning/unpinning in Grid via drag-and-drop - pending further work via #687.
* Support "now" as special token for dateIs min/max validation rules.
* Tweak grouped grid row background color.

[Commit Log](https://github.com/xh/hoist-react/compare/v14.1.1...v14.1.3)


## v14.1.1

### 🐞 Bug Fixes

* Fixes GridModel support for row-level grouping at same time as column grouping.

[Commit Log](https://github.com/xh/hoist-react/compare/v14.1.0...v14.1.1)


## v14.1.0

### 🎁 New Features

* GridModel now supports multiple levels of row grouping. Pass the public setGroupBy() method an
  array of string column IDs, or a falsey value / empty array to ungroup. Note that the public and
  observable groupBy property on GridModel will now always be an array, even if the grid is not
  grouped or has only a single level of grouping.
* GridModel exposes public expandAll() and collapseAll() methods for grouped / tree grids, and
  StoreContextMenu supports a new "expandCollapseAll" string token to insert context menu items.
  These are added to the default menu, but auto-hide when the grid is not in a grouped state.
* The Grid component provides a new onKeyDown prop, which takes a callback and will fire on any
  keypress targeted within the Grid. Note such a handler is not provided directly by ag-Grid.
* The Column class supports pinned as a top-level config. Supports passing true to pin to the left.

### 🐞 Bug Fixes

* Updates to Grid column widths made via ag-Grid's "autosize to fit" API are properly persisted to
  grid state.

[Commit Log](https://github.com/xh/hoist-react/compare/v14.0.0...v14.1.0)


## v14.0.0

* Along with numerous bug fixes, v14 brings with it a number of important enhancements for grids,
  including support for tree display, 'action' columns, and absolute value sorting. It also includes
  some new controls and improvement to focus display.

### 💥 Breaking Changes

* The signatures of the Column.elementRenderer and Column.renderer have been changed to be
  consistent with each other, and more extensible. Each takes two arguments -- the value to be
  rendered, and a single bundle of metadata.
* StoreContextMenuAction has been renamed to RecordAction. Its action property has been renamed to
  actionFn for consistency and clarity.
* LocalStore : The method LocalStore.processRawData no longer takes an array of all records, but
  instead takes just a single record. Applications that need to operate on all raw records in bulk
  should do so before presenting them to LocalStore. Also, LocalStores template methods for override
  have also changed substantially, and sub-classes that rely on these methods will need to be
  adjusted accordingly.

### 🎁 New Features

#### Grid

* The Store API now supports hierarchical datasets. Applications need to simply provide raw data for
  records with a "children" property containing the raw data for their children.
* Grid supports a 'TreeGrid' mode. To show a tree grid, bind the GridModel to a store containing
  hierarchical data (as above), set treeMode: true on the GridModel, and specify a column to display
  the tree controls (isTreeColumn: true)
* Grid supports absolute sorting for numerical columns. Specify absSort: true on your column config
  to enable. Clicking the grid header will now cycle through ASC > DESC > DESC (abs) sort modes.
* Grid supports an 'Actions' column for one-click record actions. See cmp/desktop/columns/actionCol.
* A new showHover prop on the desktop Grid component will highlight the hovered row with default
  styling. A new GridModel.rowClassFn callback was added to support per-row custom classes based on
  record data.
* A new ExportFormat.LONG_TEXT format has been added, along with a new Column.exportWidth config.
  This supports exporting columns that contain long text (e.g. notes) as multi-line cells within
  Excel.

#### Other Components

* RadioInput and ButtonGroupInput have been added to the desktop/cmp/form package.
* DateInput now has support for entering and displaying time values.
* NumberInput displays its unformatted value when focused.
* Focused components are now better highlighted, with additional CSS vars provided to customize as
  needed.

### 🐞 Bug Fixes

* Calls to GridModel.setGroupBy() work properly not only on the first, but also all subsequent calls
  (#644).
* Background / style issues resolved on several input components in dark theme (#657).
* Grid context menus appear properly over other floating components.

### 📚 Libraries

* React `16.5.1 -> 16.5.2`
* router5 `6.4.2 -> 6.5.0`
* CodeMirror, Highcharts, and MobX patch updates

[Commit Log](https://github.com/xh/hoist-react/compare/v13.0.0...v14.0.0)


## v13.0.0

🍀Lucky v13 brings with it a number of enhancements for forms and validation, grouped column
support in the core Grid API, a fully wrapped MultiSelect component, decorator syntax adjustments,
and a number of other fixes and enhancements.

It also includes contributions from new ExHI team members Arjun and Brendan. 🎉

### 💥 Breaking Changes

* The core `@HoistComponent`, `@HoistService`, and `@HoistModel` decorators are **no longer
  parameterized**, meaning that trailing `()` should be removed after each usage. (#586)
* The little-used `hoistComponentFactory()` method was also removed as a further simplification
  (#587).
* The `HoistField` superclass has been renamed to `HoistInput` and the various **desktop form
  control components have been renamed** to match (55afb8f). Apps using these components (which will
  likely be most apps) will need to adapt to the new names.
  * This was done to better distinguish between the input components and the upgraded Field concept
    on model classes (see below).

### 🎁 New Features

⭐️ **Forms and Fields** have been a major focus of attention, with support for structured data
fields added to Models via the `@FieldSupport` and `@field()` decorators.
* Models annotated with `@FieldSupport` can decorate member properties with `@field()`, making those
  properties observable and settable (with a generated `setXXX()` method).
* The `@field()` decorators themselves can be passed an optional display label string as well as
  zero or more *validation rules* to define required constraints on the value of the field.
* A set of predefined constraints is provided within the toolkit within the `/field/` package.
* Models using `FieldSupport` should be sure to call the `initFields()` method installed by the
  decorator within their constructor. This method can be called without arguments to generally
  initialize the field system, or it can be passed an object of field names to initial/default
  values, which will set those values on the model class properties and provide change/dirty
  detection and the ability to "reset" a form.
* A new `FormField` UI component can be used to wrap input components within a form. The `FormField`
  wrapper can accept the source model and field name, and will apply those to its child input. It
  leverages the Field model to automatically display a label, indicate required fields, and print
  validation error messages. This new component should be the building-block for most non-trivial
  forms within an application.

Other enhancements include:
* **Grid columns can be grouped**, with support for grouping added to the grid state management
  system, column chooser, and export manager (#565). To define a column group, nest column
  definitions passed to `GridModel.columns` within a wrapper object of the form `{headerName: 'My
  group', children: [...]}`.

(Note these release notes are incomplete for this version.)

[Commit Log](https://github.com/xh/hoist-react/compare/v12.1.2...v13.0.0)


## v12.1.2

### 🐞 Bug Fixes

* Fix casing on functions generated by `@settable` decorator
  (35c7daa209a4205cb011583ebf8372319716deba).

[Commit Log](https://github.com/xh/hoist-react/compare/v12.1.1...v12.1.2)


## v12.1.1

### 🐞 Bug Fixes

* Avoid passing unknown HoistField component props down to Blueprint select/checkbox controls.

### 📚 Libraries

* Rollback update of `@blueprintjs/select` package `3.1.0 -> 3.0.0` - this included breaking API
  changes and will be revisited in #558.

[Commit Log](https://github.com/xh/hoist-react/compare/v12.1.0...v12.1.1)


## v12.1.0

### 🎁 New Features

* New `@bindable` and `@settable` decorators added for MobX support. Decorating a class member
  property with `@bindable` makes it a MobX `@observable` and auto-generates a setter method on the
  class wrapped in a MobX `@action`.
* A `fontAwesomeIcon` element factory is exported for use with other FA icons not enumerated by the
  `Icon` class.
* CSS variables added to control desktop Blueprint form control margins. These remain defaulted to
  zero, but now within CSS with support for variable overrides. A Blueprint library update also
  brought some changes to certain field-related alignment and style properties. Review any form
  controls within apps to ensure they remain aligned as desired
  (8275719e66b4677ec5c68a56ccc6aa3055283457 and df667b75d41d12dba96cbd206f5736886cb2ac20).

### 🐞 Bug Fixes

* Grid cells are fully refreshed on a data update, ensuring cell renderers that rely on data other
  than their primary display field are updated (#550).
* Grid auto-sizing is run after a data update, ensuring flex columns resize to adjust for possible
  scrollbar visibility changes (#553).
* Dropdown fields can be instantiated with fewer required properties set (#541).

### 📚 Libraries

* Blueprint `3.0.1 -> 3.4.0`
* FontAwesome `5.2.0 -> 5.3.0`
* CodeMirror `5.39.2 -> 5.40.0`
* MobX `5.0.3 -> 5.1.0`
* router5 `6.3.0 -> 6.4.2`
* React `16.4.1 -> 16.4.2`

[Commit Log](https://github.com/xh/hoist-react/compare/v12.0.0...v12.1.0)


## v12.0.0

Hoist React v12 is a relatively large release, with multiple refactorings around grid columns,
`elemFactory` support, classNames, and a re-organization of classes and exports within `utils`.

### 💥 Breaking Changes

#### ⭐️ Grid Columns

**A new `Column` class describes a top-level API for columns and their supported options** and is
intended to be a cross-platform layer on top of ag-Grid and TBD mobile grid implementations.
* The desktop `GridModel` class now accepts a collection of `Column` configuration objects to define
  its available columns.
* Columns may be configured with `flex: true` to cause them to stretch all available horizontal
  space within a grid, sharing it equally with any other flex columns. However note that this should
  be used sparingly, as flex columns have some deliberate limitations to ensure stable and
  consistent behavior. Most noticeably, they cannot be resized directly by users. Often, a best
  practice will be to insert an `emptyFlexCol` configuration as the last column in a grid - this
  will avoid messy-looking gaps in the layout while not requiring a data-driven column be flexed.
* User customizations to column widths are now saved if the GridModel has been configured with a
  `stateModel` key or model instance - see `GridStateModel`.
* Columns accept a `renderer` config to format text or HTML-based output. This is a callback that is
  provided the value, the row-level record, and a metadata object with the column's `colId`. An
  `elementRenderer` config is also available for cells that should render a Component.
* An `agOptions` config key continues to provide a way to pass arbitrary options to the underlying
  ag-Grid instance (for desktop implementations). This is considered an "escape hatch" and should be
  used with care, but can provide a bridge to required ag-Grid features as the Hoist-level API
  continues to develop.
* The "factory pattern" for Column templates / defaults has been removed, replaced by a simpler
  approach that recommends exporting simple configuration partials and spreading them into
  instance-specific column configs.
* See 0798f6bb20092c59659cf888aeaf9ecb01db52a6 for primary commit.

#### ⭐️ Element Factory, LayoutSupport, BaseClassName

Hoist provides core support for creating components via a factory pattern, powered by the `elem()`
and `elemFactory()` methods. This approach remains the recommended way to instantiate component
elements, but was **simplified and streamlined**.
* The rarely used `itemSpec` argument was removed (this previously applied defaults to child items).
* Developers can now also use JSX to instantiate all Hoist-provided components while still taking
  advantage of auto-handling for layout-related properties provided by the `LayoutSupport` mixin.
  * HoistComponents should now spread **`...this.getLayoutProps()`** into their outermost rendered
    child to enable promotion of layout properties.
* All HoistComponents can now specify a **baseClassName** on their component class and should pass
  `className: this.getClassName()` down to their outermost rendered child. This allows components to
  cleanly layer on a base CSS class name with any instance-specific classes.
* See 8342d3870102ee9bda4d11774019c4928866f256 for primary commit.

#### ⭐️ Panel resizing / collapsing

**The `Panel` component now takes a `sizingModel` prop to control and encapsulate newly built-in
resizing and collapsing behavior** (#534).
* See the `PanelSizingModel` class for configurable details, including continued support for saving
  sizing / collapsed state as a user preference.
* **The standalone `Resizable` component was removed** in favor of the improved support built into
  Panel directly.

#### Other

* Two promise-related models have been combined into **a new, more powerful `PendingTaskModel`**,
  and the `LoadMask` component has been removed and consolidated into `Mask`
  (d00a5c6e8fc1e0e89c2ce3eef5f3e14cb842f3c8).
  * `Panel` now exposes a single `mask` prop that can take either a configured `mask` element or a
    simple boolean to display/remove a default mask.
* **Classes within the `utils` package have been re-organized** into more standardized and scalable
  namespaces. Imports of these classes will need to be adjusted.

### 🎁 New Features

* **The desktop Grid component now offers a `compact` mode** with configurable styling to display
  significantly more data with reduced padding and font sizes.
* The top-level `AppBar` refresh button now provides a default implementation, calling a new
  abstract `requestRefresh()` method on `HoistApp`.
* The grid column chooser can now be configured to display its column groups as initially collapsed,
  for especially large collections of columns.
* A new `XH.restoreDefaultsAsync()` method provides a centralized way to wipe out user-specific
  preferences or customizations (#508).
* Additional Blueprint `MultiSelect`, `Tag`, and `FormGroup` controls re-exported.

### 🐞 Bug Fixes

* Some components were unintentionally not exporting their Component class directly, blocking JSX
  usage. All components now export their class.
* Multiple fixes to `DayField` (#531).
* JsonField now responds properly when switching from light to dark theme (#507).
* Context menus properly filter out duplicated separators (#518).

[Commit Log](https://github.com/xh/hoist-react/compare/v11.0.0...v12.0.0)


## v11.0.0

### 💥 Breaking Changes

* **Blueprint has been upgraded to the latest 3.x release.** The primary breaking change here is the
  renaming of all `pt-` CSS classes to use a new `bp3-` prefix. Any in-app usages of the BP
  selectors will need to be updated. See the
  [Blueprint "What's New" page](http://blueprintjs.com/docs/#blueprint/whats-new-3.0).
* **FontAwesome has been upgraded to the latest 5.2 release.** Only the icons enumerated in the
  Hoist `Icon` class are now registered via the FA `library.add()` method for inclusion in bundled
  code, resulting in a significant reduction in bundle size. Apps wishing to use other FA icons not
  included by Hoist must import and register them - see the
  [FA React Readme](https://github.com/FortAwesome/react-fontawesome/blob/master/README.md) for
  details.
* **The `mobx-decorators` dependency has been removed** due to lack of official support for the
  latest MobX update, as well as limited usage within the toolkit. This package was primarily
  providing the optional `@setter` decorator, which should now be replaced as needed by dedicated
  `@action` setter methods (19cbf86138499bda959303e602a6d58f6e95cb40).

### 🎁 Enhancements

* `HoistComponent` now provides a `getClassNames()` method that will merge any `baseCls` CSS class
  names specified on the component with any instance-specific classes passed in via props (#252).
  * Components that wish to declare and support a `baseCls` should use this method to generate and
    apply a combined list of classes to their outermost rendered elements (see `Grid`).
  * Base class names have been added for relevant Hoist-provided components - e.g. `.xh-panel` and
    `.xh-grid`. These will be appended to any instance class names specified within applications and
    be available as public CSS selectors.
* Relevant `HoistField` components support inline `leftIcon` and `rightElement` props. `DayField`
  adds support for `minDay / maxDay` props.
* Styling for the built-in ag-Grid loading overlay has been simplified and improved (#401).
* Grid column definitions can now specify an `excludeFromExport` config to drop them from
  server-generated Excel/CSV exports (#485).

### 🐞 Bug Fixes

* Grid data loading and selection reactions have been hardened and better coordinated to prevent
  throwing when attempting to set a selection before data has been loaded (#484).

### 📚 Libraries

* Blueprint `2.x -> 3.x`
* FontAwesome `5.0.x -> 5.2.x`
* CodeMirror `5.37.0 -> 5.39.2`
* router5 `6.2.4 -> 6.3.0`

[Commit Log](https://github.com/xh/hoist-react/compare/v10.0.1...v11.0.0)


## v10.0.1

### 🐞 Bug Fixes

* Grid `export` context menu token now defaults to server-side 'exportExcel' export.
  * Specify the `exportLocal` token to return a menu item for local ag-Grid export.
* Columns with `field === null` skipped for server-side export (considered spacer / structural
  columns).

## v10.0.0

### 💥 Breaking Changes

* **Access to the router API has changed** with the `XH` global now exposing `router` and
  `routerState` properties and a `navigate()` method directly.
* `ToastManager` has been deprecated. Use `XH.toast` instead.
* `Message` is no longer a public class (and its API has changed). Use `XH.message/confirm/alert`
  instead.
* Export API has changed. The Built-in grid export now uses more powerful server-side support. To
  continue to use local AG based export, call method `GridModel.localExport()`. Built-in export
  needs to be enabled with the new property on `GridModel.enableExport`. See `GridModel` for more
  details.

### 🎁 Enhancements

* New Mobile controls and `AppContainer` provided services (impersonation, about, and version bars).
* Full-featured server-side Excel export for grids.

### 🐞 Bug Fixes

* Prevent automatic zooming upon input focus on mobile devices (#476).
* Clear the selection when showing the context menu for a record which is not already selected
  (#469).
* Fix to make lockout script readable by Compatibility Mode down to IE5.

### 📚 Libraries

* MobX `4.2.x -> 5.0.x`

[Commit Log](https://github.com/xh/hoist-react/compare/v9.0.0...v10.0.0)


## v9.0.0

### 💥 Breaking Changes

* **Hoist-provided mixins (decorators) have been refactored to be more granular and have been broken
  out of `HoistComponent`.**
  * New discrete mixins now exist for `LayoutSupport` and `ContextMenuSupport` - these should be
    added directly to components that require the functionality they add for auto-handling of
    layout-related props and support for showing right-click menus. The corresponding options on
    `HoistComponent` that used to enable them have been removed.
  * For consistency, we have also renamed `EventTarget -> EventSupport` and `Reactive ->
    ReactiveSupport` mixins. These both continue to be auto-applied to HoistModel and HoistService
    classes, and ReactiveSupport enabled by default in HoistComponent.
* **The Context menu API has changed.** The `ContextMenuSupport` mixin now specifies an abstract
  `getContextMenuItems()` method for component implementation (replacing the previous
  `renderContextMenu()` method). See the new [`ContextMenuItem` class for what these items support,
  as well as several static default items that can be used.
  * The top-level `AppContainer` no longer provides a default context menu, instead allowing the
    browser's own context menu to show unless an app / component author has implemented custom
    context-menu handling at any level of their component hierarchy.

### 🐞 Bug Fixes

* TabContainer active tab can become out of sync with the router state (#451)
  * ⚠️ Note this also involved a change to the `TabContainerModel` API - `activateTab()` is now the
    public method to set the active tab and ensure both the tab and the route land in the correct
    state.
* Remove unintended focused cell borders that came back with the prior ag-Grid upgrade.

[Commit Log](https://github.com/xh/hoist-react/compare/v8.0.0...v9.0.0)


## v8.0.0

Hoist React v8 brings a big set of improvements and fixes, some API and package re-organizations,
and ag-Grid upgrade, and more. 🚀

### 💥 Breaking Changes

* **Component package directories have been re-organized** to provide better symmetry between
  pre-existing "desktop" components and a new set of mobile-first component. Current desktop
  applications should replace imports from `@xh/hoist/cmp/xxx` with `@xh/hoist/desktop/cmp/xxx`.
  * Important exceptions include several classes within `@xh/hoist/cmp/layout/`, which remain
    cross-platform.
  * `Panel` and `Resizable` components have moved to their own packages in
    `@xh/hoist/desktop/cmp/panel` and `@xh/hoist/desktop/cmp/resizable`.
* **Multiple changes and improvements made to tab-related APIs and components.**
  * The `TabContainerModel` constructor API has changed, notably `children` -> `tabs`, `useRoutes`
    -> `route` (to specify a starting route as a string) and `switcherPosition` has moved from a
    model config to a prop on the `TabContainer` component.
  * `TabPane` and `TabPaneModel` have been renamed `Tab` and `TabModel`, respectively, with several
    related renames.
* **Application entry-point classes decorated with `@HoistApp` must implement the new getter method
  `containerClass()`** to specify the platform specific component used to wrap the app's
  `componentClass`.
  * This will typically be `@xh/hoist/[desktop|mobile]/AppContainer` depending on platform.

### 🎁 New Features

* **Tab-related APIs re-worked and improved**, including streamlined support for routing, a new
  `tabRenderMode` config on `TabContainerModel`, and better naming throughout.
* **Ag-grid updated to latest v18.x** - now using native flex for overall grid layout and sizing
  controls, along with multiple other vendor improvements.
* Additional `XH` API methods exposed for control of / integration with Router5.
* The core `@HoistComponent` decorated now installs a new `isDisplayed` getter to report on
  component visibility, taking into account the visibility of its ancestors in the component tree.
* Mobile and Desktop app package / component structure made more symmetrical (#444).
* Initial versions of multiple new mobile components added to the toolkit.
* Support added for **`IdleService` - automatic app suspension on inactivity** (#427).
* Hoist wrapper added for the low-level Blueprint **button component** - provides future hooks into
  button customizations and avoids direct BP import (#406).
* Built-in support for collecting user feedback via a dedicated dialog, convenient XH methods and
  default appBar button (#379).
* New `XH.isDevelopmentMode` constant added, true when running in local Webpack dev-server mode.
* CSS variables have been added to customize and standardize the Blueprint "intent" based styling,
  with defaults adjusted to be less distracting (#420).

### 🐞 Bug Fixes

* Preference-related events have been standardized and bugs resolved related to pushAsync() and the
  `prefChange` event (ee93290).
* Admin log viewer auto-refreshes in tail-mode (#330).
* Distracting grid "loading" overlay removed (#401).
* Clipboard button ("click-to-copy" functionality) restored (#442).

[Commit Log](https://github.com/xh/hoist-react/compare/v7.2.0...v8.0.0)

## v7.2.0

### 🎁 New Features

+ Admin console grids now outfitted with column choosers and grid state. #375
+ Additional components for Onsen UI mobile development.

### 🐞 Bug Fixes

+ Multiple improvements to the Admin console config differ. #380 #381 #392

[Commit Log](https://github.com/xh/hoist-react/compare/v7.1.0...v7.2.0)

## v7.1.0

### 🎁 New Features

* Additional kit components added for Onsen UI mobile development.

### 🐞 Bug Fixes

* Dropdown fields no longer default to `commitOnChange: true` - avoiding unexpected commits of
  type-ahead query values for the comboboxes.
* Exceptions thrown from FetchService more accurately report the remote host when unreachable, along
  with some additional enhancements to fetch exception reporting for clarity.

[Commit Log](https://github.com/xh/hoist-react/compare/v7.0.0...v7.1.0)

## v7.0.0

### 💥 Breaking Changes

* **Restructuring of core `App` concept** with change to new `@HoistApp` decorator and conventions
  around defining `App.js` and `AppComponent.js` files as core app entry points. `XH.app` now
  installed to provide access to singleton instance of primary app class. See #387.

### 🎁 New Features

* **Added `AppBar` component** to help further standardize a pattern for top-level application
  headers.
* **Added `SwitchField` and `SliderField`** form field components.
* **Kit package added for Onsen UI** - base component library for mobile development.
* **Preferences get a group field for better organization**, parity with AppConfigs. (Requires
  hoist-core 3.1.x.)

### 🐞 Bug Fixes

* Improvements to `Grid` component's interaction with underlying ag-Grid instance, avoiding extra
  renderings and unwanted loss of state. 03de0ae7

[Commit Log](https://github.com/xh/hoist-react/compare/v6.0.0...v7.0.0)


## v6.0.0

### 💥 Breaking Changes

* API for `MessageModel` has changed as part of the feature addition noted below, with `alert()` and
  `confirm()` replaced by `show()` and new `XH` convenience methods making the need for direct calls
  rare.
* `TabContainerModel` no longer takes an `orientation` prop, replaced by the more flexible
  `switcherPosition` as noted below.

### 🎁 New Features

* **Initial version of grid state** now available, supporting easy persistence of user grid column
  selections and sorting. The `GridModel` constructor now takes a `stateModel` argument, which in
  its simplest form is a string `xhStateId` used to persist grid state to local storage. See the
  `GridStateModel` class for implementation details. #331
* The **Message API** has been improved and simplified, with new `XH.confirm()` and `XH.alert()`
  methods providing an easy way to show pop-up alerts without needing to manually construct or
  maintain a `MessageModel`. #349
* **`TabContainer` components can now be controlled with a remote `TabSwitcher`** that does not need
  to be directly docked to the container itself. Specify `switcherPosition:none` on the
  `TabContainerModel` to suppress showing the switching affordance on the tabs themselves and
  instantiate a `TabSwitcher` bound to the same model to control a tabset from elsewhere in the
  component hierarchy. In particular, this enabled top-level application tab navigation to move up
  into the top toolbar, saving vertical space in the layout. #368
* `DataViewModel` supports an `emptyText` config.

### 🐞 Bugfixes

* Dropdown fields no longer fire multiple commit messages, and no longer commit partial entries
  under some circumstances. #353 and #354
* Grids resizing fixed when shrinking the containing component. #357

[Commit Log](https://github.com/xh/hoist-react/compare/v5.0.0...v6.0.0)


## v5.0.0

### 💥 Breaking Changes

* **Multi environment configs have been unwound** See these release notes/instructions for how to
  migrate: https://github.com/xh/hoist-core/releases/tag/release-3.0.0
* **Breaking change to context menus in dataviews and grids not using the default context menu:**
  StoreContextMenu no longer takes an array of items as an argument to its constructor. Instead it
  takes a configuration object with an ‘items’ key that will point to any current implementation’s
  array of items. This object can also contain an optional gridModel argument which is intended to
  support StoreContextMenuItems that may now be specified as known ‘hoist tokens’, currently limited
  to a ‘colChooser’ token.

### 🎁 New Features

* Config differ presents inline view, easier to read diffs now.
* Print Icon added!

### 🐞 Bugfixes

* Update processFailedLoad to loadData into gridModel store, Fixes #337
* Fix regression to ErrorTracking. Make errorTrackingService safer/simpler to call at any point in
  life-cycle.
* Fix broken LocalStore state.
* Tweak flex prop for charts. Side by side charts in a flexbox now auto-size themselves! Fixes #342
* Provide token parsing for storeContextMenus. Context menus are all grown up! Fixes #300

## v4.0.1

### 🐞 Bugfixes

* DataView now properly re-renders its items when properties on their records change (and the ID
  does not)


## v4.0.0

### 💥 Breaking Changes

* **The `GridModel` selection API has been reworked for clarity.** These models formerly exposed
  their selectionModel as `grid.selection` - now that getter returns the selected records. A new
  `selectedRecord` getter is also available to return a single selection, and new string shortcut
  options are available when configuring GridModel selection behavior.
* **Grid components can now take an `agOptions` prop** to pass directly to the underlying ag-grid
  component, as well as an `onRowDoubleClicked` handler function.
  16be2bfa10e5aab4ce8e7e2e20f8569979dd70d1

### 🎁 New Features

* Additional core components have been updated with built-in `layoutSupport`, allowing developers to
  set width/height/flex and other layout properties directly as top-level props for key comps such
  as Grid, DataView, and Chart. These special props are processed via `elemFactory` into a
  `layoutConfig` prop that is now passed down to the underlying wrapper div for these components.
  081fb1f3a2246a4ff624ab123c6df36c1474ed4b

### 🐞 Bugfixes

* Log viewer tail mode now working properly for long log files - #325


## v3.0.1

### 🐞 Bugfixes

* FetchService throws a dedicated exception when the server is unreachable, fixes a confusing
  failure case detailed in #315


## v3.0.0

### 💥 Breaking Changes

* **An application's `AppModel` class must now implement a new `checkAccess()` method.** This method
  is passed the current user, and the appModel should determine if that user should see the UI and
  return an object with a `hasAccess` boolean and an optional `message` string. For a return with
  `hasAccess: false`, the framework will render a lockout panel instead of the primary UI.
  974c1def99059f11528c476f04e0d8c8a0811804
  * Note that this is only a secondary level of "security" designed to avoid showing an unauthorized
    user a confusing / non-functional UI. The server or any other third-party data sources must
    always be the actual enforcer of access to data or other operations.
* **We updated the APIs for core MobX helper methods added to component/model/service classes.** In
  particular, `addReaction()` was updated to take a more declarative / clear config object.
  8169123a4a8be6940b747e816cba40bd10fa164e
  * See Reactive.js - the mixin that provides this functionality.

### 🎁 New Features

* Built-in client-side lockout support, as per above.

### 🐞 Bugfixes

* None

------------------------------------------

Copyright © 2020 Extremely Heavy Industries Inc. - all rights reserved

------------------------------------------

📫☎️🌎 info@xh.io | https://xh.io/contact<|MERGE_RESOLUTION|>--- conflicted
+++ resolved
@@ -1,6 +1,11 @@
 # Changelog
 
 ## v37.0.0-SNAPSHOT - unreleased
+
+### 🎁 New Features
+
+* RestGrids now support bulk delete and bulk regrouping actions. These have been added to the
+  Preference and Config panels in the Hoist admin app.
 
 ### 🐞 Bug Fixes
 
@@ -10,6 +15,13 @@
   been removed.
 * Resetting Grid columns to their default state (e.g. via the Column Chooser) retains enhancements
   applied from matching Store fields.
+
+### 💥 Breaking Changes
+
+* The `deleteSelection` and `editSelection` methods have been removed from `RestGridModel`. These
+  methods are no longer called internally by Hoist. This could be breaking change in the unlikely
+  event that an application is relying on them.
+
 
 [Commit Log](https://github.com/xh/hoist-react/compare/v36.0.0...develop)
 
@@ -76,13 +88,8 @@
   objects that can benefit from such caching.
 * `CodeInput` and `JsonInput` get new `enableSearch` and `showToolbar` props. Enabling search
   provides an simple inline find feature for searching the input's contents.
-<<<<<<< HEAD
-* RestGrids now support bulk delete and bulk regrouping actions. These have been added to the
-  Preference and Config panels in the Hoist admin app.
-=======
 * The Admin console's Monitor Status tab displays more clearly when there are no active monitors.
 
->>>>>>> f069799d
 
 ### 💥 Breaking Changes
 
@@ -103,12 +110,6 @@
     previously provided by `StoreFilter.includesChildren`.
   * `StoreFilterField.filterOptions` has been removed. Set `filterIncludesChildren` directly on the
     store instead.
-  * The `deleteSelection` and `editSelection` methods have been removed from `RestGridModel`. These
-    methods are no longer called internally by Hoist. This could be breaking change in the unlikely
-    event that an application is relying on them.
-  * The `deleteSelection` and `editSelection` methods have been removed from `RestGridModel`. These
-    methods are no longer called internally by Hoist. This could be breaking change in the unlikely
-    event that an application is relying on them.
 
 ### ✨ Style
 
