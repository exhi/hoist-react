# Changelog

## v30.0.0-SNAPSHOT - Unreleased 


## v29.0.0 - 2020-01-24

### 🗄️ Data Package Changes

Several changes have been made to data package (`Store` and `Record`) APIs for loading, updating,
and modifying data. They include some breaking changes, but pave the way for upcoming enhancements
to fully support inline grid editing and other new features.

Store now tracks the "committed" state of its records, which represents the data as it was loaded
(typically from the server) via `loadData()` or `updateData()`. Records are now immutable and
frozen, so they cannot be changed directly, but Store offers a new `modifyRecords()` API to apply
local modifications to data in a tracked and managed way. (Store creates new records internally to
hold both this modified data and the original, "committed" data.) This additional state tracking
allows developers to query Stores for modified or added records (e.g. to flush back to the server
and persist) as well as call new methods to revert changes (e.g. to undo a block of changes that the
user wishes to discard).

Note the following more specific changes to these related classes:

#### Record

* 💥 Record data properties are now nested within a `data` object on Record instances and are no
  longer available as top-level properties on the Record itself.
  * Calls to access data such as `rec.quantity` must be modified to `rec.data.quantity`.
  * When accessing multiple properties, destructuring provides an efficient syntax - e.g. `const
    {quantity, price} = rec.data;`.
* 💥 Records are now immutable and cannot be modified by applications directly.
  * This is a breaking change, but should only affect apps with custom inline grid editing
    implementations or similar code that modifies individual record values.
  * Calls to change data such as `rec.quantity = 100` must now be made through the Record's Store,
    e.g. `store.modifyData({id: 41, quantity: 100})`
* Record gains new getters for inspecting its state, including: `isAdd`, `isModified`, and
  `isCommitted`.

#### Store

* 💥 `noteDataUpdated()` has been removed, as out-of-band modifications to Store Records are no
  longer possible.
* 💥 Store's `idSpec` function is now called with the raw record data - previously it was passed
  source data after it had been run through the store's optional `processRawData` function. (This is
  unlikely to have a practical impact on most apps, but is included here for completeness.)
* `Store.updateData()` now accepts a flat list of raw data to process into Record additions and
  updates. Previously developers needed to call this method with an object containing add, update,
  and/or remove keys mapped to arrays. Now Store will produce an object of this shape automatically.
* `Store.refreshFilter()` method has been added to allow applications to rebuild the filtered data
  set if some application state has changed (apart from the store's data itself) which would affect
  the store filter.
* Store gains new methods for manipulating its Records and data, including `addRecords()`,
  `removeRecords()`, `modifyRecords()`, `revertRecords()`, and `revert()`. New getters have been
  added for `addedRecords`, `removedRecords`, `modifiedRecords`, and `isModified`.

#### Column

* Columns have been enhanced for provide basic support for inline-editing of record data. Further
  inline editing support enhancements are planned for upcoming Hoist releases.
* `Column.getValueFn` config added to retrieve the cell value for a Record field. The default
  implementation pulls the value from the Record's new `data` property (see above). Apps that
  specify custom `valueGetter` callbacks via `Column.agOptions` should now implement their custom
  logic in this new config.
* `Column.setValueFn` config added to support modifying the Column field's value on the underlying
  Record. The default implementation calls the new `Store.modifyRecords()` API and should be
  sufficient for the majority of cases.
* `Column.editable` config added to indicate if a column/cell should be inline-editable.

### 🎁 New Features

* Added keyboard support to ag-Grid context menus.
* Added `GridModel.setEmptyText()` to allow updates to placeholder text after initial construction.
* Added `GridModel.ensureSelectionVisible()` to scroll the currently selected row into view.
* When a `TreeMap` is bound to a `GridModel`, the grid will now respond to map selection changes by
  scrolling to ensure the selected grid row is visible.
* Added a `Column.tooltipElement` config to support fully customizable tooltip components.
* Added a `useOnResize` hook, which runs a function when a component is resized.
* Exposed an `inputRef` prop on numberInput, textArea, and textInput
* `PanelModel` now accepts a `maxSize` config.
* `RelativeTimeStamp` now support a `relativeTo` option, allowing it to display the difference
  between a timestamp and another reference time other than now. Both the component and the
  `getRelativeTimestamp()` helper function now leverage moment.js for their underlying
  implementation.
* A new `Clock` component displays the time, either local to the browser or for a configurable
  timezone.
* `LeftRightChooser` gets a new `showCounts` option to print the number of items on each side.
* `Select` inputs support a new property `enableWindowed` (desktop platform only) to improve
  rendering performance with large lists of options.
* `Select` inputs support grouped options. To use, add an attribute `options` containing an array of
  sub-options.
* `FetchService` methods support a new `timeout` option. This config chains `Promise.timeout()` to
  the promises returned by the service.
* Added alpha version of `DashContainer` for building dynamic, draggable dashboard-style layouts.
  Please note: the API for this component is subject to change - use at your own risk!
* `Select` now allows the use of objects as values.
* Added a new `xhEnableImpersonation` config to enable or disable the ability of Hoist Admins to
  impersonate other users. Note that this defaults to `false`. Apps will need to set this config to
  continue using impersonation. (Note that an update to hoist-core 6.4+ is required for this config
  to be enforced on the server.)
* `FormField` now supports a `requiredIndicator` to customize how required fields are displayed.
* Application build tags are now included in version update checks, primarily to prompt dev/QA users
  to refresh when running SNAPSHOT versions. (Note that an update to hoist-core 6.4+ is required for
  the server to emit build tag for comparison.)
* `CodeInput` component added to provide general `HoistInput` support around the CodeMirror code
  editor. The pre-existing `JsonInput` has been converted to a wrapper around this class.
* `JsonInput` now supports an `autoFocus` prop.
* `Select` now supports a `hideDropdownIndicator` prop.
* `useOnResize` hook will now ignore visibility changes, i.e. a component resizing to a size of 0.
* `DimensionChooser` now supports a `popoverPosition` prop.
* `AppBar.appMenuButtonPosition` prop added to configure the App Menu on the left or the right, and
  `AppMenuButton` now accepts and applies any `Button` props to customize.
* New `--xh-grid-tree-indent-px` CSS variable added to allow control over the amount of indentation
  applied to tree grid child nodes.

### 💥 Breaking Changes

* `GridModel.contextMenuFn` config replaced with a `contextMenu` parameter. The new parameter will
  allow context menus to be specified with a simple array in addition to the function specification
  currently supported.
* `GridModel.defaultContextMenuTokens` config renamed to `defaultContextMenu`.
* `Chart` and `ChartModel` have been moved from `desktop/cmp/charts` to `cmp/charts`.
* `StoreFilterField` has been moved from `desktop/cmp/store` to `cmp/store`.
* The options `nowEpsilon` and `nowString` on `RelativeTimestamp` have been renamed to `epsilon` and
  `equalString`, respectively.
* `TabRenderMode` and `TabRefreshMode` have been renamed to `RenderMode` and `RefreshMode` and moved
  to the `core` package. These enumerations are now used in the APIs for `Panel`, `TabContainer`,
  and `DashContainer`.
* `DockViewModel` now requires a function, or a HoistComponent as its `content` param. It has always
  been documented this way, but a bug in the original implementation had it accepting an actual
  element rather than a function. As now implemented, the form of the `content` param is consistent
  across `TabModel`, `DockViewModel`, and `DashViewSpec`.
* `JsonInput.showActionButtons` prop replaced with more specific `showFormatButton` and
  `showFullscreenButton` props.
<<<<<<< HEAD
* Several CSS variables related to buttons have been renamed for consistency.
  ([#1568](https://github.com/xh/hoist-react/pull/1568))
=======
* The `DataView.itemHeight` prop has been moved to `DataViewModel` where it can now be changed
  dynamically by applications.
* Desktop `AppBar.appMenuButtonOptions` prop renamed to `appMenuButtonProps` for consistency.
>>>>>>> ef8a37a6

### 🐞 Bug Fixes

* Fixed issue where JsonInput was not receiving its `model` from context
  ([#1456](https://github.com/xh/hoist-react/issues/1456))
* Fixed issue where TreeMap would not be initialized if the TreeMapModel was created after the
  GridModel data was loaded ([#1471](https://github.com/xh/hoist-react/issues/1471))
* Fixed issue where export would create malformed file with dynamic header names
* Fixed issue where exported tree grids would have incorrect aggregate data
  ([#1447](https://github.com/xh/hoist-react/issues/1447))
* Fixed issue where resizable Panels could grow larger than desired
  ([#1498](https://github.com/xh/hoist-react/issues/1498))
* Changed RestGrid to only display export button if export is enabled
  ([#1490](https://github.com/xh/hoist-react/issues/1490))
* Fixed errors when grouping rows in Grids with `groupUseEntireRow` turned off
  ([#1520](https://github.com/xh/hoist-react/issues/1520))
* Fixed problem where charts were resized when being hidden
  ([#1528](https://github.com/xh/hoist-react/issues/1528))
* Fixed problem where charts were needlessly re-rendered, hurting performance and losing some state
  ([#1505](https://github.com/xh/hoist-react/issues/1505))
* Removed padding from Select option wrapper elements which was making it difficult for custom
  option renderers to control the padding ([1571](https://github.com/xh/hoist-react/issues/1571))
* Fixed issues with inconsistent indentation for tree grid nodes under certain conditions
  ([#1546](https://github.com/xh/hoist-react/issues/1546))
* Fixed autoFocus on NumberInput.

### 📚 Libraries

* @blueprintjs/core `3.19 -> 3.22`
* @blueprintjs/datetime `3.14 -> 3.15`
* @fortawesome/fontawesome-pro `5.11 -> 5.12`
* codemirror `5.49 -> 5.50`
* core-js `3.3 -> 3.6`
* fast-deep-equal `2.0 -> 3.1`
* filesize `5.0 -> 6.0`
* highcharts 7.2 -> 8.0`
* mobx `5.14 -> 5.15`
* react-dates `21.3 -> 21.5`
* react-dropzone `10.1 -> 10.2`
* react-windowed-select `added @ 2.0.1`

[Commit Log](https://github.com/xh/hoist-react/compare/v28.2.0...develop)

## v28.2.0 - 2019-11-08

### 🎁 New Features

* Added a `DateInput` component to the mobile toolkit. Its API supports many of the same options as
  its desktop analog with the exception of `timePrecision`, which is not yet supported.
* Added `minSize` to panelModel. A resizable panel can now be prevented from resizing to a size
  smaller than minSize. ([#1431](https://github.com/xh/hoist-react/issues/1431))

### 🐞 Bug Fixes

* Made `itemHeight` a required prop for `DataView`. This avoids an issue where agGrid went into an
  infinite loop if this value was not set.
* Fixed a problem with `RestStore` behavior when `dataRoot` changed from its default value.

[Commit Log](https://github.com/xh/hoist-react/compare/v28.1.1...v28.2.0)

## v28.1.1 - 2019-10-23

### 🐞 Bug Fixes

* Fixes a bug with default model context being set incorrectly within context inside of `Panel`.

[Commit Log](https://github.com/xh/hoist-react/compare/v28.1.0...v28.1.1)

## v28.1.0 - 2019-10-18

### 🎁 New Features

* `DateInput` supports a new `strictInputParsing` prop to enforce strict parsing of keyed-in entries
  by the underlying moment library. The default value is false, maintained the existing behavior
  where [moment will do its best](https://momentjs.com/guides/#/parsing/) to parse an entered date
  string that doesn't exactly match the specified format
* Any `DateInput` values entered that exceed any specified max/minDate will now be reset to null,
  instead of being set to the boundary date (which was surprising and potentially much less obvious
  to a user that their input had been adjusted automatically).
* `Column` and `ColumnGroup` now accept a function for `headerName`. The header will be
  automatically re-rendered when any observable properties referenced by the `headerName` function
  are modified.
* `ColumnGroup` now accepts an `align` config for setting the header text alignment
* The flag `toContext` for `uses` and `creates` has been replaced with a new flag `publishMode` that
  provides more granular control over how models are published and looked up via context. Components
  can specify `ModelPublishMode.LIMITED` to make their model available for contained components
  without it becoming the default model or exposing its sub-models.

### 🐞 Bug Fixes

* Tree columns can now specify `renderer` or `elementRenderer` configs without breaking the standard
  ag-Grid group cell renderer auto-applied to tree columns (#1397).
* Use of a custom `Column.comparator` function will no longer break agGrid-provided column header
  filter menus (#1400).
* The MS Edge browser does not return a standard Promise from `async` functions, so the the return
  of those functions did not previously have the required Hoist extensions installed on its
  prototype. Edge "native" Promises are now also polyfilled / extended as required. (#1411).
* Async `Select` combobox queries are now properly debounced as per the `queryBuffer` prop (#1416).

### ⚙️ Technical

* Grid column group headers now use a custom React component instead of the default ag-Grid column
  header, resulting in a different DOM structure and CSS classes. Existing CSS overrides of the
  ag-Grid column group headers may need to be updated to work with the new structure/classes.
* We have configured `stylelint` to enforce greater consistency in our stylesheets within this
  project. The initial linting run resulted in a large number of updates to our SASS files, almost
  exclusively whitespace changes. No functional changes are intended/expected. We have also enabled
  hooks to run both JS and style linting on pre-commit. Neither of these updates directly affects
  applications, but the same tools could be configured for apps if desired.

### 📚 Libraries

* core-js `3.2 -> 3.3`
* filesize `4.2 -> 5.0`
* http-status-codes `added @ 1.3`

[Commit Log](https://github.com/xh/hoist-react/compare/v28.0.0...v28.1.0)

## v28.0.0 - 2019-10-07

_"The one with the hooks."_

**Hoist now fully supports React functional components and hooks.** The new `hoistComponent`
function is now the recommended method for defining new components and their corresponding element
factories. See that (within [HoistComponentFunctional.js](core/HoistComponentFunctional.js)) and the
new `useLocalModel()` and `useContextModel()` hooks (within [core/hooks](core/hooks)) for more
information.

Along with the performance benefits and the ability to use React hooks, Hoist functional components
are designed to read and write their models via context. This allows a much less verbose
specification of component element trees.

Note that **Class-based Components remain fully supported** (by both Hoist and React) using the
familiar `@HoistComponent` decorator, but transitioning to functional components within Hoist apps
is now strongly encouraged. In particular note that Class-based Components will *not* be able to
leverage the context for model support discussed above.

### 🎁 New Features

* Resizable panels now default to not redrawing their content when resized until the resize bar is
  dropped. This offers an improved user experience for most situations, especially when layouts are
  complex. To re-enable the previous dynamic behavior, set `PanelModel.resizeWhileDragging: true`.
* The default text input shown by `XH.prompt()` now has `selectOnFocus: true` and will confirm the
  user's entry on an `<enter>` keypress (same as clicking 'OK').
* `stringExcludes` function added to form validation constraints. This allows an input value to
  block specific characters or strings, e.g. no slash "/" in a textInput for a filename.
* `constrainAll` function added to form validation constraints. This takes another constraint as its
  only argument, and applies that constraint to an array of values, rather than just to one value.
  This is useful for applying a constraint to inputs that produce arrays, such as tag pickers.
* `DateInput` now accepts LocalDates as `value`, `minDate` and `maxDate` props.
* `RelativeTimestamp` now accepts a `bind` prop to specify a model field name from which it can pull
  its timestamp. The model itself can either be passed as a prop or (better) sourced automatically
  from the parent context. Developers are encouraged to take this change to minimize re-renders of
  parent components (which often contain grids and other intensive layouts).
* `Record` now has properties and methods for accessing and iterating over children, descendants,
  and ancestors
* `Store` now has methods for retrieving the descendants and ancestors of a given Record

### 💥 Breaking Changes

* **Apps must update their dev dependencies** to the latest `@xh/hoist-dev-utils` package: v4.0+.
  This updates the versions of Babel / Webpack used in builds to their latest / current versions and
  swaps to the updated Babel recommendation of `core-js` for polyfills.
* The `allSettled` function in `@xh/promise` has been removed. Applications using this method should
  use the ECMA standard (stage-2) `Promise.allSettled` instead. This method is now fully available
  in Hoist via bundled polyfills. Note that the standard method returns an array of objects of the
  form `{status: [rejected|fulfilled], ...}`, rather than `{state: [rejected|fulfilled], ...}`.
* The `containerRef` argument for `XH.toast()` should now be a DOM element. Component instances are
  no longer supported types for this value. This is required to support functional Components
  throughout the toolkit.
* Apps that need to prevent a `StoreFilterField` from binding to a `GridModel` in context, need to
  set the `store` or `gridModel` property explicitly to null.
* The Blueprint non-standard decorators `ContextMenuTarget` and `HotkeysTarget` are no longer
  supported. Use the new hooks `useContextMenu()` and `useHotkeys()` instead. For convenience, this
  functionality has also been made available directly on `Panel` via the `contextMenu` and `hotkeys`
  props.
* `DataView` and `DataViewModel` have been moved from `/desktop/cmp/dataview` to the cross-platform
  package `/cmp/dataview`.
* `isReactElement` has been removed. Applications should use the native React API method
  `React.isValidElement` instead.

### ⚙️ Technical

* `createObservableRef()` is now available in `@xh/hoist/utils/react` package. Use this function for
  creating refs that are functionally equivalent to refs created with `React.createRef()`, yet fully
  observable. With this change the `Ref` class in the same package is now obsolete.
* Hoist now establishes a proper react "error boundary" around all application code. This means that
  errors throw when rendering will be caught and displayed in the standard Hoist exception dialog,
  and stack traces for rendering errors should be significantly less verbose.
* Not a Hoist feature, exactly, but the latest version of `@xh/hoist-dev-utils` (see below) enables
  support for the `optional chaining` (aka null safe) and `nullish coalescing` operators via their
  Babel proposal plugins. Developers are encouraged to make good use of the new syntax below:
  *  conditional-chaining: `let foo = bar?.baz?.qux;`
  *  nullish coalescing: `let foo = bar ?? 'someDefaultValue';`

### 🐞 Bug Fixes

* Date picker month and year controls will now work properly in `localDate` mode. (Previously would
  reset to underlying value.)
* Individual `Buttons` within a `ButtonGroupInput` will accept a disabled prop while continuing to
  respect the overall `ButtonGroupInput`'s disabled prop.
* Raised z-index level of AG-Grid tooltip to ensure tooltips for AG-Grid context menu items appear
  above the context menu.

### 📚 Libraries

* @blueprintjs/core `3.18 -> 3.19`
* @blueprintjs/datetime `3.12 -> 3.14`
* @fortawesome/fontawesome-pro `5.10 -> 5.11`
* @xh/hoist-dev-utils `3.8 -> 4.3` (multiple transitive updates to build tooling)
* ag-grid `21.1 -> 21.2`
* highcharts `7.1 -> 7.2`
* mobx `5.13 -> 5.14`
* react-transition-group `4.2 -> 4.3`
* rsvp (removed)
* store2 `2.9 -> 2.10`

[Commit Log](https://github.com/xh/hoist-react/compare/v27.1.0...v28.0.0)

## v27.1.0 - 2019-09-05

### 🎁 New Features

* `Column.exportFormat` can now be a function, which supports setting Excel formats on a per-cell
  (vs. entire column) basis by returning a conditional `exportFormat` based upon the value and / or
  record.
  * ⚠️ Note that per-cell formatting _requires_ that apps update their server to use hoist-core
    v6.3.0+ to work, although earlier versions of hoist-core _are_ backwards compatible with the
    pre-existing, column-level export formatting.
* `DataViewModel` now supports a `sortBy` config. Accepts the same inputs as `GridModel.sortBy`,
  with the caveat that only a single-level sort is supported at this time.

[Commit Log](https://github.com/xh/hoist-react/compare/v27.0.1...v27.1.0)

## v27.0.1 - 2019-08-26

### 🐞 Bug Fixes

* Fix to `Store.clear()` and `GridModel.clear()`, which delegates to the same (#1324).

[Commit Log](https://github.com/xh/hoist-react/compare/v27.0.0...v27.0.1)

## v27.0.0 - 2019-08-23

### 🎁 New Features

* A new `LocalDate` class has been added to the toolkit. This class provides client-side support for
  "business" or "calendar" days that do not have a time component. It is an immutable class that
  supports '==', '<' and '>', as well as a number of convenient manipulation functions. Support for
  the `LocalDate` class has also been added throughout the toolkit, including:
  * `Field.type` now supports an additional `localDate` option for automatic conversion of server
    data to this type when loading into a `Store`.
  * `fetchService` is aware of this class and will automatically serialize all instances of it for
    posting to the server. ⚠ NOTE that along with this change, `fetchService` and its methods such
    as `XH.fetchJson()` will now serialize regular JS Date objects as ms timestamps when provided in
    params. Previously Dates were serialized in their default `toString()` format. This would be a
    breaking change for an app that relied on that default Date serialization, but it was made for
    increased symmetry with how Hoist JSON-serializes Dates and LocalDates on the server-side.
  * `DateInput` can now be used to seamlessly bind to a `LocalDate` as well as a `Date`. See its new
    prop of `valueType` which can be set to `localDate` or `date` (default).
  * A new `localDateCol` config has been added to the `@xh/hoist/grid/columns` package with
    standardized rendering and formatting.
* New `TreeMap` and `SplitTreeMap` components added, to render hierarchical data in a configurable
  TreeMap visualization based on the Highcharts library. Supports optional binding to a GridModel,
  which syncs selection and expand / collapse state.
* `Column` gets a new `highlightOnChange` config. If true, the grid will highlight the cell on each
  change by flashing its background. (Currently this is a simple on/off config - future iterations
  could support a function variant or other options to customize the flash effect based on the
  old/new values.) A new CSS var `--xh-grid-cell-change-bg-highlight` can be used to customize the
  color used, app-wide or scoped to a particular grid selector. Note that columns must *not* specify
  `rendererIsComplex` (see below) if they wish to enable the new highlight flag.

### 💥 Breaking Changes

* The updating of `Store` data has been reworked to provide a simpler and more powerful API that
  allows for the applications of additions, deletions, and updates in a single transaction:
  * The signature of `Store.updateData()` has been substantially changed, and is now the main entry
    point for all updates.
  * `Store.removeRecords()` has been removed. Use `Store.updateData()` instead.
  * `Store.addData()` has been removed. Use `Store.updateData()` instead.
* `Column` takes an additional property `rendererIsComplex`. Application must set this flag to
  `true` to indicate if a column renderer uses values other than its own bound field. This change
  provides an efficiency boost by allowing ag-Grid to use its default change detection instead of
  forcing a cell refresh on any change.

### ⚙️ Technical

* `Grid` will now update the underlying ag-Grid using ag-Grid transactions rather than relying on
  agGrid `deltaRowMode`. This is intended to provide the best possible grid performance and
  generally streamline the use of the ag-Grid Api.

### 🐞 Bug Fixes

* Panel resize events are now properly throttled, avoiding extreme lagginess when resizing panels
  that contain complex components such as big grids.
* Workaround for issues with the mobile Onsen toolkit throwing errors while resetting page stack.
* Dialogs call `doCancel()` handler if cancelled via `<esc>` keypress.

### 📚 Libraries

* @xh/hoist-dev-utils `3.7 -> 3.8`
* qs `6.7 -> 6.8`
* store2 `2.8 -> 2.9`

[Commit Log](https://github.com/xh/hoist-react/compare/v26.0.1...v27.0.0)

## v26.0.1 - 2019-08-07

### 🎁 New Features

* **WebSocket support** has been added in the form of `XH.webSocketService` to establish and
  maintain a managed websocket connection with the Hoist UI server. This is implemented on the
  client via the native `WebSocket` object supported by modern browsers and relies on the
  corresponding service and management endpoints added to Hoist Core v6.1.
  * Apps must declare `webSocketsEnabled: true` in their `AppSpec` configuration to enable this
    overall functionality on the client.
  * Apps can then subscribe via the new service to updates on a requested topic and will receive any
    inbound messages for that topic via a callback.
  * The service will monitor the socket connection with a regular heartbeat and attempt to
    re-establish if dropped.
  * A new admin console snap-in provides an overview of connected websocket clients.
* The `XH.message()` and related methods such as `XH.alert()` now support more flexible
  `confirmProps` and `cancelProps` configs, each of which will be passed to their respective button
  and merged with suitable defaults. Allows use of the new `autoFocus` prop with these preconfigured
  dialogs.
  * By default, `XH.alert()` and `XH.confirm()` will auto focus the confirm button for user
    convenience.
  * The previous text/intent configs have been deprecated and the message methods will log a console
    warning if they are used (although it will continue to respect them to aid transitioning to the
    new configs).
* `GridModel` now supports a `copyCell` context menu action. See `StoreContextMenu` for more
  details.
* New `GridCountLabel` component provides an alternative to existing `StoreCountLabel`, outputting
  both overall record count and current selection count in a configurable way.
* The `Button` component accepts an `autoFocus` prop to attempt to focus on render.
* The `Checkbox` component accepts an `autoFocus` prop to attempt to focus on render.

### 💥 Breaking Changes

* `StoreCountLabel` has been moved from `/desktop/cmp/store` to the cross-platform package
  `/cmp/store`. Its `gridModel` prop has also been removed - usages with grids should likely switch
  to the new `GridCountLabel` component, noted above and imported from `/cmp/grid`.
* The API for `ClipboardButton` and `ClipboardMenuItem` has been simplified, and made implementation
  independent. Specify a single `getCopyText` function rather than the `clipboardSpec`.
  (`clipboardSpec` is an artifact from the removed `clipboard` library).
* The `XH.prompt()` and `XH.message()` input config has been updated to work as documented, with any
  initial/default value for the input sourced from `input.initialValue`. Was previously sourced from
  `input.value` (#1298).
* ChartModel `config` has been deprecated. Please use `highchartsConfig` instead.

### 🐞 Bug Fixes

* The `Select.selectOnFocus` prop is now respected when used in tandem with `enableCreate` and/or
  `queryFn` props.
* `DateInput` popup _will_ now close when input is blurred but will _not_ immediately close when
  `enableTextInput` is `false` and a month or year is clicked (#1293).
* Buttons within a grid `actionCol` now render properly in compact mode, without clipping/overflow.

### ⚙️ Technical

* `AgGridModel` will now throw an exception if any of its methods which depend on ag-Grid state are
  called before the grid has been fully initialized (ag-Grid onGridReady event has fired).
  Applications can check the new `isReady` property on `AgGridModel` before calling such methods to️️
  verify the grid is fully initialized.

### 📚 Libraries

* @blueprintjs/core `3.17 -> 3.18`
* @blueprintjs/datetime `3.11 -> 3.12`
* @fortawesome/fontawesome `5.9 -> 5.10`
* ag-grid `21.0.1 -> 21.1.1`
* store2 `2.7 -> 2.8`
* The `clipboard` library has been replaced with the simpler `clipboard-copy` library.

[Commit Log](https://github.com/xh/hoist-react/compare/v25.2.0...v26.0.1)

## v25.2.0 - 2019-07-25

### 🎁 New Features

* `RecordAction` supports a new `secondaryText` property. When used for a Grid context menu item,
  this text appears on the right side of the menu item, usually used for displaying the shortcut key
  associated with an action.

### 🐞 Bug Fixes

* Fixed issue with loopy behavior when using `Select.selectOnFocus` and changing focus
  simultaneously with keyboard and mouse.

[Commit Log](https://github.com/xh/hoist-react/compare/v25.1.0...v25.2.0)

## v25.1.0 - 2019-07-23

### 🎁 New Features

* `JsonInput` includes buttons for toggling showing in a full-screen dialog window. Also added a
  convenience button to auto-format `JsonInput's` content.
* `DateInput` supports a new `enableTextInput` prop. When this property is set to false, `DateInput`
  will be entirely driven by the provided date picker. Additionally, `DateInput` styles have been
  improved for its various modes to more clearly convey its functionality.
* `ExportButton` will auto-disable itself if bound to an empty `GridModel`. This helper button will
  now also throw a console warning (to alert the developer) if `gridModel.enableExport != true`.

### ⚙️ Technical

* Classes decorated with `@LoadSupport` will now throw an exception out of their provided
  `loadAsync()` method if called with a parameter that's not a plain object (i.e. param is clearly
  not a `LoadSpec`). Note this might be a breaking change, in so far as it introduces additional
  validation around this pre-existing API requirement.
* Requirements for the `colorSpec` option passed to Hoist number formatters have been relaxed to
  allow partial definitions such that, for example, only negative values may receive the CSS class
  specified, without having to account for positive value styling.

### 🐞 Bug Fixes

* `RestFormModel` now submits dirty fields only when editing a record, as intended (#1245).
* `FormField` will no longer override the disabled prop of its child input if true (#1262).

### 📚 Libraries

* mobx `5.11 -> 5.13`
* Misc. patch-level updates

[Commit Log](https://github.com/xh/hoist-react/compare/v25.0.0...v25.1.0)

## v25.0.0 - 2019-07-16

### 🎁 New Features

* `Column` accepts a new `comparator` callback to customize how column cell values are sorted by the
  grid.
* Added `XH.prompt()` to show a simple message popup with a built-in, configurable HoistInput. When
  submitted by the user, its callback or resolved promise will include the input's value.
* `Select` accepts a new `selectOnFocus` prop. The behaviour is analogous to the `selectOnFocus`
  prop already in `TextInput`, `TextArea` and `NumberInput`.

### 💥 Breaking Changes

* The `fmtPercent` and `percentRenderer` methods will now multiply provided value by 100. This is
  consistent with the behavior of Excel's percentage formatting and matches the expectations of
  `ExportFormat.PCT`. Columns that were previously using `exportValue: v => v/100` as a workaround
  to the previous renderer behavior should remove this line of code.
* `DimensionChooserModel`'s `historyPreference` config has been renamed `preference`. It now
  supports saving both value and history to the same preference (existing history preferences will
  be handled).

[Commit Log](https://github.com/xh/hoist-react/compare/v24.2.0...v25.0.0)

## v24.2.0 - 2019-07-08

### 🎁 New Features

* `GridModel` accepts a new `colDefaults` configuration. Defaults provided via this object will be
  merged (deeply) into all column configs as they are instantiated.
* New `Panel.compactHeader` and `DockContainer.compactHeaders` props added to enable more compact
  and space efficient styling for headers in these components.
  * ⚠️ Note that as part of this change, internal panel header CSS class names changed slightly -
    apps that were targeting these internal selectors would need to adjust. See
    desktop/cmp/panel/impl/PanelHeader.scss for the relevant updates.
* A new `exportOptions.columns` option on `GridModel` replaces `exportOptions.includeHiddenCols`.
  The updated and more flexible config supports special strings 'VISIBLE' (default), 'ALL', and/or a
  list of specific colIds to include in an export.
  * To avoid immediate breaking changes, GridModel will log a warning on any remaining usages of
    `includeHiddenCols` but auto-set to `columns: 'ALL'` to maintain the same behavior.
* Added new preference `xhShowVersionBar` to allow more fine-grained control of when the Hoist
  version bar is showing. It defaults to `auto`, preserving the current behavior of always showing
  the footer to Hoist Admins while including it for non-admins *only* in non-production
  environments. The pref can alternatively be set to 'always' or 'never' on a per-user basis.

### 📚 Libraries

* @blueprintjs/core `3.16 -> 3.17`
* @blueprintjs/datetime `3.10 -> 3.11`
* mobx `5.10 -> 5.11`
* react-transition-group `2.8 -> 4.2`

[Commit Log](https://github.com/xh/hoist-react/compare/v24.1.1...v24.2.0)

## v24.1.1 - 2019-07-01

### 🐞 Bug Fixes

* Mobile column chooser internal layout/sizing fixed when used in certain secure mobile browsers.

[Commit Log](https://github.com/xh/hoist-react/compare/v24.1.0...v24.1.1)

## v24.1.0 - 2019-07-01

### 🎁 New Features

* `DateInput.enableClear` prop added to support built-in button to null-out a date input's value.

### 🐞 Bug Fixes

* The `Select` component now properly shows all options when the pick-list is re-shown after a
  change without first blurring the control. (Previously this interaction edge case would only show
  the option matching the current input value.) #1198
* Mobile mask component `onClick` callback prop restored - required to dismiss mobile menus when not
  tapping a menu option.
* When checking for a possible expired session within `XH.handleException()`, prompt for app login
  only for Ajax requests made to relative URLs (not e.g. remote APIs accessed via CORS). #1189

### ✨ Style

* Panel splitter collapse button more visible in dark theme. CSS vars to customize further fixed.
* The mobile app menu button has been moved to the right side of the top appBar, consistent with its
  placement in desktop apps.

### 📚 Libraries

* @blueprintjs/core `3.15 -> 3.16`
* @blueprintjs/datetime `3.9 -> 3.10`
* codemirror `5.47 -> 5.48`
* mobx `6.0 -> 6.1`

[Commit Log](https://github.com/xh/hoist-react/compare/v24.0.0...v24.1.0)

## v24.0.0 - 2019-06-24

### 🎁 New Features

#### Data

* A `StoreFilter` object has been introduced to the data API. This allows `Store` and
  `StoreFilterField` to support the ability to conditionally include all children when filtering
  hierarchical data stores, and could support additional filtering customizations in the future.
* `Store` now provides a `summaryRecord` property which can be used to expose aggregated data for
  the data it contains. The raw data for this record can be provided to `loadData()` and
  `updateData()` either via an explicit argument to these methods, or as the root node of the raw
  data provided (see `Store.loadRootAsSummary`).
* The `StoreFilterField` component accepts new optional `model` and `bind` props to allow control of
  its text value from an external model's observable.
* `pwd` is now a new supported type of `Field` in the `@xh/hoist/core/data` package.

#### Grid

* `GridModel` now supports a `showSummary` config which can be used to display its store's
  summaryRecord (see above) as either a pinned top or bottom row.
* `GridModel` also adds a `enableColumnPinning` config to enable/disable user-driven pinning. On
  desktop, if enabled, users can pin columns by dragging them to the left or right edges of the grid
  (the default ag-Grid gesture). Column pinned state is now also captured and maintained by the
  overall grid state system.
* The desktop column chooser now options in a non-modal popover when triggered from the standard
  `ColChooserButton` component. This offers a quicker and less disruptive alternative to the modal
  dialog (which is still used when launched from the grid context menu). In this popover mode,
  updates to columns are immediately reflected in the underlying grid.
* The mobile `ColChooser` has been improved significantly. It now renders displayed and available
  columns as two lists, allowing drag and drop between to update the visibility and ordering. It
  also provides an easy option to toggle pinning the first column.
* `DimensionChooser` now supports an optional empty / ungrouped configuration with a value of `[]`.
  See `DimensionChooserModel.enableClear` and `DimensionChooser.emptyText`.

#### Other Features

* Core `AutoRefreshService` added to trigger an app-wide data refresh on a configurable interval, if
  so enabled via a combination of soft-config and user preference. Auto-refresh relies on the use of
  the root `RefreshContextModel` and model-level `LoadSupport`.
* A new `LoadingIndicator` component is available as a more minimal / unobtrusive alternative to a
  modal mask. Typically configured via a new `Panel.loadingIndicator` prop, the indicator can be
  bound to a `PendingTaskModel` and will automatically show/hide a spinner and/or custom message in
  an overlay docked to the corner of the parent Panel.
* `DateInput` adds support for new `enablePicker` and `showPickerOnFocus` props, offering greater
  control over when the calendar picker is shown. The new default behaviour is to not show the
  picker on focus, instead showing it via a built-in button.
* Transitions have been disabled by default on desktop Dialog and Popover components (both are from
  the Blueprint library) and on the Hoist Mask component. This should result in a snappier user
  experience, especially when working on remote / virtual workstations. Any in-app customizations to
  disable or remove transitions can now be removed in favor of this toolkit-wide change.
* Added new `@bindable.ref` variant of the `@bindable` decorator.

### 💥 Breaking Changes

* Apps that defined and initialized their own `AutoRefreshService` service or functionality should
  leverage the new Hoist service if possible. Apps with a pre-existing custom service of the same
  name must either remove in favor of the new service or - if they have special requirements not
  covered by the Hoist implementation - rename their own service to avoid a naming conflict.
* The `StoreFilterField.onFilterChange` callback will now be passed a `StoreFilter`, rather than a
  function.
* `DateInput` now has a calendar button on the right side of the input which is 22 pixels square.
  Applications explicitly setting width or height on this component should ensure that they are
  providing enough space for it to display its contents without clipping.

### 🐞 Bug Fixes

* Performance for bulk grid selections has been greatly improved (#1157)
* Toolbars now specify a minimum height (or width when vertical) to avoid shrinking unexpectedly
  when they contain only labels or are entirely empty (but still desired to e.g. align UIs across
  multiple panels). Customize if needed via the new `--xh-tbar-min-size` CSS var.
* All Hoist Components that accept a `model` prop now have that properly documented in their
  prop-types.
* Admin Log Viewer no longer reverses its lines when not in tail mode.

### ⚙️ Technical

* The `AppSpec` config passed to `XH.renderApp()` now supports a `clientAppCode` value to compliment
  the existing `clientAppName`. Both values are now optional and defaulted from the project-wide
  `appCode` and `appName` values set via the project's Webpack config. (Note that `clientAppCode` is
  referenced by the new `AutoRefreshService` to support configurable auto-refresh intervals on a
  per-app basis.)

### 📚 Libraries

* ag-grid `20.0 -> 21.0`
* react-select `2.4 -> 3.0`
* mobx-react `5.4 -> 6.0.3`
* font-awesome `5.8 -> 5.9`
* react-beautiful-dnd `10.1.1 -> 11.0.4`

[Commit Log](https://github.com/xh/hoist-react/compare/v23.0.0...v24.0.0)

## v23.0.0 - 2019-05-30

### 🎁 New Features

* `GridModel` now accepts a config of `cellBorders`, similar to `rowBorders`
* `Panel.tbar` and `Panel.bbar` props now accept an array of Elements and will auto-generate a
  `Toolbar` to contain them, avoiding the need for the extra import of `toolbar()`.
* New functions `withDebug` and `withShortDebug` have been added to provide a terse syntax for
  adding debug messages that track the execution of specific blocks of code.
* `XH.toast()` now supports an optional `containerRef` argument that can be used for anchoring a
  toast within another component (desktop only). Can be used to display more targeted toasts within
  the relevant section of an application UI, as opposed to the edge of the screen.
* `ButtonGroupInput` accepts a new `enableClear` prop that allows the active / depressed button to
  be unselected by pressing it again - this sets the value of the input as a whole to `null`.
* Hoist Admins now always see the VersionBar in the footer.
* `Promise.track` now accepts an optional `omit` config that indicates when no tracking will be
  performed.
* `fmtNumber` now accepts an optional `prefix` config that prepends immediately before the number,
  but after the sign (`+`, `-`).
* New utility methods `forEachAsync()` and `whileAsync()` have been added to allow non-blocking
  execution of time-consuming loops.

### 💥 Breaking Changes

* The `AppOption.refreshRequired` config has been renamed to `reloadRequired` to better match the
  `XH.reloadApp()` method called to reload the entire app in the browser. Any options defined by an
  app that require it to be fully reloaded should have this renamed config set to `true`.
* The options dialog will now automatically trigger an app-wide data _refresh_ via
  `XH.refreshAppAsync()` if options have changed that don't require a _reload_.
* The `EventSupport` mixin has been removed. There are no known uses of it and it is in conflict
  with the overall reactive structure of the hoist-react API. If your app listens to the
  `appStateChanged`, `prefChange` or `prefsPushed` events you will need to adjust accordingly.

### 🐞 Bug Fixes

* `Select` will now let the user edit existing text in conditions where it is expected to be
  editable. #880
* The Admin "Config Differ" tool has been updated to reflect changes to `Record` made in v22. It is
  once again able to apply remote config values.
* A `Panel` with configs `resizable: true, collapsible: false` now renders with a splitter.
* A `Panel` with no `icon`, `title`, or `headerItems` will not render a blank header.
* `FileChooser.enableMulti` now behaves as one might expect -- true to allow multiple files in a
  single upload. Previous behavior (the ability to add multiple files to dropzone) is now controlled
  by `enableAddMulti`.

[Commit Log](https://github.com/xh/hoist-react/compare/v22.0.0...v23.0.0)


## v22.0.0 - 2019-04-29

### 🎁 New Features

* A new `DockContainer` component provides a user-friendly way to render multiple child components
  "docked" to its bottom edge. Each child view is rendered with a configurable header and controls
  to allow the user to expand it, collapse it, or optionally "pop it out" into a modal dialog.
* A new `AgGrid` component provides a much lighter Hoist wrapper around ag-Grid while maintaining
  consistent styling and layout support. This allows apps to use any features supported by ag-Grid
  without conflicting with functionality added by the core Hoist `Grid`.
  * Note that this lighter wrapper lacks a number of core Hoist features and integrations, including
    store support, grid state, enhanced column and renderer APIs, absolute value sorting, and more.
  * An associated `AgGridModel` provides access to to the ag-Grid APIs, minimal styling configs, and
    several utility methods for managing Grid state.
* Added `GridModel.groupSortFn` config to support custom group sorting (replaces any use of
  `agOptions.defaultGroupSortComparator`).
* The `Column.cellClass` and `Column.headerClass` configs now accept functions to dynamically
  generate custom classes based on the Record and/or Column being rendered.
* The `Record` object now provides an additional getter `Record.allChildren` to return all children
  of the record, irrespective of the current filter in place on the record's store. This supplements
  the existing `Record.children` getter, which returns only the children meeting the filter.

### 💥 Breaking Changes

* The class `LocalStore` has been renamed `Store`, and is now the main implementation and base class
  for Store Data. The extraneous abstract superclass `BaseStore` has been removed.
* `Store.dataLastUpdated` had been renamed `Store.lastUpdated` on the new class and is now a simple
  timestamp (ms) rather than a Javascript Date object.
* The constructor argument `Store.processRawData` now expects a function that *returns* a modified
  object with the necessary edits. This allows implementations to safely *clone* the raw data rather
  than mutating it.
* The method `Store.removeRecord` has been replaced with the method `Store.removeRecords`. This will
  facilitate efficient bulk deletes.

### ⚙️ Technical

* `Grid` now performs an important performance workaround when loading a new dataset that would
  result in the removal of a significant amount of existing records/rows. The underlying ag-Grid
  component has a serious bottleneck here (acknowledged as AG-2879 in their bug tracker). The Hoist
  grid wrapper will now detect when this is likely and proactively clear all data using a different
  API call before loading the new dataset.
* The implementations `Store`, `RecordSet`, and `Record` have been updated to more efficiently
  re-use existing record references when loading, updating, or filtering data in a store. This keeps
  the Record objects within a store as stable as possible, and allows additional optimizations by
  ag-Grid and its `deltaRowDataMode`.
* When loading raw data into store `Record`s, Hoist will now perform additional conversions based on
  the declared `Field.type`. The unused `Field.nullable` has been removed.
* `LocalStorageService` now uses both the `appCode` and current username for its namespace key,
  ensuring that e.g. local prefs/grid state are not overwritten across multiple app users on one OS
  profile, or when admin impersonation is active. The service will automatically perform a one-time
  migration of existing local state from the old namespace to the new. #674
* `elem` no longer skips `null` children in its calls to `React.createElement()`. These children may
  play the role of placeholders when using conditional rendering, and skipping them was causing
  React to trigger extra re-renders. This change further simplifies Hoist's element factory and
  removes an unnecessary divergence with the behavior of JSX.


### 🐞 Bug Fixes

* `Grid` exports retain sorting, including support for absolute value sorting. #1068
* Ensure `FormField`s are keyed with their model ID, so that React can properly account for dynamic
  changes to fields within a form. #1031
* Prompt for app refresh in (rare) case of mismatch between client and server-side session user.
  (This can happen during impersonation and is defended against in server-side code.) #675

[Commit Log](https://github.com/xh/hoist-react/compare/v21.0.2...v22.0.0)

## v21.0.2 - 2019-04-05

### 📚 Libraries

* Rollback ag-Grid to v20.0.0 after running into new performance issues with large datasets and
  `deltaRowDataMode`. Updates to tree filtering logic, also related to grid performance issues with
  filtered tree results returning much larger record counts.

## v21.0.0 - 2019-04-04

### 🎁 New Features

* `FetchService` fetch methods now accept a plain object as the `headers` argument. These headers
  will be merged with the default headers provided by FetchService.
* An app can also now specify default headers to be sent with every fetch request via
  `XH.fetchService.setDefaultHeaders()`. You can pass either a plain object, or a closure which
  returns one.
* `Grid` supports a new `onGridReady` prop, allowing apps to hook into the ag-Grid event callback
  without inadvertently short-circuiting the Grid's own internal handler.

### 💥 Breaking Changes

* The shortcut getter `FormModel.isNotValid` was deemed confusing and has been removed from the API.
  In most cases applications should use `!FormModel.isValid` instead; this expression will return
  `false` for the `Unknown` as well as the `NotValid` state. Applications that wish to explicitly
  test for the `NotValid` state should use the `validationState` getter.
* Multiple HoistInputs have changed their `onKeyPress` props to `onKeyDown`, including TextInput,
  NumberInput, TextArea & SearchInput. The `onKeyPress` event has been deprecated in general and has
  limitations on which keys will trigger the event to fire (i.e. it would not fire on an arrow
  keypress).
* FetchService's fetch methods no longer support `contentType` parameter. Instead, specify a custom
  content-type by setting a 'Content-Type' header using the `headers` parameter.
* FetchService's fetch methods no longer support `acceptJson` parameter. Instead, pass an {"Accept":
  "application/json"} header using the `headers` parameter.

### ✨ Style

* Black point + grid colors adjusted in dark theme to better blend with overall blue-gray tint.
* Mobile styles have been adjusted to increase the default font size and grid row height, in
  addition to a number of other smaller visual adjustments.

### 🐞 Bug Fixes

* Avoid throwing React error due to tab / routing interactions. Tab / routing / state support
  generally improved. (#1052)
* `GridModel.selectFirst()` improved to reliably select first visible record even when one or more
  groupBy levels active. (#1058)

### 📚 Libraries

* ag-Grid `~20.1 -> ~20.2` (fixes ag-grid sorting bug with treeMode)
* @blueprint/core `3.14 -> 3.15`
* @blueprint/datetime `3.7 -> 3.8`
* react-dropzone `10.0 -> 10.1`
* react-transition-group `2.6 -> 2.8`

[Commit Log](https://github.com/xh/hoist-react/compare/v20.2.1...v21.0.0)

## v20.2.1 - 2019-03-28

* Minor tweaks to grid styles - CSS var for pinned column borders, drop left/right padding on
  center-aligned grid cells.

[Commit Log](https://github.com/xh/hoist-react/compare/v20.2.0...v20.2.1)

## v20.2.0 - 2019-03-27

### 🎁 New Features

* `GridModel` exposes three new configs - `rowBorders`, `stripeRows`, and `showCellFocus` - to
  provide additional control over grid styling. The former `Grid` prop `showHover` has been
  converted to a `GridModel` config for symmetry with these other flags and more efficient
  re-rendering. Note that some grid-related CSS classes have also been modified to better conform to
  the BEM approach used elsewhere - this could be a breaking change for apps that keyed off of
  certain Hoist grid styles (not expected to be a common case).
* `Select` adds a `queryBuffer` prop to avoid over-eager calls to an async `queryFn`. This buffer is
  defaulted to 300ms to provide some out-of-the-box debouncing of keyboard input when an async query
  is provided. A longer value might be appropriate for slow / intensive queries to a remote API.

### 🐞 Bug Fixes

* A small `FormField.labelWidth` config value will now be respected, even if it is less than the
  default minWidth of 80px.
* Unnecessary re-renders of inactive tab panels now avoided.
* `Grid`'s filter will now be consistently applied to all tree grid records. Previously, the filter
  skipped deeply nested records under specific conditions.
* `Timer` no longer requires its `runFn` to be a promise, as it briefly (and unintentionally) did.
* Suppressed default browser resize handles on `textarea`.

[Commit Log](https://github.com/xh/hoist-react/compare/v20.1.1...v20.2.0)

## v20.1.1 - 2019-03-27

### 🐞 Bug Fixes

* Fix form field reset so that it will call computeValidationAsync even if revalidation is not
  triggered because the field's value did not change when reset.

[Commit Log](https://github.com/xh/hoist-react/compare/v20.1.0...v20.1.1)


## v20.1.0 - 2019-03-14

### 🎁 New Features

* Standard app options panel now includes a "Restore Defaults" button to clear all user preferences
  as well as any custom grid state, resetting the app to its default state for that user.

### 🐞 Bug Fixes

* Removed a delay from `HoistInput` blur handling, ensuring `noteBlurred()` is called as soon as the
  element loses focus. This should remove a class of bugs related to input values not flushing into
  their models quickly enough when `commitOnChange: false` and the user moves directly from an input
  to e.g. clicking a submit button. #1023
* Fix to Admin ConfigDiffer tool (missing decorator).

### ⚙️ Technical

* The `GridModel.store` config now accepts a plain object and will internally create a `LocalStore`.
  This store config can also be partially specified or even omitted entirely. GridModel will ensure
  that the store is auto-configured with all fields in configured grid columns, reducing the need
  for app code boilerplate (re)enumerating field names.
* `Timer` class reworked to allow its interval to be adjusted dynamically via `setInterval()`,
  without requiring the Timer to be re-created.

[Commit Log](https://github.com/xh/hoist-react/compare/v20.0.1...v20.1.0)


## v20.0.1 - 2019-03-08

### 🐞 Bug Fixes

* Ensure `RestStore` processes records in a standard way following a save/add operation (#1010).

[Commit Log](https://github.com/xh/hoist-react/compare/v20.0.0...v20.0.1)


## v20.0.0 - 2019-03-06

### 💥 Breaking Changes

* The `@LoadSupport` decorator has been substantially reworked and enhanced from its initial release
  in v19. It is no longer needed on the HoistComponent, but rather should be put directly on the
  owned HoistModel implementing the loading. IMPORTANT NOTE: all models should implement
  `doLoadAsync` rather than `loadAsync`. Please see `LoadSupport` for more information on this
  important change.
* `TabContainer` and `TabContainerModel` are now cross-platform. Apps should update their code to
  import both from `@xh/hoist/cmp/tab`.
* `TabContainer.switcherPosition` has been moved to `TabContainerModel`. Please note that changes to
  `switcherPosition` are not supported on mobile, where the switcher will always appear beneath the
  container.
* The `Label` component from `@xh/hoist/desktop/cmp/input` has been removed. Applications should
  consider using the basic html `label` element instead (or a `FormField` if applicable).
* The `LeftRightChooserModel` constructor no longer accepts a `leftSortBy` and `rightSortBy`
  property. The implementation of these properties was generally broken. Use `leftSorted` and
  `rightSorted` instead.

#### Mobile

* Mobile `Page` has changed - `Pages` are now wrappers around `Panels` that are designed to be used
  with a `NavigationModel` or `TabContainer`. `Page` accepts the same props as `Panel`, meaning uses
  of `loadModel` should be replaced with `mask`.
* The mobile `AppBar` title is static and defaults to the app name. If you want to display page
  titles, it is recommended to use the `title` prop on the `Page`.

### 🎁 New Features

* Enhancements to Model and Component data loading via `@LoadSupport` provides a stronger set of
  conventions and better support for distinguishing between initial loads / auto/background
  refreshes / user- driven refreshes. It also provides new patterns for ensuring application
  Services are refreshed as part of a reworked global refresh cycle.
* RestGridModel supports a new `cloneAction` to take an existing record and open the editor form in
  "add mode" with all editable fields pre-populated from the source record. The action calls
  `prepareCloneFn`, if defined on the RestGridModel, to perform any transform operations before
  rendering the form.
* Tabs in `TabContainerModel` now support an `icon` property on the desktop.
* Charts take a new optional `aspectRatio` prop.
* Added new `Column.headerTooltip` config.
* Added new method `markManaged` on `ManagedSupport`.
* Added new function decorator `debounced`.
* Added new function `applyMixin` providing support for structured creation of class decorators
  (mixins).

#### Mobile

* Column chooser support available for mobile Grids. Users can check/uncheck columns to add/remove
  them from a configurable grid and reorder the columns in the list via drag and drop. Pair
  `GridModel.enableColChooser` with a mobile `colChooserButton` to allow use.
* Added `DialogPage` to the mobile toolkit. These floating pages do not participate in navigation or
  routing, and are used for showing fullscreen views outside of the Navigator / TabContainer
  context.
* Added `Panel` to the mobile toolkit, which offers a header element with standardized styling,
  title, and icon, as well as support for top and bottom toolbars.
* The mobile `AppBar` has been updated to more closely match the desktop `AppBar`, adding `icon`,
  `leftItems`, `hideAppMenuButton` and `appMenuButtonProps` props.
* Added routing support to mobile.

### 🐞 Bug Fixes

* The HighCharts wrapper component properly resizes its chart.
* Mobile dimension chooser button properly handles overflow for longer labels.
* Sizing fixes for multi-line inputs such as textArea and jsonInput.
* NumberInput calls a `onKeyPress` prop if given.
* Layout fixes on several admin panels and detail popups.

### 📚 Libraries

* @blueprintjs/core `3.13 -> 3.14`
* @xh/hoist-dev-utils `3.5 -> 3.6`
* ag-Grid `~20.0 -> ~20.1`
* react-dropzone `~8.0 -> ~9.0`
* react-select `~2.3 -> ~2.4`
* router5 `~6.6 -> ~7.0`
* react `~16.7 -> ~16.8`

[Commit Log](https://github.com/xh/hoist-react/compare/v19.0.1...v20.0.0)

## v19.0.1 - 2019-02-12

### 🐞 Bug Fixes

* Additional updates and simplifications to `FormField` sizing of child `HoistInput` elements, for
  more reliable sizing and spacing filling behavior.

[Commit Log](https://github.com/xh/hoist-react/compare/v19.0.0...v19.0.1)


## v19.0.0 - 2019-02-08

### 🎁 New Features

* Added a new architecture for signaling the need to load / refresh new data across either the
  entire app or a section of the component hierarchy. This new system relies on React context to
  minimizes the need for explicit application wiring, and improves support for auto-refresh. See
  newly added decorator `@LoadSupport` and classes/components `RefreshContext`,
  `RefreshContextModel`, and `RefreshContextView` for more info.
* `TabContainerModel` and `TabModel` now support `refreshMode` and `renderMode` configs to allow
  better control over how inactive tabs are mounted/unmounted and how tabs handle refresh requests
  when hidden or (re)activated.
* Apps can implement `getAppOptions()` in their `AppModel` class to specify a set of app-wide
  options that should be editable via a new built-in Options dialog. This system includes built-in
  support for reading/writing options to preferences, or getting/setting their values via custom
  handlers. The toolkit handles the rendering of the dialog.
* Standard top-level app buttons - for actions such as launching the new Options dialog, switching
  themes, launching the admin client, and logging out - have been moved into a new menu accessible
  from the top-right corner of the app, leaving more space for app-specific controls in the AppBar.
* `RecordGridModel` now supports an enhanced `editors` configuration that exposes the full set of
  validation and display support from the Forms package.
* `HoistInput` sizing is now consistently implemented using `LayoutSupport`. All sizable
  `HoistInputs` now have default `width` to ensure a standard display out of the box. `JsonInput`
  and `TextArea` also have default `height`. These defaults can be overridden by declaring explicit
  `width` and `height` values, or unset by setting the prop to `null`.
* `HoistInputs` within `FormFields` will be automatically sized to fill the available space in the
  `FormField`. In these cases, it is advised to either give the `FormField` an explicit size or
  render it in a flex layout.

### 💥 Breaking Changes

* ag-Grid has been updated to v20.0.0. Most apps shouldn't require any changes - however, if you are
  using `agOptions` to set sorting, filtering or resizing properties, these may need to change:

  For the `Grid`, `agOptions.enableColResize`, `agOptions.enableSorting` and `agOptions.enableFilter`
  have been removed. You can replicate their effects by using `agOptions.defaultColDef`. For
  `Columns`, `suppressFilter` has been removed, an should be replaced with `filter: false`.

* `HoistAppModel.requestRefresh` and `TabContainerModel.requestRefresh` have been removed.
  Applications should use the new Refresh architecture described above instead.
* `tabRefreshMode` on TabContainer has been renamed `renderMode`.
* `TabModel.reloadOnShow` has been removed. Set the `refreshMode` property on TabContainerModel or
  TabModel to `TabRefreshMode.ON_SHOW_ALWAYS` instead.
* The mobile APIs for `TabContainerModel`, `TabModel`, and `RefreshButton` have been rewritten to
  more closely mirror the desktop API.
* The API for `RecordGridModel` editors has changed -- `type` is no longer supported. Use
  `fieldModel` and `formField` intead.
* `LocalStore.loadRawData` requires that all records presented to store have unique IDs specified.
  See `LocalStore.idSpec` for more information.

### 🐞 Bug Fixes

* SwitchInput and RadioInput now properly highlight validation errors in `minimal` mode.

### 📚 Libraries

* @blueprintjs/core `3.12 -> 3.13`
* ag-Grid `~19.1.4 -> ~20.0.0`

[Commit Log](https://github.com/xh/hoist-react/compare/v18.1.2...v19.0.0)


## v18.1.2 - 2019-01-30

### 🐞 Bug Fixes

* Grid integrations relying on column visibility (namely export, storeFilterField) now correctly
  consult updated column state from GridModel. #935
* Ensure `FieldModel.initialValue` is observable to ensure that computed dirty state (and any other
  derivations) are updated if it changes. #934
* Fixes to ensure Admin console log viewer more cleanly handles exceptions (e.g. attempting to
  auto-refresh on a log file that has been deleted).

[Commit Log](https://github.com/xh/hoist-react/compare/v18.1.1...v18.1.2)

## v18.1.1 - 2019-01-29

* Grid cell padding can be controlled via a new set of CSS vars and is reduced by default for grids
  in compact mode.
* The `addRecordAsync()` and `saveRecordAsync()` methods on `RestStore` return the updated record.

[Commit Log](https://github.com/xh/hoist-react/compare/v18.1.0...v18.1.1)


## v18.1.0 - 2019-01-28

### 🎁 New Features

* New `@managed` class field decorator can be used to mark a property as fully created/owned by its
  containing class (provided that class has installed the matching `@ManagedSupport` decorator).
  * The framework will automatically pass any `@managed` class members to `XH.safeDestroy()` on
    destroy/unmount to ensure their own `destroy()` lifecycle methods are called and any related
    resources are disposed of properly, notably MobX observables and reactions.
  * In practice, this should be used to decorate any properties on `HoistModel`, `HoistService`, or
    `HoistComponent` classes that hold a reference to a `HoistModel` created by that class. All of
    those core artifacts support the new decorator, `HoistModel` already provides a built-in
    `destroy()` method, and calling that method when an app is done with a Model is an important
    best practice that can now happen more reliably / easily.
* `FormModel.getData()` accepts a new single parameter `dirtyOnly` - pass true to get back only
  fields which have been modified.
* The mobile `Select` component indicates the current value with a ✅ in the drop-down list.
* Excel exports from tree grids now include the matching expand/collapse tree controls baked into
  generated Excel file.

### 🐞 Bug Fixes

* The `JsonInput` component now properly respects / indicates disabled state.

### 📚 Libraries

* Hoist-dev-utils `3.4.1 -> 3.5.0` - updated webpack and other build tool dependencies, as well as
  an improved eslint configuration.
* @blueprintjs/core `3.10 -> 3.12`
* @blueprintjs/datetime `3.5 -> 3.7`
* fontawesome `5.6 -> 5.7`
* mobx `5.8 -> 5.9`
* react-select `2.2 -> 2.3`
* Other patch updates

[Commit Log](https://github.com/xh/hoist-react/compare/v18.0.0...v18.1.0)

## v18.0.0 - 2019-01-15

### 🎁 New Features

* Form support has been substantially enhanced and restructured to provide both a cleaner API and
  new functionality:
  * `FormModel` and `FieldModel` are now concrete classes and provide the main entry point for
    specifying the contents of a form. The `Field` and `FieldSupport` decorators have been removed.
  * Fields and sub-forms may now be dynamically added to FormModel.
  * The validation state of a FormModel is now *immediately* available after construction and
    independent of the GUI. The triggering of the *display* of that state is now a separate process
    triggered by GUI actions such as blur.
  * `FormField` has been substantially reworked to support a read-only display and inherit common
    property settings from its containing `Form`.
  * `HoistInput` has been moved into the `input` package to clarify that these are lower level
    controls and independent of the Forms package.

* `RestGrid` now supports a `mask` prop. RestGrid loading is now masked by default.
* `Chart` component now supports a built-in zoom out gesture: click and drag from right-to-left on
  charts with x-axis zooming.
* `Select` now supports an `enableClear` prop to control the presence of an optional inline clear
  button.
* `Grid` components take `onCellClicked` and `onCellDoubleClicked` event handlers.
* A new desktop `FileChooser` wraps a preconfigured react-dropzone component to allow users to
  easily select files for upload or other client-side processing.

### 💥 Breaking Changes

* Major changes to Form (see above). `HoistInput` imports will also need to be adjusted to move from
  `form` to `input`.
* The name of the HoistInput `field` prop has been changed to `bind`. This change distinguishes the
  lower-level input package more clearly from the higher-level form package which uses it. It also
  more clearly relates the property to the associated `@bindable` annotation for models.
* A `Select` input with `enableMulti = true` will by default no longer show an inline x to clear the
  input value. Use the `enableClear` prop to re-enable.
* Column definitions are exported from the `grid` package. To ensure backwards compatibility,
  replace imports from `@xh/hoist/desktop/columns` with `@xh/hoist/desktop/cmp/grid`.

### 📚 Libraries

* React `~16.6.0 -> ~16.7.0`
* Patch version updates to multiple other dependencies.

[Commit Log](https://github.com/xh/hoist-react/compare/v17.0.0...v18.0.0)

## v17.0.0 - 2018-12-21

### 💥 Breaking Changes

* The implementation of the `model` property on `HoistComponent` has been substantially enhanced:
  *  "Local" Models should now be specified on the Component class declaration by simply setting the
     `model` property, rather than the confusing `localModel` property.
  *  HoistComponent now supports a static `modelClass` class property. If set, this property will
     allow a HoistComponent to auto-create a model internally when presented with a plain javascript
     object as its `model` prop. This is especially useful in cases like `Panel` and `TabContainer`,
     where apps often need to specify a model but do not require a reference to the model. Those
     usages can now skip importing and instantiating an instance of the component's model class
     themselves.
  *  Hoist will now throw an Exception if an application attempts to changes the model on an
     existing HoistComponent instance or presents the wrong type of model to a HoistComponent where
     `modelClass` has been specified.

* `PanelSizingModel` has been renamed `PanelModel`. The class now also has the following new
  optional properties, all of which are `true` by default:
  * `showSplitter` - controls visibility of the splitter bar on the outside edge of the component.
  * `showSplitterCollapseButton` - controls visibility of the collapse button on the splitter bar.
  * `showHeaderCollapseButton` - controls visibility of a (new) collapse button in the header.

* The API methods for exporting grid data have changed and gained new features:
  * Grids must opt-in to export with the `GridModel.enableExport` config.
  * Exporting a `GridModel` is handled by the new `GridExportService`, which takes a collection of
    `exportOptions`. See `GridExportService.exportAsync` for available `exportOptions`.
  * All export entry points (`GridModel.exportAsync()`, `ExportButton` and the export context menu
    items) support `exportOptions`. Additionally, `GridModel` can be configured with default
    `exportOptions` in its config.

* The `buttonPosition` prop on `NumberInput` has been removed due to problems with the underlying
  implementation. Support for incrementing buttons on NumberInputs will be re-considered for future
  versions of Hoist.

### 🎁 New Features

* `TextInput` on desktop now supports an `enableClear` property to allow easy addition of a clear
  button at the right edge of the component.
* `TabContainer` enhancements:
  * An `omit` property can now be passed in the tab configs passed to the `TabContainerModel`
    constructor to conditionally exclude a tab from the container
  * Each `TabModel` can now be retrieved by id via the new `getTabById` method on
    `TabContainerModel`.
  * `TabModel.title` can now be changed at runtime.
  * `TabModel` now supports the following properties, which can be changed at runtime or set via the
    config:
    * `disabled` - applies a disabled style in the switcher and blocks navigation to the tab via
      user click, routing, or the API.
    * `excludeFromSwitcher` - removes the tab from the switcher, but the tab can still be navigated
      to programmatically or via routing.
* `MultiFieldRenderer` `multiFieldConfig` now supports a `delimiter` property to separate
  consecutive SubFields.
* `MultiFieldRenderer` SubFields now support a `position` property, to allow rendering in either the
  top or bottom row.
* `StoreCountLabel` now supports a new 'includeChildren' prop to control whether or not children
  records are included in the count. By default this is `false`.
* `Checkbox` now supports a `displayUnsetState` prop which may be used to display a visually
  distinct state for null values.
* `Select` now renders with a checkbox next to the selected item in its drowndown menu, instead of
  relying on highlighting. A new `hideSelectedOptionCheck` prop is available to disable.
* `RestGridModel` supports a `readonly` property.
* `DimensionChooser`, various `HoistInput` components, `Toolbar` and `ToolbarSeparator` have been
  added to the mobile component library.
* Additional environment enums for UAT and BCP, added to Hoist Core 5.4.0, are supported in the
  application footer.

### 🐞 Bug Fixes

* `NumberInput` will no longer immediately convert its shorthand value (e.g. "3m") into numeric form
  while the user remains focused on the input.
* Grid `actionCol` columns no longer render Button components for each action, relying instead on
  plain HTML / CSS markup for a significant performance improvement when there are many rows and/or
  actions per row.
* Grid exports more reliably include the appropriate file extension.
* `Select` will prevent an `<esc>` keypress from bubbling up to parent components only when its menu
  is open. (In that case, the component assumes escape was pressed to close its menu and captures
  the keypress, otherwise it should leave it alone and let it e.g. close a parent popover).

[Commit Log](https://github.com/xh/hoist-react/compare/v16.0.1...v17.0.0)

## v16.0.1 - 2018-12-12

### 🐞 Bug Fixes

* Fix to FeedbackForm allowing attempted submission with an empty message.

[Commit Log](https://github.com/xh/hoist-react/compare/v16.0.0...v16.0.1)


## v16.0.0

### 🎁 New Features

* Support for ComboBoxes and Dropdowns have been improved dramatically, via a new `Select` component
  based on react-select.
* The ag-Grid based `Grid` and `GridModel` are now available on both mobile and desktop. We have
  also added new support for multi-row/multi-field columns via the new `multiFieldRenderer` renderer
  function.
* The app initialization lifecycle has been restructured so that no App classes are constructed
  until Hoist is fully initialized.
* `Column` now supports an optional `rowHeight` property.
* `Button` now defaults to 'minimal' mode, providing a much lighter-weight visual look-and-feel to
  HoistApps. `Button` also implements `@LayoutSupport`.
* Grouping state is now saved by the grid state support on `GridModel`.
* The Hoist `DimChooser` component has been ported to hoist-react.
* `fetchService` now supports an `autoAbortKey` in its fetch methods. This can be used to
  automatically cancel obsolete requests that have been superceded by more recent variants.
* Support for new `clickableLabel` property on `FormField`.
* `RestForm` now supports a read-only view.
* Hoist now supports automatic tracking of app/page load times.

### 💥 Breaking Changes

* The new location for the cross-platform grid component is `@xh/hoist/cmp/grid`. The `columns`
  package has also moved under a new sub-package in this location.
* Hoist top-level App Structure has changed in order to improve consistency of the Model-View
  conventions, to improve the accessibility of services, and to support the improvements in app
  initialization mentioned above:
  - `XH.renderApp` now takes a new `AppSpec` configuration.
  - `XH.app` is now `XH.appModel`.
  - All services are installed directly on `XH`.
  - `@HoistApp` is now `@HoistAppModel`
* `RecordAction` has been substantially refactored and improved. These are now typically immutable
  and may be shared.
  - `prepareFn` has been replaced with a `displayFn`.
  - `actionFn` and `displayFn` now take a single object as their parameter.
* The `hide` property on `Column` has been changed to `hidden`.
* The `ColChooserButton` has been moved from the incorrect location `@xh/hoist/cmp/grid` to
  `@xh/hoist/desktop/cmp/button`. This is a desktop-only component. Apps will have to adjust these
  imports.
* `withDefaultTrue` and `withDefaultFalse` in `@xh/hoist/utils/js` have been removed. Use
  `withDefault` instead.
* `CheckBox` has been renamed `Checkbox`


### ⚙️ Technical

* ag-Grid has been upgraded to v19.1
* mobx has been upgraded to v5.6
* React has been upgraded to v16.6
* Allow browsers with proper support for Proxy (e.g Edge) to access Hoist Applications.


### 🐞 Bug Fixes

* Extensive. See full change list below.

[Commit Log](https://github.com/xh/hoist-react/compare/v15.1.2...v16.0.0)


## v15.1.2

🛠 Hotfix release to MultiSelect to cap the maximum number of options rendered by the drop-down
list. Note, this component is being replaced in Hoist v16 by the react-select library.

[Commit Log](https://github.com/xh/hoist-react/compare/v15.1.1...v15.1.2)

## v15.1.1

### 🐞 Bug Fixes

* Fix to minimal validation mode for FormField disrupting input focus.
* Fix to JsonInput disrupting input focus.

### ⚙️ Technical

* Support added for TLBR-style notation when specifying margin/padding via layoutSupport - e.g.
  box({margin: '10 20 5 5'}).
* Tweak to lockout panel message when the user has no roles.

[Commit Log](https://github.com/xh/hoist-react/compare/v15.1.0...v15.1.1)


## v15.1.0

### 🎁 New Features

* The FormField component takes a new minimal prop to display validation errors with a tooltip only
  as opposed to an inline message string. This can be used to help reduce shifting / jumping form
  layouts as required.
* The admin-only user impersonation toolbar will now accept new/unknown users, to support certain
  SSO application implementations that can create users on the fly.

### ⚙️ Technical

* Error reporting to server w/ custom user messages is disabled if the user is not known to the
  client (edge case with errors early in app lifecycle, prior to successful authentication).

[Commit Log](https://github.com/xh/hoist-react/compare/v15.0.0...v15.1.0)


## v15.0.0

### 💥 Breaking Changes

* This update does not require any application client code changes, but does require updating the
  Hoist Core Grails plugin to >= 5.0. Hoist Core changes to how application roles are loaded and
  users are authenticated required minor changes to how JS clients bootstrap themselves and load
  user data.
* The Hoist Core HoistImplController has also been renamed to XhController, again requiring Hoist
  React adjustments to call the updated /xh/ paths for these (implementation) endpoints. Again, no
  app updates required beyond taking the latest Hoist Core plugin.

[Commit Log](https://github.com/xh/hoist-react/compare/v14.2.0...v15.0.0)


## v14.2.0

### 🎁 New Features

* Upgraded hoist-dev-utils to 3.0.3. Client builds now use the latest Webpack 4 and Babel 7 for
  noticeably faster builds and recompiles during CI and at development time.
* GridModel now has a top-level agColumnApi property to provide a direct handle on the ag-Grid
  Column API object.

### ⚙️ Technical

* Support for column groups strengthened with the addition of a dedicated ColumnGroup sibling class
  to Column. This includes additional internal refactoring to reduce unnecessary cloning of Column
  configurations and provide a more managed path for Column updates. Public APIs did not change.
  (#694)

### 📚 Libraries

* Blueprint Core `3.6.1 -> 3.7.0`
* Blueprint Datetime `3.2.0 -> 3.3.0`
* Fontawesome `5.3.x -> 5.4.x`
* MobX `5.1.2 -> 5.5.0`
* Router5 `6.5.0 -> 6.6.0`

[Commit Log](https://github.com/xh/hoist-react/compare/v14.1.3...v14.2.0)


## v14.1.3

### 🐞 Bug Fixes

* Ensure JsonInput reacts properly to value changes.

### ⚙️ Technical

* Block user pinning/unpinning in Grid via drag-and-drop - pending further work via #687.
* Support "now" as special token for dateIs min/max validation rules.
* Tweak grouped grid row background color.

[Commit Log](https://github.com/xh/hoist-react/compare/v14.1.1...v14.1.3)


## v14.1.1

### 🐞 Bug Fixes

* Fixes GridModel support for row-level grouping at same time as column grouping.

[Commit Log](https://github.com/xh/hoist-react/compare/v14.1.0...v14.1.1)


## v14.1.0

### 🎁 New Features

* GridModel now supports multiple levels of row grouping. Pass the public setGroupBy() method an
  array of string column IDs, or a falsey value / empty array to ungroup. Note that the public and
  observable groupBy property on GridModel will now always be an array, even if the grid is not
  grouped or has only a single level of grouping.
* GridModel exposes public expandAll() and collapseAll() methods for grouped / tree grids, and
  StoreContextMenu supports a new "expandCollapseAll" string token to insert context menu items.
  These are added to the default menu, but auto-hide when the grid is not in a grouped state.
* The Grid component provides a new onKeyDown prop, which takes a callback and will fire on any
  keypress targeted within the Grid. Note such a handler is not provided directly by ag-Grid.
* The Column class supports pinned as a top-level config. Supports passing true to pin to the left.

### 🐞 Bug Fixes

* Updates to Grid column widths made via ag-Grid's "autosize to fit" API are properly persisted to
  grid state.

[Commit Log](https://github.com/xh/hoist-react/compare/v14.0.0...v14.1.0)


## v14.0.0

* Along with numerous bug fixes, v14 brings with it a number of important enhancements for grids,
  including support for tree display, 'action' columns, and absolute value sorting. It also includes
  some new controls and improvement to focus display.

### 💥 Breaking Changes

* The signatures of the Column.elementRenderer and Column.renderer have been changed to be
  consistent with each other, and more extensible. Each takes two arguments -- the value to be
  rendered, and a single bundle of metadata.
* StoreContextMenuAction has been renamed to RecordAction. Its action property has been renamed to
  actionFn for consistency and clarity.
* LocalStore : The method LocalStore.processRawData no longer takes an array of all records, but
  instead takes just a single record. Applications that need to operate on all raw records in bulk
  should do so before presenting them to LocalStore. Also, LocalStores template methods for override
  have also changed substantially, and sub-classes that rely on these methods will need to be
  adjusted accordingly.

### 🎁 New Features

#### Grid

* The Store API now supports hierarchical datasets. Applications need to simply provide raw data for
  records with a "children" property containing the raw data for their children.
* Grid supports a 'TreeGrid' mode. To show a tree grid, bind the GridModel to a store containing
  hierarchical data (as above), set treeMode: true on the GridModel, and specify a column to display
  the tree controls (isTreeColumn: true)
* Grid supports absolute sorting for numerical columns. Specify absSort: true on your column config
  to enable. Clicking the grid header will now cycle through ASC > DESC > DESC (abs) sort modes.
* Grid supports an 'Actions' column for one-click record actions. See cmp/desktop/columns/actionCol.
* A new showHover prop on the desktop Grid component will highlight the hovered row with default
  styling. A new GridModel.rowClassFn callback was added to support per-row custom classes based on
  record data.
* A new ExportFormat.LONG_TEXT format has been added, along with a new Column.exportWidth config.
  This supports exporting columns that contain long text (e.g. notes) as multi-line cells within
  Excel.

#### Other Components

* RadioInput and ButtonGroupInputhave been added to the desktop/cmp/form package.
* DateInput now has support for entering and displaying time values.
* NumberInput displays its unformatted value when focused.
* Focused components are now better highlighted, with additional CSS vars provided to customize as
  needed.

### 🐞 Bug Fixes

* Calls to GridModel.setGroupBy() work properly not only on the first, but also all subsequent calls
  (#644).
* Background / style issues resolved on several input components in dark theme (#657).
* Grid context menus appear properly over other floating components.

### 📚 Libraries

* React `16.5.1 -> 16.5.2`
* router5 `6.4.2 -> 6.5.0`
* CodeMirror, Highcharts, and MobX patch updates

[Commit Log](https://github.com/xh/hoist-react/compare/v13.0.0...v14.0.0)


## v13.0.0

🍀Lucky v13 brings with it a number of enhancements for forms and validation, grouped column
support in the core Grid API, a fully wrapped MultiSelect component, decorator syntax adjustments,
and a number of other fixes and enhancements.

It also includes contributions from new ExHI team members Arjun and Brendan. 🎉

### 💥 Breaking Changes

* The core `@HoistComponent`, `@HoistService`, and `@HoistModel` decorators are **no longer
  parameterized**, meaning that trailing `()` should be removed after each usage. (#586)
* The little-used `hoistComponentFactory()` method was also removed as a further simplification
  (#587).
* The `HoistField` superclass has been renamed to `HoistInput` and the various **desktop form
  control components have been renamed** to match (55afb8f). Apps using these components (which will
  likely be most apps) will need to adapt to the new names.
  * This was done to better distinguish between the input components and the upgraded Field concept
    on model classes (see below).

### 🎁 New Features

⭐️ **Forms and Fields** have been a major focus of attention, with support for structured data
fields added to Models via the `@FieldSupport` and `@field()` decorators.
* Models annotated with `@FieldSupport` can decorate member properties with `@field()`, making those
  properties observable and settable (with a generated `setXXX()` method).
* The `@field()` decorators themselves can be passed an optional display label string as well as
  zero or more *validation rules* to define required constraints on the value of the field.
* A set of predefined constraints is provided within the toolkit within the `/field/` package.
* Models using `FieldSupport` should be sure to call the `initFields()` method installed by the
  decorator within their constructor. This method can be called without arguments to generally
  initialize the field system, or it can be passed an object of field names to initial/default
  values, which will set those values on the model class properties and provide change/dirty
  detection and the ability to "reset" a form.
* A new `FormField` UI component can be used to wrap input components within a form. The `FormField`
  wrapper can accept the source model and field name, and will apply those to its child input. It
  leverages the Field model to automatically display a label, indicate required fields, and print
  validation error messages. This new component should be the building-block for most non-trivial
  forms within an application.

Other enhancements include:
* **Grid columns can be grouped**, with support for grouping added to the grid state management
  system, column chooser, and export manager (#565). To define a column group, nest column
  definitions passed to `GridModel.columns` within a wrapper object of the form `{headerName: 'My
  group', children: [...]}`.

(Note these release notes are incomplete for this version.)

[Commit Log](https://github.com/xh/hoist-react/compare/v12.1.2...v13.0.0)


## v12.1.2

### 🐞 Bug Fixes

* Fix casing on functions generated by `@settable` decorator
  (35c7daa209a4205cb011583ebf8372319716deba).

[Commit Log](https://github.com/xh/hoist-react/compare/v12.1.1...v12.1.2)


## v12.1.1

### 🐞 Bug Fixes

* Avoid passing unknown HoistField component props down to Blueprint select/checkbox controls.

### 📚 Libraries

* Rollback update of `@blueprintjs/select` package `3.1.0 -> 3.0.0` - this included breaking API
  changes and will be revisited in #558.

[Commit Log](https://github.com/xh/hoist-react/compare/v12.1.0...v12.1.1)


## v12.1.0

### 🎁 New Features

* New `@bindable` and `@settable` decorators added for MobX support. Decorating a class member
  property with `@bindable` makes it a MobX `@observable` and auto-generates a setter method on the
  class wrapped in a MobX `@action`.
* A `fontAwesomeIcon` element factory is exported for use with other FA icons not enumerated by the
  `Icon` class.
* CSS variables added to control desktop Blueprint form control margins. These remain defaulted to
  zero, but now within CSS with support for variable overrides. A Blueprint library update also
  brought some changes to certain field-related alignment and style properties. Review any form
  controls within apps to ensure they remain aligned as desired
  (8275719e66b4677ec5c68a56ccc6aa3055283457 and df667b75d41d12dba96cbd206f5736886cb2ac20).

### 🐞 Bug Fixes

* Grid cells are fully refreshed on a data update, ensuring cell renderers that rely on data other
  than their primary display field are updated (#550).
* Grid auto-sizing is run after a data update, ensuring flex columns resize to adjust for possible
  scrollbar visibility changes (#553).
* Dropdown fields can be instantiated with fewer required properties set (#541).

### 📚 Libraries

* Blueprint `3.0.1 -> 3.4.0`
* FontAwesome `5.2.0 -> 5.3.0`
* CodeMirror `5.39.2 -> 5.40.0`
* MobX `5.0.3 -> 5.1.0`
* router5 `6.3.0 -> 6.4.2`
* React `16.4.1 -> 16.4.2`

[Commit Log](https://github.com/xh/hoist-react/compare/v12.0.0...v12.1.0)


## v12.0.0

Hoist React v12 is a relatively large release, with multiple refactorings around grid columns,
`elemFactory` support, classNames, and a re-organization of classes and exports within `utils`.

### 💥 Breaking Changes

#### ⭐️ Grid Columns

**A new `Column` class describes a top-level API for columns and their supported options** and is
intended to be a cross-platform layer on top of ag-Grid and TBD mobile grid implementations.
* The desktop `GridModel` class now accepts a collection of `Column` configuration objects to define
  its available columns.
* Columns may be configured with `flex: true` to cause them to stretch all available horizontal
  space within a grid, sharing it equally with any other flex columns. However note that this should
  be used sparingly, as flex columns have some deliberate limitations to ensure stable and
  consistent behavior. Most noticeably, they cannot be resized directly by users. Often, a best
  practice will be to insert an `emptyFlexCol` configuration as the last column in a grid - this
  will avoid messy-looking gaps in the layout while not requiring a data-driven column be flexed.
* User customizations to column widths are now saved if the GridModel has been configured with a
  `stateModel` key or model instance - see `GridStateModel`.
* Columns accept a `renderer` config to format text or HTML-based output. This is a callback that is
  provided the value, the row-level record, and a metadata object with the column's `colId`. An
  `elementRenderer` config is also available for cells that should render a Component.
* An `agOptions` config key continues to provide a way to pass arbitrary options to the underlying
  ag-Grid instance (for desktop implementations). This is considered an "escape hatch" and should be
  used with care, but can provide a bridge to required ag-Grid features as the Hoist-level API
  continues to develop.
* The "factory pattern" for Column templates / defaults has been removed, replaced by a simpler
  approach that recommends exporting simple configuration partials and spreading them into
  instance-specific column configs.
  [See the Admin app for some examples](https://github.com/xh/hoist-react/blob/a1b14ac6d41aa8f8108a518218ce889fe5596780/admin/tabs/activity/tracking/ActivityGridModel.js#L42)
  of this pattern.
* See 0798f6bb20092c59659cf888aeaf9ecb01db52a6 for primary commit.

#### ⭐️ Element Factory, LayoutSupport, BaseClassName

Hoist provides core support for creating components via a factory pattern, powered by the `elem()`
and `elemFactory()` methods. This approach remains the recommended way to instantiate component
elements, but was **simplified and streamlined**.
* The rarely used `itemSpec` argument was removed (this previously applied defaults to child items).
* Developers can now also use JSX to instantiate all Hoist-provided components while still taking
  advantage of auto-handling for layout-related properties provided by the `LayoutSupport` mixin.
  * HoistComponents should now spread **`...this.getLayoutProps()`** into their outermost rendered
    child to enable promotion of layout properties.
* All HoistComponents can now specify a **baseClassName** on their component class and should pass
  `className: this.getClassName()` down to their outermost rendered child. This allows components to
  cleanly layer on a base CSS class name with any instance-specific classes.
* See 8342d3870102ee9bda4d11774019c4928866f256 for primary commit.

#### ⭐️ Panel resizing / collapsing

**The `Panel` component now takes a `sizingModel` prop to control and encapsulate newly built-in
resizing and collapsing behavior** (#534).
* See the `PanelSizingModel` class for configurable details, including continued support for saving
  sizing / collapsed state as a user preference.
* **The standalone `Resizable` component was removed** in favor of the improved support built into
  Panel directly.

#### Other

* Two promise-related models have been combined into **a new, more powerful `PendingTaskModel`**,
  and the `LoadMask` component has been removed and consolidated into `Mask`
  (d00a5c6e8fc1e0e89c2ce3eef5f3e14cb842f3c8).
  * `Panel` now exposes a single `mask` prop that can take either a configured `mask` element or a
    simple boolean to display/remove a default mask.
* **Classes within the `utils` package have been re-organized** into more standardized and scalable
  namespaces. Imports of these classes will need to be adjusted.

### 🎁 New Features

* **The desktop Grid component now offers a `compact` mode** with configurable styling to display
  significantly more data with reduced padding and font sizes.
* The top-level `AppBar` refresh button now provides a default implementation, calling a new
  abstract `requestRefresh()` method on `HoistApp`.
* The grid column chooser can now be configured to display its column groups as initially collapsed,
  for especially large collections of columns.
* A new `XH.restoreDefaultsAsync()` method provides a centralized way to wipe out user-specific
  preferences or customizations (#508).
* Additional Blueprint `MultiSelect`, `Tag`, and `FormGroup` controls re-exported.

### 🐞 Bug Fixes

* Some components were unintentionally not exporting their Component class directly, blocking JSX
  usage. All components now export their class.
* Multiple fixes to `DayField` (#531).
* JsonField now responds properly when switching from light to dark theme (#507).
* Context menus properly filter out duplicated separators (#518).

[Commit Log](https://github.com/xh/hoist-react/compare/v11.0.0...v12.0.0)


## v11.0.0

### 💥 Breaking Changes

* **Blueprint has been upgraded to the latest 3.x release.** The primary breaking change here is the
  renaming of all `pt-` CSS classes to use a new `bp3-` prefix. Any in-app usages of the BP
  selectors will need to be updated. See the
  [Blueprint "What's New" page](http://blueprintjs.com/docs/#blueprint/whats-new-3.0).
* **FontAwesome has been upgraded to the latest 5.2 release.** Only the icons enumerated in the
  Hoist `Icon` class are now registered via the FA `library.add()` method for inclusion in bundled
  code, resulting in a significant reduction in bundle size. Apps wishing to use other FA icons not
  included by Hoist must import and register them - see the
  [FA React Readme](https://github.com/FortAwesome/react-fontawesome/blob/master/README.md) for
  details.
* **The `mobx-decorators` dependency has been removed** due to lack of official support for the
  latest MobX update, as well as limited usage within the toolkit. This package was primarily
  providing the optional `@setter` decorator, which should now be replaced as needed by dedicated
  `@action` setter methods (19cbf86138499bda959303e602a6d58f6e95cb40).

### 🎁 Enhancements

* `HoistComponent` now provides a `getClassNames()` method that will merge any `baseCls` CSS class
  names specified on the component with any instance-specific classes passed in via props (#252).
  * Components that wish to declare and support a `baseCls` should use this method to generate and
    apply a combined list of classes to their outermost rendered elements (see `Grid`).
  * Base class names have been added for relevant Hoist-provided components - e.g. `.xh-panel` and
    `.xh-grid`. These will be appended to any instance class names specified within applications and
    be available as public CSS selectors.
* Relevant `HoistField` components support inline `leftIcon` and `rightElement` props. `DayField`
  adds support for `minDay / maxDay` props.
* Styling for the built-in ag-Grid loading overlay has been simplified and improved (#401).
* Grid column definitions can now specify an `excludeFromExport` config to drop them from
  server-generated Excel/CSV exports (#485).

### 🐞 Bug Fixes

* Grid data loading and selection reactions have been hardened and better coordinated to prevent
  throwing when attempting to set a selection before data has been loaded (#484).

### 📚 Libraries

* Blueprint `2.x -> 3.x`
* FontAwesome `5.0.x -> 5.2.x`
* CodeMirror `5.37.0 -> 5.39.2`
* router5 `6.2.4 -> 6.3.0`

[Commit Log](https://github.com/xh/hoist-react/compare/v10.0.1...v11.0.0)


## v10.0.1

### 🐞 Bug Fixes

* Grid `export` context menu token now defaults to server-side 'exportExcel' export.
  * Specify the `exportLocal` token to return a menu item for local ag-Grid export.
* Columns with `field === null` skipped for server-side export (considered spacer / structural
  columns).

## v10.0.0

### 💥 Breaking Changes

* **Access to the router API has changed** with the `XH` global now exposing `router` and
  `routerState` properties and a `navigate()` method directly.
* `ToastManager` has been deprecated. Use `XH.toast` instead.
* `Message` is no longer a public class (and its API has changed). Use `XH.message/confirm/alert`
  instead.
*  Export API has changed. The Built-in grid export now uses more powerful server-side support. To
   continue to use local AG based export, call method `GridModel.localExport()`. Built-in export
   needs to be enabled with the new property on `GridModel.enableExport`. See `GridModel` for more
   details.

### 🎁 Enhancements

* New Mobile controls and `AppContainer` provided services (impersonation, about, and version bars).
* Full-featured server-side Excel export for grids.

### 🐞 Bug Fixes

* Prevent automatic zooming upon input focus on mobile devices (#476).
* Clear the selection when showing the context menu for a record which is not already selected
  (#469).
* Fix to make lockout script readable by Compatibility Mode down to IE5.

### 📚 Libraries

* MobX `4.2.x -> 5.0.x`

[Commit Log](https://github.com/xh/hoist-react/compare/v9.0.0...v10.0.0)


## v9.0.0

### 💥 Breaking Changes

* **Hoist-provided mixins (decorators) have been refactored to be more granular and have been broken
  out of `HoistComponent`.**
  * New discrete mixins now exist for `LayoutSupport` and `ContextMenuSupport` - these should be
    added directly to components that require the functionality they add for auto-handling of
    layout-related props and support for showing right-click menus. The corresponding options on
    `HoistComponent` that used to enable them have been removed.
  * For consistency, we have also renamed `EventTarget -> EventSupport` and `Reactive ->
    ReactiveSupport` mixins. These both continue to be auto-applied to HoistModel and HoistService
    classes, and ReactiveSupport enabled by default in HoistComponent.
* **The Context menu API has changed.** The `ContextMenuSupport` mixin now specifies an abstract
  `getContextMenuItems()` method for component implementation (replacing the previous
  `renderContextMenu()` method). See the new [`ContextMenuItem` class for what these items support,
  as well as several static default items that can be used.
  * The top-level `AppContainer` no longer provides a default context menu, instead allowing the
    browser's own context menu to show unless an app / component author has implemented custom
    context-menu handling at any level of their component hierarchy.

### 🐞 Bug Fixes

* TabContainer active tab can become out of sync with the router state (#451)
  * ⚠️ Note this also involved a change to the `TabContainerModel` API - `activateTab()` is now the
    public method to set the active tab and ensure both the tab and the route land in the correct
    state.
* Remove unintended focused cell borders that came back with the prior ag-Grid upgrade.

[Commit Log](https://github.com/xh/hoist-react/compare/v8.0.0...v9.0.0)


## v8.0.0

Hoist React v8 brings a big set of improvements and fixes, some API and package re-organizations,
and ag-Grid upgrade, and more. 🚀

### 💥 Breaking Changes

* **Component package directories have been re-organized** to provide better symmetry between
  pre-existing "desktop" components and a new set of mobile-first component. Current desktop
  applications should replace imports from `@xh/hoist/cmp/xxx` with `@xh/hoist/desktop/cmp/xxx`.
  * Important exceptions include several classes within `@xh/hoist/cmp/layout/`, which remain
    cross-platform.
  * `Panel` and `Resizable` components have moved to their own packages in
    `@xh/hoist/desktop/cmp/panel` and `@xh/hoist/desktop/cmp/resizable`.
* **Multiple changes and improvements made to tab-related APIs and components.**
  * The `TabContainerModel` constructor API has changed, notably `children` -> `tabs`, `useRoutes` ->
    `route` (to specify a starting route as a string) and `switcherPosition` has moved from a model
    config to a prop on the `TabContainer` component.
  * `TabPane` and `TabPaneModel` have been renamed `Tab` and `TabModel`, respectively, with several
    related renames.
* **Application entry-point classes decorated with `@HoistApp` must implement the new getter method
  `containerClass()`** to specify the platform specific component used to wrap the app's
  `componentClass`.
  * This will typically be `@xh/hoist/[desktop|mobile]/AppContainer` depending on platform.

### 🎁 New Features

* **Tab-related APIs re-worked and improved**, including streamlined support for routing, a new
  `tabRenderMode` config on `TabContainerModel`, and better naming throughout.
* **Ag-grid updated to latest v18.x** - now using native flex for overall grid layout and sizing
  controls, along with multiple other vendor improvements.
* Additional `XH` API methods exposed for control of / integration with Router5.
* The core `@HoistComponent` decorated now installs a new `isDisplayed` getter to report on
  component visibility, taking into account the visibility of its ancestors in the component tree.
* Mobile and Desktop app package / component structure made more symmetrical (#444).
* Initial versions of multiple new mobile components added to the toolkit.
* Support added for **`IdleService` - automatic app suspension on inactivity** (#427).
* Hoist wrapper added for the low-level Blueprint **button component** - provides future hooks into
  button customizations and avoids direct BP import (#406).
* Built-in support for collecting user feedback via a dedicated dialog, convenient XH methods and
  default appBar button (#379).
* New `XH.isDevelopmentMode` constant added, true when running in local Webpack dev-server mode.
* CSS variables have been added to customize and standardize the Blueprint "intent" based styling,
  with defaults adjusted to be less distracting (#420).

### 🐞 Bug Fixes

* Preference-related events have been standardized and bugs resolved related to pushAsync() and the
  `prefChange` event (ee93290).
* Admin log viewer auto-refreshes in tail-mode (#330).
* Distracting grid "loading" overlay removed (#401).
* Clipboard button ("click-to-copy" functionality) restored (#442).

[Commit Log](https://github.com/xh/hoist-react/compare/v7.2.0...v8.0.0)

## v7.2.0

### 🎁 New Features

+ Admin console grids now outfitted with column choosers and grid state. #375
+ Additional components for Onsen UI mobile development.

### 🐞 Bug Fixes

+ Multiple improvements to the Admin console config differ. #380 #381 #392

[Commit Log](https://github.com/xh/hoist-react/compare/v7.1.0...v7.2.0)

## v7.1.0

### 🎁 New Features

* Additional kit components added for Onsen UI mobile development.

### 🐞 Bug Fixes

* Dropdown fields no longer default to `commitOnChange: true` - avoiding unexpected commits of
  type-ahead query values for the comboboxes.
* Exceptions thrown from FetchService more accurately report the remote host when unreachable, along
  with some additional enhancements to fetch exception reporting for clarity.

[Commit Log](https://github.com/xh/hoist-react/compare/v7.0.0...v7.1.0)

## v7.0.0

### 💥 Breaking Changes

* **Restructuring of core `App` concept** with change to new `@HoistApp` decorator and conventions
  around defining `App.js` and `AppComponent.js` files as core app entry points. `XH.app` now
  installed to provide access to singleton instance of primary app class. See #387.

### 🎁 New Features

* **Added `AppBar` component** to help further standardize a pattern for top-level application
  headers.
* **Added `SwitchField` and `SliderField`** form field components.
* **Kit package added for Onsen UI** - base component library for mobile development.
* **Preferences get a group field for better organization**, parity with AppConfigs. (Requires
  hoist-core 3.1.x.)

### 🐞 Bug Fixes

* Improvements to `Grid` component's interaction with underlying ag-Grid instance, avoiding extra
  renderings and unwanted loss of state. 03de0ae7

[Commit Log](https://github.com/xh/hoist-react/compare/v6.0.0...v7.0.0)


## v6.0.0

### 💥 Breaking Changes

* API for `MessageModel` has changed as part of the feature addition noted below, with `alert()` and
  `confirm()` replaced by `show()` and new `XH` convenience methods making the need for direct calls
  rare.
* `TabContainerModel` no longer takes an `orientation` prop, replaced by the more flexible
  `switcherPosition` as noted below.

### 🎁 New Features

* **Initial version of grid state** now available, supporting easy persistence of user grid column
  selections and sorting. The `GridModel` constructor now takes a `stateModel` argument, which in
  its simplest form is a string `xhStateId` used to persist grid state to local storage. See the
  [`GridStateModel` class](https://github.com/xh/hoist-react/blob/develop/cmp/grid/GridStateModel.js)
  for implementation details. #331
* The **Message API** has been improved and simplified, with new `XH.confirm()` and `XH.alert()`
  methods providing an easy way to show pop-up alerts without needing to manually construct or
  maintain a `MessageModel`. #349
* **`TabContainer` components can now be controlled with a remote `TabSwitcher`** that does not need
  to be directly docked to the container itself. Specify `switcherPosition:none` on the
  `TabContainerModel` to suppress showing the switching affordance on the tabs themselves and
  instantiate a `TabSwitcher` bound to the same model to control a tabset from elsewhere in the
  component hierarchy. In particular, this enabled top-level application tab navigation to move up
  into the top toolbar, saving vertical space in the layout. #368
* `DataViewModel` supports an `emptyText` config.

### 🐞 Bugfixes

* Dropdown fields no longer fire multiple commit messages, and no longer commit partial entries
  under some circumstances. #353 and #354
* Grids resizing fixed when shrinking the containing component. #357

[Commit Log](https://github.com/xh/hoist-react/compare/v5.0.0...v6.0.0)


## v5.0.0

### 💥 Breaking Changes

* **Multi environment configs have been unwound** See these release notes/instructions for how to
  migrate: https://github.com/xh/hoist-core/releases/tag/release-3.0.0
* **Breaking change to context menus in dataviews and grids not using the default context menu:**
  StoreContextMenu no longer takes an array of items as an argument to its constructor. Instead it
  takes a configuration object with an ‘items’ key that will point to any current implementation’s
  array of items. This object can also contain an optional gridModel argument which is intended to
  support StoreContextMenuItems that may now be specified as known ‘hoist tokens’, currently limited
  to a ‘colChooser’ token.

### 🎁 New Features

* Config differ presents inline view, easier to read diffs now.
* Print Icon added!

### 🐞 Bugfixes

* Update processFailedLoad to loadData into gridModel store, Fixes #337
* Fix regression to ErrorTracking. Make errorTrackingService safer/simpler to call at any point in
  life-cycle.
*  Fix broken LocalStore state.
* Tweak flex prop for charts. Side by side charts in a flexbox now auto-size themselves! Fixes #342
* Provide token parsing for storeContextMenus. Context menus are all grown up! Fixes #300

## v4.0.1

### 🐞 Bugfixes

* DataView now properly re-renders its items when properties on their records change (and the ID
  does not)


## v4.0.0

### 💥 Breaking Changes

* **The `GridModel` selection API has been reworked for clarity.** These models formerly exposed
  their selectionModel as `grid.selection` - now that getter returns the selected records. A new
  `selectedRecord` getter is also available to return a single selection, and new string shortcut
  options are available when configuring GridModel selection behavior.
* **Grid components can now take an `agOptions` prop** to pass directly to the underlying ag-grid
  component, as well as an `onRowDoubleClicked` handler function.
  16be2bfa10e5aab4ce8e7e2e20f8569979dd70d1

### 🎁 New Features

* Additional core components have been updated with built-in `layoutSupport`, allowing developers to
  set width/height/flex and other layout properties directly as top-level props for key comps such
  as Grid, DataView, and Chart. These special props are processed via `elemFactory` into a
  `layoutConfig` prop that is now passed down to the underlying wrapper div for these components.
  081fb1f3a2246a4ff624ab123c6df36c1474ed4b

### 🐞 Bugfixes

* Log viewer tail mode now working properly for long log files - #325


## v3.0.1

### 🐞 Bugfixes

* FetchService throws a dedicated exception when the server is unreachable, fixes a confusing
  failure case detailed in #315


## v3.0.0

### 💥 Breaking Changes

* **An application's `AppModel` class must now implement a new `checkAccess()` method.** This method
  is passed the current user, and the appModel should determine if that user should see the UI and
  return an object with a `hasAccess` boolean and an optional `message` string. For a return with
  `hasAccess: false`, the framework will render a lockout panel instead of the primary UI.
  974c1def99059f11528c476f04e0d8c8a0811804
  * Note that this is only a secondary level of "security" designed to avoid showing an unauthorized
    user a confusing / non-functional UI. The server or any other third-party data sources must
    always be the actual enforcer of access to data or other operations.
* **We updated the APIs for core MobX helper methods added to component/model/service classes.** In
  particular, `addReaction()` was updated to take a more declarative / clear config object.
  8169123a4a8be6940b747e816cba40bd10fa164e
  * See Reactive.js - the mixin that provides this functionality.

### 🎁 New Features

* Built-in client-side lockout support, as per above.

### 🐞 Bugfixes

* None

------------------------------------------

Copyright © 2020 Extremely Heavy Industries Inc. - all rights reserved

------------------------------------------

📫☎️🌎 info@xh.io | https://xh.io/contact<|MERGE_RESOLUTION|>--- conflicted
+++ resolved
@@ -1,6 +1,6 @@
 # Changelog
 
-## v30.0.0-SNAPSHOT - Unreleased 
+## v30.0.0-SNAPSHOT - Unreleased
 
 
 ## v29.0.0 - 2020-01-24
@@ -132,14 +132,11 @@
   across `TabModel`, `DockViewModel`, and `DashViewSpec`.
 * `JsonInput.showActionButtons` prop replaced with more specific `showFormatButton` and
   `showFullscreenButton` props.
-<<<<<<< HEAD
-* Several CSS variables related to buttons have been renamed for consistency.
-  ([#1568](https://github.com/xh/hoist-react/pull/1568))
-=======
 * The `DataView.itemHeight` prop has been moved to `DataViewModel` where it can now be changed
   dynamically by applications.
 * Desktop `AppBar.appMenuButtonOptions` prop renamed to `appMenuButtonProps` for consistency.
->>>>>>> ef8a37a6
+* Several CSS variables related to buttons have been renamed for consistency.
+  ([#1568](https://github.com/xh/hoist-react/pull/1568))
 
 ### 🐞 Bug Fixes
 
