--- conflicted
+++ resolved
@@ -2,16 +2,14 @@
 
 ## v37.0.0-SNAPSHOT - unreleased
 
-<<<<<<< HEAD
-### 🎁 New Features
-
-* `GridModel` now supports a `treeStyle` property to optionally provide enhanced
-  visualization of hierarchical data.
-=======
+### 🎁 New Features
+
+* `GridModel` now supports a `treeStyle` property to optionally provide enhanced visualization of
+  hierarchical data.
+
 [Commit Log](https://github.com/xh/hoist-react/compare/v36.5.0...develop)
 
 ## v36.5.0 - 2020-10-16
->>>>>>> 8c8076a4
 
 ### 📚 Libraries
 
