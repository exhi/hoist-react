--- conflicted
+++ resolved
@@ -4,24 +4,17 @@
 
 ### 🎁 New Features
 
-<<<<<<< HEAD
-* A new preference `xhShowVersionBar` has been added to allow more fine-grained control of when the
-Hoist version bar is showing.  By default it is 'auto', preserving the current behavior of *not* showing the
-toolbar to production non-admins.  It can alternatively be set to 'always' or 'never' on a per-user basis.
- 
-### 📚 Libraries
-
-* "react-transition-group": `2.8.0 ->  4.2.1`
- 
-=======
 * Added new preference `xhShowVersionBar` to allow more fine-grained control of when the Hoist
   version bar is showing. It defaults to `auto`, preserving the current behavior of always showing
   the footer to Hoist Admins while including it for non-admins *only* in non-production
   environments. The pref can alternatively be set to 'always' or 'never' on a per-user basis.
 
+### 📚 Libraries
+
+* "react-transition-group": `2.8.0 ->  4.2.1`
+
 [Commit Log](https://github.com/exhi/hoist-react/compare/v24.1.1...develop)
 
->>>>>>> a4709871
 ## v24.1.1 - 2019-07-01
 
 ### 🐞 Bug Fixes
