--- conflicted
+++ resolved
@@ -18,14 +18,11 @@
 * `ColumnGroup.align` has been renamed to `ColumnGroup.headerAlign`. This avoids confusion with the
   `Column` API, where `align` refers to the alignment of cell contents within the column.
 
-<<<<<<< HEAD
-=======
 ### 🐞 Bug Fixes
 
 * Exceptions will no longer overwrite the currently shown exception in the exception dialog if the
   currently shown exception requires reloading the application.
   [#1834](https://github.com/xh/hoist-react/issues/1834)
->>>>>>> 32dc809a
 
 ### 📚 Libraries
 
