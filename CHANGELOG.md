--- conflicted
+++ resolved
@@ -5,12 +5,9 @@
 ### 🎁 New Features
 
 * Added new `JsonBlobService` for saving and updating named chunks of arbitrary json.
-<<<<<<< HEAD
+* The `select` input supports a new prop: `leftIcon`.
 * RestGrids now support bulk delete. This has been added to the Preference and Config panels
   in the Hoist admin app.
-=======
-* The `select` input supports a new prop: `leftIcon`.
->>>>>>> ebd17f11
 
 ### 🐞 Bug Fixes
 
