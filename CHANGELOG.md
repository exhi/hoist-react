# Changelog

## v29.0.0-SNAPSHOT - under development

### 🗄️ Data Package Changes

Several changes have been made to data package (`Store` and `Record`) APIs for loading, updating,
and modifying data. They include some breaking changes, but pave the way for upcoming enhancements
to fully support inline grid editing and other new features.

Store now tracks the "committed" state of its records, which represents the data as it was loaded
(typically from the server) via `loadData()` or `updateData()`. Records are now immutable and
frozen, so they cannot be changed directly, but Store offers a new `modifyRecords()` API to apply
local modifications to data in a tracked and managed way. (Store creates new records internally to
hold both this modified data and the original, "committed" data.) This additional state tracking
allows developers to query Stores for modified or added records (e.g. to flush back to the server
and persist) as well as call new methods to revert changes (e.g. to undo a block of changes that the
user wishes to discard).

Note the following more specific changes to these related classes:

#### Record

* 💥 Record data properties are now nested within a `data` object on Record instances and are no
  longer available as top-level properties on the Record itself.
  * Calls to access data such as `rec.quantity` must be modified to `rec.data.quantity`.
  * When accessing multiple properties, destructuring provides an efficient syntax - e.g. `const
    {quantity, price} = rec.data;`.
* 💥 Records are now immutable and cannot be modified by applications directly.
  * This is a breaking change, but should only affect apps with custom inline grid editing
    implementations or similar code that modifies individual record values.
  * Calls to change data such as `rec.quantity = 100` must now be made through the Record's Store,
    e.g. `store.modifyData({id: 41, quantity: 100})`
* Record gains new getters for inspecting its state, including: `isAdd`, `isModified`, and
  `isCommitted`.

#### Store

* 💥 `noteDataUpdated()` has been removed, as out-of-band modifications to Store Records are no
  longer possible.
* 💥 Store's `idSpec` function is now called with the raw record data - previously it was passed
  source data after it had been run through the store's optional `processRawData` function. (This is
  unlikely to have a practical impact on most apps, but is included here for completeness.)
* `Store.updateData()` now accepts a flat list of raw data to process into Record additions and
  updates. Previously developers needed to call this method with an object containing add, update,
  and/or remove keys mapped to arrays. Now Store will produce an object of this shape automatically.
* `Store.refreshFilter()` method has been added to allow applications to rebuild the filtered data
  set if some application state has changed (apart from the store's data itself) which would affect
  the store filter.
* Store gains new methods for manipulating its Records and data, including `addRecords()`,
  `removeRecords()`, `modifyRecords()`, `revertRecords()`, and `revert()`. New getters have been
  added for `addedRecords`, `removedRecords`, `modifiedRecords`, and `isModified`.

#### Column

* Columns have been enhanced for provide basic support for inline-editing of record data. Further
  inline editing support enhancements are planned for upcoming Hoist releases.
* `Column.getValueFn` config added to retrieve the cell value for a Record field. The default
  implementation pulls the value from the Record's new `data` property (see above). Apps that
  specify custom `valueGetter` callbacks via `Column.agOptions` should now implement their custom
  logic in this new config.
* `Column.setValueFn` config added to support modifying the Column field's value on the underlying
  Record. The default implementation calls the new `Store.modifyRecords()` API and should be
  sufficient for the majority of cases.
* `Column.editable` config added to indicate if a column/cell should be inline-editable.

### 🎁 New Features

* Added keyboard support to ag-Grid context menus.
* Added `GridModel.setEmptyText()` to allow updates to placeholder text after initial construction.
* Added `GridModel.ensureSelectionVisible()` to scroll the currently selected row into view.
* When a `TreeMap` is bound to a `GridModel`, the grid will now respond to map selection changes by
  scrolling to ensure the selected grid row is visible.
* Added a `Column.tooltipElement` config to support fully customizable tooltip components.
* Added a `useOnResize` hook, which runs a function when a component is resized.
* Exposed an `inputRef` prop on numberInput, textArea, and textInput
* `PanelModel` now accepts a `maxSize` config.
* `RelativeTimeStamp` now support a `relativeTo` option, allowing it to display the difference
  between a timestamp and another reference time other than now. Both the component and the
  `getRelativeTimestamp()` helper function now leverage moment.js for their underlying
  implementation.
* A new `Clock` component displays the time, either local to the browser or for a configurable
  timezone.
* `LeftRightChooser` gets a new `showCounts` option to print the number of items on each side.
* `Select` inputs support a new property `enableWindowed` (desktop platform only) to improve
  rendering performance with large lists of options.
* `Select` inputs support grouped options. To use, add an attribute `options` containing an array of
  sub-options.
* `FetchService` methods support a new `timeout` option. This config chains `Promise.timeout()` to
  the promises returned by the service.
* Added alpha version of `DashContainer` for building dynamic, draggable dashboard-style layouts.
  Please note: the API for this component is subject to change - use at your own risk!
* `Select` now allows the use of objects as values.
* Added a new `xhEnableImpersonation` config to enable or disable the ability of Hoist Admins to
  impersonate other users. Note that this defaults to `false`. Apps will need to set this config to
  continue using impersonation. (Note that an update to hoist-core 6.4+ is required for this config
  to be enforced on the server.)
* `FormField` now supports a `requiredIndicator` to customize how required fields are displayed.
* Application build tags are now included in version update checks, primarily to prompt dev/QA users
  to refresh when running SNAPSHOT versions. (Note that an update to hoist-core 6.4+ is required for
  the server to emit build tag for comparison.)
* `CodeInput` component added to provide general `HoistInput` support around the CodeMirror code
  editor. The pre-existing `JsonInput` has been converted to a wrapper around this class.
* `JsonInput` now supports an `autoFocus` prop.
* `Select` now supports a `hideDropdownIndicator` prop.

### 💥 Breaking Changes

* The `GridModel.contextMenuFn` parameter has been replaced with a `contextMenu` parameter. The new
  parameter will allow context menus to be specified with a simple array in addition to the function
  specification currently supported.
* The `GridModel.defaultContextMenuTokens` array has been renamed `defaultContextMenu`.
* `Chart` and `ChartModel` have been moved from `desktop/cmp/charts` to `cmp/charts`.
* `StoreFilterField` have been moved from `desktop/cmp/store` to `cmp/store`.
* The options `nowEpsilon` and `nowString` on `RelativeTimestamp` have been renamed to `epsilon` and
  `equalString`, respectively.
* `TabRenderMode` and `TabRefreshMode` have been renamed to `RenderMode` and `RefreshMode` and moved
  to the `core` package. These enumerations are now used in the APIs for `Panel`, `TabContainer`,
  and `DashContainer`.
* `DockViewModel` now requires a function, or a HoistComponent as its `content` param. It has always
  been documented this way, but a bug in the original implementation had it accepting an actual
  element rather than a function. As now implemented, the form of the `content` param is consistent
  across `TabModel`, `DockViewModel`, and `DashViewSpec`.
* `JsonInput.showActionButtons` prop replaced with more specific `showFormatButton` and
  `showFullscreenButton` props.

### 🐞 Bug Fixes

* Fixed autoFocus on NumberInput.
* Fixed issue where JsonInput was not receiving its `model` from context
  ([#1456](https://github.com/xh/hoist-react/issues/1456))
* Fixed issue where TreeMap would not be initialized if the TreeMapModel was created after the
  GridModel data was loaded ([#1471](https://github.com/xh/hoist-react/issues/1471))
* Fixed issue where export would create malformed file with dynamic header names
* Fixed issue where exported tree grids would have incorrect aggregate data
  ([#1447](https://github.com/xh/hoist-react/issues/1447))
* Fixed issue where resizable Panels could grow larger than desired
  ([#1498](https://github.com/xh/hoist-react/issues/1498))
* Changed RestGrid to only display export button if export is enabled
  ([#1490](https://github.com/xh/hoist-react/issues/1490))
* Fixed errors when grouping rows in Grids with `groupUseEntireRow` turned off
  ([#1520](https://github.com/xh/hoist-react/issues/1520))
* Fixed problem where charts were resized when being hidden
  ([#1528](https://github.com/xh/hoist-react/issues/1528))
* Fixed problem where charts were needlessly re-rendered, hurting performance and losing some state
  ([#1505](https://github.com/xh/hoist-react/issues/1505))
<<<<<<< HEAD
* Fixed problem where tree grid alignment was inconsistent
  ([#1546](https://github.com/xh/hoist-react/issues/1546))
=======
* Removed padding from Select option wrapper elements which was making it difficult for custom
  option renderers to control the padding ([1571](https://github.com/xh/hoist-react/issues/1571))
>>>>>>> 3339ef07

### 📚 Libraries

* @blueprintjs/core `3.19 -> 3.22`
* @blueprintjs/datetime `3.14 -> 3.15`
* @fortawesome/fontawesome-pro `5.11 -> 5.12`
* codemirror `5.49 -> 5.50`
* core-js `3.3 -> 3.6`
* fast-deep-equal `2.0 -> 3.1`
* filesize `5.0 -> 6.0`
* highcharts 7.2 -> 8.0`
* mobx `5.14 -> 5.15`
* react-dates `21.3 -> 21.5`
* react-dropzone `10.1 -> 10.2`
* react-windowed-select `added @ 2.0.1`

[Commit Log](https://github.com/xh/hoist-react/compare/v28.2.0...develop)

## v28.2.0 - 2019-11-08

### 🎁 New Features

* Added a `DateInput` component to the mobile toolkit. Its API supports many of the same options as
  its desktop analog with the exception of `timePrecision`, which is not yet supported.
* Added `minSize` to panelModel. A resizable panel can now be prevented from resizing to a size
  smaller than minSize. ([#1431](https://github.com/xh/hoist-react/issues/1431))

### 🐞 Bug Fixes

* Made `itemHeight` a required prop for `DataView`. This avoids an issue where agGrid went into an
  infinite loop if this value was not set.
* Fixed a problem with `RestStore` behavior when `dataRoot` changed from its default value.

[Commit Log](https://github.com/xh/hoist-react/compare/v28.1.1...v28.2.0)

## v28.1.1 - 2019-10-23

### 🐞 Bug Fixes

* Fixes a bug with default model context being set incorrectly within context inside of `Panel`.

[Commit Log](https://github.com/xh/hoist-react/compare/v28.1.0...v28.1.1)

## v28.1.0 - 2019-10-18

### 🎁 New Features

* `DateInput` supports a new `strictInputParsing` prop to enforce strict parsing of keyed-in entries
  by the underlying moment library. The default value is false, maintained the existing behavior
  where [moment will do its best](https://momentjs.com/guides/#/parsing/) to parse an entered date
  string that doesn't exactly match the specified format
* Any `DateInput` values entered that exceed any specified max/minDate will now be reset to null,
  instead of being set to the boundary date (which was surprising and potentially much less obvious
  to a user that their input had been adjusted automatically).
* `Column` and `ColumnGroup` now accept a function for `headerName`. The header will be
  automatically re-rendered when any observable properties referenced by the `headerName` function
  are modified.
* `ColumnGroup` now accepts an `align` config for setting the header text alignment
* The flag `toContext` for `uses` and `creates` has been replaced with a new flag `publishMode` that
  provides more granular control over how models are published and looked up via context. Components
  can specify `ModelPublishMode.LIMITED` to make their model available for contained components
  without it becoming the default model or exposing its sub-models.

### 🐞 Bug Fixes

* Tree columns can now specify `renderer` or `elementRenderer` configs without breaking the standard
  ag-Grid group cell renderer auto-applied to tree columns (#1397).
* Use of a custom `Column.comparator` function will no longer break agGrid-provided column header
  filter menus (#1400).
* The MS Edge browser does not return a standard Promise from `async` functions, so the the return
  of those functions did not previously have the required Hoist extensions installed on its
  prototype. Edge "native" Promises are now also polyfilled / extended as required. (#1411).
* Async `Select` combobox queries are now properly debounced as per the `queryBuffer` prop (#1416).

### ⚙️ Technical

* Grid column group headers now use a custom React component instead of the default ag-Grid column
  header, resulting in a different DOM structure and CSS classes. Existing CSS overrides of the
  ag-Grid column group headers may need to be updated to work with the new structure/classes.
* We have configured `stylelint` to enforce greater consistency in our stylesheets within this
  project. The initial linting run resulted in a large number of updates to our SASS files, almost
  exclusively whitespace changes. No functional changes are intended/expected. We have also enabled
  hooks to run both JS and style linting on pre-commit. Neither of these updates directly affects
  applications, but the same tools could be configured for apps if desired.

### 📚 Libraries

* core-js `3.2 -> 3.3`
* filesize `4.2 -> 5.0`
* http-status-codes `added @ 1.3`

[Commit Log](https://github.com/xh/hoist-react/compare/v28.0.0...v28.1.0)

## v28.0.0 - 2019-10-07

_"The one with the hooks."_

**Hoist now fully supports React functional components and hooks.** The new `hoistComponent`
function is now the recommended method for defining new components and their corresponding element
factories. See that (within [HoistComponentFunctional.js](core/HoistComponentFunctional.js)) and the
new `useLocalModel()` and `useContextModel()` hooks (within [core/hooks](core/hooks)) for more
information.

Along with the performance benefits and the ability to use React hooks, Hoist functional components
are designed to read and write their models via context. This allows a much less verbose
specification of component element trees.

Note that **Class-based Components remain fully supported** (by both Hoist and React) using the
familiar `@HoistComponent` decorator, but transitioning to functional components within Hoist apps
is now strongly encouraged. In particular note that Class-based Components will *not* be able to
leverage the context for model support discussed above.

### 🎁 New Features

* Resizable panels now default to not redrawing their content when resized until the resize bar is
  dropped. This offers an improved user experience for most situations, especially when layouts are
  complex. To re-enable the previous dynamic behavior, set `PanelModel.resizeWhileDragging: true`.
* The default text input shown by `XH.prompt()` now has `selectOnFocus: true` and will confirm the
  user's entry on an `<enter>` keypress (same as clicking 'OK').
* `stringExcludes` function added to form validation constraints. This allows an input value to
  block specific characters or strings, e.g. no slash "/" in a textInput for a filename.
* `constrainAll` function added to form validation constraints. This takes another constraint as its
  only argument, and applies that constraint to an array of values, rather than just to one value.
  This is useful for applying a constraint to inputs that produce arrays, such as tag pickers.
* `DateInput` now accepts LocalDates as `value`, `minDate` and `maxDate` props.
* `RelativeTimestamp` now accepts a `bind` prop to specify a model field name from which it can pull
  its timestamp. The model itself can either be passed as a prop or (better) sourced automatically
  from the parent context. Developers are encouraged to take this change to minimize re-renders of
  parent components (which often contain grids and other intensive layouts).
* `Record` now has properties and methods for accessing and iterating over children, descendants,
  and ancestors
* `Store` now has methods for retrieving the descendants and ancestors of a given Record

### 💥 Breaking Changes

* **Apps must update their dev dependencies** to the latest `@xh/hoist-dev-utils` package: v4.0+.
  This updates the versions of Babel / Webpack used in builds to their latest / current versions and
  swaps to the updated Babel recommendation of `core-js` for polyfills.
* The `allSettled` function in `@xh/promise` has been removed. Applications using this method should
  use the ECMA standard (stage-2) `Promise.allSettled` instead. This method is now fully available
  in Hoist via bundled polyfills. Note that the standard method returns an array of objects of the
  form `{status: [rejected|fulfilled], ...}`, rather than `{state: [rejected|fulfilled], ...}`.
* The `containerRef` argument for `XH.toast()` should now be a DOM element. Component instances are
  no longer supported types for this value. This is required to support functional Components
  throughout the toolkit.
* Apps that need to prevent a `StoreFilterField` from binding to a `GridModel` in context, need to
  set the `store` or `gridModel` property explicitly to null.
* The Blueprint non-standard decorators `ContextMenuTarget` and `HotkeysTarget` are no longer
  supported. Use the new hooks `useContextMenu()` and `useHotkeys()` instead. For convenience, this
  functionality has also been made available directly on `Panel` via the `contextMenu` and `hotkeys`
  props.
* `DataView` and `DataViewModel` have been moved from `/desktop/cmp/dataview` to the cross-platform
  package `/cmp/dataview`.
* `isReactElement` has been removed. Applications should use the native React API method
  `React.isValidElement` instead.

### ⚙️ Technical

* `createObservableRef()` is now available in `@xh/hoist/utils/react` package. Use this function for
  creating refs that are functionally equivalent to refs created with `React.createRef()`, yet fully
  observable. With this change the `Ref` class in the same package is now obsolete.
* Hoist now establishes a proper react "error boundary" around all application code. This means that
  errors throw when rendering will be caught and displayed in the standard Hoist exception dialog,
  and stack traces for rendering errors should be significantly less verbose.
* Not a Hoist feature, exactly, but the latest version of `@xh/hoist-dev-utils` (see below) enables
  support for the `optional chaining` (aka null safe) and `nullish coalescing` operators via their
  Babel proposal plugins. Developers are encouraged to make good use of the new syntax below:
  *  conditional-chaining: `let foo = bar?.baz?.qux;`
  *  nullish coalescing: `let foo = bar ?? 'someDefaultValue';`

### 🐞 Bug Fixes

* Date picker month and year controls will now work properly in `localDate` mode. (Previously would
  reset to underlying value.)
* Individual `Buttons` within a `ButtonGroupInput` will accept a disabled prop while continuing to
  respect the overall `ButtonGroupInput`'s disabled prop.
* Raised z-index level of AG-Grid tooltip to ensure tooltips for AG-Grid context menu items appear
  above the context menu.

### 📚 Libraries

* @blueprintjs/core `3.18 -> 3.19`
* @blueprintjs/datetime `3.12 -> 3.14`
* @fortawesome/fontawesome-pro `5.10 -> 5.11`
* @xh/hoist-dev-utils `3.8 -> 4.3` (multiple transitive updates to build tooling)
* ag-grid `21.1 -> 21.2`
* highcharts `7.1 -> 7.2`
* mobx `5.13 -> 5.14`
* react-transition-group `4.2 -> 4.3`
* rsvp (removed)
* store2 `2.9 -> 2.10`

[Commit Log](https://github.com/xh/hoist-react/compare/v27.1.0...v28.0.0)

## v27.1.0 - 2019-09-05

### 🎁 New Features

* `Column.exportFormat` can now be a function, which supports setting Excel formats on a per-cell
  (vs. entire column) basis by returning a conditional `exportFormat` based upon the value and / or
  record.
  * ⚠️ Note that per-cell formatting _requires_ that apps update their server to use hoist-core
    v6.3.0+ to work, although earlier versions of hoist-core _are_ backwards compatible with the
    pre-existing, column-level export formatting.
* `DataViewModel` now supports a `sortBy` config. Accepts the same inputs as `GridModel.sortBy`,
  with the caveat that only a single-level sort is supported at this time.

[Commit Log](https://github.com/xh/hoist-react/compare/v27.0.1...v27.1.0)

## v27.0.1 - 2019-08-26

### 🐞 Bug Fixes

* Fix to `Store.clear()` and `GridModel.clear()`, which delegates to the same (#1324).

[Commit Log](https://github.com/xh/hoist-react/compare/v27.0.0...v27.0.1)

## v27.0.0 - 2019-08-23

### 🎁 New Features

* A new `LocalDate` class has been added to the toolkit. This class provides client-side support for
  "business" or "calendar" days that do not have a time component. It is an immutable class that
  supports '==', '<' and '>', as well as a number of convenient manipulation functions. Support for
  the `LocalDate` class has also been added throughout the toolkit, including:
  * `Field.type` now supports an additional `localDate` option for automatic conversion of server
    data to this type when loading into a `Store`.
  * `fetchService` is aware of this class and will automatically serialize all instances of it for
    posting to the server. ⚠ NOTE that along with this change, `fetchService` and its methods such
    as `XH.fetchJson()` will now serialize regular JS Date objects as ms timestamps when provided in
    params. Previously Dates were serialized in their default `toString()` format. This would be a
    breaking change for an app that relied on that default Date serialization, but it was made for
    increased symmetry with how Hoist JSON-serializes Dates and LocalDates on the server-side.
  * `DateInput` can now be used to seamlessly bind to a `LocalDate` as well as a `Date`. See its new
    prop of `valueType` which can be set to `localDate` or `date` (default).
  * A new `localDateCol` config has been added to the `@xh/hoist/grid/columns` package with
    standardized rendering and formatting.
* New `TreeMap` and `SplitTreeMap` components added, to render hierarchical data in a configurable
  TreeMap visualization based on the Highcharts library. Supports optional binding to a GridModel,
  which syncs selection and expand / collapse state.
* `Column` gets a new `highlightOnChange` config. If true, the grid will highlight the cell on each
  change by flashing its background. (Currently this is a simple on/off config - future iterations
  could support a function variant or other options to customize the flash effect based on the
  old/new values.) A new CSS var `--xh-grid-cell-change-bg-highlight` can be used to customize the
  color used, app-wide or scoped to a particular grid selector. Note that columns must *not* specify
  `rendererIsComplex` (see below) if they wish to enable the new highlight flag.

### 💥 Breaking Changes

* The updating of `Store` data has been reworked to provide a simpler and more powerful API that
  allows for the applications of additions, deletions, and updates in a single transaction:
  * The signature of `Store.updateData()` has been substantially changed, and is now the main entry
    point for all updates.
  * `Store.removeRecords()` has been removed. Use `Store.updateData()` instead.
  * `Store.addData()` has been removed. Use `Store.updateData()` instead.
* `Column` takes an additional property `rendererIsComplex`. Application must set this flag to
  `true` to indicate if a column renderer uses values other than its own bound field. This change
  provides an efficiency boost by allowing ag-Grid to use its default change detection instead of
  forcing a cell refresh on any change.

### ⚙️ Technical

* `Grid` will now update the underlying ag-Grid using ag-Grid transactions rather than relying on
  agGrid `deltaRowMode`. This is intended to provide the best possible grid performance and
  generally streamline the use of the ag-Grid Api.

### 🐞 Bug Fixes

* Panel resize events are now properly throttled, avoiding extreme lagginess when resizing panels
  that contain complex components such as big grids.
* Workaround for issues with the mobile Onsen toolkit throwing errors while resetting page stack.
* Dialogs call `doCancel()` handler if cancelled via `<esc>` keypress.

### 📚 Libraries

* @xh/hoist-dev-utils `3.7 -> 3.8`
* qs `6.7 -> 6.8`
* store2 `2.8 -> 2.9`

[Commit Log](https://github.com/xh/hoist-react/compare/v26.0.1...v27.0.0)

## v26.0.1 - 2019-08-07

### 🎁 New Features

* **WebSocket support** has been added in the form of `XH.webSocketService` to establish and
  maintain a managed websocket connection with the Hoist UI server. This is implemented on the
  client via the native `WebSocket` object supported by modern browsers and relies on the
  corresponding service and management endpoints added to Hoist Core v6.1.
  * Apps must declare `webSocketsEnabled: true` in their `AppSpec` configuration to enable this
    overall functionality on the client.
  * Apps can then subscribe via the new service to updates on a requested topic and will receive any
    inbound messages for that topic via a callback.
  * The service will monitor the socket connection with a regular heartbeat and attempt to
    re-establish if dropped.
  * A new admin console snap-in provides an overview of connected websocket clients.
* The `XH.message()` and related methods such as `XH.alert()` now support more flexible
  `confirmProps` and `cancelProps` configs, each of which will be passed to their respective button
  and merged with suitable defaults. Allows use of the new `autoFocus` prop with these preconfigured
  dialogs.
  * By default, `XH.alert()` and `XH.confirm()` will auto focus the confirm button for user
    convenience.
  * The previous text/intent configs have been deprecated and the message methods will log a console
    warning if they are used (although it will continue to respect them to aid transitioning to the
    new configs).
* `GridModel` now supports a `copyCell` context menu action. See `StoreContextMenu` for more
  details.
* New `GridCountLabel` component provides an alternative to existing `StoreCountLabel`, outputting
  both overall record count and current selection count in a configurable way.
* The `Button` component accepts an `autoFocus` prop to attempt to focus on render.
* The `Checkbox` component accepts an `autoFocus` prop to attempt to focus on render.

### 💥 Breaking Changes

* `StoreCountLabel` has been moved from `/desktop/cmp/store` to the cross-platform package
  `/cmp/store`. Its `gridModel` prop has also been removed - usages with grids should likely switch
  to the new `GridCountLabel` component, noted above and imported from `/cmp/grid`.
* The API for `ClipboardButton` and `ClipboardMenuItem` has been simplified, and made implementation
  independent. Specify a single `getCopyText` function rather than the `clipboardSpec`.
  (`clipboardSpec` is an artifact from the removed `clipboard` library).
* The `XH.prompt()` and `XH.message()` input config has been updated to work as documented, with any
  initial/default value for the input sourced from `input.initialValue`. Was previously sourced from
  `input.value` (#1298).
* ChartModel `config` has been deprecated. Please use `highchartsConfig` instead.

### 🐞 Bug Fixes

* The `Select.selectOnFocus` prop is now respected when used in tandem with `enableCreate` and/or
  `queryFn` props.
* `DateInput` popup _will_ now close when input is blurred but will _not_ immediately close when
  `enableTextInput` is `false` and a month or year is clicked (#1293).
* Buttons within a grid `actionCol` now render properly in compact mode, without clipping/overflow.

### ⚙️ Technical

* `AgGridModel` will now throw an exception if any of its methods which depend on ag-Grid state are
  called before the grid has been fully initialized (ag-Grid onGridReady event has fired).
  Applications can check the new `isReady` property on `AgGridModel` before calling such methods to️️
  verify the grid is fully initialized.

### 📚 Libraries

* @blueprintjs/core `3.17 -> 3.18`
* @blueprintjs/datetime `3.11 -> 3.12`
* @fortawesome/fontawesome `5.9 -> 5.10`
* ag-grid `21.0.1 -> 21.1.1`
* store2 `2.7 -> 2.8`
* The `clipboard` library has been replaced with the simpler `clipboard-copy` library.

[Commit Log](https://github.com/xh/hoist-react/compare/v25.2.0...v26.0.1)

## v25.2.0 - 2019-07-25

### 🎁 New Features

* `RecordAction` supports a new `secondaryText` property. When used for a Grid context menu item,
  this text appears on the right side of the menu item, usually used for displaying the shortcut key
  associated with an action.

### 🐞 Bug Fixes

* Fixed issue with loopy behavior when using `Select.selectOnFocus` and changing focus
  simultaneously with keyboard and mouse.

[Commit Log](https://github.com/xh/hoist-react/compare/v25.1.0...v25.2.0)

## v25.1.0 - 2019-07-23

### 🎁 New Features

* `JsonInput` includes buttons for toggling showing in a full-screen dialog window. Also added a
  convenience button to auto-format `JsonInput's` content.
* `DateInput` supports a new `enableTextInput` prop. When this property is set to false, `DateInput`
  will be entirely driven by the provided date picker. Additionally, `DateInput` styles have been
  improved for its various modes to more clearly convey its functionality.
* `ExportButton` will auto-disable itself if bound to an empty `GridModel`. This helper button will
  now also throw a console warning (to alert the developer) if `gridModel.enableExport != true`.

### ⚙️ Technical

* Classes decorated with `@LoadSupport` will now throw an exception out of their provided
  `loadAsync()` method if called with a parameter that's not a plain object (i.e. param is clearly
  not a `LoadSpec`). Note this might be a breaking change, in so far as it introduces additional
  validation around this pre-existing API requirement.
* Requirements for the `colorSpec` option passed to Hoist number formatters have been relaxed to
  allow partial definitions such that, for example, only negative values may receive the CSS class
  specified, without having to account for positive value styling.

### 🐞 Bug Fixes

* `RestFormModel` now submits dirty fields only when editing a record, as intended (#1245).
* `FormField` will no longer override the disabled prop of its child input if true (#1262).

### 📚 Libraries

* mobx `5.11 -> 5.13`
* Misc. patch-level updates

[Commit Log](https://github.com/xh/hoist-react/compare/v25.0.0...v25.1.0)

## v25.0.0 - 2019-07-16

### 🎁 New Features

* `Column` accepts a new `comparator` callback to customize how column cell values are sorted by the
  grid.
* Added `XH.prompt()` to show a simple message popup with a built-in, configurable HoistInput. When
  submitted by the user, its callback or resolved promise will include the input's value.
* `Select` accepts a new `selectOnFocus` prop. The behaviour is analogous to the `selectOnFocus`
  prop already in `TextInput`, `TextArea` and `NumberInput`.

### 💥 Breaking Changes

* The `fmtPercent` and `percentRenderer` methods will now multiply provided value by 100. This is
  consistent with the behavior of Excel's percentage formatting and matches the expectations of
  `ExportFormat.PCT`. Columns that were previously using `exportValue: v => v/100` as a workaround
  to the previous renderer behavior should remove this line of code.
* `DimensionChooserModel`'s `historyPreference` config has been renamed `preference`. It now
  supports saving both value and history to the same preference (existing history preferences will
  be handled).

[Commit Log](https://github.com/xh/hoist-react/compare/v24.2.0...v25.0.0)

## v24.2.0 - 2019-07-08

### 🎁 New Features

* `GridModel` accepts a new `colDefaults` configuration. Defaults provided via this object will be
  merged (deeply) into all column configs as they are instantiated.
* New `Panel.compactHeader` and `DockContainer.compactHeaders` props added to enable more compact
  and space efficient styling for headers in these components.
  * ⚠️ Note that as part of this change, internal panel header CSS class names changed slightly -
    apps that were targeting these internal selectors would need to adjust. See
    desktop/cmp/panel/impl/PanelHeader.scss for the relevant updates.
* A new `exportOptions.columns` option on `GridModel` replaces `exportOptions.includeHiddenCols`.
  The updated and more flexible config supports special strings 'VISIBLE' (default), 'ALL', and/or a
  list of specific colIds to include in an export.
  * To avoid immediate breaking changes, GridModel will log a warning on any remaining usages of
    `includeHiddenCols` but auto-set to `columns: 'ALL'` to maintain the same behavior.
* Added new preference `xhShowVersionBar` to allow more fine-grained control of when the Hoist
  version bar is showing. It defaults to `auto`, preserving the current behavior of always showing
  the footer to Hoist Admins while including it for non-admins *only* in non-production
  environments. The pref can alternatively be set to 'always' or 'never' on a per-user basis.

### 📚 Libraries

* @blueprintjs/core `3.16 -> 3.17`
* @blueprintjs/datetime `3.10 -> 3.11`
* mobx `5.10 -> 5.11`
* react-transition-group `2.8 -> 4.2`

[Commit Log](https://github.com/xh/hoist-react/compare/v24.1.1...v24.2.0)

## v24.1.1 - 2019-07-01

### 🐞 Bug Fixes

* Mobile column chooser internal layout/sizing fixed when used in certain secure mobile browsers.

[Commit Log](https://github.com/xh/hoist-react/compare/v24.1.0...v24.1.1)

## v24.1.0 - 2019-07-01

### 🎁 New Features

* `DateInput.enableClear` prop added to support built-in button to null-out a date input's value.

### 🐞 Bug Fixes

* The `Select` component now properly shows all options when the pick-list is re-shown after a
  change without first blurring the control. (Previously this interaction edge case would only show
  the option matching the current input value.) #1198
* Mobile mask component `onClick` callback prop restored - required to dismiss mobile menus when not
  tapping a menu option.
* When checking for a possible expired session within `XH.handleException()`, prompt for app login
  only for Ajax requests made to relative URLs (not e.g. remote APIs accessed via CORS). #1189

### ✨ Style

* Panel splitter collapse button more visible in dark theme. CSS vars to customize further fixed.
* The mobile app menu button has been moved to the right side of the top appBar, consistent with its
  placement in desktop apps.

### 📚 Libraries

* @blueprintjs/core `3.15 -> 3.16`
* @blueprintjs/datetime `3.9 -> 3.10`
* codemirror `5.47 -> 5.48`
* mobx `6.0 -> 6.1`

[Commit Log](https://github.com/xh/hoist-react/compare/v24.0.0...v24.1.0)

## v24.0.0 - 2019-06-24

### 🎁 New Features

#### Data

* A `StoreFilter` object has been introduced to the data API. This allows `Store` and
  `StoreFilterField` to support the ability to conditionally include all children when filtering
  hierarchical data stores, and could support additional filtering customizations in the future.
* `Store` now provides a `summaryRecord` property which can be used to expose aggregated data for
  the data it contains. The raw data for this record can be provided to `loadData()` and
  `updateData()` either via an explicit argument to these methods, or as the root node of the raw
  data provided (see `Store.loadRootAsSummary`).
* The `StoreFilterField` component accepts new optional `model` and `bind` props to allow control of
  its text value from an external model's observable.
* `pwd` is now a new supported type of `Field` in the `@xh/hoist/core/data` package.

#### Grid

* `GridModel` now supports a `showSummary` config which can be used to display its store's
  summaryRecord (see above) as either a pinned top or bottom row.
* `GridModel` also adds a `enableColumnPinning` config to enable/disable user-driven pinning. On
  desktop, if enabled, users can pin columns by dragging them to the left or right edges of the grid
  (the default ag-Grid gesture). Column pinned state is now also captured and maintained by the
  overall grid state system.
* The desktop column chooser now options in a non-modal popover when triggered from the standard
  `ColChooserButton` component. This offers a quicker and less disruptive alternative to the modal
  dialog (which is still used when launched from the grid context menu). In this popover mode,
  updates to columns are immediately reflected in the underlying grid.
* The mobile `ColChooser` has been improved significantly. It now renders displayed and available
  columns as two lists, allowing drag and drop between to update the visibility and ordering. It
  also provides an easy option to toggle pinning the first column.
* `DimensionChooser` now supports an optional empty / ungrouped configuration with a value of `[]`.
  See `DimensionChooserModel.enableClear` and `DimensionChooser.emptyText`.

#### Other Features

* Core `AutoRefreshService` added to trigger an app-wide data refresh on a configurable interval, if
  so enabled via a combination of soft-config and user preference. Auto-refresh relies on the use of
  the root `RefreshContextModel` and model-level `LoadSupport`.
* A new `LoadingIndicator` component is available as a more minimal / unobtrusive alternative to a
  modal mask. Typically configured via a new `Panel.loadingIndicator` prop, the indicator can be
  bound to a `PendingTaskModel` and will automatically show/hide a spinner and/or custom message in
  an overlay docked to the corner of the parent Panel.
* `DateInput` adds support for new `enablePicker` and `showPickerOnFocus` props, offering greater
  control over when the calendar picker is shown. The new default behaviour is to not show the
  picker on focus, instead showing it via a built-in button.
* Transitions have been disabled by default on desktop Dialog and Popover components (both are from
  the Blueprint library) and on the Hoist Mask component. This should result in a snappier user
  experience, especially when working on remote / virtual workstations. Any in-app customizations to
  disable or remove transitions can now be removed in favor of this toolkit-wide change.
* Added new `@bindable.ref` variant of the `@bindable` decorator.

### 💥 Breaking Changes

* Apps that defined and initialized their own `AutoRefreshService` service or functionality should
  leverage the new Hoist service if possible. Apps with a pre-existing custom service of the same
  name must either remove in favor of the new service or - if they have special requirements not
  covered by the Hoist implementation - rename their own service to avoid a naming conflict.
* The `StoreFilterField.onFilterChange` callback will now be passed a `StoreFilter`, rather than a
  function.
* `DateInput` now has a calendar button on the right side of the input which is 22 pixels square.
  Applications explicitly setting width or height on this component should ensure that they are
  providing enough space for it to display its contents without clipping.

### 🐞 Bug Fixes

* Performance for bulk grid selections has been greatly improved (#1157)
* Toolbars now specify a minimum height (or width when vertical) to avoid shrinking unexpectedly
  when they contain only labels or are entirely empty (but still desired to e.g. align UIs across
  multiple panels). Customize if needed via the new `--xh-tbar-min-size` CSS var.
* All Hoist Components that accept a `model` prop now have that properly documented in their
  prop-types.
* Admin Log Viewer no longer reverses its lines when not in tail mode.

### ⚙️ Technical

* The `AppSpec` config passed to `XH.renderApp()` now supports a `clientAppCode` value to compliment
  the existing `clientAppName`. Both values are now optional and defaulted from the project-wide
  `appCode` and `appName` values set via the project's Webpack config. (Note that `clientAppCode` is
  referenced by the new `AutoRefreshService` to support configurable auto-refresh intervals on a
  per-app basis.)

### 📚 Libraries

* ag-grid `20.0 -> 21.0`
* react-select `2.4 -> 3.0`
* mobx-react `5.4 -> 6.0.3`
* font-awesome `5.8 -> 5.9`
* react-beautiful-dnd `10.1.1 -> 11.0.4`

[Commit Log](https://github.com/xh/hoist-react/compare/v23.0.0...v24.0.0)

## v23.0.0 - 2019-05-30

### 🎁 New Features

* `GridModel` now accepts a config of `cellBorders`, similar to `rowBorders`
* `Panel.tbar` and `Panel.bbar` props now accept an array of Elements and will auto-generate a
  `Toolbar` to contain them, avoiding the need for the extra import of `toolbar()`.
* New functions `withDebug` and `withShortDebug` have been added to provide a terse syntax for
  adding debug messages that track the execution of specific blocks of code.
* `XH.toast()` now supports an optional `containerRef` argument that can be used for anchoring a
  toast within another component (desktop only). Can be used to display more targeted toasts within
  the relevant section of an application UI, as opposed to the edge of the screen.
* `ButtonGroupInput` accepts a new `enableClear` prop that allows the active / depressed button to
  be unselected by pressing it again - this sets the value of the input as a whole to `null`.
* Hoist Admins now always see the VersionBar in the footer.
* `Promise.track` now accepts an optional `omit` config that indicates when no tracking will be
  performed.
* `fmtNumber` now accepts an optional `prefix` config that prepends immediately before the number,
  but after the sign (`+`, `-`).
* New utility methods `forEachAsync()` and `whileAsync()` have been added to allow non-blocking
  execution of time-consuming loops.

### 💥 Breaking Changes

* The `AppOption.refreshRequired` config has been renamed to `reloadRequired` to better match the
  `XH.reloadApp()` method called to reload the entire app in the browser. Any options defined by an
  app that require it to be fully reloaded should have this renamed config set to `true`.
* The options dialog will now automatically trigger an app-wide data _refresh_ via
  `XH.refreshAppAsync()` if options have changed that don't require a _reload_.
* The `EventSupport` mixin has been removed. There are no known uses of it and it is in conflict
  with the overall reactive structure of the hoist-react API. If your app listens to the
  `appStateChanged`, `prefChange` or `prefsPushed` events you will need to adjust accordingly.

### 🐞 Bug Fixes

* `Select` will now let the user edit existing text in conditions where it is expected to be
  editable. #880
* The Admin "Config Differ" tool has been updated to reflect changes to `Record` made in v22. It is
  once again able to apply remote config values.
* A `Panel` with configs `resizable: true, collapsible: false` now renders with a splitter.
* A `Panel` with no `icon`, `title`, or `headerItems` will not render a blank header.
* `FileChooser.enableMulti` now behaves as one might expect -- true to allow multiple files in a
  single upload. Previous behavior (the ability to add multiple files to dropzone) is now controlled
  by `enableAddMulti`.

[Commit Log](https://github.com/xh/hoist-react/compare/v22.0.0...v23.0.0)


## v22.0.0 - 2019-04-29

### 🎁 New Features

* A new `DockContainer` component provides a user-friendly way to render multiple child components
  "docked" to its bottom edge. Each child view is rendered with a configurable header and controls
  to allow the user to expand it, collapse it, or optionally "pop it out" into a modal dialog.
* A new `AgGrid` component provides a much lighter Hoist wrapper around ag-Grid while maintaining
  consistent styling and layout support. This allows apps to use any features supported by ag-Grid
  without conflicting with functionality added by the core Hoist `Grid`.
  * Note that this lighter wrapper lacks a number of core Hoist features and integrations, including
    store support, grid state, enhanced column and renderer APIs, absolute value sorting, and more.
  * An associated `AgGridModel` provides access to to the ag-Grid APIs, minimal styling configs, and
    several utility methods for managing Grid state.
* Added `GridModel.groupSortFn` config to support custom group sorting (replaces any use of
  `agOptions.defaultGroupSortComparator`).
* The `Column.cellClass` and `Column.headerClass` configs now accept functions to dynamically
  generate custom classes based on the Record and/or Column being rendered.
* The `Record` object now provides an additional getter `Record.allChildren` to return all children
  of the record, irrespective of the current filter in place on the record's store. This supplements
  the existing `Record.children` getter, which returns only the children meeting the filter.

### 💥 Breaking Changes

* The class `LocalStore` has been renamed `Store`, and is now the main implementation and base class
  for Store Data. The extraneous abstract superclass `BaseStore` has been removed.
* `Store.dataLastUpdated` had been renamed `Store.lastUpdated` on the new class and is now a simple
  timestamp (ms) rather than a Javascript Date object.
* The constructor argument `Store.processRawData` now expects a function that *returns* a modified
  object with the necessary edits. This allows implementations to safely *clone* the raw data rather
  than mutating it.
* The method `Store.removeRecord` has been replaced with the method `Store.removeRecords`. This will
  facilitate efficient bulk deletes.

### ⚙️ Technical

* `Grid` now performs an important performance workaround when loading a new dataset that would
  result in the removal of a significant amount of existing records/rows. The underlying ag-Grid
  component has a serious bottleneck here (acknowledged as AG-2879 in their bug tracker). The Hoist
  grid wrapper will now detect when this is likely and proactively clear all data using a different
  API call before loading the new dataset.
* The implementations `Store`, `RecordSet`, and `Record` have been updated to more efficiently
  re-use existing record references when loading, updating, or filtering data in a store. This keeps
  the Record objects within a store as stable as possible, and allows additional optimizations by
  ag-Grid and its `deltaRowDataMode`.
* When loading raw data into store `Record`s, Hoist will now perform additional conversions based on
  the declared `Field.type`. The unused `Field.nullable` has been removed.
* `LocalStorageService` now uses both the `appCode` and current username for its namespace key,
  ensuring that e.g. local prefs/grid state are not overwritten across multiple app users on one OS
  profile, or when admin impersonation is active. The service will automatically perform a one-time
  migration of existing local state from the old namespace to the new. #674
* `elem` no longer skips `null` children in its calls to `React.createElement()`. These children may
  play the role of placeholders when using conditional rendering, and skipping them was causing
  React to trigger extra re-renders. This change further simplifies Hoist's element factory and
  removes an unnecessary divergence with the behavior of JSX.


### 🐞 Bug Fixes

* `Grid` exports retain sorting, including support for absolute value sorting. #1068
* Ensure `FormField`s are keyed with their model ID, so that React can properly account for dynamic
  changes to fields within a form. #1031
* Prompt for app refresh in (rare) case of mismatch between client and server-side session user.
  (This can happen during impersonation and is defended against in server-side code.) #675

[Commit Log](https://github.com/xh/hoist-react/compare/v21.0.2...v22.0.0)

## v21.0.2 - 2019-04-05

### 📚 Libraries

* Rollback ag-Grid to v20.0.0 after running into new performance issues with large datasets and
  `deltaRowDataMode`. Updates to tree filtering logic, also related to grid performance issues with
  filtered tree results returning much larger record counts.

## v21.0.0 - 2019-04-04

### 🎁 New Features

* `FetchService` fetch methods now accept a plain object as the `headers` argument. These headers
  will be merged with the default headers provided by FetchService.
* An app can also now specify default headers to be sent with every fetch request via
  `XH.fetchService.setDefaultHeaders()`. You can pass either a plain object, or a closure which
  returns one.
* `Grid` supports a new `onGridReady` prop, allowing apps to hook into the ag-Grid event callback
  without inadvertently short-circuiting the Grid's own internal handler.

### 💥 Breaking Changes

* The shortcut getter `FormModel.isNotValid` was deemed confusing and has been removed from the API.
  In most cases applications should use `!FormModel.isValid` instead; this expression will return
  `false` for the `Unknown` as well as the `NotValid` state. Applications that wish to explicitly
  test for the `NotValid` state should use the `validationState` getter.
* Multiple HoistInputs have changed their `onKeyPress` props to `onKeyDown`, including TextInput,
  NumberInput, TextArea & SearchInput. The `onKeyPress` event has been deprecated in general and has
  limitations on which keys will trigger the event to fire (i.e. it would not fire on an arrow
  keypress).
* FetchService's fetch methods no longer support `contentType` parameter. Instead, specify a custom
  content-type by setting a 'Content-Type' header using the `headers` parameter.
* FetchService's fetch methods no longer support `acceptJson` parameter. Instead, pass an {"Accept":
  "application/json"} header using the `headers` parameter.

### ✨ Style

* Black point + grid colors adjusted in dark theme to better blend with overall blue-gray tint.
* Mobile styles have been adjusted to increase the default font size and grid row height, in
  addition to a number of other smaller visual adjustments.

### 🐞 Bug Fixes

* Avoid throwing React error due to tab / routing interactions. Tab / routing / state support
  generally improved. (#1052)
* `GridModel.selectFirst()` improved to reliably select first visible record even when one or more
  groupBy levels active. (#1058)

### 📚 Libraries

* ag-Grid `~20.1 -> ~20.2` (fixes ag-grid sorting bug with treeMode)
* @blueprint/core `3.14 -> 3.15`
* @blueprint/datetime `3.7 -> 3.8`
* react-dropzone `10.0 -> 10.1`
* react-transition-group `2.6 -> 2.8`

[Commit Log](https://github.com/xh/hoist-react/compare/v20.2.1...v21.0.0)

## v20.2.1 - 2019-03-28

* Minor tweaks to grid styles - CSS var for pinned column borders, drop left/right padding on
  center-aligned grid cells.

[Commit Log](https://github.com/xh/hoist-react/compare/v20.2.0...v20.2.1)

## v20.2.0 - 2019-03-27

### 🎁 New Features

* `GridModel` exposes three new configs - `rowBorders`, `stripeRows`, and `showCellFocus` - to
  provide additional control over grid styling. The former `Grid` prop `showHover` has been
  converted to a `GridModel` config for symmetry with these other flags and more efficient
  re-rendering. Note that some grid-related CSS classes have also been modified to better conform to
  the BEM approach used elsewhere - this could be a breaking change for apps that keyed off of
  certain Hoist grid styles (not expected to be a common case).
* `Select` adds a `queryBuffer` prop to avoid over-eager calls to an async `queryFn`. This buffer is
  defaulted to 300ms to provide some out-of-the-box debouncing of keyboard input when an async query
  is provided. A longer value might be appropriate for slow / intensive queries to a remote API.

### 🐞 Bug Fixes

* A small `FormField.labelWidth` config value will now be respected, even if it is less than the
  default minWidth of 80px.
* Unnecessary re-renders of inactive tab panels now avoided.
* `Grid`'s filter will now be consistently applied to all tree grid records. Previously, the filter
  skipped deeply nested records under specific conditions.
* `Timer` no longer requires its `runFn` to be a promise, as it briefly (and unintentionally) did.
* Suppressed default browser resize handles on `textarea`.

[Commit Log](https://github.com/xh/hoist-react/compare/v20.1.1...v20.2.0)

## v20.1.1 - 2019-03-27

### 🐞 Bug Fixes

* Fix form field reset so that it will call computeValidationAsync even if revalidation is not
  triggered because the field's value did not change when reset.

[Commit Log](https://github.com/xh/hoist-react/compare/v20.1.0...v20.1.1)


## v20.1.0 - 2019-03-14

### 🎁 New Features

* Standard app options panel now includes a "Restore Defaults" button to clear all user preferences
  as well as any custom grid state, resetting the app to its default state for that user.

### 🐞 Bug Fixes

* Removed a delay from `HoistInput` blur handling, ensuring `noteBlurred()` is called as soon as the
  element loses focus. This should remove a class of bugs related to input values not flushing into
  their models quickly enough when `commitOnChange: false` and the user moves directly from an input
  to e.g. clicking a submit button. #1023
* Fix to Admin ConfigDiffer tool (missing decorator).

### ⚙️ Technical

* The `GridModel.store` config now accepts a plain object and will internally create a `LocalStore`.
  This store config can also be partially specified or even omitted entirely. GridModel will ensure
  that the store is auto-configured with all fields in configured grid columns, reducing the need
  for app code boilerplate (re)enumerating field names.
* `Timer` class reworked to allow its interval to be adjusted dynamically via `setInterval()`,
  without requiring the Timer to be re-created.

[Commit Log](https://github.com/xh/hoist-react/compare/v20.0.1...v20.1.0)


## v20.0.1 - 2019-03-08

### 🐞 Bug Fixes

* Ensure `RestStore` processes records in a standard way following a save/add operation (#1010).

[Commit Log](https://github.com/xh/hoist-react/compare/v20.0.0...v20.0.1)


## v20.0.0 - 2019-03-06

### 💥 Breaking Changes

* The `@LoadSupport` decorator has been substantially reworked and enhanced from its initial release
  in v19. It is no longer needed on the HoistComponent, but rather should be put directly on the
  owned HoistModel implementing the loading. IMPORTANT NOTE: all models should implement
  `doLoadAsync` rather than `loadAsync`. Please see `LoadSupport` for more information on this
  important change.
* `TabContainer` and `TabContainerModel` are now cross-platform. Apps should update their code to
  import both from `@xh/hoist/cmp/tab`.
* `TabContainer.switcherPosition` has been moved to `TabContainerModel`. Please note that changes to
  `switcherPosition` are not supported on mobile, where the switcher will always appear beneath the
  container.
* The `Label` component from `@xh/hoist/desktop/cmp/input` has been removed. Applications should
  consider using the basic html `label` element instead (or a `FormField` if applicable).
* The `LeftRightChooserModel` constructor no longer accepts a `leftSortBy` and `rightSortBy`
  property. The implementation of these properties was generally broken. Use `leftSorted` and
  `rightSorted` instead.

#### Mobile

* Mobile `Page` has changed - `Pages` are now wrappers around `Panels` that are designed to be used
  with a `NavigationModel` or `TabContainer`. `Page` accepts the same props as `Panel`, meaning uses
  of `loadModel` should be replaced with `mask`.
* The mobile `AppBar` title is static and defaults to the app name. If you want to display page
  titles, it is recommended to use the `title` prop on the `Page`.

### 🎁 New Features

* Enhancements to Model and Component data loading via `@LoadSupport` provides a stronger set of
  conventions and better support for distinguishing between initial loads / auto/background
  refreshes / user- driven refreshes. It also provides new patterns for ensuring application
  Services are refreshed as part of a reworked global refresh cycle.
* RestGridModel supports a new `cloneAction` to take an existing record and open the editor form in
  "add mode" with all editable fields pre-populated from the source record. The action calls
  `prepareCloneFn`, if defined on the RestGridModel, to perform any transform operations before
  rendering the form.
* Tabs in `TabContainerModel` now support an `icon` property on the desktop.
* Charts take a new optional `aspectRatio` prop.
* Added new `Column.headerTooltip` config.
* Added new method `markManaged` on `ManagedSupport`.
* Added new function decorator `debounced`.
* Added new function `applyMixin` providing support for structured creation of class decorators
  (mixins).

#### Mobile

* Column chooser support available for mobile Grids. Users can check/uncheck columns to add/remove
  them from a configurable grid and reorder the columns in the list via drag and drop. Pair
  `GridModel.enableColChooser` with a mobile `colChooserButton` to allow use.
* Added `DialogPage` to the mobile toolkit. These floating pages do not participate in navigation or
  routing, and are used for showing fullscreen views outside of the Navigator / TabContainer
  context.
* Added `Panel` to the mobile toolkit, which offers a header element with standardized styling,
  title, and icon, as well as support for top and bottom toolbars.
* The mobile `AppBar` has been updated to more closely match the desktop `AppBar`, adding `icon`,
  `leftItems`, `hideAppMenuButton` and `appMenuButtonProps` props.
* Added routing support to mobile.

### 🐞 Bug Fixes

* The HighCharts wrapper component properly resizes its chart.
* Mobile dimension chooser button properly handles overflow for longer labels.
* Sizing fixes for multi-line inputs such as textArea and jsonInput.
* NumberInput calls a `onKeyPress` prop if given.
* Layout fixes on several admin panels and detail popups.

### 📚 Libraries

* @blueprintjs/core `3.13 -> 3.14`
* @xh/hoist-dev-utils `3.5 -> 3.6`
* ag-Grid `~20.0 -> ~20.1`
* react-dropzone `~8.0 -> ~9.0`
* react-select `~2.3 -> ~2.4`
* router5 `~6.6 -> ~7.0`
* react `~16.7 -> ~16.8`

[Commit Log](https://github.com/xh/hoist-react/compare/v19.0.1...v20.0.0)

## v19.0.1 - 2019-02-12

### 🐞 Bug Fixes

* Additional updates and simplifications to `FormField` sizing of child `HoistInput` elements, for
  more reliable sizing and spacing filling behavior.

[Commit Log](https://github.com/xh/hoist-react/compare/v19.0.0...v19.0.1)


## v19.0.0 - 2019-02-08

### 🎁 New Features

* Added a new architecture for signaling the need to load / refresh new data across either the
  entire app or a section of the component hierarchy. This new system relies on React context to
  minimizes the need for explicit application wiring, and improves support for auto-refresh. See
  newly added decorator `@LoadSupport` and classes/components `RefreshContext`,
  `RefreshContextModel`, and `RefreshContextView` for more info.
* `TabContainerModel` and `TabModel` now support `refreshMode` and `renderMode` configs to allow
  better control over how inactive tabs are mounted/unmounted and how tabs handle refresh requests
  when hidden or (re)activated.
* Apps can implement `getAppOptions()` in their `AppModel` class to specify a set of app-wide
  options that should be editable via a new built-in Options dialog. This system includes built-in
  support for reading/writing options to preferences, or getting/setting their values via custom
  handlers. The toolkit handles the rendering of the dialog.
* Standard top-level app buttons - for actions such as launching the new Options dialog, switching
  themes, launching the admin client, and logging out - have been moved into a new menu accessible
  from the top-right corner of the app, leaving more space for app-specific controls in the AppBar.
* `RecordGridModel` now supports an enhanced `editors` configuration that exposes the full set of
  validation and display support from the Forms package.
* `HoistInput` sizing is now consistently implemented using `LayoutSupport`. All sizable
  `HoistInputs` now have default `width` to ensure a standard display out of the box. `JsonInput`
  and `TextArea` also have default `height`. These defaults can be overridden by declaring explicit
  `width` and `height` values, or unset by setting the prop to `null`.
* `HoistInputs` within `FormFields` will be automatically sized to fill the available space in the
  `FormField`. In these cases, it is advised to either give the `FormField` an explicit size or
  render it in a flex layout.

### 💥 Breaking Changes

* ag-Grid has been updated to v20.0.0. Most apps shouldn't require any changes - however, if you are
  using `agOptions` to set sorting, filtering or resizing properties, these may need to change:

  For the `Grid`, `agOptions.enableColResize`, `agOptions.enableSorting` and `agOptions.enableFilter`
  have been removed. You can replicate their effects by using `agOptions.defaultColDef`. For
  `Columns`, `suppressFilter` has been removed, an should be replaced with `filter: false`.

* `HoistAppModel.requestRefresh` and `TabContainerModel.requestRefresh` have been removed.
  Applications should use the new Refresh architecture described above instead.
* `tabRefreshMode` on TabContainer has been renamed `renderMode`.
* `TabModel.reloadOnShow` has been removed. Set the `refreshMode` property on TabContainerModel or
  TabModel to `TabRefreshMode.ON_SHOW_ALWAYS` instead.
* The mobile APIs for `TabContainerModel`, `TabModel`, and `RefreshButton` have been rewritten to
  more closely mirror the desktop API.
* The API for `RecordGridModel` editors has changed -- `type` is no longer supported. Use
  `fieldModel` and `formField` intead.
* `LocalStore.loadRawData` requires that all records presented to store have unique IDs specified.
  See `LocalStore.idSpec` for more information.

### 🐞 Bug Fixes

* SwitchInput and RadioInput now properly highlight validation errors in `minimal` mode.

### 📚 Libraries

* @blueprintjs/core `3.12 -> 3.13`
* ag-Grid `~19.1.4 -> ~20.0.0`

[Commit Log](https://github.com/xh/hoist-react/compare/v18.1.2...v19.0.0)


## v18.1.2 - 2019-01-30

### 🐞 Bug Fixes

* Grid integrations relying on column visibility (namely export, storeFilterField) now correctly
  consult updated column state from GridModel. #935
* Ensure `FieldModel.initialValue` is observable to ensure that computed dirty state (and any other
  derivations) are updated if it changes. #934
* Fixes to ensure Admin console log viewer more cleanly handles exceptions (e.g. attempting to
  auto-refresh on a log file that has been deleted).

[Commit Log](https://github.com/xh/hoist-react/compare/v18.1.1...v18.1.2)

## v18.1.1 - 2019-01-29

* Grid cell padding can be controlled via a new set of CSS vars and is reduced by default for grids
  in compact mode.
* The `addRecordAsync()` and `saveRecordAsync()` methods on `RestStore` return the updated record.

[Commit Log](https://github.com/xh/hoist-react/compare/v18.1.0...v18.1.1)


## v18.1.0 - 2019-01-28

### 🎁 New Features

* New `@managed` class field decorator can be used to mark a property as fully created/owned by its
  containing class (provided that class has installed the matching `@ManagedSupport` decorator).
  * The framework will automatically pass any `@managed` class members to `XH.safeDestroy()` on
    destroy/unmount to ensure their own `destroy()` lifecycle methods are called and any related
    resources are disposed of properly, notably MobX observables and reactions.
  * In practice, this should be used to decorate any properties on `HoistModel`, `HoistService`, or
    `HoistComponent` classes that hold a reference to a `HoistModel` created by that class. All of
    those core artifacts support the new decorator, `HoistModel` already provides a built-in
    `destroy()` method, and calling that method when an app is done with a Model is an important
    best practice that can now happen more reliably / easily.
* `FormModel.getData()` accepts a new single parameter `dirtyOnly` - pass true to get back only
  fields which have been modified.
* The mobile `Select` component indicates the current value with a ✅ in the drop-down list.
* Excel exports from tree grids now include the matching expand/collapse tree controls baked into
  generated Excel file.

### 🐞 Bug Fixes

* The `JsonInput` component now properly respects / indicates disabled state.

### 📚 Libraries

* Hoist-dev-utils `3.4.1 -> 3.5.0` - updated webpack and other build tool dependencies, as well as
  an improved eslint configuration.
* @blueprintjs/core `3.10 -> 3.12`
* @blueprintjs/datetime `3.5 -> 3.7`
* fontawesome `5.6 -> 5.7`
* mobx `5.8 -> 5.9`
* react-select `2.2 -> 2.3`
* Other patch updates

[Commit Log](https://github.com/xh/hoist-react/compare/v18.0.0...v18.1.0)

## v18.0.0 - 2019-01-15

### 🎁 New Features

* Form support has been substantially enhanced and restructured to provide both a cleaner API and
  new functionality:
  * `FormModel` and `FieldModel` are now concrete classes and provide the main entry point for
    specifying the contents of a form. The `Field` and `FieldSupport` decorators have been removed.
  * Fields and sub-forms may now be dynamically added to FormModel.
  * The validation state of a FormModel is now *immediately* available after construction and
    independent of the GUI. The triggering of the *display* of that state is now a separate process
    triggered by GUI actions such as blur.
  * `FormField` has been substantially reworked to support a read-only display and inherit common
    property settings from its containing `Form`.
  * `HoistInput` has been moved into the `input` package to clarify that these are lower level
    controls and independent of the Forms package.

* `RestGrid` now supports a `mask` prop. RestGrid loading is now masked by default.
* `Chart` component now supports a built-in zoom out gesture: click and drag from right-to-left on
  charts with x-axis zooming.
* `Select` now supports an `enableClear` prop to control the presence of an optional inline clear
  button.
* `Grid` components take `onCellClicked` and `onCellDoubleClicked` event handlers.
* A new desktop `FileChooser` wraps a preconfigured react-dropzone component to allow users to
  easily select files for upload or other client-side processing.

### 💥 Breaking Changes

* Major changes to Form (see above). `HoistInput` imports will also need to be adjusted to move from
  `form` to `input`.
* The name of the HoistInput `field` prop has been changed to `bind`. This change distinguishes the
  lower-level input package more clearly from the higher-level form package which uses it. It also
  more clearly relates the property to the associated `@bindable` annotation for models.
* A `Select` input with `enableMulti = true` will by default no longer show an inline x to clear the
  input value. Use the `enableClear` prop to re-enable.
* Column definitions are exported from the `grid` package. To ensure backwards compatibility,
  replace imports from `@xh/hoist/desktop/columns` with `@xh/hoist/desktop/cmp/grid`.

### 📚 Libraries

* React `~16.6.0 -> ~16.7.0`
* Patch version updates to multiple other dependencies.

[Commit Log](https://github.com/xh/hoist-react/compare/v17.0.0...v18.0.0)

## v17.0.0 - 2018-12-21

### 💥 Breaking Changes

* The implementation of the `model` property on `HoistComponent` has been substantially enhanced:
  *  "Local" Models should now be specified on the Component class declaration by simply setting the
     `model` property, rather than the confusing `localModel` property.
  *  HoistComponent now supports a static `modelClass` class property. If set, this property will
     allow a HoistComponent to auto-create a model internally when presented with a plain javascript
     object as its `model` prop. This is especially useful in cases like `Panel` and `TabContainer`,
     where apps often need to specify a model but do not require a reference to the model. Those
     usages can now skip importing and instantiating an instance of the component's model class
     themselves.
  *  Hoist will now throw an Exception if an application attempts to changes the model on an
     existing HoistComponent instance or presents the wrong type of model to a HoistComponent where
     `modelClass` has been specified.

* `PanelSizingModel` has been renamed `PanelModel`. The class now also has the following new
  optional properties, all of which are `true` by default:
  * `showSplitter` - controls visibility of the splitter bar on the outside edge of the component.
  * `showSplitterCollapseButton` - controls visibility of the collapse button on the splitter bar.
  * `showHeaderCollapseButton` - controls visibility of a (new) collapse button in the header.

* The API methods for exporting grid data have changed and gained new features:
  * Grids must opt-in to export with the `GridModel.enableExport` config.
  * Exporting a `GridModel` is handled by the new `GridExportService`, which takes a collection of
    `exportOptions`. See `GridExportService.exportAsync` for available `exportOptions`.
  * All export entry points (`GridModel.exportAsync()`, `ExportButton` and the export context menu
    items) support `exportOptions`. Additionally, `GridModel` can be configured with default
    `exportOptions` in its config.

* The `buttonPosition` prop on `NumberInput` has been removed due to problems with the underlying
  implementation. Support for incrementing buttons on NumberInputs will be re-considered for future
  versions of Hoist.

### 🎁 New Features

* `TextInput` on desktop now supports an `enableClear` property to allow easy addition of a clear
  button at the right edge of the component.
* `TabContainer` enhancements:
  * An `omit` property can now be passed in the tab configs passed to the `TabContainerModel`
    constructor to conditionally exclude a tab from the container
  * Each `TabModel` can now be retrieved by id via the new `getTabById` method on
    `TabContainerModel`.
  * `TabModel.title` can now be changed at runtime.
  * `TabModel` now supports the following properties, which can be changed at runtime or set via the
    config:
    * `disabled` - applies a disabled style in the switcher and blocks navigation to the tab via
      user click, routing, or the API.
    * `excludeFromSwitcher` - removes the tab from the switcher, but the tab can still be navigated
      to programmatically or via routing.
* `MultiFieldRenderer` `multiFieldConfig` now supports a `delimiter` property to separate
  consecutive SubFields.
* `MultiFieldRenderer` SubFields now support a `position` property, to allow rendering in either the
  top or bottom row.
* `StoreCountLabel` now supports a new 'includeChildren' prop to control whether or not children
  records are included in the count. By default this is `false`.
* `Checkbox` now supports a `displayUnsetState` prop which may be used to display a visually
  distinct state for null values.
* `Select` now renders with a checkbox next to the selected item in its drowndown menu, instead of
  relying on highlighting. A new `hideSelectedOptionCheck` prop is available to disable.
* `RestGridModel` supports a `readonly` property.
* `DimensionChooser`, various `HoistInput` components, `Toolbar` and `ToolbarSeparator` have been
  added to the mobile component library.
* Additional environment enums for UAT and BCP, added to Hoist Core 5.4.0, are supported in the
  application footer.

### 🐞 Bug Fixes

* `NumberInput` will no longer immediately convert its shorthand value (e.g. "3m") into numeric form
  while the user remains focused on the input.
* Grid `actionCol` columns no longer render Button components for each action, relying instead on
  plain HTML / CSS markup for a significant performance improvement when there are many rows and/or
  actions per row.
* Grid exports more reliably include the appropriate file extension.
* `Select` will prevent an `<esc>` keypress from bubbling up to parent components only when its menu
  is open. (In that case, the component assumes escape was pressed to close its menu and captures
  the keypress, otherwise it should leave it alone and let it e.g. close a parent popover).

[Commit Log](https://github.com/xh/hoist-react/compare/v16.0.1...v17.0.0)

## v16.0.1 - 2018-12-12

### 🐞 Bug Fixes

* Fix to FeedbackForm allowing attempted submission with an empty message.

[Commit Log](https://github.com/xh/hoist-react/compare/v16.0.0...v16.0.1)


## v16.0.0

### 🎁 New Features

* Support for ComboBoxes and Dropdowns have been improved dramatically, via a new `Select` component
  based on react-select.
* The ag-Grid based `Grid` and `GridModel` are now available on both mobile and desktop. We have
  also added new support for multi-row/multi-field columns via the new `multiFieldRenderer` renderer
  function.
* The app initialization lifecycle has been restructured so that no App classes are constructed
  until Hoist is fully initialized.
* `Column` now supports an optional `rowHeight` property.
* `Button` now defaults to 'minimal' mode, providing a much lighter-weight visual look-and-feel to
  HoistApps. `Button` also implements `@LayoutSupport`.
* Grouping state is now saved by the grid state support on `GridModel`.
* The Hoist `DimChooser` component has been ported to hoist-react.
* `fetchService` now supports an `autoAbortKey` in its fetch methods. This can be used to
  automatically cancel obsolete requests that have been superceded by more recent variants.
* Support for new `clickableLabel` property on `FormField`.
* `RestForm` now supports a read-only view.
* Hoist now supports automatic tracking of app/page load times.

### 💥 Breaking Changes

* The new location for the cross-platform grid component is `@xh/hoist/cmp/grid`. The `columns`
  package has also moved under a new sub-package in this location.
* Hoist top-level App Structure has changed in order to improve consistency of the Model-View
  conventions, to improve the accessibility of services, and to support the improvements in app
  initialization mentioned above:
  - `XH.renderApp` now takes a new `AppSpec` configuration.
  - `XH.app` is now `XH.appModel`.
  - All services are installed directly on `XH`.
  - `@HoistApp` is now `@HoistAppModel`
* `RecordAction` has been substantially refactored and improved. These are now typically immutable
  and may be shared.
  - `prepareFn` has been replaced with a `displayFn`.
  - `actionFn` and `displayFn` now take a single object as their parameter.
* The `hide` property on `Column` has been changed to `hidden`.
* The `ColChooserButton` has been moved from the incorrect location `@xh/hoist/cmp/grid` to
  `@xh/hoist/desktop/cmp/button`. This is a desktop-only component. Apps will have to adjust these
  imports.
* `withDefaultTrue` and `withDefaultFalse` in `@xh/hoist/utils/js` have been removed. Use
  `withDefault` instead.
* `CheckBox` has been renamed `Checkbox`


### ⚙️ Technical

* ag-Grid has been upgraded to v19.1
* mobx has been upgraded to v5.6
* React has been upgraded to v16.6
* Allow browsers with proper support for Proxy (e.g Edge) to access Hoist Applications.


### 🐞 Bug Fixes

* Extensive. See full change list below.

[Commit Log](https://github.com/xh/hoist-react/compare/v15.1.2...v16.0.0)


## v15.1.2

🛠 Hotfix release to MultiSelect to cap the maximum number of options rendered by the drop-down
list. Note, this component is being replaced in Hoist v16 by the react-select library.

[Commit Log](https://github.com/xh/hoist-react/compare/v15.1.1...v15.1.2)

## v15.1.1

### 🐞 Bug Fixes

* Fix to minimal validation mode for FormField disrupting input focus.
* Fix to JsonInput disrupting input focus.

### ⚙️ Technical

* Support added for TLBR-style notation when specifying margin/padding via layoutSupport - e.g.
  box({margin: '10 20 5 5'}).
* Tweak to lockout panel message when the user has no roles.

[Commit Log](https://github.com/xh/hoist-react/compare/v15.1.0...v15.1.1)


## v15.1.0

### 🎁 New Features

* The FormField component takes a new minimal prop to display validation errors with a tooltip only
  as opposed to an inline message string. This can be used to help reduce shifting / jumping form
  layouts as required.
* The admin-only user impersonation toolbar will now accept new/unknown users, to support certain
  SSO application implementations that can create users on the fly.

### ⚙️ Technical

* Error reporting to server w/ custom user messages is disabled if the user is not known to the
  client (edge case with errors early in app lifecycle, prior to successful authentication).

[Commit Log](https://github.com/xh/hoist-react/compare/v15.0.0...v15.1.0)


## v15.0.0

### 💥 Breaking Changes

* This update does not require any application client code changes, but does require updating the
  Hoist Core Grails plugin to >= 5.0. Hoist Core changes to how application roles are loaded and
  users are authenticated required minor changes to how JS clients bootstrap themselves and load
  user data.
* The Hoist Core HoistImplController has also been renamed to XhController, again requiring Hoist
  React adjustments to call the updated /xh/ paths for these (implementation) endpoints. Again, no
  app updates required beyond taking the latest Hoist Core plugin.

[Commit Log](https://github.com/xh/hoist-react/compare/v14.2.0...v15.0.0)


## v14.2.0

### 🎁 New Features

* Upgraded hoist-dev-utils to 3.0.3. Client builds now use the latest Webpack 4 and Babel 7 for
  noticeably faster builds and recompiles during CI and at development time.
* GridModel now has a top-level agColumnApi property to provide a direct handle on the ag-Grid
  Column API object.

### ⚙️ Technical

* Support for column groups strengthened with the addition of a dedicated ColumnGroup sibling class
  to Column. This includes additional internal refactoring to reduce unnecessary cloning of Column
  configurations and provide a more managed path for Column updates. Public APIs did not change.
  (#694)

### 📚 Libraries

* Blueprint Core `3.6.1 -> 3.7.0`
* Blueprint Datetime `3.2.0 -> 3.3.0`
* Fontawesome `5.3.x -> 5.4.x`
* MobX `5.1.2 -> 5.5.0`
* Router5 `6.5.0 -> 6.6.0`

[Commit Log](https://github.com/xh/hoist-react/compare/v14.1.3...v14.2.0)


## v14.1.3

### 🐞 Bug Fixes

* Ensure JsonInput reacts properly to value changes.

### ⚙️ Technical

* Block user pinning/unpinning in Grid via drag-and-drop - pending further work via #687.
* Support "now" as special token for dateIs min/max validation rules.
* Tweak grouped grid row background color.

[Commit Log](https://github.com/xh/hoist-react/compare/v14.1.1...v14.1.3)


## v14.1.1

### 🐞 Bug Fixes

* Fixes GridModel support for row-level grouping at same time as column grouping.

[Commit Log](https://github.com/xh/hoist-react/compare/v14.1.0...v14.1.1)


## v14.1.0

### 🎁 New Features

* GridModel now supports multiple levels of row grouping. Pass the public setGroupBy() method an
  array of string column IDs, or a falsey value / empty array to ungroup. Note that the public and
  observable groupBy property on GridModel will now always be an array, even if the grid is not
  grouped or has only a single level of grouping.
* GridModel exposes public expandAll() and collapseAll() methods for grouped / tree grids, and
  StoreContextMenu supports a new "expandCollapseAll" string token to insert context menu items.
  These are added to the default menu, but auto-hide when the grid is not in a grouped state.
* The Grid component provides a new onKeyDown prop, which takes a callback and will fire on any
  keypress targeted within the Grid. Note such a handler is not provided directly by ag-Grid.
* The Column class supports pinned as a top-level config. Supports passing true to pin to the left.

### 🐞 Bug Fixes

* Updates to Grid column widths made via ag-Grid's "autosize to fit" API are properly persisted to
  grid state.

[Commit Log](https://github.com/xh/hoist-react/compare/v14.0.0...v14.1.0)


## v14.0.0

* Along with numerous bug fixes, v14 brings with it a number of important enhancements for grids,
  including support for tree display, 'action' columns, and absolute value sorting. It also includes
  some new controls and improvement to focus display.

### 💥 Breaking Changes

* The signatures of the Column.elementRenderer and Column.renderer have been changed to be
  consistent with each other, and more extensible. Each takes two arguments -- the value to be
  rendered, and a single bundle of metadata.
* StoreContextMenuAction has been renamed to RecordAction. Its action property has been renamed to
  actionFn for consistency and clarity.
* LocalStore : The method LocalStore.processRawData no longer takes an array of all records, but
  instead takes just a single record. Applications that need to operate on all raw records in bulk
  should do so before presenting them to LocalStore. Also, LocalStores template methods for override
  have also changed substantially, and sub-classes that rely on these methods will need to be
  adjusted accordingly.

### 🎁 New Features

#### Grid

* The Store API now supports hierarchical datasets. Applications need to simply provide raw data for
  records with a "children" property containing the raw data for their children.
* Grid supports a 'TreeGrid' mode. To show a tree grid, bind the GridModel to a store containing
  hierarchical data (as above), set treeMode: true on the GridModel, and specify a column to display
  the tree controls (isTreeColumn: true)
* Grid supports absolute sorting for numerical columns. Specify absSort: true on your column config
  to enable. Clicking the grid header will now cycle through ASC > DESC > DESC (abs) sort modes.
* Grid supports an 'Actions' column for one-click record actions. See cmp/desktop/columns/actionCol.
* A new showHover prop on the desktop Grid component will highlight the hovered row with default
  styling. A new GridModel.rowClassFn callback was added to support per-row custom classes based on
  record data.
* A new ExportFormat.LONG_TEXT format has been added, along with a new Column.exportWidth config.
  This supports exporting columns that contain long text (e.g. notes) as multi-line cells within
  Excel.

#### Other Components

* RadioInput and ButtonGroupInputhave been added to the desktop/cmp/form package.
* DateInput now has support for entering and displaying time values.
* NumberInput displays its unformatted value when focused.
* Focused components are now better highlighted, with additional CSS vars provided to customize as
  needed.

### 🐞 Bug Fixes

* Calls to GridModel.setGroupBy() work properly not only on the first, but also all subsequent calls
  (#644).
* Background / style issues resolved on several input components in dark theme (#657).
* Grid context menus appear properly over other floating components.

### 📚 Libraries

* React `16.5.1 -> 16.5.2`
* router5 `6.4.2 -> 6.5.0`
* CodeMirror, Highcharts, and MobX patch updates

[Commit Log](https://github.com/xh/hoist-react/compare/v13.0.0...v14.0.0)


## v13.0.0

🍀Lucky v13 brings with it a number of enhancements for forms and validation, grouped column
support in the core Grid API, a fully wrapped MultiSelect component, decorator syntax adjustments,
and a number of other fixes and enhancements.

It also includes contributions from new ExHI team members Arjun and Brendan. 🎉

### 💥 Breaking Changes

* The core `@HoistComponent`, `@HoistService`, and `@HoistModel` decorators are **no longer
  parameterized**, meaning that trailing `()` should be removed after each usage. (#586)
* The little-used `hoistComponentFactory()` method was also removed as a further simplification
  (#587).
* The `HoistField` superclass has been renamed to `HoistInput` and the various **desktop form
  control components have been renamed** to match (55afb8f). Apps using these components (which will
  likely be most apps) will need to adapt to the new names.
  * This was done to better distinguish between the input components and the upgraded Field concept
    on model classes (see below).

### 🎁 New Features

⭐️ **Forms and Fields** have been a major focus of attention, with support for structured data
fields added to Models via the `@FieldSupport` and `@field()` decorators.
* Models annotated with `@FieldSupport` can decorate member properties with `@field()`, making those
  properties observable and settable (with a generated `setXXX()` method).
* The `@field()` decorators themselves can be passed an optional display label string as well as
  zero or more *validation rules* to define required constraints on the value of the field.
* A set of predefined constraints is provided within the toolkit within the `/field/` package.
* Models using `FieldSupport` should be sure to call the `initFields()` method installed by the
  decorator within their constructor. This method can be called without arguments to generally
  initialize the field system, or it can be passed an object of field names to initial/default
  values, which will set those values on the model class properties and provide change/dirty
  detection and the ability to "reset" a form.
* A new `FormField` UI component can be used to wrap input components within a form. The `FormField`
  wrapper can accept the source model and field name, and will apply those to its child input. It
  leverages the Field model to automatically display a label, indicate required fields, and print
  validation error messages. This new component should be the building-block for most non-trivial
  forms within an application.

Other enhancements include:
* **Grid columns can be grouped**, with support for grouping added to the grid state management
  system, column chooser, and export manager (#565). To define a column group, nest column
  definitions passed to `GridModel.columns` within a wrapper object of the form `{headerName: 'My
  group', children: [...]}`.

(Note these release notes are incomplete for this version.)

[Commit Log](https://github.com/xh/hoist-react/compare/v12.1.2...v13.0.0)


## v12.1.2

### 🐞 Bug Fixes

* Fix casing on functions generated by `@settable` decorator
  (35c7daa209a4205cb011583ebf8372319716deba).

[Commit Log](https://github.com/xh/hoist-react/compare/v12.1.1...v12.1.2)


## v12.1.1

### 🐞 Bug Fixes

* Avoid passing unknown HoistField component props down to Blueprint select/checkbox controls.

### 📚 Libraries

* Rollback update of `@blueprintjs/select` package `3.1.0 -> 3.0.0` - this included breaking API
  changes and will be revisited in #558.

[Commit Log](https://github.com/xh/hoist-react/compare/v12.1.0...v12.1.1)


## v12.1.0

### 🎁 New Features

* New `@bindable` and `@settable` decorators added for MobX support. Decorating a class member
  property with `@bindable` makes it a MobX `@observable` and auto-generates a setter method on the
  class wrapped in a MobX `@action`.
* A `fontAwesomeIcon` element factory is exported for use with other FA icons not enumerated by the
  `Icon` class.
* CSS variables added to control desktop Blueprint form control margins. These remain defaulted to
  zero, but now within CSS with support for variable overrides. A Blueprint library update also
  brought some changes to certain field-related alignment and style properties. Review any form
  controls within apps to ensure they remain aligned as desired
  (8275719e66b4677ec5c68a56ccc6aa3055283457 and df667b75d41d12dba96cbd206f5736886cb2ac20).

### 🐞 Bug Fixes

* Grid cells are fully refreshed on a data update, ensuring cell renderers that rely on data other
  than their primary display field are updated (#550).
* Grid auto-sizing is run after a data update, ensuring flex columns resize to adjust for possible
  scrollbar visibility changes (#553).
* Dropdown fields can be instantiated with fewer required properties set (#541).

### 📚 Libraries

* Blueprint `3.0.1 -> 3.4.0`
* FontAwesome `5.2.0 -> 5.3.0`
* CodeMirror `5.39.2 -> 5.40.0`
* MobX `5.0.3 -> 5.1.0`
* router5 `6.3.0 -> 6.4.2`
* React `16.4.1 -> 16.4.2`

[Commit Log](https://github.com/xh/hoist-react/compare/v12.0.0...v12.1.0)


## v12.0.0

Hoist React v12 is a relatively large release, with multiple refactorings around grid columns,
`elemFactory` support, classNames, and a re-organization of classes and exports within `utils`.

### 💥 Breaking Changes

#### ⭐️ Grid Columns

**A new `Column` class describes a top-level API for columns and their supported options** and is
intended to be a cross-platform layer on top of ag-Grid and TBD mobile grid implementations.
* The desktop `GridModel` class now accepts a collection of `Column` configuration objects to define
  its available columns.
* Columns may be configured with `flex: true` to cause them to stretch all available horizontal
  space within a grid, sharing it equally with any other flex columns. However note that this should
  be used sparingly, as flex columns have some deliberate limitations to ensure stable and
  consistent behavior. Most noticeably, they cannot be resized directly by users. Often, a best
  practice will be to insert an `emptyFlexCol` configuration as the last column in a grid - this
  will avoid messy-looking gaps in the layout while not requiring a data-driven column be flexed.
* User customizations to column widths are now saved if the GridModel has been configured with a
  `stateModel` key or model instance - see `GridStateModel`.
* Columns accept a `renderer` config to format text or HTML-based output. This is a callback that is
  provided the value, the row-level record, and a metadata object with the column's `colId`. An
  `elementRenderer` config is also available for cells that should render a Component.
* An `agOptions` config key continues to provide a way to pass arbitrary options to the underlying
  ag-Grid instance (for desktop implementations). This is considered an "escape hatch" and should be
  used with care, but can provide a bridge to required ag-Grid features as the Hoist-level API
  continues to develop.
* The "factory pattern" for Column templates / defaults has been removed, replaced by a simpler
  approach that recommends exporting simple configuration partials and spreading them into
  instance-specific column configs.
  [See the Admin app for some examples](https://github.com/xh/hoist-react/blob/a1b14ac6d41aa8f8108a518218ce889fe5596780/admin/tabs/activity/tracking/ActivityGridModel.js#L42)
  of this pattern.
* See 0798f6bb20092c59659cf888aeaf9ecb01db52a6 for primary commit.

#### ⭐️ Element Factory, LayoutSupport, BaseClassName

Hoist provides core support for creating components via a factory pattern, powered by the `elem()`
and `elemFactory()` methods. This approach remains the recommended way to instantiate component
elements, but was **simplified and streamlined**.
* The rarely used `itemSpec` argument was removed (this previously applied defaults to child items).
* Developers can now also use JSX to instantiate all Hoist-provided components while still taking
  advantage of auto-handling for layout-related properties provided by the `LayoutSupport` mixin.
  * HoistComponents should now spread **`...this.getLayoutProps()`** into their outermost rendered
    child to enable promotion of layout properties.
* All HoistComponents can now specify a **baseClassName** on their component class and should pass
  `className: this.getClassName()` down to their outermost rendered child. This allows components to
  cleanly layer on a base CSS class name with any instance-specific classes.
* See 8342d3870102ee9bda4d11774019c4928866f256 for primary commit.

#### ⭐️ Panel resizing / collapsing

**The `Panel` component now takes a `sizingModel` prop to control and encapsulate newly built-in
resizing and collapsing behavior** (#534).
* See the `PanelSizingModel` class for configurable details, including continued support for saving
  sizing / collapsed state as a user preference.
* **The standalone `Resizable` component was removed** in favor of the improved support built into
  Panel directly.

#### Other

* Two promise-related models have been combined into **a new, more powerful `PendingTaskModel`**,
  and the `LoadMask` component has been removed and consolidated into `Mask`
  (d00a5c6e8fc1e0e89c2ce3eef5f3e14cb842f3c8).
  * `Panel` now exposes a single `mask` prop that can take either a configured `mask` element or a
    simple boolean to display/remove a default mask.
* **Classes within the `utils` package have been re-organized** into more standardized and scalable
  namespaces. Imports of these classes will need to be adjusted.

### 🎁 New Features

* **The desktop Grid component now offers a `compact` mode** with configurable styling to display
  significantly more data with reduced padding and font sizes.
* The top-level `AppBar` refresh button now provides a default implementation, calling a new
  abstract `requestRefresh()` method on `HoistApp`.
* The grid column chooser can now be configured to display its column groups as initially collapsed,
  for especially large collections of columns.
* A new `XH.restoreDefaultsAsync()` method provides a centralized way to wipe out user-specific
  preferences or customizations (#508).
* Additional Blueprint `MultiSelect`, `Tag`, and `FormGroup` controls re-exported.

### 🐞 Bug Fixes

* Some components were unintentionally not exporting their Component class directly, blocking JSX
  usage. All components now export their class.
* Multiple fixes to `DayField` (#531).
* JsonField now responds properly when switching from light to dark theme (#507).
* Context menus properly filter out duplicated separators (#518).

[Commit Log](https://github.com/xh/hoist-react/compare/v11.0.0...v12.0.0)


## v11.0.0

### 💥 Breaking Changes

* **Blueprint has been upgraded to the latest 3.x release.** The primary breaking change here is the
  renaming of all `pt-` CSS classes to use a new `bp3-` prefix. Any in-app usages of the BP
  selectors will need to be updated. See the
  [Blueprint "What's New" page](http://blueprintjs.com/docs/#blueprint/whats-new-3.0).
* **FontAwesome has been upgraded to the latest 5.2 release.** Only the icons enumerated in the
  Hoist `Icon` class are now registered via the FA `library.add()` method for inclusion in bundled
  code, resulting in a significant reduction in bundle size. Apps wishing to use other FA icons not
  included by Hoist must import and register them - see the
  [FA React Readme](https://github.com/FortAwesome/react-fontawesome/blob/master/README.md) for
  details.
* **The `mobx-decorators` dependency has been removed** due to lack of official support for the
  latest MobX update, as well as limited usage within the toolkit. This package was primarily
  providing the optional `@setter` decorator, which should now be replaced as needed by dedicated
  `@action` setter methods (19cbf86138499bda959303e602a6d58f6e95cb40).

### 🎁 Enhancements

* `HoistComponent` now provides a `getClassNames()` method that will merge any `baseCls` CSS class
  names specified on the component with any instance-specific classes passed in via props (#252).
  * Components that wish to declare and support a `baseCls` should use this method to generate and
    apply a combined list of classes to their outermost rendered elements (see `Grid`).
  * Base class names have been added for relevant Hoist-provided components - e.g. `.xh-panel` and
    `.xh-grid`. These will be appended to any instance class names specified within applications and
    be available as public CSS selectors.
* Relevant `HoistField` components support inline `leftIcon` and `rightElement` props. `DayField`
  adds support for `minDay / maxDay` props.
* Styling for the built-in ag-Grid loading overlay has been simplified and improved (#401).
* Grid column definitions can now specify an `excludeFromExport` config to drop them from
  server-generated Excel/CSV exports (#485).

### 🐞 Bug Fixes

* Grid data loading and selection reactions have been hardened and better coordinated to prevent
  throwing when attempting to set a selection before data has been loaded (#484).

### 📚 Libraries

* Blueprint `2.x -> 3.x`
* FontAwesome `5.0.x -> 5.2.x`
* CodeMirror `5.37.0 -> 5.39.2`
* router5 `6.2.4 -> 6.3.0`

[Commit Log](https://github.com/xh/hoist-react/compare/v10.0.1...v11.0.0)


## v10.0.1

### 🐞 Bug Fixes

* Grid `export` context menu token now defaults to server-side 'exportExcel' export.
  * Specify the `exportLocal` token to return a menu item for local ag-Grid export.
* Columns with `field === null` skipped for server-side export (considered spacer / structural
  columns).

## v10.0.0

### 💥 Breaking Changes

* **Access to the router API has changed** with the `XH` global now exposing `router` and
  `routerState` properties and a `navigate()` method directly.
* `ToastManager` has been deprecated. Use `XH.toast` instead.
* `Message` is no longer a public class (and its API has changed). Use `XH.message/confirm/alert`
  instead.
*  Export API has changed. The Built-in grid export now uses more powerful server-side support. To
   continue to use local AG based export, call method `GridModel.localExport()`. Built-in export
   needs to be enabled with the new property on `GridModel.enableExport`. See `GridModel` for more
   details.

### 🎁 Enhancements

* New Mobile controls and `AppContainer` provided services (impersonation, about, and version bars).
* Full-featured server-side Excel export for grids.

### 🐞 Bug Fixes

* Prevent automatic zooming upon input focus on mobile devices (#476).
* Clear the selection when showing the context menu for a record which is not already selected
  (#469).
* Fix to make lockout script readable by Compatibility Mode down to IE5.

### 📚 Libraries

* MobX `4.2.x -> 5.0.x`

[Commit Log](https://github.com/xh/hoist-react/compare/v9.0.0...v10.0.0)


## v9.0.0

### 💥 Breaking Changes

* **Hoist-provided mixins (decorators) have been refactored to be more granular and have been broken
  out of `HoistComponent`.**
  * New discrete mixins now exist for `LayoutSupport` and `ContextMenuSupport` - these should be
    added directly to components that require the functionality they add for auto-handling of
    layout-related props and support for showing right-click menus. The corresponding options on
    `HoistComponent` that used to enable them have been removed.
  * For consistency, we have also renamed `EventTarget -> EventSupport` and `Reactive ->
    ReactiveSupport` mixins. These both continue to be auto-applied to HoistModel and HoistService
    classes, and ReactiveSupport enabled by default in HoistComponent.
* **The Context menu API has changed.** The `ContextMenuSupport` mixin now specifies an abstract
  `getContextMenuItems()` method for component implementation (replacing the previous
  `renderContextMenu()` method). See the new [`ContextMenuItem` class for what these items support,
  as well as several static default items that can be used.
  * The top-level `AppContainer` no longer provides a default context menu, instead allowing the
    browser's own context menu to show unless an app / component author has implemented custom
    context-menu handling at any level of their component hierarchy.

### 🐞 Bug Fixes

* TabContainer active tab can become out of sync with the router state (#451)
  * ⚠️ Note this also involved a change to the `TabContainerModel` API - `activateTab()` is now the
    public method to set the active tab and ensure both the tab and the route land in the correct
    state.
* Remove unintended focused cell borders that came back with the prior ag-Grid upgrade.

[Commit Log](https://github.com/xh/hoist-react/compare/v8.0.0...v9.0.0)


## v8.0.0

Hoist React v8 brings a big set of improvements and fixes, some API and package re-organizations,
and ag-Grid upgrade, and more. 🚀

### 💥 Breaking Changes

* **Component package directories have been re-organized** to provide better symmetry between
  pre-existing "desktop" components and a new set of mobile-first component. Current desktop
  applications should replace imports from `@xh/hoist/cmp/xxx` with `@xh/hoist/desktop/cmp/xxx`.
  * Important exceptions include several classes within `@xh/hoist/cmp/layout/`, which remain
    cross-platform.
  * `Panel` and `Resizable` components have moved to their own packages in
    `@xh/hoist/desktop/cmp/panel` and `@xh/hoist/desktop/cmp/resizable`.
* **Multiple changes and improvements made to tab-related APIs and components.**
  * The `TabContainerModel` constructor API has changed, notably `children` -> `tabs`, `useRoutes` ->
    `route` (to specify a starting route as a string) and `switcherPosition` has moved from a model
    config to a prop on the `TabContainer` component.
  * `TabPane` and `TabPaneModel` have been renamed `Tab` and `TabModel`, respectively, with several
    related renames.
* **Application entry-point classes decorated with `@HoistApp` must implement the new getter method
  `containerClass()`** to specify the platform specific component used to wrap the app's
  `componentClass`.
  * This will typically be `@xh/hoist/[desktop|mobile]/AppContainer` depending on platform.

### 🎁 New Features

* **Tab-related APIs re-worked and improved**, including streamlined support for routing, a new
  `tabRenderMode` config on `TabContainerModel`, and better naming throughout.
* **Ag-grid updated to latest v18.x** - now using native flex for overall grid layout and sizing
  controls, along with multiple other vendor improvements.
* Additional `XH` API methods exposed for control of / integration with Router5.
* The core `@HoistComponent` decorated now installs a new `isDisplayed` getter to report on
  component visibility, taking into account the visibility of its ancestors in the component tree.
* Mobile and Desktop app package / component structure made more symmetrical (#444).
* Initial versions of multiple new mobile components added to the toolkit.
* Support added for **`IdleService` - automatic app suspension on inactivity** (#427).
* Hoist wrapper added for the low-level Blueprint **button component** - provides future hooks into
  button customizations and avoids direct BP import (#406).
* Built-in support for collecting user feedback via a dedicated dialog, convenient XH methods and
  default appBar button (#379).
* New `XH.isDevelopmentMode` constant added, true when running in local Webpack dev-server mode.
* CSS variables have been added to customize and standardize the Blueprint "intent" based styling,
  with defaults adjusted to be less distracting (#420).

### 🐞 Bug Fixes

* Preference-related events have been standardized and bugs resolved related to pushAsync() and the
  `prefChange` event (ee93290).
* Admin log viewer auto-refreshes in tail-mode (#330).
* Distracting grid "loading" overlay removed (#401).
* Clipboard button ("click-to-copy" functionality) restored (#442).

[Commit Log](https://github.com/xh/hoist-react/compare/v7.2.0...v8.0.0)

## v7.2.0

### 🎁 New Features

+ Admin console grids now outfitted with column choosers and grid state. #375
+ Additional components for Onsen UI mobile development.

### 🐞 Bug Fixes

+ Multiple improvements to the Admin console config differ. #380 #381 #392

[Commit Log](https://github.com/xh/hoist-react/compare/v7.1.0...v7.2.0)

## v7.1.0

### 🎁 New Features

* Additional kit components added for Onsen UI mobile development.

### 🐞 Bug Fixes

* Dropdown fields no longer default to `commitOnChange: true` - avoiding unexpected commits of
  type-ahead query values for the comboboxes.
* Exceptions thrown from FetchService more accurately report the remote host when unreachable, along
  with some additional enhancements to fetch exception reporting for clarity.

[Commit Log](https://github.com/xh/hoist-react/compare/v7.0.0...v7.1.0)

## v7.0.0

### 💥 Breaking Changes

* **Restructuring of core `App` concept** with change to new `@HoistApp` decorator and conventions
  around defining `App.js` and `AppComponent.js` files as core app entry points. `XH.app` now
  installed to provide access to singleton instance of primary app class. See #387.

### 🎁 New Features

* **Added `AppBar` component** to help further standardize a pattern for top-level application
  headers.
* **Added `SwitchField` and `SliderField`** form field components.
* **Kit package added for Onsen UI** - base component library for mobile development.
* **Preferences get a group field for better organization**, parity with AppConfigs. (Requires
  hoist-core 3.1.x.)

### 🐞 Bug Fixes

* Improvements to `Grid` component's interaction with underlying ag-Grid instance, avoiding extra
  renderings and unwanted loss of state. 03de0ae7

[Commit Log](https://github.com/xh/hoist-react/compare/v6.0.0...v7.0.0)


## v6.0.0

### 💥 Breaking Changes

* API for `MessageModel` has changed as part of the feature addition noted below, with `alert()` and
  `confirm()` replaced by `show()` and new `XH` convenience methods making the need for direct calls
  rare.
* `TabContainerModel` no longer takes an `orientation` prop, replaced by the more flexible
  `switcherPosition` as noted below.

### 🎁 New Features

* **Initial version of grid state** now available, supporting easy persistence of user grid column
  selections and sorting. The `GridModel` constructor now takes a `stateModel` argument, which in
  its simplest form is a string `xhStateId` used to persist grid state to local storage. See the
  [`GridStateModel` class](https://github.com/xh/hoist-react/blob/develop/cmp/grid/GridStateModel.js)
  for implementation details. #331
* The **Message API** has been improved and simplified, with new `XH.confirm()` and `XH.alert()`
  methods providing an easy way to show pop-up alerts without needing to manually construct or
  maintain a `MessageModel`. #349
* **`TabContainer` components can now be controlled with a remote `TabSwitcher`** that does not need
  to be directly docked to the container itself. Specify `switcherPosition:none` on the
  `TabContainerModel` to suppress showing the switching affordance on the tabs themselves and
  instantiate a `TabSwitcher` bound to the same model to control a tabset from elsewhere in the
  component hierarchy. In particular, this enabled top-level application tab navigation to move up
  into the top toolbar, saving vertical space in the layout. #368
* `DataViewModel` supports an `emptyText` config.

### 🐞 Bugfixes

* Dropdown fields no longer fire multiple commit messages, and no longer commit partial entries
  under some circumstances. #353 and #354
* Grids resizing fixed when shrinking the containing component. #357

[Commit Log](https://github.com/xh/hoist-react/compare/v5.0.0...v6.0.0)


## v5.0.0

### 💥 Breaking Changes

* **Multi environment configs have been unwound** See these release notes/instructions for how to
  migrate: https://github.com/xh/hoist-core/releases/tag/release-3.0.0
* **Breaking change to context menus in dataviews and grids not using the default context menu:**
  StoreContextMenu no longer takes an array of items as an argument to its constructor. Instead it
  takes a configuration object with an ‘items’ key that will point to any current implementation’s
  array of items. This object can also contain an optional gridModel argument which is intended to
  support StoreContextMenuItems that may now be specified as known ‘hoist tokens’, currently limited
  to a ‘colChooser’ token.

### 🎁 New Features

* Config differ presents inline view, easier to read diffs now.
* Print Icon added!

### 🐞 Bugfixes

* Update processFailedLoad to loadData into gridModel store, Fixes #337
* Fix regression to ErrorTracking. Make errorTrackingService safer/simpler to call at any point in
  life-cycle.
*  Fix broken LocalStore state.
* Tweak flex prop for charts. Side by side charts in a flexbox now auto-size themselves! Fixes #342
* Provide token parsing for storeContextMenus. Context menus are all grown up! Fixes #300

## v4.0.1

### 🐞 Bugfixes

* DataView now properly re-renders its items when properties on their records change (and the ID
  does not)


## v4.0.0

### 💥 Breaking Changes

* **The `GridModel` selection API has been reworked for clarity.** These models formerly exposed
  their selectionModel as `grid.selection` - now that getter returns the selected records. A new
  `selectedRecord` getter is also available to return a single selection, and new string shortcut
  options are available when configuring GridModel selection behavior.
* **Grid components can now take an `agOptions` prop** to pass directly to the underlying ag-grid
  component, as well as an `onRowDoubleClicked` handler function.
  16be2bfa10e5aab4ce8e7e2e20f8569979dd70d1

### 🎁 New Features

* Additional core components have been updated with built-in `layoutSupport`, allowing developers to
  set width/height/flex and other layout properties directly as top-level props for key comps such
  as Grid, DataView, and Chart. These special props are processed via `elemFactory` into a
  `layoutConfig` prop that is now passed down to the underlying wrapper div for these components.
  081fb1f3a2246a4ff624ab123c6df36c1474ed4b

### 🐞 Bugfixes

* Log viewer tail mode now working properly for long log files - #325


## v3.0.1

### 🐞 Bugfixes

* FetchService throws a dedicated exception when the server is unreachable, fixes a confusing
  failure case detailed in #315


## v3.0.0

### 💥 Breaking Changes

* **An application's `AppModel` class must now implement a new `checkAccess()` method.** This method
  is passed the current user, and the appModel should determine if that user should see the UI and
  return an object with a `hasAccess` boolean and an optional `message` string. For a return with
  `hasAccess: false`, the framework will render a lockout panel instead of the primary UI.
  974c1def99059f11528c476f04e0d8c8a0811804
  * Note that this is only a secondary level of "security" designed to avoid showing an unauthorized
    user a confusing / non-functional UI. The server or any other third-party data sources must
    always be the actual enforcer of access to data or other operations.
* **We updated the APIs for core MobX helper methods added to component/model/service classes.** In
  particular, `addReaction()` was updated to take a more declarative / clear config object.
  8169123a4a8be6940b747e816cba40bd10fa164e
  * See Reactive.js - the mixin that provides this functionality.

### 🎁 New Features

* Built-in client-side lockout support, as per above.

### 🐞 Bugfixes

* None

------------------------------------------

Copyright © 2020 Extremely Heavy Industries Inc. - all rights reserved

------------------------------------------

📫☎️🌎 info@xh.io | https://xh.io/contact<|MERGE_RESOLUTION|>--- conflicted
+++ resolved
@@ -144,13 +144,10 @@
   ([#1528](https://github.com/xh/hoist-react/issues/1528))
 * Fixed problem where charts were needlessly re-rendered, hurting performance and losing some state
   ([#1505](https://github.com/xh/hoist-react/issues/1505))
-<<<<<<< HEAD
+* Removed padding from Select option wrapper elements which was making it difficult for custom
+  option renderers to control the padding ([1571](https://github.com/xh/hoist-react/issues/1571))
 * Fixed problem where tree grid alignment was inconsistent
   ([#1546](https://github.com/xh/hoist-react/issues/1546))
-=======
-* Removed padding from Select option wrapper elements which was making it difficult for custom
-  option renderers to control the padding ([1571](https://github.com/xh/hoist-react/issues/1571))
->>>>>>> 3339ef07
 
 ### 📚 Libraries
 
