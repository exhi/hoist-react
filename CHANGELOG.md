--- conflicted
+++ resolved
@@ -8,13 +8,7 @@
 
 ### 🎁 New Features
 
-<<<<<<< HEAD
-* `PanelModel` now supports setting a `refreshMode` to control how collapsed panels
-  respond to refresh requests.
-* The appMenuButton.extraItems property will now support valid react elements (like menuDivider).
-=======
 * GridModel `groupSortFn` now accepts `null` to turn off sorting of group rows.
->>>>>>> 57e36649
 * `DockViewModel` now supports optional `width`, `height` and `collapsedWidth` configs.
 * The `appMenuButton.extraItems` prop now accepts `MenuItem` configs (as before) but also React
   elements and the special string token '-' (shortcut to render a `MenuDivider`).
@@ -22,16 +16,14 @@
   columns in proportion to their `flex` value.
 * `Column` now supports a `sortingOrder` config to allow control of the sorting options that
 will be cycled through when the user clicks on the header.
-
-
-### 💥 Breaking Changes
-
-* `PanelModel.collapsedRenderMode` has been renamed to `PanelModel.renderMode`, to be more
-  consistent with other Hoist APIs such as `TabContainer`, `DashContainer`, and `DockContainer`.
-
-* The internal DOM structure of desktop `Panel` has changed to always include an inner frame
-  with class `.xh-panel__content`. You may need to update styling that targets the inner structure
-  of `Panel` via `.xh-panel`.
+* `PanelModel` now supports setting a `refreshMode` to control how collapsed panels
+  respond to refresh requests.
+
+### 💥 Breaking Changes
+
+* The internal DOM structure of desktop `Panel` has changed to always include an inner frame with
+  class `.xh-panel__content`. You may need to update styling that targets the inner structure of
+  `Panel` via `.xh-panel`.
 
 * The hooks `useOnResize()` and `useOnVisibleChange()` no longer take a `ref` argument.  Use
 `composeRefs` to combine the ref that they return with any ref you wish to compose them with.
