--- conflicted
+++ resolved
@@ -4,17 +4,15 @@
 
 ### 🎁 New Features
 
-<<<<<<< HEAD
 * Added new `StateProvider` API to support flexibly saving Component State to different locations
 such as preferences, LocalStorage, and Dashboards.  This has been enabled on `GridStateModel` via
 the new `provider` option.
-=======
+
 * Hoist's enhanced autosizing is now enabled on all grids by default.  See `GridModel`
 and `GridAutosizeService` for more details.
->>>>>>> e57dafbf
 
 * `DimensionChooser` now has the ability to persist its value and history seperately.
-* Mobile `select` now supports `enableFilter` and `enableCreate`. 
+* Mobile `select` now supports `enableFilter` and `enableCreate`.
 
 ### 🐞 Bug Fixes
 * Fix to Average Aggregators when used with hierarchical data.
