--- conflicted
+++ resolved
@@ -12,20 +12,9 @@
   user's entry on an <enter> keypress (same as clicking 'OK').
 * Individual `Buttons` within a `ButtonGroupInput` will accept a disabled prop while continuing to
   respect the overall `ButtonGroupInput`'s disabled prop.
-<<<<<<< HEAD
-* `Column.exportFormat` can now be a function, which supports setting Excel formats on a per-cell
-  (vs. entire column) basis by returning a conditional `exportFormat` based upon the value and / or
-  record.
-  * ⚠️ Note that per-cell formatting _requires_ that apps update their server to use hoist-core
-    v6.3.0+ to work, although earlier versions of hoist-core _are_ backwards compatible with the
-    pre-existing, column-level export formatting.
-* `DataViewModel` now supports a `sortBy` config. Accepts the same inputs as `GridModel.sortBy`,
-  with the caveat that only a single-level sort is supported at this time.
 * Not a Hoist feature, exactly, but the latest version of `@xh/hoist-dev-utils` (see below) enables
   support for the nullsafe operator `let foo = bar?.baz` via the
   `@babel/plugin-proposal-optional-chaining` plugin.
-=======
->>>>>>> 2dcac762
 
 ### 💥 Breaking Changes
 
@@ -40,14 +29,11 @@
   no longer supported types for this value. This is required to support functional Components
   throughout the toolkit.
 
-<<<<<<< HEAD
 ### 📚 Libraries
 
 * @xh/hoist-dev-utils `3.8 -> 4.0`
 * rsvp (removed)
 
-[Commit Log](https://github.com/exhi/hoist-react/compare/v27.0.1...develop)
-=======
 [Commit Log](https://github.com/exhi/hoist-react/compare/v27.1.0...develop)
 
 ## v27.1.0 - 2019-09-05
@@ -64,7 +50,6 @@
   with the caveat that only a single-level sort is supported at this time.
 
 [Commit Log](https://github.com/exhi/hoist-react/compare/v27.0.1...v27.1.0)
->>>>>>> 2dcac762
 
 ## v27.0.1 - 2019-08-26
 
