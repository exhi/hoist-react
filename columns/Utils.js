--- conflicted
+++ resolved
@@ -4,12 +4,8 @@
  *
  * Copyright © 2018 Extremely Heavy Industries Inc.
  */
-<<<<<<< HEAD
+import {Component} from 'react';
 import {castArray, defaults, startCase} from 'lodash';
-=======
-import {Component} from 'react';
-import {defaults, castArray} from 'lodash';
->>>>>>> 80431749
 
 const globalVals = {
     field: null,            // name of field in underlying model
@@ -58,10 +54,6 @@
                 delete colProps.fixedWidth;
             }
 
-<<<<<<< HEAD
-
-            colProps.text = colProps.text || startCase(colProps.field);
-=======
             if (colProps.elementRenderer) {
                 const {elementRenderer} = colProps;
                 colProps.cellRendererFramework = (
@@ -72,7 +64,8 @@
                 );
                 delete colProps.elementRenderer;
             }
->>>>>>> 80431749
+
+            colProps.text = colProps.text || startCase(colProps.field);
 
             return colProps;
         };
