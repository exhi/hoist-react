--- conflicted
+++ resolved
@@ -46,17 +46,7 @@
 
             if (colProps.elementRenderer) {
                 const {elementRenderer} = colProps;
-<<<<<<< HEAD
                 colProps.cellRendererFramework = RendererComponent;
-                delete colProps.elementRenderer;
-=======
-                colProps.cellRendererFramework = (
-                    class extends Component {
-                        render() {return elementRenderer(this.props)}
-                        refresh() {return false}
-                    }
-                );
->>>>>>> 70ca8c30
             }
 
             return omit(colProps, hoistColProps);
