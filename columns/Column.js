--- conflicted
+++ resolved
@@ -8,12 +8,8 @@
 import {Component} from 'react';
 import {castArray, startCase, isFunction, clone, find} from 'lodash';
 import {ExportFormat} from './ExportFormat';
-<<<<<<< HEAD
-import {withDefault, withDefaultTrue, withDefaultFalse, throwIf, warnIf} from '@xh/hoist/utils/js';
+import {withDefault, throwIf, warnIf} from '@xh/hoist/utils/js';
 import {subFieldRenderer} from '@xh/hoist/desktop/cmp/grid';
-=======
-import {withDefault, throwIf, warnIf} from '@xh/hoist/utils/js';
->>>>>>> efa04111
 
 /**
  * Cross-platform definition and API for a standardized Grid column.
@@ -128,12 +124,8 @@
         this.headerName = withDefault(headerName, startCase(this.colId));
         this.headerClass = castArray(headerClass);
         this.cellClass = castArray(cellClass);
-<<<<<<< HEAD
         this.subFields = castArray(subFields);
-        this.hide = withDefaultFalse(hide);
-=======
         this.hide = withDefault(hide, false);
->>>>>>> efa04111
         this.align = align;
         this.isTreeColumn = withDefault(isTreeColumn, false);
 
@@ -258,7 +250,6 @@
                         {value, data: record} = agParams;
                     return elementRenderer(value, {record, agParams, column});
                 }
-
                 refresh() {return false}
             };
         }
