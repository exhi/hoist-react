--- conflicted
+++ resolved
@@ -173,12 +173,8 @@
             maxWidth: this.maxWidth,
             suppressResize: !this.resizable,
             suppressMovable: !this.movable,
-<<<<<<< HEAD
-            suppressSorting: !this.sortable
-=======
             suppressSorting: !this.sortable,
             headerComponentParams: {gridModel, column: this}
->>>>>>> f4a205c4
         };
 
         if (this.isTreeColumn) {
