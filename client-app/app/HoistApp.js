--- conflicted
+++ resolved
@@ -46,28 +46,13 @@
             if (!isInitialized) return this.renderPreloadMask();
 
             return viewport(
-<<<<<<< HEAD
-                vbox({
-                    flex: 1,
-                    items: [
-                        elem(ImpersonationBar),
-                        box({
-                            flex: 1,
-                            items: elem(C)
-                        }),
-                        elem(VersionBar)
-                    ]
-                }),
-                loadMask({promiseState: hoistAppStore.appLoadState}),
-                errorRichAlertDialog()
-=======
                 vframe(
                     impersonationBar(),
                     frame(elem(C)),
                     versionBar()
                 ),
-                loadMask({model: hoistAppModel.appLoadModel})
->>>>>>> 9f9b9787
+                loadMask({model: hoistAppModel.appLoadModel}),
+                errorRichAlertDialog()
             );
         }
 
