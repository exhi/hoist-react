--- conflicted
+++ resolved
@@ -1,10 +1,6 @@
 {
   "name": "@xh/hoist",
-<<<<<<< HEAD
-  "version": "0.2.4",
-=======
   "version": "0.2.6",
->>>>>>> 241bb47f
   "description": "Hoist add-on for building and deploying React Applications.",
   "module": "index.js",
   "repository": "https://github.com/exhi/hoist-react",
