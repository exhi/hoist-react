--- conflicted
+++ resolved
@@ -16,24 +16,6 @@
 
     store = new RestStore({
         url: 'rest/monitorAdmin',
-<<<<<<< HEAD
-        recordSpec: {
-            fields: [
-                {name: 'code', label: 'Code'},
-                {name: 'name', label: 'Name'},
-                {name: 'metricType', label: 'Metric Type', lookup: 'metricTypes'},
-                {name: 'metricUnit', label: 'Metric Unit', allowNull: true},
-                {name: 'warnThreshold', label: 'Warn Threshold', type: 'int', allowNull: true},
-                {name: 'failThreshold', label: 'Fail Threshold', type: 'int', allowNull: true},
-                {name: 'params', label: 'Params', type: 'json', allowNull: true},
-                {name: 'notes', label: 'Notes', allowNull: true},
-                {name: 'active', label: 'Active', type: 'bool', defaultValue: false},
-                {name: 'sortOrder', label: 'Sort', type: 'int', allowNull: true},
-                {name: 'lastUpdated', label: 'Last Updated', allowNull: true},
-                {name: 'lastUpdatedBy', label: 'Last Updated By', allowNull: true}
-            ]
-        },
-=======
         fields: [
             {name: 'code', label: 'Code'},
             {name: 'name', label: 'Name'},
@@ -43,16 +25,15 @@
             {name: 'failThreshold', label: 'Fail Threshold', type: 'int', allowNull: true},
             {name: 'params', label: 'Params'},
             {name: 'notes', label: 'Notes', allowNull: true},
-            {name: 'active', label: 'Active', type: 'boolean'},
+            {name: 'active', label: 'Active', type: 'bool'},
             {name: 'sortOrder', label: 'Sort', type: 'int', allowNull: true},
-            {name: 'lastUpdated', label: 'Last Updated', type: 'date', readOnly: true, allowNull: true},
-            {name: 'lastUpdatedBy', label: 'Last Updated By', readOnly: true, allowNull: true}
+            {name: 'lastUpdated', label: 'Last Updated', type: 'date', allowNull: true},
+            {name: 'lastUpdatedBy', label: 'Last Updated By', allowNull: true}
         ]
     });
 
     gridModel = new RestGridModel({
         store: this.store,
->>>>>>> eef8e9da
         columns: [
             boolCheckCol({field: 'active', width: 60}),
             baseCol({field: 'code', width: 150}),
@@ -66,7 +47,7 @@
         editors: [
             {field: 'code'},
             {field: 'name'},
-            {field: 'metricType', editable: false}, // see note in log level
+            {field: 'metricType', editable: false},
             {field: 'warnThreshold'},
             {field: 'failThreshold'},
             {field: 'metricUnit'},
