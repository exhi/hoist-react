/*
 * This file belongs to Hoist, an application development toolkit
 * developed by Extremely Heavy Industries (www.xh.io | info@xh.io)
 *
 * Copyright © 2018 Extremely Heavy Industries Inc.
 */
import {Component} from 'react';
import {hoistComponent} from 'hoist/core';
import {boolCheckCol, baseCol} from 'hoist/columns/Core';
import {restGrid, RestGridModel, RestStore} from 'hoist/rest';

import {nameFlexCol} from '../../columns/Columns';

@hoistComponent()
export class PreferencePanel extends Component {

    store = new RestStore({
        url: 'rest/preferenceAdmin',
        fields: [
            {name: 'name', label: 'Name'},
            {name: 'type', label: 'Type', lookup: 'types'},
            {name: 'defaultValue',  typeField: 'type', label: 'Default Value'},
            {name: 'notes', label: 'Notes', allowNull: true},
            {name: 'local', label: 'Local', type: 'bool'},
            {name: 'lastUpdated', label: 'Last Updated', type: 'date', readOnly: true, allowNull: true},
            {name: 'lastUpdatedBy', label: 'Last Updated By', readOnly: true, allowNull: true}
        ]
    });

    gridModel = new RestGridModel({
        store: this.store,
        actionWarning: {
            edit: 'Are you sure you want to edit? Editing preferences can break running apps!',
            del: 'Are you sure you want to delete? Deleting preferences can break running apps!'
        },
<<<<<<< HEAD
        recordSpec: {
            fields: [
                {name: 'name', label: 'Name'},
                {name: 'type', label: 'Type', lookup: 'types'},
                {name: 'defaultValue',  typeField: 'type', label: 'Default Value'},
                {name: 'notes', label: 'Notes', allowNull: true},
                {name: 'local', label: 'Local', type: 'bool', defaultValue: false},
                {name: 'lastUpdated', label: 'Last Updated', allowNull: true},
                {name: 'lastUpdatedBy', label: 'Last Updated By', allowNull: true}
            ]
        },
=======
>>>>>>> eef8e9da
        columns: [
            boolCheckCol({field: 'local', width: 60}),
            nameFlexCol(),
            baseCol({field: 'type', width: 80}),
            baseCol({field: 'defaultValue', flex: 1}),
            baseCol({field: 'notes', flex: 2})
        ],
        editors: [
            {field: 'name'},
            {field: 'type', additionsOnly: true},
            {field: 'defaultValue'},
            {field: 'local'},
            {field: 'notes'},
            {field: 'lastUpdated', type: 'displayField'},
            {field: 'lastUpdatedBy', type: 'displayField'}
        ]
    });

    render() {
        return restGrid({model: this.gridModel});
    }

    loadAsync() {
        return this.store.loadAsync();
    }
}<|MERGE_RESOLUTION|>--- conflicted
+++ resolved
@@ -22,8 +22,8 @@
             {name: 'defaultValue',  typeField: 'type', label: 'Default Value'},
             {name: 'notes', label: 'Notes', allowNull: true},
             {name: 'local', label: 'Local', type: 'bool'},
-            {name: 'lastUpdated', label: 'Last Updated', type: 'date', readOnly: true, allowNull: true},
-            {name: 'lastUpdatedBy', label: 'Last Updated By', readOnly: true, allowNull: true}
+            {name: 'lastUpdated', label: 'Last Updated', type: 'date', allowNull: true},
+            {name: 'lastUpdatedBy', label: 'Last Updated By', allowNull: true}
         ]
     });
 
@@ -33,20 +33,6 @@
             edit: 'Are you sure you want to edit? Editing preferences can break running apps!',
             del: 'Are you sure you want to delete? Deleting preferences can break running apps!'
         },
-<<<<<<< HEAD
-        recordSpec: {
-            fields: [
-                {name: 'name', label: 'Name'},
-                {name: 'type', label: 'Type', lookup: 'types'},
-                {name: 'defaultValue',  typeField: 'type', label: 'Default Value'},
-                {name: 'notes', label: 'Notes', allowNull: true},
-                {name: 'local', label: 'Local', type: 'bool', defaultValue: false},
-                {name: 'lastUpdated', label: 'Last Updated', allowNull: true},
-                {name: 'lastUpdatedBy', label: 'Last Updated By', allowNull: true}
-            ]
-        },
-=======
->>>>>>> eef8e9da
         columns: [
             boolCheckCol({field: 'local', width: 60}),
             nameFlexCol(),
