/*
 * This file belongs to Hoist, an application development toolkit
 * developed by Extremely Heavy Industries (www.xh.io | info@xh.io)
 *
 * Copyright © 2018 Extremely Heavy Industries Inc.
 */

import '@blueprintjs/core/lib/css/blueprint.css';
import '@blueprintjs/select/lib/css/blueprint-select.css';
import '@blueprintjs/icons/lib/css/blueprint-icons.css';

import {elemFactory} from 'hoist/hyperscript';
<<<<<<< HEAD
import {Button, Icon, MenuItem, Tab, Tabs, Overlay, Spinner, InputGroup, Popover} from '@blueprintjs/core';
import {Suggest, Select} from '@blueprintjs/select';
=======
import {Button, Icon, MenuItem, Tab2, Tabs2, Overlay, Spinner, InputGroup, Label} from '@blueprintjs/core';
import {Select, Suggest, Popover2} from '@blueprintjs/labs';

>>>>>>> f078a2a7
export {Classes} from '@blueprintjs/core';

export const button = elemFactory(Button),
    select = elemFactory(Select),
    suggest = elemFactory(Suggest),
    icon = elemFactory(Icon),
    popover = elemFactory(Popover),
    menuItem = elemFactory(MenuItem),
    tabs = elemFactory(Tabs),
    tab = elemFactory(Tab),
    overlay = elemFactory(Overlay),
    spinner = elemFactory(Spinner),
    inputGroup = elemFactory(InputGroup),
    label = elemFactory(Label);
    
<|MERGE_RESOLUTION|>--- conflicted
+++ resolved
@@ -10,14 +10,8 @@
 import '@blueprintjs/icons/lib/css/blueprint-icons.css';
 
 import {elemFactory} from 'hoist/hyperscript';
-<<<<<<< HEAD
-import {Button, Icon, MenuItem, Tab, Tabs, Overlay, Spinner, InputGroup, Popover} from '@blueprintjs/core';
+import {Button, Icon, MenuItem, Tab, Tabs, Overlay, Spinner, InputGroup, Popover, Label} from '@blueprintjs/core';
 import {Suggest, Select} from '@blueprintjs/select';
-=======
-import {Button, Icon, MenuItem, Tab2, Tabs2, Overlay, Spinner, InputGroup, Label} from '@blueprintjs/core';
-import {Select, Suggest, Popover2} from '@blueprintjs/labs';
-
->>>>>>> f078a2a7
 export {Classes} from '@blueprintjs/core';
 
 export const button = elemFactory(Button),
