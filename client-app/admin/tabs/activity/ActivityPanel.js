/*
 * This file belongs to Hoist, an application development toolkit
 * developed by Extremely Heavy Industries (www.xh.io | info@xh.io)
 *
 * Copyright © 2018 Extremely Heavy Industries Inc.
 */
import {Component} from 'react';
import {grid, GridModel} from 'hoist/grid';
import {observer, observable} from 'hoist/mobx';

import {dateTimeCol} from 'hoist/columns/DatesTimes';
import {
    usernameCol,
    msg,
    category,
    device,
    browser,
    data,
    impersonating,
    elapsed,
    severity
} from '../../columns/Columns';

@observer
export class ActivityPanel extends Component {

    @observable model = new GridModel({
        url: 'trackLogAdmin',
        columns: [
            severity(),
            dateCol({field: 'dateCreated'}),
            usernameCol(),
            msg(),
            category(),
            device(),
            browser(),
            data(),
            impersonating(),
            elapsed()
        ]
    });

    render() {
<<<<<<< HEAD
        return gridPanel({
            rows: toJS(this.rows),
            columns: [
                severity(),
                dateTimeCol({field: 'dateCreated'}),
                usernameCol(),
                msg(),
                category(),
                device(),
                browser(),
                data(),
                impersonating(),
                elapsed()
            ]
        });
=======
        return grid({model: this.model});
>>>>>>> 0f628072
    }

    loadAsync() {
        return this.model.loadAsync();
    }
}<|MERGE_RESOLUTION|>--- conflicted
+++ resolved
@@ -28,7 +28,7 @@
         url: 'trackLogAdmin',
         columns: [
             severity(),
-            dateCol({field: 'dateCreated'}),
+            dateTimeCol({field: 'dateCreated'}),
             usernameCol(),
             msg(),
             category(),
@@ -41,25 +41,7 @@
     });
 
     render() {
-<<<<<<< HEAD
-        return gridPanel({
-            rows: toJS(this.rows),
-            columns: [
-                severity(),
-                dateTimeCol({field: 'dateCreated'}),
-                usernameCol(),
-                msg(),
-                category(),
-                device(),
-                browser(),
-                data(),
-                impersonating(),
-                elapsed()
-            ]
-        });
-=======
         return grid({model: this.model});
->>>>>>> 0f628072
     }
 
     loadAsync() {
