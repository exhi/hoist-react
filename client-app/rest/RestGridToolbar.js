/*
 * This file belongs to Hoist, an application development toolkit
 * developed by Extremely Heavy Industries (www.xh.io | info@xh.io)
 *
 * Copyright © 2018 Extremely Heavy Industries Inc.
 */
import {Component} from 'react';
<<<<<<< HEAD
import {XH, elemFactory} from 'hoist';
=======
import {elemFactory} from 'hoist';
>>>>>>> 0f628072
import {observer} from 'hoist/mobx';
import {hbox} from 'hoist/layout';
import {button} from 'hoist/kit/semantic';

@observer
export class RestGridToolbar extends Component {

    render() {
        const model = this.props.model,
            singleRecord = model.selection.singleRecord;

        const items = [];
        if (model.enableAdd) {
            items.push(
                this.button({
                    content: 'Add',
                    icon: {name: 'add', color: 'blue'},
                    onClick: this.onAddClick
                })
            );
        }

        if (model.enableEdit) {
            items.push(
                this.button({
                    content: 'Edit',
                    icon: {name: 'edit', color: 'blue'},
                    onClick: this.onEditClick,
                    disabled: !singleRecord
                })
            );
        }

        if (model.enableDelete) {
            items.push(
                this.button({
                    content: 'Delete',
                    icon: {name: 'x', color: 'red'},
                    onClick: this.onDeleteClick,
                    disabled: !singleRecord
                })
            );
        }

        return hbox({
            cls: 'rest-toolbar',
            style: {background: '#106ba3'},
            items
        });
    }

    //-----------------------------
    // Implementation
    //-----------------------------
    onAddClick = () => {
        const model = this.props.model;
        model.openAddForm();
    }

    onDeleteClick = () => {
        const model = this.props.model;
        model.deleteRecord(model.selection.singleRecord);
    }

    onEditClick = () => {
        const model = this.props.model;
        model.openEditForm(model.selection.singleRecord);
    }

    button(props) {
        return button({
            compact: true,
            style: {
                marginTop: 5,
                marginBottom: 5,
                marginLeft: 5
            },
            ...props
        });
    }
}
<<<<<<< HEAD

=======
>>>>>>> 0f628072
export const restGridToolbar = elemFactory(RestGridToolbar);<|MERGE_RESOLUTION|>--- conflicted
+++ resolved
@@ -5,11 +5,7 @@
  * Copyright © 2018 Extremely Heavy Industries Inc.
  */
 import {Component} from 'react';
-<<<<<<< HEAD
-import {XH, elemFactory} from 'hoist';
-=======
 import {elemFactory} from 'hoist';
->>>>>>> 0f628072
 import {observer} from 'hoist/mobx';
 import {hbox} from 'hoist/layout';
 import {button} from 'hoist/kit/semantic';
@@ -91,8 +87,4 @@
         });
     }
 }
-<<<<<<< HEAD
-
-=======
->>>>>>> 0f628072
 export const restGridToolbar = elemFactory(RestGridToolbar);