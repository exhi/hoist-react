/*
 * This file belongs to Hoist, an application development toolkit
 * developed by Extremely Heavy Industries (www.xh.io | info@xh.io)
 *
 * Copyright © 2018 Extremely Heavy Industries Inc.
 */

import {Component} from 'react';
import {hbox, filler, h1, vbox} from 'hoist/layout';
import {observer, observable, action, computed} from 'hoist/mobx';
<<<<<<< HEAD
import {inputGroup, button, label} from 'hoist/blueprint';
import {modal} from 'hoist/mui';
import {merge, isEmpty} from 'lodash';
=======
import {inputGroup, button, label} from 'hoist/kit/blueprint';
import {modal} from 'hoist/kit/material';
import {merge} from 'lodash';
>>>>>>> 74c4c481
import {XH, elemFactory} from 'hoist';

@observer
export class RestForm extends Component {

    @observable rec = null;
    @observable recClone = null;
    @observable isOpen = true;

    @computed get isAdd() {
        return isEmpty(this.rec);
    }

    @computed get isValid() {
        // how can we dynamically set the logic here? maybe loop through editors prop
        // and check its corresponding recClone values against the editors type property (or required/allowblank ect ect)?
        // maybe only validate the field that just changed to trigger this?
        return true;
    }

    render() {
        if (!this.rec || !this.isOpen) return null;

        return modal({
            open: true,
            onBackdropClick: this.onClose,
            items: this.renderForm()
        });
    }

    renderForm = () => {
        const ret = [],
            editors = this.props.editors || [];

        ret.push(
            hbox({
                items: [
                    h1(this.isAdd ? 'Add Record' : 'Edit Record'),
                    filler(),
                    button({text: 'Close', iconName: 'cross', onClick: this.onClose})
                ]
            })
        );

        editors.forEach(editor => {
            // need to incorporate a label prop in the editors
            // label should be able to be different from the name/field in rec
            // e.g. 'level' in logs should be labeled 'override'
            ret.push(label({text: editor.name}));
            ret.push(
                inputGroup({
                    placeholder: editor.name,
                    defaultValue: this.rec[editor.name] || '',
                    onChange: (e) => this.setCloneProp(editor.name, e.target.value),
                    type: editor.type || 'text',
                    disabled: editor.readOnly,
                    style: {marginBottom: 5}
                })
            );
        });

        ret.push(
            hbox(
                filler(),
                button({text: 'Save', iconName: 'tick', disabled: !this.isValid, onClick: this.onSubmit})
            )
        );

        return vbox({
            cls: 'rest-form',
            width: 400,
            padding: 10,
            position: 'absolute',
            left: '50%',
            marginTop: 50,
            marginLeft: -150,
            style: {
                zIndex: '9999',
                background: 'darkgrey'
            },
            items: ret
        });
    }

    //--------------------------------
    // Implementation
    //--------------------------------
    onSubmit = () => {
        const method = this.isAdd ? 'POST' : 'PUT';  // RestController's actions are mapped based on type of request. POST gets us Create, PUT gets us Update
        return XH.fetchJson({
            url: this.props.url,
            method: method,
            params: {data: JSON.stringify(this.recClone)} // for update maybe only send dirty fields
        }).then(resp => {
            this.props.updateRows(resp.data, method);
            this.onClose();
        }).catch((e) => {
            console.log(e);
        });
    }
    
    @action
    onClose = () => {
        this.isOpen = false;
    }

    @action
    componentWillReceiveProps(nextProps) {
        this.isOpen = true;
        this.rec = nextProps.rec;
        this.recClone = merge({}, this.rec);
    }

    @action
    setCloneProp(prop, newVal) {
        this.recClone[prop] = newVal;
    }
}

export const restForm = elemFactory(RestForm);<|MERGE_RESOLUTION|>--- conflicted
+++ resolved
@@ -8,15 +8,9 @@
 import {Component} from 'react';
 import {hbox, filler, h1, vbox} from 'hoist/layout';
 import {observer, observable, action, computed} from 'hoist/mobx';
-<<<<<<< HEAD
-import {inputGroup, button, label} from 'hoist/blueprint';
-import {modal} from 'hoist/mui';
-import {merge, isEmpty} from 'lodash';
-=======
 import {inputGroup, button, label} from 'hoist/kit/blueprint';
 import {modal} from 'hoist/kit/material';
 import {merge} from 'lodash';
->>>>>>> 74c4c481
 import {XH, elemFactory} from 'hoist';
 
 @observer
