--- conflicted
+++ resolved
@@ -7,21 +7,12 @@
 import 'semantic-ui-css/semantic.min.css';
 
 import {elemFactory} from 'hoist/hyperscript';
-<<<<<<< HEAD
-import {Loader, Dimmer, Button, Icon, Popup, Dropdown} from 'semantic-ui-react';
+import {Loader, Dimmer, Button, Input, Icon, Popup, Dropdown} from 'semantic-ui-react';
 
 export const loader = elemFactory(Loader),
     dimmer = elemFactory(Dimmer),
     button = elemFactory(Button),
     icon = elemFactory(Icon),
+    input = elemFactory(Input),
     popup = elemFactory(Popup),
-    dropdown = elemFactory(Dropdown);
-=======
-import {Loader, Dimmer, Input, Button, Icon} from 'semantic-ui-react';
-
-export const loader = elemFactory(Loader),
-    dimmer = elemFactory(Dimmer),
-    input = elemFactory(Input),
-    icon = elemFactory(Icon),
-    button = elemFactory(Button);
->>>>>>> e21245be
+    dropdown = elemFactory(Dropdown);