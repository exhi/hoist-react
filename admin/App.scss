.xh-admin-app-frame {
  .pt-tabs.pt-vertical > .pt-tab-list {
    min-width: 130px;
    background-color: var(--xh-bg-color-alt);
    border-right: var(--xh-border-solid);
  }

  > .pt-tabs > .pt-tab-panel {
    border-top: var(--xh-border-solid);
  }

}

<<<<<<< HEAD
.pt-select-popover .pt-popover-content {
  padding: 0px !important;
=======
.xh-admin-activity-detail, .xh-admin-error-detail {
  padding: 5px 20px;
  width: 400px;

  th {
    font-weight: normal;
    text-align: left;
    vertical-align: top;
    padding: 0 20px 5px 0;
  }

  td {
    padding-bottom: 5px;
  }

>>>>>>> fbd50f12
}<|MERGE_RESOLUTION|>--- conflicted
+++ resolved
@@ -11,10 +11,6 @@
 
 }
 
-<<<<<<< HEAD
-.pt-select-popover .pt-popover-content {
-  padding: 0px !important;
-=======
 .xh-admin-activity-detail, .xh-admin-error-detail {
   padding: 5px 20px;
   width: 400px;
@@ -30,5 +26,8 @@
     padding-bottom: 5px;
   }
 
->>>>>>> fbd50f12
+}
+
+.pt-select-popover .pt-popover-content {
+  padding: 0px !important;
 }