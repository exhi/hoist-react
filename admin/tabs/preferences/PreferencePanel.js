/*
 * This file belongs to Hoist, an application development toolkit
 * developed by Extremely Heavy Industries (www.xh.io | info@xh.io)
 *
 * Copyright © 2019 Extremely Heavy Industries Inc.
 */
import {hoistComponent, useLocalModel} from '@xh/hoist/core';
import {restGrid, RestGridModel, RestStore} from '@xh/hoist/desktop/cmp/rest';
import {boolCheckCol} from '@xh/hoist/cmp/grid';
import {textArea} from '@xh/hoist/desktop/cmp/input';

<<<<<<< HEAD
export const [PreferencePanel] = hoistComponent(() => {
=======
export const PreferencePanel = hoistComponent(() => {
>>>>>>> d90fa51d
    return restGrid({model: useLocalModel(createModel)});
});

function createModel() {
    return new RestGridModel({
        stateModel: 'xhPreferenceGrid',
        enableColChooser: true,
        enableExport: true,
        store: new RestStore({
            url: 'rest/preferenceAdmin',
            reloadLookupsOnLoad: true,
            fields: [
                {
                    name: 'name',
                    required: true
                },
                {
                    name: 'groupName',
                    label: 'Group',
                    lookupName: 'groupNames',
                    required: true,
                    enableCreate: true
                },
                {
                    name: 'type',
                    defaultValue: 'string',
                    lookupName: 'types',
                    editable: 'onAdd',
                    required: true
                },
                {
                    name: 'defaultValue',
                    typeField: 'type',
                    required: true
                },
                {
                    name: 'notes'
                },
                {
                    name: 'local',
                    type: 'bool',
                    defaultValue: false,
                    required: true
                },
                {
                    name: 'lastUpdated',
                    type: 'date',
                    editable: false
                },
                {
                    name: 'lastUpdatedBy',
                    editable: false
                }
            ]
        }),
        sortBy: 'name',
        groupBy: 'groupName',
        unit: 'preference',
        filterFields: ['name', 'groupName'],
        actionWarning: {
            del: 'Are you sure you want to delete? Deleting preferences can break running apps!'
        },
        columns: [
            {field: 'local', ...boolCheckCol, width: 70},
            {field: 'name', width: 200},
            {field: 'type', width: 100},
            {field: 'defaultValue', width: 200},
            {field: 'groupName', hidden: true},
            {field: 'notes', minWidth: 200, flex: true}
        ],
        editors: [
            {field: 'name'},
            {field: 'groupName'},
            {field: 'type'},
            {field: 'defaultValue'},
            {field: 'local'},
            {field: 'notes', formField: {item: textArea()}},
            {field: 'lastUpdated'},
            {field: 'lastUpdatedBy'}
        ]
    });
}<|MERGE_RESOLUTION|>--- conflicted
+++ resolved
@@ -9,11 +9,7 @@
 import {boolCheckCol} from '@xh/hoist/cmp/grid';
 import {textArea} from '@xh/hoist/desktop/cmp/input';
 
-<<<<<<< HEAD
-export const [PreferencePanel] = hoistComponent(() => {
-=======
 export const PreferencePanel = hoistComponent(() => {
->>>>>>> d90fa51d
     return restGrid({model: useLocalModel(createModel)});
 });
 
