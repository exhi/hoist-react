--- conflicted
+++ resolved
@@ -14,102 +14,6 @@
 import {JsonBlobModel} from './JsonBlobModel';
 import {differ} from '../../differ/Differ';
 
-<<<<<<< HEAD
-const modelSpec = {
-    persistWith: {localStorageKey: 'xhAdminJsonBlobState'},
-    colChooserModel: true,
-    enableExport: true,
-    store: {
-        url: 'rest/jsonBlobAdmin',
-        reloadLookupsOnLoad: true,
-        fields: [
-            {
-                name: 'token',
-                editable: false
-            },
-            {
-                name: 'owner'
-            },
-            {
-                name: 'acl',
-                displayName: 'ACL'
-            },
-            {
-                name: 'name',
-                required: true
-            },
-            {
-                name: 'type',
-                lookupName: 'types',
-                required: true,
-                enableCreate: true
-            },
-            {
-                name: 'value',
-                type: 'json'
-            },
-            {
-                name: 'description'
-            },
-            {
-                name: 'dateCreated',
-                type: 'date',
-                editable: false
-            },
-            {
-                name: 'lastUpdated',
-                type: 'date',
-                editable: false
-            },
-            {
-                name: 'lastUpdatedBy',
-                editable: false
-            }
-        ]
-    },
-    toolbarActions: [
-        addAction,
-        editAction,
-        cloneAction,
-        deleteAction
-    ],
-    menuActions: [
-        addAction,
-        editAction,
-        cloneAction,
-        deleteAction
-    ],
-    prepareCloneFn: ({clone}) => clone.name = `${clone.name}_CLONE`,
-    sortBy: ['owner', 'name'],
-    groupBy: 'type',
-    unit: 'blob',
-    filterFields: ['name', 'owner', 'type', 'value', 'description'],
-    columns: [
-        {field: 'token', width: 100, hidden: true},
-        {field: 'owner', width: 200},
-        {field: 'acl', width: 80},
-        {field: 'name', width: 200},
-        {field: 'type', width: 200},
-        {field: 'description', width: 200},
-        {field: 'value', flex: 1, renderer: v => truncate(v, {length: 500})},
-        {field: 'dateCreated', ...dateTimeCol, hidden: true},
-        {field: 'lastUpdated', ...dateTimeCol, hidden: true},
-        {field: 'lastUpdatedBy', width: 160, hidden: true}
-    ],
-    editors: [
-        {field: 'token'},
-        {field: 'owner'},
-        {field: 'acl'},
-        {field: 'name'},
-        {field: 'type'},
-        {field: 'description', formField: {item: textArea()}},
-        {field: 'value'},
-        {field: 'dateCreated'},
-        {field: 'lastUpdated'},
-        {field: 'lastUpdatedBy'}
-    ]
-};
-=======
 export const jsonBlobPanel = hoistCmp.factory({
     model: creates(JsonBlobModel),
 
@@ -127,5 +31,4 @@
             differ()
         );
     }
-});
->>>>>>> 8227360c
+});