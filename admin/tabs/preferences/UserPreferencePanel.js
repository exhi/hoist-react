/*
 * This file belongs to Hoist, an application development toolkit
 * developed by Extremely Heavy Industries (www.xh.io | info@xh.io)
 *
 * Copyright © 2018 Extremely Heavy Industries Inc.
 */
import {Component} from 'react';
import {HoistComponent} from 'hoist/core';
import {restGrid, RestGridModel, RestStore} from 'hoist/rest';
import {baseCol} from 'hoist/columns/Core';

import {nameCol, usernameCol} from '../../columns/Columns';

@HoistComponent()
export class UserPreferencePanel extends Component {

<<<<<<< HEAD
    store = new RestStore({
        url: 'rest/userPreferenceAdmin',
        fields: [
            {
                name: 'name',
                label: 'Pref',
                lookupName: 'names',
                lookupStrict: true,
                editable: 'onAdd',
                required: true
            },
            {
                name: 'groupName',
                label: 'Group',
                lookupName: 'groupNames',
                required: true
            },
            {
                name: 'type',
                editable: false
            },
            {
                name: 'username',
                label: 'User',
                required: true
            },
            {
                name: 'userValue',
                typeField: 'type',
                required: true
            },
            {
                name: 'lastUpdated',
                type: 'date',
                editable: false
            },
            {
                name: 'lastUpdatedBy',
                editable: false
            }
        ]
    });

    gridModel = new RestGridModel({
        store: this.store,
=======
    localModel = new RestGridModel({
        store: new RestStore({
            url: 'rest/userPreferenceAdmin',
            reloadLookupsOnLoad: true,
            fields: [
                {
                    name: 'name',
                    label: 'Pref',
                    lookupName: 'names',
                    lookupStrict: true,
                    editable: 'onAdd',
                    required: true
                },
                {
                    name: 'type',
                    editable: false
                },
                {
                    name: 'username',
                    label: 'User',
                    required: true
                },
                {
                    name: 'userValue',
                    typeField: 'type',
                    required: true
                },
                {
                    name: 'lastUpdated',
                    type: 'date',
                    editable: false
                },
                {
                    name: 'lastUpdatedBy',
                    editable: false
                }
            ]
        }),
>>>>>>> 93a30fff
        sortBy: 'name',
        groupBy: 'groupName',
        unit: 'preference',
        filterFields: ['name', 'username'],
        columns: [
            nameCol({fixedWidth: 200}),
            baseCol({field: 'type', fixedWidth: 70}),
            usernameCol({fixedWidth: 120}),
            baseCol({field: 'groupName', headerName: 'Group', fixedWidth: 100}),
            baseCol({field: 'userValue', minWidth: 200, flex: 1})
        ],
        editors: [
            {field: 'name'},
            {field: 'username'},
            {field: 'userValue', type: 'boolSelect'},
            {field: 'lastUpdated'},
            {field: 'lastUpdatedBy'}
        ]
    });

    render() {
        return restGrid({model: this.model});
    }

    async loadAsync() {
        return this.model.loadAsync();
    }
}<|MERGE_RESOLUTION|>--- conflicted
+++ resolved
@@ -14,53 +14,6 @@
 @HoistComponent()
 export class UserPreferencePanel extends Component {
 
-<<<<<<< HEAD
-    store = new RestStore({
-        url: 'rest/userPreferenceAdmin',
-        fields: [
-            {
-                name: 'name',
-                label: 'Pref',
-                lookupName: 'names',
-                lookupStrict: true,
-                editable: 'onAdd',
-                required: true
-            },
-            {
-                name: 'groupName',
-                label: 'Group',
-                lookupName: 'groupNames',
-                required: true
-            },
-            {
-                name: 'type',
-                editable: false
-            },
-            {
-                name: 'username',
-                label: 'User',
-                required: true
-            },
-            {
-                name: 'userValue',
-                typeField: 'type',
-                required: true
-            },
-            {
-                name: 'lastUpdated',
-                type: 'date',
-                editable: false
-            },
-            {
-                name: 'lastUpdatedBy',
-                editable: false
-            }
-        ]
-    });
-
-    gridModel = new RestGridModel({
-        store: this.store,
-=======
     localModel = new RestGridModel({
         store: new RestStore({
             url: 'rest/userPreferenceAdmin',
@@ -72,6 +25,12 @@
                     lookupName: 'names',
                     lookupStrict: true,
                     editable: 'onAdd',
+                    required: true
+                },
+                {
+                    name: 'groupName',
+                    label: 'Group',
+                    lookupName: 'groupNames',
                     required: true
                 },
                 {
@@ -99,7 +58,6 @@
                 }
             ]
         }),
->>>>>>> 93a30fff
         sortBy: 'name',
         groupBy: 'groupName',
         unit: 'preference',
