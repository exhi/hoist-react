/*
 * This file belongs to Hoist, an application development toolkit
 * developed by Extremely Heavy Industries (www.xh.io | info@xh.io)
 *
 * Copyright © 2019 Extremely Heavy Industries Inc.
 */
import {hoistComponent, useLocalModel} from '@xh/hoist/core';
import {restGrid, RestGridModel, RestStore} from '@xh/hoist/desktop/cmp/rest';
import {usernameCol} from '@xh/hoist/admin/columns';

<<<<<<< HEAD
export const [UserPreferencePanel] = hoistComponent(() => {
=======
export const UserPreferencePanel = hoistComponent(() => {
>>>>>>> d90fa51d
    const model = useLocalModel(createModel);
    return restGrid({model});
});

function createModel() {
    return new RestGridModel({
        stateModel: 'xhUserPreferenceGrid',
        enableColChooser: true,
        enableExport: true,
        store: new RestStore({
            url: 'rest/userPreferenceAdmin',
            reloadLookupsOnLoad: true,
            fields: [
                {
                    name: 'name',
                    label: 'Pref',
                    lookupName: 'names',
                    editable: 'onAdd',
                    required: true
                },
                {
                    name: 'groupName',
                    label: 'Group',
                    lookupName: 'groupNames',
                    editable: false
                },
                {
                    name: 'type',
                    editable: false
                },
                {
                    name: 'username',
                    label: 'User',
                    required: true
                },
                {
                    name: 'userValue',
                    typeField: 'type',
                    required: true
                },
                {
                    name: 'lastUpdated',
                    type: 'date',
                    editable: false
                },
                {
                    name: 'lastUpdatedBy',
                    editable: false
                }
            ]
        }),
        sortBy: 'name',
        groupBy: 'groupName',
        unit: 'preference',
        filterFields: ['name', 'username'],
        columns: [
            {field: 'name', width: 200},
            {field: 'type', width: 100},
            {field: 'username', ...usernameCol},
            {field: 'groupName', hidden: true},
            {field: 'userValue', minWidth: 200, flex: true}
        ],
        editors: [
            {field: 'name'},
            {field: 'username'},
            {field: 'userValue'},
            {field: 'lastUpdated'},
            {field: 'lastUpdatedBy'}
        ]
    });
}<|MERGE_RESOLUTION|>--- conflicted
+++ resolved
@@ -8,11 +8,7 @@
 import {restGrid, RestGridModel, RestStore} from '@xh/hoist/desktop/cmp/rest';
 import {usernameCol} from '@xh/hoist/admin/columns';
 
-<<<<<<< HEAD
-export const [UserPreferencePanel] = hoistComponent(() => {
-=======
 export const UserPreferencePanel = hoistComponent(() => {
->>>>>>> d90fa51d
     const model = useLocalModel(createModel);
     return restGrid({model});
 });
