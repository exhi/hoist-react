--- conflicted
+++ resolved
@@ -18,28 +18,9 @@
     const model = useLocalModel(EhCacheModel),
         {gridModel} = model;
 
-<<<<<<< HEAD
     return panel({
         mask: model.loadModel,
-        tbar: toolbar(
-=======
-    model = new EhCacheModel();
-
-    render() {
-        const {model} = this;
-
-        return panel({
-            mask: model.loadModel,
-            tbar: this.renderToolbar(),
-            item: grid({model: model.gridModel})
-        });
-    }
-
-    renderToolbar() {
-        const {model} = this,
-            {gridModel} = model;
-        return [
->>>>>>> f6c552b7
+        tbar: [
             button({
                 icon: Icon.sync(),
                 text: 'Clear All',
@@ -49,13 +30,7 @@
             storeCountLabel({gridModel, unit: 'cache'}),
             storeFilterField({gridModel}),
             exportButton({gridModel})
-<<<<<<< HEAD
-        ),
+        ],
         item: grid({model: gridModel})
     });
-});
-=======
-        ];
-    }
-}
->>>>>>> f6c552b7
+});