--- conflicted
+++ resolved
@@ -15,11 +15,7 @@
 import {UserPanel} from './users/UserPanel';
 import {WebSocketPanel} from './websocket/WebSocketPanel';
 
-<<<<<<< HEAD
-export const [GeneralTab] = hoistComponent(() => {
-=======
 export const GeneralTab = hoistComponent(() => {
->>>>>>> d90fa51d
     return tabContainer({
         model: {
             route: 'default.general',
