/*
 * This file belongs to Hoist, an application development toolkit
 * developed by Extremely Heavy Industries (www.xh.io | info@xh.io)
 *
 * Copyright © 2019 Extremely Heavy Industries Inc.
 */

import {HoistModel, XH, LoadSupport, managed} from '@xh/hoist/core';
<<<<<<< HEAD
import {LocalStore} from '@xh/hoist/data';
=======
>>>>>>> b8df9682
import {allSettled} from '@xh/hoist/promise';
import {GridModel} from '@xh/hoist/cmp/grid';
import {boolCheckCol} from '@xh/hoist/cmp/grid';
import {usernameCol} from '@xh/hoist/admin/columns';
import {bindable, action} from '@xh/hoist/mobx/index';
import {keyBy, keys} from 'lodash';

@HoistModel
@LoadSupport
export class UserModel {

    @bindable activeOnly = true;
    @bindable withRolesOnly = false;

    @managed
    gridModel = new GridModel({
        stateModel: 'xhUserGrid',
        enableColChooser: true,
        enableExport: true,
        store: {
            fields: ['username', 'email', 'displayName', 'active', 'roles'],
            idSpec: 'username'
        },
        sortBy: 'username',
        columns: [
            {field: 'username', ...usernameCol},
            {field: 'email', width: 200},
            {field: 'displayName', width: 200},
            {field: 'active', ...boolCheckCol, width: 75},
            {field: 'roles', minWidth: 130, flex: true, tooltip: true}
        ]
    });

    constructor() {
        this.addReaction({
            track: () => [this.activeOnly, this.withRolesOnly],
            run: this.loadAsync
        });
    }

    @action
    async doLoadAsync(loadSpec) {
        // Knit users and roles back together again here on the admin client.
        // We could make this something the server can produce on its own...
        const userLoad = XH.fetchJson({
            url: 'userAdmin/users',
            params: {activeOnly: this.activeOnly},
            loadSpec
        });
        const rolesLoad = XH.fetchJson({
            url: 'userAdmin/roles',
            loadSpec
        });

        return allSettled([
            userLoad, rolesLoad
        ]).then(results => {
            let users = results[0].value,
                byUsername = keyBy(users, 'username'),
                roleMappings = results[1].value;

            // Initialize empty roles[] on each user.
            users.forEach(user => user.roles = []);

            // Loop through sorted roles, lookup and apply to users.
            keys(roleMappings).sort().forEach(role => {
                const roleUsers = roleMappings[role];
                roleUsers.forEach(roleUser => {
                    const user = byUsername[roleUser];
                    if (user) user.roles.push(role);
                });
            });

            if (this.withRolesOnly) {
                users = users.filter(it => it.roles.length != 0);
            }

            this.gridModel.loadData(users);
        }).catchDefault();
    }
}

<|MERGE_RESOLUTION|>--- conflicted
+++ resolved
@@ -6,10 +6,6 @@
  */
 
 import {HoistModel, XH, LoadSupport, managed} from '@xh/hoist/core';
-<<<<<<< HEAD
-import {LocalStore} from '@xh/hoist/data';
-=======
->>>>>>> b8df9682
 import {allSettled} from '@xh/hoist/promise';
 import {GridModel} from '@xh/hoist/cmp/grid';
 import {boolCheckCol} from '@xh/hoist/cmp/grid';
