/*
 * This file belongs to Hoist, an application development toolkit
 * developed by Extremely Heavy Industries (www.xh.io | info@xh.io)
 *
 * Copyright © 2019 Extremely Heavy Industries Inc.
 */
import {hoistComponent, useLocalModel} from '@xh/hoist/core';
import {grid} from '@xh/hoist/cmp/grid';
import {filler} from '@xh/hoist/cmp/layout';
import {panel} from '@xh/hoist/desktop/cmp/panel';
import {toolbarSep} from '@xh/hoist/desktop/cmp/toolbar';
import {storeCountLabel, storeFilterField} from '@xh/hoist/desktop/cmp/store';
import {switchInput} from '@xh/hoist/desktop/cmp/input';
import {exportButton} from '@xh/hoist/desktop/cmp/button';

import {UserModel} from './UserModel';

<<<<<<< HEAD
export const [UserPanel] = hoistComponent(() => {
    const model = useLocalModel(UserModel),
        {gridModel} = model;
    return panel({
        mask: model.loadModel,
        tbar: toolbar(
=======
@HoistComponent
export class UserPanel extends Component {

    model = new UserModel();

    render() {
        const {model} = this;
        return panel({
            mask: model.loadModel,
            tbar: this.renderToolbar(),
            item: grid({
                model: model.gridModel
            })
        });
    }

    renderToolbar() {
        const {model} = this,
            {gridModel} = model;
        return [
>>>>>>> f6c552b7
            switchInput({
                model,
                bind: 'activeOnly',
                label: 'Active only'
            }),
            toolbarSep(),
            switchInput({
                model,
                bind: 'withRolesOnly',
                label: 'With roles only'
            }),
            filler(),
            storeCountLabel({gridModel, unit: 'user'}),
            storeFilterField({gridModel}),
            exportButton({gridModel})
<<<<<<< HEAD
        ),
        item: grid({model: gridModel})
    });
});
=======
        ];
    }
}
>>>>>>> f6c552b7
<|MERGE_RESOLUTION|>--- conflicted
+++ resolved
@@ -15,35 +15,12 @@
 
 import {UserModel} from './UserModel';
 
-<<<<<<< HEAD
 export const [UserPanel] = hoistComponent(() => {
     const model = useLocalModel(UserModel),
         {gridModel} = model;
     return panel({
         mask: model.loadModel,
-        tbar: toolbar(
-=======
-@HoistComponent
-export class UserPanel extends Component {
-
-    model = new UserModel();
-
-    render() {
-        const {model} = this;
-        return panel({
-            mask: model.loadModel,
-            tbar: this.renderToolbar(),
-            item: grid({
-                model: model.gridModel
-            })
-        });
-    }
-
-    renderToolbar() {
-        const {model} = this,
-            {gridModel} = model;
-        return [
->>>>>>> f6c552b7
+        tbar: [
             switchInput({
                 model,
                 bind: 'activeOnly',
@@ -59,13 +36,7 @@
             storeCountLabel({gridModel, unit: 'user'}),
             storeFilterField({gridModel}),
             exportButton({gridModel})
-<<<<<<< HEAD
-        ),
+        ],
         item: grid({model: gridModel})
     });
-});
-=======
-        ];
-    }
-}
->>>>>>> f6c552b7
+});