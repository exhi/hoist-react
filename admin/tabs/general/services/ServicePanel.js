--- conflicted
+++ resolved
@@ -14,11 +14,7 @@
 import {Icon} from '@xh/hoist/icon';
 import {ServiceModel} from './ServiceModel';
 
-<<<<<<< HEAD
-export const [ServicePanel] = hoistComponent(() => {
-=======
 export const ServicePanel = hoistComponent(() => {
->>>>>>> d90fa51d
     const model = useLocalModel(ServiceModel),
         {gridModel} = model;
 
