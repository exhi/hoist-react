/*
 * This file belongs to Hoist, an application development toolkit
 * developed by Extremely Heavy Industries (www.xh.io | info@xh.io)
 *
 * Copyright © 2019 Extremely Heavy Industries Inc.
 */
import React from 'react';
<<<<<<< HEAD
import {hoistComponent, useProvidedModel, XH} from '@xh/hoist/core';
=======
import {hoistComponentFactory, useProvidedModel, XH} from '@xh/hoist/core';
>>>>>>> d90fa51d
import {dialog} from '@xh/hoist/kit/blueprint';
import {box, filler, fragment} from '@xh/hoist/cmp/layout';
import {grid} from '@xh/hoist/cmp/grid';
import {mask} from '@xh/hoist/desktop/cmp/mask';
import {select} from '@xh/hoist/desktop/cmp/input';
import {button} from '@xh/hoist/desktop/cmp/button';
import {panel} from '@xh/hoist/desktop/cmp/panel';
import {identity} from 'lodash';

import {configDifferDetail} from './ConfigDifferDetail';
import {ConfigDifferModel} from './ConfigDifferModel';

<<<<<<< HEAD

export const [ConfigDiffer, configDiffer] = hoistComponent(props => {
    const model = useProvidedModel(ConfigDifferModel, props),
        {detailModel} = model;

    return fragment(
        dialog({
            isOpen: model.isOpen,
            canOutsideClickClose: false,
            onClose: () => model.close(),
            style: {height: 600, width: '80%'},
            item: renderContents(model)
        }),
        configDifferDetail({model: detailModel})
    );
});

function renderContents(model) {
    const {gridModel} = model,
        {store} = gridModel;

=======
export const configDiffer = hoistComponentFactory(
    (props) => {
        const model = useProvidedModel(ConfigDifferModel, props),
            {detailModel} = model;

        return fragment(
            dialog({
                isOpen: model.isOpen,
                canOutsideClickClose: false,
                onClose: () => model.close(),
                style: {height: 600, width: '80%'},
                item: renderContents(model)
            }),
            configDifferDetail({model: detailModel})
        );
    }
);

function renderContents(model) {
    const {gridModel} = model,
        {store} = gridModel;

>>>>>>> d90fa51d
    return panel({
        tbar: [
            box(<b>Configuration Comparison</b>),
            filler(),
            box('Compare with:'),
            select({
                model,
                bind: 'remoteHost',
                placeholder: 'https://remote-host/',
                enableCreate: true,
                createMessageFn: identity,
                width: 250,
                options: XH.getConf('xhAppInstances').filter(it => it != window.location.origin)
<<<<<<< HEAD
            }),
            button({
                text: 'Load Diff',
                intent: 'primary',
                disabled: !model.remoteHost,
                onClick: () => model.loadAsync()
            })
        ],
        item: panel({
            mask: mask({
                isDisplayed: !model.remoteHost || !store.count,
                message: store.allCount ? 'All configs match!' : 'Enter a remote host for comparison.'
            }),
=======
            }),
            button({
                text: 'Load Diff',
                intent: 'primary',
                disabled: !model.remoteHost,
                onClick: () => model.loadAsync()
            })
        ],
        item: panel({
            mask: mask({
                isDisplayed: !model.remoteHost || !store.count,
                message: store.allCount ? 'All configs match!' : 'Enter a remote host for comparison.'
            }),
>>>>>>> d90fa51d
            item: grid({
                model: gridModel,
                onRowDoubleClicked: (e) => model.detailModel.open(e.data),
                agOptions: {
                    popupParent: null
                }
            })
        }),
        bbar: [
            filler(),
            button({
                text: 'Close',
                onClick: () => model.close()
            })
        ]
    });
}<|MERGE_RESOLUTION|>--- conflicted
+++ resolved
@@ -5,11 +5,7 @@
  * Copyright © 2019 Extremely Heavy Industries Inc.
  */
 import React from 'react';
-<<<<<<< HEAD
-import {hoistComponent, useProvidedModel, XH} from '@xh/hoist/core';
-=======
 import {hoistComponentFactory, useProvidedModel, XH} from '@xh/hoist/core';
->>>>>>> d90fa51d
 import {dialog} from '@xh/hoist/kit/blueprint';
 import {box, filler, fragment} from '@xh/hoist/cmp/layout';
 import {grid} from '@xh/hoist/cmp/grid';
@@ -22,29 +18,6 @@
 import {configDifferDetail} from './ConfigDifferDetail';
 import {ConfigDifferModel} from './ConfigDifferModel';
 
-<<<<<<< HEAD
-
-export const [ConfigDiffer, configDiffer] = hoistComponent(props => {
-    const model = useProvidedModel(ConfigDifferModel, props),
-        {detailModel} = model;
-
-    return fragment(
-        dialog({
-            isOpen: model.isOpen,
-            canOutsideClickClose: false,
-            onClose: () => model.close(),
-            style: {height: 600, width: '80%'},
-            item: renderContents(model)
-        }),
-        configDifferDetail({model: detailModel})
-    );
-});
-
-function renderContents(model) {
-    const {gridModel} = model,
-        {store} = gridModel;
-
-=======
 export const configDiffer = hoistComponentFactory(
     (props) => {
         const model = useProvidedModel(ConfigDifferModel, props),
@@ -67,7 +40,6 @@
     const {gridModel} = model,
         {store} = gridModel;
 
->>>>>>> d90fa51d
     return panel({
         tbar: [
             box(<b>Configuration Comparison</b>),
@@ -81,7 +53,6 @@
                 createMessageFn: identity,
                 width: 250,
                 options: XH.getConf('xhAppInstances').filter(it => it != window.location.origin)
-<<<<<<< HEAD
             }),
             button({
                 text: 'Load Diff',
@@ -95,21 +66,6 @@
                 isDisplayed: !model.remoteHost || !store.count,
                 message: store.allCount ? 'All configs match!' : 'Enter a remote host for comparison.'
             }),
-=======
-            }),
-            button({
-                text: 'Load Diff',
-                intent: 'primary',
-                disabled: !model.remoteHost,
-                onClick: () => model.loadAsync()
-            })
-        ],
-        item: panel({
-            mask: mask({
-                isDisplayed: !model.remoteHost || !store.count,
-                message: store.allCount ? 'All configs match!' : 'Enter a remote host for comparison.'
-            }),
->>>>>>> d90fa51d
             item: grid({
                 model: gridModel,
                 onRowDoubleClicked: (e) => model.detailModel.open(e.data),
