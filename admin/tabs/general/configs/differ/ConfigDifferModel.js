/*
 * This file belongs to Hoist, an application development toolkit
 * developed by Extremely Heavy Industries (www.xh.io | info@xh.io)
 *
 * Copyright © 2018 Extremely Heavy Industries Inc.
 */

import React from 'react';
import {action, observable} from '@xh/hoist/mobx';
import {cloneDeep, isEqual, remove, trimEnd} from 'lodash';
import {pluralize} from '@xh/hoist/utils/js';
import {XH, HoistModel} from '@xh/hoist/core';
import {LocalStore, RecordAction} from '@xh/hoist/data';
import {p} from '@xh/hoist/cmp/layout';
import {GridModel} from '@xh/hoist/desktop/cmp/grid';
import {StoreContextMenu} from '@xh/hoist/desktop/cmp/contextmenu';
import {Icon} from '@xh/hoist/icon';
import {actionCol} from '@xh/hoist/desktop/columns';

import {ConfigDifferDetailModel} from './ConfigDifferDetailModel';

/**
 * @private
 */
@HoistModel
export class ConfigDifferModel  {

    detailModel = new ConfigDifferDetailModel({parent: this});

    @observable isOpen = false;
    @observable remoteHost = null;

    applyRemoteAction = new RecordAction({
        text: 'Apply Remote',
        icon: Icon.cloudDownload(),
        actionFn: (action, rec, selection) => this.confirmApplyRemote(selection),
        recordsRequired: true
    });

    constructor(configGrid) {
        this.configGrid = configGrid;

        this.gridModel = new GridModel({
            enableExport: true,
            store: new LocalStore({
                fields: [
                    'name', 'status', 'localValue', 'remoteValue'
                ],
                name: 'differ',
                filter: (it) => it.status !== 'Identical'
            }),
            emptyText: 'Please enter remote host for comparison',
            selModel: 'multiple',
            columns: [
                {field: 'name', width: 200},
                {
                    field: 'type',
                    width: 80,
                    renderer: this.configValueTypeRenderer
                },
                {
                    field: 'localValue',
                    flex: true,
                    renderer: this.valueRenderer
                },
                {
                    field: 'remoteValue',
                    flex: true,
                    renderer: this.valueRenderer,
                    agOptions: {
                        cellClassRules: {
                            'xh-green': this.setRemoteCellClass
                        }
                    }
                },
                {
                    field: 'status',
                    width: 120
                },
                {
                    ...actionCol,
                    width: 60,
                    actions: [this.applyRemoteAction]
                }
            ],
            contextMenuFn: this.contextMenuFn
        });
    }

    contextMenuFn = () => {
        return new StoreContextMenu({
<<<<<<< HEAD
            items: [
                {
                    text: 'Apply Remote',
                    actionFn: ({selModel}) => this.confirmApplyRemote(selModel.records),
                    recordsRequired: true
                }
            ]
=======
            items: [this.applyRemoteAction]
>>>>>>> 7443977f
        });
    }

    async loadAsync() {
        const remoteHost = trimEnd(this.remoteHost, '/'),
            apiAffix = XH.baseUrl[0] == '/' ? XH.baseUrl : '/',
            remoteBaseUrl = remoteHost + apiAffix;

        try {
            const resp = await Promise.all([
                XH.fetchJson({url: XH.baseUrl + 'configDiffAdmin/configs'}),
                XH.fetchJson({url: remoteBaseUrl + 'configDiffAdmin/configs'})
            ]).linkTo(XH.appLoadModel);
            this.processResponse(resp);
        } catch (e) {
            this.processFailedLoad();
            XH.handleException(e, {showAsError: false, logOnServer: false});
        }
    }

    processResponse(resp) {
        const local = this.removeMetaData(resp[0].data),
            remote = this.removeMetaData(resp[1].data),
            diffedConfigs = this.diffConfigs(local, remote),
            {store} = this.gridModel;

        store.loadData(diffedConfigs);

        if (store.count == 0) this.showNoDiffToast();
    }

    processFailedLoad() {
        this.gridModel.store.loadData([]);
    }

    diffConfigs(localConfigs, remoteConfigs) {
        const ret = [];

        // 0) Check each local config against (possible) remote counterpart. Cull remote config if found.
        localConfigs.forEach(local => {
            const remote = remoteConfigs.find(it => it.name == local.name);

            ret.push({
                name: local.name,
                localValue: local,
                remoteValue: remote,
                status: this.configsAreEqual(local, remote) ? 'Identical' : (remote ? 'Diff' : 'Local Only')
            });

            if (remote) {
                remove(remoteConfigs, {name: remote.name});
            }
        });

        // 1) Any remote configs left in array are remote only
        remoteConfigs.forEach(remote => {
            ret.push({
                name: remote.name,
                localValue: null,
                remoteValue: remote,
                status: 'Remote Only'
            });
        });

        return ret;
    }

    configsAreEqual(local, remote) {
        const l = cloneDeep(local),
            r = cloneDeep(remote);

        if (l && r && l.valueType == 'json' && r.valueType == 'json') {
            l.value = JSON.parse(l.value);
            r.value = JSON.parse(r.value);
        }

        return isEqual(l, r);
    }

    removeMetaData(data) {
        data.forEach(it => {
            delete it.lastUpdated;
            delete it.lastUpdatedBy;
            delete it.id;
        });

        return data;
    }

    confirmApplyRemote(records) {
        const filteredRecords = records.filter(it => !this.isPwd(it)),
            hadPwdConfig = records.length != filteredRecords.length,
            willDeleteConfig = filteredRecords.some(it => !it.remoteValue),
            confirmMsg = `Are you sure you want to apply remote values to ${pluralize('config', filteredRecords.length, true)}?`;

        const message = (
            <div>
                <p>{confirmMsg}</p>
                <p hidden={!hadPwdConfig}>Warning: No changes will be applied to password configs. These must be changed manually.</p>
                <p hidden={!willDeleteConfig}>Warning: Operation includes deletions.</p>
            </div>
        );

        XH.confirm({
            title: 'Please Confirm',
            icon: Icon.warning({size: 'lg'}),
            message,
            onConfirm: () => this.doApplyRemote(filteredRecords)
        });
    }

    isPwd(diff) {
        if (diff.localValue && diff.localValue.valueType == 'pwd') return true;
        if (diff.remoteValue && diff.remoteValue.valueType == 'pwd') return true;
        return false;
    }

    doApplyRemote(records) {
        XH.fetchJson({
            url: 'configDiffAdmin/applyRemoteValues',
            params: {records: JSON.stringify(records)}
        }).finally(() => {
            this.loadAsync();
            this.configGrid.loadAsync();
            this.detailModel.close();
        }).linkTo(
            XH.appLoadModel
        ).catchDefault();
    }

    showNoDiffToast() {
        XH.toast({message: 'Good news! All configs match remote host.'});
    }

    setRemoteCellClass(rec) {
        const data = rec.data,
            local = data.localValue,
            remote = data.remoteValue;

        if (local && remote) {
            return local.value != remote.value;
        }

        return true;
    }

    valueRenderer(v) {
        if (v == null) return '';
        return v.valueType === 'pwd' ? '*****' : v.value;
    }

    configValueTypeRenderer(v, {record}) {
        const local = record.localValue,
            remote = record.remoteValue;

        if (local && remote) {
            return local.valueType == remote.valueType ? local.valueType : '??';
        }

        return local ? local.valueType : remote.valueType;
    }

    @action
    setRemoteHost(remoteHost) {
        this.remoteHost = remoteHost;
    }

    @action
    open() {
        this.isOpen = true;
    }

    @action
    close() {
        this.isOpen = false;
        this.gridModel.loadData([]);
        this.setRemoteHost(null);
    }

    destroy() {
        XH.safeDestroy(this.detailModel, this.gridModel);
    }
}<|MERGE_RESOLUTION|>--- conflicted
+++ resolved
@@ -89,17 +89,7 @@
 
     contextMenuFn = () => {
         return new StoreContextMenu({
-<<<<<<< HEAD
-            items: [
-                {
-                    text: 'Apply Remote',
-                    actionFn: ({selModel}) => this.confirmApplyRemote(selModel.records),
-                    recordsRequired: true
-                }
-            ]
-=======
             items: [this.applyRemoteAction]
->>>>>>> 7443977f
         });
     }
 
