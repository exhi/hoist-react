--- conflicted
+++ resolved
@@ -106,12 +106,6 @@
     async doLoadAsync(loadSpec) {
         if (loadSpec.isAutoRefresh) return;
 
-<<<<<<< HEAD
-    async doLoadAsync(loadSpec) {
-        if (loadSpec.isAutoRefresh) return;
-
-=======
->>>>>>> b8df9682
         const remoteHost = trimEnd(this.remoteHost, '/'),
             apiAffix = XH.baseUrl[0] == '/' ? XH.baseUrl : '/',
             remoteBaseUrl = remoteHost + apiAffix;
