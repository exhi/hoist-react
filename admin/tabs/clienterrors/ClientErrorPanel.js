--- conflicted
+++ resolved
@@ -22,13 +22,12 @@
 
     render() {
         const {model} = this;
-<<<<<<< HEAD
         return panel({
             tbar: this.renderToolbar(),
             items: [
                 grid({
                     model: model.gridModel,
-                    gridOptions: {
+                    agOptions: {
                         rowSelection: 'single',
                         onRowDoubleClicked: this.onRowDoubleClicked
                     }
@@ -36,19 +35,6 @@
                 clientErrorDetail({model})
             ]
         });
-=======
-        return vframe(
-            this.renderToolbar(),
-            grid({
-                model: model.gridModel,
-                agOptions: {
-                    rowSelection: 'single',
-                    onRowDoubleClicked: this.onRowDoubleClicked
-                }
-            }),
-            clientErrorDetail({model})
-        );
->>>>>>> 1b310397
     }
 
     renderToolbar() {
