/*
 * This file belongs to Hoist, an application development toolkit
 * developed by Extremely Heavy Industries (www.xh.io | info@xh.io)
 *
 * Copyright © 2019 Extremely Heavy Industries Inc.
 */

<<<<<<< HEAD
import {hoistComponent, useProvidedModel} from '@xh/hoist/core';
=======
import {hoistComponentFactory, useProvidedModel} from '@xh/hoist/core';
>>>>>>> d90fa51d
import {hbox, filler} from '@xh/hoist/cmp/layout';
import {label} from '@xh/hoist/cmp/layout';
import {toolbar} from '@xh/hoist/desktop/cmp/toolbar';
import {button} from '@xh/hoist/desktop/cmp/button';
import {relativeTimestamp} from '@xh/hoist/cmp/relativetimestamp';
import {Icon} from '@xh/hoist/icon';
import {MonitorResultsModel} from './MonitorResultsModel';

<<<<<<< HEAD
export const [MonitorResultsToolbar, monitorResultsToolbar] = hoistComponent(props => {
    const model = useProvidedModel(MonitorResultsModel, props),
        {passed, warned, failed, forceRunAllMonitors, lastRun} = model;

    return toolbar(
        button({
            icon: Icon.refresh(),
            text: 'Run all now',
            onClick: forceRunAllMonitors
        }),
        hbox({
            className: !failed ? 'hidden' : '',
            items: [
                Icon.error({prefix: 'fas', className: 'xh-red'}),
                label(`${failed} failed`)
            ]
        }),
        hbox({
            className: !warned ? 'hidden' : '',
            items: [
                Icon.warning({prefix: 'fas', className: 'xh-orange'}),
                label(`${warned} warned`)
            ]
        }),
        hbox({
            className: !passed ? 'hidden' : '',
            items: [
                Icon.checkCircle({prefix: 'fas', className: 'xh-green'}),
                label(`${passed} passed`)
            ]
        }),
        filler(),
        relativeTimestamp({timestamp: lastRun, options: {emptyResult: 'No results available!'}})
    );
});
=======
export const monitorResultsToolbar = hoistComponentFactory(
    (props) => {
        const model = useProvidedModel(MonitorResultsModel, props),
            {passed, warned, failed, forceRunAllMonitors, lastRun} = model;

        return toolbar(
            button({
                icon: Icon.refresh(),
                text: 'Run all now',
                onClick: forceRunAllMonitors
            }),
            hbox({
                className: !failed ? 'hidden' : '',
                items: [
                    Icon.error({prefix: 'fas', className: 'xh-red'}),
                    label(`${failed} failed`)
                ]
            }),
            hbox({
                className: !warned ? 'hidden' : '',
                items: [
                    Icon.warning({prefix: 'fas', className: 'xh-orange'}),
                    label(`${warned} warned`)
                ]
            }),
            hbox({
                className: !passed ? 'hidden' : '',
                items: [
                    Icon.checkCircle({prefix: 'fas', className: 'xh-green'}),
                    label(`${passed} passed`)
                ]
            }),
            filler(),
            relativeTimestamp({timestamp: lastRun, options: {emptyResult: 'No results available!'}})
        );
    }
);
>>>>>>> d90fa51d
<|MERGE_RESOLUTION|>--- conflicted
+++ resolved
@@ -5,11 +5,7 @@
  * Copyright © 2019 Extremely Heavy Industries Inc.
  */
 
-<<<<<<< HEAD
-import {hoistComponent, useProvidedModel} from '@xh/hoist/core';
-=======
 import {hoistComponentFactory, useProvidedModel} from '@xh/hoist/core';
->>>>>>> d90fa51d
 import {hbox, filler} from '@xh/hoist/cmp/layout';
 import {label} from '@xh/hoist/cmp/layout';
 import {toolbar} from '@xh/hoist/desktop/cmp/toolbar';
@@ -18,43 +14,6 @@
 import {Icon} from '@xh/hoist/icon';
 import {MonitorResultsModel} from './MonitorResultsModel';
 
-<<<<<<< HEAD
-export const [MonitorResultsToolbar, monitorResultsToolbar] = hoistComponent(props => {
-    const model = useProvidedModel(MonitorResultsModel, props),
-        {passed, warned, failed, forceRunAllMonitors, lastRun} = model;
-
-    return toolbar(
-        button({
-            icon: Icon.refresh(),
-            text: 'Run all now',
-            onClick: forceRunAllMonitors
-        }),
-        hbox({
-            className: !failed ? 'hidden' : '',
-            items: [
-                Icon.error({prefix: 'fas', className: 'xh-red'}),
-                label(`${failed} failed`)
-            ]
-        }),
-        hbox({
-            className: !warned ? 'hidden' : '',
-            items: [
-                Icon.warning({prefix: 'fas', className: 'xh-orange'}),
-                label(`${warned} warned`)
-            ]
-        }),
-        hbox({
-            className: !passed ? 'hidden' : '',
-            items: [
-                Icon.checkCircle({prefix: 'fas', className: 'xh-green'}),
-                label(`${passed} passed`)
-            ]
-        }),
-        filler(),
-        relativeTimestamp({timestamp: lastRun, options: {emptyResult: 'No results available!'}})
-    );
-});
-=======
 export const monitorResultsToolbar = hoistComponentFactory(
     (props) => {
         const model = useProvidedModel(MonitorResultsModel, props),
@@ -91,5 +50,4 @@
             relativeTimestamp({timestamp: lastRun, options: {emptyResult: 'No results available!'}})
         );
     }
-);
->>>>>>> d90fa51d
+);