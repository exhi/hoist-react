--- conflicted
+++ resolved
@@ -5,57 +5,12 @@
  * Copyright © 2019 Extremely Heavy Industries Inc.
  */
 
-<<<<<<< HEAD
-import {hoistComponent, useProvidedModel} from '@xh/hoist/core';
-=======
 import {hoistComponentFactory, useProvidedModel} from '@xh/hoist/core';
->>>>>>> d90fa51d
 import {label} from '@xh/hoist/cmp/layout';
 import {numberInput, textInput, switchInput} from '@xh/hoist/desktop/cmp/input';
 import {toolbar, toolbarSep} from '@xh/hoist/desktop/cmp/toolbar';
 import {LogViewerModel} from './LogViewerModel';
 
-<<<<<<< HEAD
-/**
- * @private
- */
-export const [LogViewerToolbar, logViewerToolbar] = hoistComponent(props => {
-    const model = useProvidedModel(LogViewerModel, props);
-    return toolbar(
-        label('Start line:'),
-        numberInput({
-            model,
-            bind: 'startLine',
-            min: 0,
-            width: 80,
-            disabled: model.tail,
-            displayWithCommas: true
-        }),
-        label('Max lines:'),
-        numberInput({
-            model,
-            bind: 'maxLines',
-            min: 1,
-            width: 80,
-            displayWithCommas: true
-        }),
-        toolbarSep(),
-        textInput({
-            model,
-            bind: 'pattern',
-            placeholder: 'Search...',
-            enableClear: true,
-            width: 150
-        }),
-        toolbarSep(),
-        switchInput({
-            model,
-            bind: 'tail',
-            label: 'Tail mode'
-        })
-    );
-});
-=======
 export const logViewerToolbar = hoistComponentFactory(
     (props) => {
         const model = useProvidedModel(LogViewerModel, props);
@@ -93,5 +48,4 @@
             })
         );
     }
-);
->>>>>>> d90fa51d
+);