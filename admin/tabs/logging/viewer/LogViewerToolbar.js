/*
 * This file belongs to Hoist, an application development toolkit
 * developed by Extremely Heavy Industries (www.xh.io | info@xh.io)
 *
 * Copyright © 2018 Extremely Heavy Industries Inc.
 */
import {Component} from 'react';
import {elemFactory, hoistComponent} from 'hoist/core';
import {button} from 'hoist/kit/blueprint';
import {textField, checkField, numberField, label, toolbar} from 'hoist/cmp';
import {filler} from 'hoist/layout';
import {Icon} from 'hoist/icon';

@hoistComponent()
export class LogViewerToolbar extends Component {
    
    render() {
        const model = this.model;
        return toolbar({
            alignItems: 'center',
            style: {flex: 'none'},
            items: [
                label('Start Line:'),
<<<<<<< HEAD
                hspacer(8),
                numberField({
                    model,
                    field: 'startLine',
                    min: 0,
                    width: 80,
                    onCommit: this.onCommit
                }),
                hspacer(10),
                label('Max Lines:'),
                hspacer(8),
                numberField({
                    model,
                    field: 'maxLines',
                    min: 1,
                    width: 80,
                    onCommit:
                    this.onCommit
                }),
                hspacer(10),
                textField({
                    model,
                    field: 'pattern',
                    placeholder: 'Search...',
                    width: 150,
                    onCommit: this.onCommit
                }),
                hspacer(10),
                checkField({
                    model,
                    field: 'tail',
                    text: 'Tail'
                }),
=======
                numberField({model, field: 'startLine', min: 0, width: 80}),
                label('Max Lines:'),
                numberField({model, field: 'maxLines', min: 1, width: 80}),
                textField({model, field: 'pattern', placeholder: 'Search...', width: 200}),
                checkField({model, field: 'tail', text: 'Tail'}),
>>>>>>> 3ad861bd
                filler(),
                button({icon: Icon.refresh(), onClick: this.onSubmitClick})
            ]
        });
    }

    //-----------------------------
    // Implementation
    //-----------------------------
    onSubmitClick = () => {
        this.model.loadLines();
    }

    onCommit = () => {
        this.model.loadLines();
    }
}
export const logViewerToolbar = elemFactory(LogViewerToolbar);<|MERGE_RESOLUTION|>--- conflicted
+++ resolved
@@ -21,8 +21,6 @@
             style: {flex: 'none'},
             items: [
                 label('Start Line:'),
-<<<<<<< HEAD
-                hspacer(8),
                 numberField({
                     model,
                     field: 'startLine',
@@ -30,18 +28,14 @@
                     width: 80,
                     onCommit: this.onCommit
                 }),
-                hspacer(10),
                 label('Max Lines:'),
-                hspacer(8),
                 numberField({
                     model,
                     field: 'maxLines',
                     min: 1,
                     width: 80,
-                    onCommit:
-                    this.onCommit
+                    onCommit: this.onCommit
                 }),
-                hspacer(10),
                 textField({
                     model,
                     field: 'pattern',
@@ -49,19 +43,11 @@
                     width: 150,
                     onCommit: this.onCommit
                 }),
-                hspacer(10),
                 checkField({
                     model,
                     field: 'tail',
                     text: 'Tail'
                 }),
-=======
-                numberField({model, field: 'startLine', min: 0, width: 80}),
-                label('Max Lines:'),
-                numberField({model, field: 'maxLines', min: 1, width: 80}),
-                textField({model, field: 'pattern', placeholder: 'Search...', width: 200}),
-                checkField({model, field: 'tail', text: 'Tail'}),
->>>>>>> 3ad861bd
                 filler(),
                 button({icon: Icon.refresh(), onClick: this.onSubmitClick})
             ]
