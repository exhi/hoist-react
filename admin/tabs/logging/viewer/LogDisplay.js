--- conflicted
+++ resolved
@@ -23,12 +23,7 @@
     render() {
         const {rows, loadModel} = this.model;
         return panel({
-<<<<<<< HEAD
-            mask: loadModel,
             item: vframe({
-=======
-            item: frame({
->>>>>>> fc6de370
                 className: 'xh-log-display',
                 overflow: 'scroll',
                 items: table(tbody(...this.renderTableRows(rows)))
