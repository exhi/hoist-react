/*
 * This file belongs to Hoist, an application development toolkit
 * developed by Extremely Heavy Industries (www.xh.io | info@xh.io)
 *
 * Copyright © 2019 Extremely Heavy Industries Inc.
 */
import {hoistComponent, useLocalModel} from '@xh/hoist/core';
import {restGrid, RestGridModel, RestStore} from '@xh/hoist/desktop/cmp/rest';
import {emptyFlexCol} from '@xh/hoist/cmp/grid';

<<<<<<< HEAD
export const [LogLevelPanel] = hoistComponent(() => {
=======
export const LogLevelPanel = hoistComponent(() => {
>>>>>>> d90fa51d
    return restGrid({model: useLocalModel(createModel)});
});

function createModel() {
    return new RestGridModel({
        stateModel: 'xhLogLevelGrid',
        enableColChooser: true,
        enableExport: true,
        store: new RestStore({
            url: 'rest/logLevelAdmin',
            fields: [
                {
                    name: 'name',
                    label: 'Log Name',
                    required: true
                },
                {
                    name: 'level',
                    label: 'Override',
                    lookupName: 'levels'
                },
                {
                    name: 'defaultLevel',
                    label: 'Initial',
                    editable: false
                },
                {
                    name: 'effectiveLevel',
                    label: 'Effective',
                    editable: false
                }
            ]
        }),
        unit: 'log level',
        filterFields: ['name'],
        columns: [
            {field: 'name', width: 400},
            {field: 'defaultLevel', headerName: 'Initial', width: 110},
            {field: 'level', headerName: 'Override', width: 110},
            {field: 'effectiveLevel', headerName: 'Effective', width: 110},
            {...emptyFlexCol}
        ],
        editors: [
            {field: 'name'},
            {field: 'level'}
        ]
    });
}<|MERGE_RESOLUTION|>--- conflicted
+++ resolved
@@ -8,11 +8,7 @@
 import {restGrid, RestGridModel, RestStore} from '@xh/hoist/desktop/cmp/rest';
 import {emptyFlexCol} from '@xh/hoist/cmp/grid';
 
-<<<<<<< HEAD
-export const [LogLevelPanel] = hoistComponent(() => {
-=======
 export const LogLevelPanel = hoistComponent(() => {
->>>>>>> d90fa51d
     return restGrid({model: useLocalModel(createModel)});
 });
 
