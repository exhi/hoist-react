/*
 * This file belongs to Hoist, an application development toolkit
 * developed by Extremely Heavy Industries (www.xh.io | info@xh.io)
 *
 * Copyright © 2018 Extremely Heavy Industries Inc.
 */
import {Component} from 'react';
import {HoistComponent} from '@xh/hoist/core';
import {grid} from '@xh/hoist/cmp/grid';
import {panel, filler} from '@xh/hoist/cmp/layout';
import {toolbar} from '@xh/hoist/cmp/toolbar';
import {refreshButton} from '@xh/hoist/cmp/button';
import {storeCountLabel, storeFilterField} from '@xh/hoist/cmp/store';

import {UserModel} from './UserModel';

@HoistComponent()
export class UserPanel extends Component {

    localModel = new UserModel();

    render() {
        return panel({
            tbar: this.renderToolbar(),
            item: grid({
<<<<<<< HEAD
                model: this.model.gridModel,
                flex: 'auto',
                agOptions: {
                    rowSelection: 'single'
                }
=======
                model: this.model.gridModel
>>>>>>> 473609b2
            })
        });
    }

    renderToolbar() {
        const model = this.model,
            {store} = model.gridModel;
        return toolbar(
            refreshButton({model}),
            filler(),
            storeCountLabel({
                store,
                unit: 'user'
            }),
            storeFilterField({
                store,
                fields: ['displayName', 'roles']
            })
        );
    }

    async loadAsync() {
        return this.model.loadAsync();
    }
}<|MERGE_RESOLUTION|>--- conflicted
+++ resolved
@@ -23,15 +23,7 @@
         return panel({
             tbar: this.renderToolbar(),
             item: grid({
-<<<<<<< HEAD
-                model: this.model.gridModel,
-                flex: 'auto',
-                agOptions: {
-                    rowSelection: 'single'
-                }
-=======
                 model: this.model.gridModel
->>>>>>> 473609b2
             })
         });
     }
