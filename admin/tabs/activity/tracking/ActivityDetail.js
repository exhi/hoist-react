--- conflicted
+++ resolved
@@ -5,11 +5,7 @@
  * Copyright © 2019 Extremely Heavy Industries Inc.
  */
 import {dialog} from '@xh/hoist/kit/blueprint';
-<<<<<<< HEAD
-import {hoistComponent, useProvidedModel} from '@xh/hoist/core';
-=======
 import {hoistComponentFactory, useProvidedModel} from '@xh/hoist/core';
->>>>>>> d90fa51d
 import {button} from '@xh/hoist/desktop/cmp/button';
 import {filler, table, tbody, tr, th, td} from '@xh/hoist/cmp/layout';
 import {jsonInput} from '@xh/hoist/desktop/cmp/input';
@@ -17,31 +13,13 @@
 import {fmtDateTime} from '@xh/hoist/format';
 import {ActivityGridModel} from './ActivityGridModel';
 
-<<<<<<< HEAD
-export const [ActivityDetail, activityDetail] = hoistComponent(props => {
-    const model = useProvidedModel(ActivityGridModel, props),
-        rec = model.detailRecord;
-
-    if (!rec) return null;
-=======
 export const activityDetail = hoistComponentFactory(
     (props) => {
         const model = useProvidedModel(ActivityGridModel, props),
             rec = model.detailRecord;
->>>>>>> d90fa51d
 
-    return dialog({
-        title: 'Activity Details',
-        style: {width: 600},
-        isOpen: model.detailRecord,
-        onClose: () => model.closeDetail(),
-        items: renderDetail(model, rec)
-    });
-});
+        if (!rec) return null;
 
-<<<<<<< HEAD
-
-=======
         return dialog({
             title: 'Activity Details',
             style: {width: 600},
@@ -53,7 +31,6 @@
 );
 
 
->>>>>>> d90fa51d
 function renderDetail(model, rec) {
     const user = rec.impersonating? `${rec.username} as ${rec.impersonating}`: rec.username;
     return [
