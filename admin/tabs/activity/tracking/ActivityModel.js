--- conflicted
+++ resolved
@@ -23,19 +23,8 @@
 @LoadSupport
 export class ActivityModel {
 
-<<<<<<< HEAD
-=======
     persistWith = PERSIST_ACTIVITY;
 
-    @bindable.ref startDate = LocalDate.today().subtract(7);
-    @bindable.ref endDate = LocalDate.today().add(1);  // https://github.com/xh/hoist-react/issues/400
-    @bindable username = '';
-    @bindable msg = '';
-    @bindable category = '';
-    @bindable device = '';
-    @bindable browser = '';
-
->>>>>>> 2cccf40c
     @observable.ref detailRecord = null;
 
     @managed
@@ -229,7 +218,7 @@
             },
             run: () => this.loadAsync(),
             fireImmediately: true,
-            delay: 1
+            debounce: 10
         };
     }
 
