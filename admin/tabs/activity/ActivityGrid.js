/*
 * This file belongs to Hoist, an application development toolkit
 * developed by Extremely Heavy Industries (www.xh.io | info@xh.io)
 *
 * Copyright © 2018 Extremely Heavy Industries Inc.
 */
import {Component} from 'react';
import {hoistComponent, elemFactory} from 'hoist/core';
import {grid} from 'hoist/grid';
import {vframe, filler} from 'hoist/layout';
import {button} from 'hoist/kit/blueprint';
import {textField, dayField, label, toolbar, toolbarSep} from 'hoist/cmp';
import {Icon} from 'hoist/icon';

@hoistComponent()
export class ActivityGrid extends Component {

    render() {
        return vframe(
            this.renderToolbar(),
            grid({model: this.model.gridModel})
        );
    }

    renderToolbar() {
        return toolbar({
            items: [
                this.dayField({field: 'startDate'}),
                Icon.angleRight(),
                this.dayField({field: 'endDate'}),
                button({
                    icon: Icon.caretLeft(),
                    onClick: this.onDateGoBackClick
                }),
                button({
                    icon: Icon.caretRight(),
                    onClick: this.onDateGoForwardClick,
                    cls: 'xh-no-pad'
                }),
                button({
                    icon: Icon.arrowToRight(),
                    onClick: this.onGoToCurrentDateClick,
                    cls: 'xh-no-pad'
                }),
                toolbarSep(),
                this.textField({field: 'username', placeholder: 'User...'}),
                this.textField({field: 'msg', placeholder: 'Msg...'}),
                this.textField({field: 'category', placeholder: 'Category...'}),
                this.textField({field: 'device', placeholder: 'Device...'}),
                this.textField({field: 'browser', placeholder: 'Browser...'}),
                button({icon: Icon.sync(), onClick: this.onSubmitClick}),
                filler(),
                this.renderLogCount(),
                button({icon: Icon.download(), onClick: this.onExportClick})
            ]
        });
    }
    
    //-----------------------------
    // Implementation
    //-----------------------------
    dayField(args) {
        return dayField({
            model: this.model,
            popoverPosition: 'bottom',
            width: 100,
            onCommit: this.onCommit,
            ...args
        });
    }

    textField(args) {
        return textField({
            model: this.model,
<<<<<<< HEAD
            width: 140,
            onCommit: this.onCommit,
=======
            width: 120,
>>>>>>> 3ad861bd
            ...args
        });
    }

    onCommit = () => {
        this.model.loadAsync();
    }

    onDateGoBackClick = () => {
        this.model.adjustDates('subtract');
    }

    onDateGoForwardClick = () => {
        this.model.adjustDates('add');
    }

    onGoToCurrentDateClick = () => {
        this.model.adjustDates('subtract', true);
    }

    onSubmitClick = () => {
        this.model.loadAsync();
    }

    onExportClick = () => {
        this.model.exportGrid();
    }

    renderLogCount() {
        const store = this.model.gridModel.store;
        return label(store.count + ' track logs');
    }

}
export const activityGrid = elemFactory(ActivityGrid);<|MERGE_RESOLUTION|>--- conflicted
+++ resolved
@@ -72,12 +72,8 @@
     textField(args) {
         return textField({
             model: this.model,
-<<<<<<< HEAD
             width: 140,
             onCommit: this.onCommit,
-=======
-            width: 120,
->>>>>>> 3ad861bd
             ...args
         });
     }
@@ -98,6 +94,10 @@
         this.model.adjustDates('subtract', true);
     }
 
+    onDateCommit = () => {
+        this.model.loadAsync();
+    }
+
     onSubmitClick = () => {
         this.model.loadAsync();
     }
