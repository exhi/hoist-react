/*
 * This file belongs to Hoist, an application development toolkit
 * developed by Extremely Heavy Industries (www.xh.io | info@xh.io)
 *
 * Copyright © 2019 Extremely Heavy Industries Inc.
 */
import {hoistComponent, useLocalModel} from '@xh/hoist/core';
import {filler} from '@xh/hoist/cmp/layout';
import {panel} from '@xh/hoist/desktop/cmp/panel';
import {grid, gridCountLabel} from '@xh/hoist/cmp/grid';
import {textInput, dateInput} from '@xh/hoist/desktop/cmp/input';
import {toolbarSep} from '@xh/hoist/desktop/cmp/toolbar';
import {button, exportButton, refreshButton} from '@xh/hoist/desktop/cmp/button';
import {Icon} from '@xh/hoist/icon';

import {ClientErrorModel} from './ClientErrorModel';
import {clientErrorDetail} from './ClientErrorDetail';

export const [ClientErrorPanel] = hoistComponent(() => {
    const model = useLocalModel(ClientErrorModel);
    return panel({
        mask: model.loadModel,
        tbar: renderToolbar(model),
        items: [
            grid({
                model: model.gridModel,
                onRowDoubleClicked: (e) => model.openDetail(e.data)
            }),
            clientErrorDetail({model})
        ]
    });
});

function renderToolbar(model) {
    return [
        renderDateInput({model, bind: 'startDate'}),
        Icon.angleRight(),
        renderDateInput({model, bind: 'endDate'}),
        buttonGroup(
            button({
                icon: Icon.caretLeft(),
                onClick: () => model.adjustDates('subtract')
            }),
            button({
                icon: Icon.caretRight(),
                onClick: () => model.adjustDates('add')
            }),
            button({
                icon: Icon.arrowToRight(),
                onClick: () => model.adjustDates('subtract', true)
            })
        ),
        toolbarSep(),
        renderTextInput({model, bind: 'username', placeholder: 'User...'}),
        renderTextInput({model, bind: 'error', placeholder: 'Error...'}),
        refreshButton({model}),
        filler(),
        storeCountLabel({gridModel: model.gridModel, unit: 'client error'}),
        exportButton({gridModel: model.gridModel})
    ];
}

function renderDateInput(args) {
    return dateInput({
        popoverPosition: 'bottom',
        width: 100,
        ...args
    });
}

<<<<<<< HEAD
function renderTextInput(args) {
    return textInput({
        width: 150,
        ...args
    });
=======
    renderToolbar() {
        const {model} = this,
            {gridModel} = model;

        return [
            button({
                icon: Icon.angleLeft(),
                onClick: () => model.adjustDates('subtract')
            }),
            this.dateInput({bind: 'startDate'}),
            Icon.caretRight(),
            this.dateInput({bind: 'endDate'}),
            button({
                icon: Icon.angleRight(),
                onClick: () => model.adjustDates('add')
            }),
            button({
                icon: Icon.angleDoubleRight(),
                onClick: () => model.adjustDates('subtract', true)
            }),
            toolbarSep(),
            this.textInput({bind: 'username', placeholder: 'Username', enableClear: true}),
            this.textInput({bind: 'error', placeholder: 'Error', enableClear: true}),
            refreshButton({model}),
            filler(),
            gridCountLabel({gridModel, unit: 'error'}),
            exportButton({gridModel})
        ];
    }

    //-----------------------------
    // Implementation
    //-----------------------------
    dateInput(args) {
        return dateInput({
            model: this.model,
            popoverPosition: 'bottom',
            width: 120,
            ...args
        });
    }

    textInput(args) {
        return textInput({
            model: this.model,
            width: 150,
            ...args
        });
    }
>>>>>>> cbf15c81
}<|MERGE_RESOLUTION|>--- conflicted
+++ resolved
@@ -32,97 +32,45 @@
 });
 
 function renderToolbar(model) {
+    const {gridModel} = model;
+
     return [
+        button({
+            icon: Icon.angleLeft(),
+            onClick: () => model.adjustDates('subtract')
+        }),
         renderDateInput({model, bind: 'startDate'}),
-        Icon.angleRight(),
+        Icon.caretRight(),
         renderDateInput({model, bind: 'endDate'}),
-        buttonGroup(
-            button({
-                icon: Icon.caretLeft(),
-                onClick: () => model.adjustDates('subtract')
-            }),
-            button({
-                icon: Icon.caretRight(),
-                onClick: () => model.adjustDates('add')
-            }),
-            button({
-                icon: Icon.arrowToRight(),
-                onClick: () => model.adjustDates('subtract', true)
-            })
-        ),
+        button({
+            icon: Icon.angleRight(),
+            onClick: () => model.adjustDates('add')
+        }),
+        button({
+            icon: Icon.angleDoubleRight(),
+            onClick: () => model.adjustDates('subtract', true)
+        }),
         toolbarSep(),
-        renderTextInput({model, bind: 'username', placeholder: 'User...'}),
-        renderTextInput({model, bind: 'error', placeholder: 'Error...'}),
+        renderTextInput({model, bind: 'username', placeholder: 'Username', enableClear: true}),
+        renderTextInput({model, bind: 'error', placeholder: 'Error', enableClear: true}),
         refreshButton({model}),
         filler(),
-        storeCountLabel({gridModel: model.gridModel, unit: 'client error'}),
-        exportButton({gridModel: model.gridModel})
+        gridCountLabel({gridModel, unit: 'error'}),
+        exportButton({gridModel})
     ];
 }
 
 function renderDateInput(args) {
     return dateInput({
         popoverPosition: 'bottom',
-        width: 100,
+        width: 120,
         ...args
     });
 }
 
-<<<<<<< HEAD
 function renderTextInput(args) {
     return textInput({
         width: 150,
         ...args
     });
-=======
-    renderToolbar() {
-        const {model} = this,
-            {gridModel} = model;
-
-        return [
-            button({
-                icon: Icon.angleLeft(),
-                onClick: () => model.adjustDates('subtract')
-            }),
-            this.dateInput({bind: 'startDate'}),
-            Icon.caretRight(),
-            this.dateInput({bind: 'endDate'}),
-            button({
-                icon: Icon.angleRight(),
-                onClick: () => model.adjustDates('add')
-            }),
-            button({
-                icon: Icon.angleDoubleRight(),
-                onClick: () => model.adjustDates('subtract', true)
-            }),
-            toolbarSep(),
-            this.textInput({bind: 'username', placeholder: 'Username', enableClear: true}),
-            this.textInput({bind: 'error', placeholder: 'Error', enableClear: true}),
-            refreshButton({model}),
-            filler(),
-            gridCountLabel({gridModel, unit: 'error'}),
-            exportButton({gridModel})
-        ];
-    }
-
-    //-----------------------------
-    // Implementation
-    //-----------------------------
-    dateInput(args) {
-        return dateInput({
-            model: this.model,
-            popoverPosition: 'bottom',
-            width: 120,
-            ...args
-        });
-    }
-
-    textInput(args) {
-        return textInput({
-            model: this.model,
-            width: 150,
-            ...args
-        });
-    }
->>>>>>> cbf15c81
 }