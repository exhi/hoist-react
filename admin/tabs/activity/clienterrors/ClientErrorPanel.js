/*
 * This file belongs to Hoist, an application development toolkit
 * developed by Extremely Heavy Industries (www.xh.io | info@xh.io)
 *
 * Copyright © 2019 Extremely Heavy Industries Inc.
 */
import {hoistComponent, useLocalModel} from '@xh/hoist/core';
import {filler} from '@xh/hoist/cmp/layout';
import {panel} from '@xh/hoist/desktop/cmp/panel';
import {grid, gridCountLabel} from '@xh/hoist/cmp/grid';
import {textInput, dateInput} from '@xh/hoist/desktop/cmp/input';
import {toolbarSep} from '@xh/hoist/desktop/cmp/toolbar';
import {button, exportButton, refreshButton} from '@xh/hoist/desktop/cmp/button';
import {Icon} from '@xh/hoist/icon';
import {LocalDate} from '@xh/hoist/utils/datetime';

import {ClientErrorModel} from './ClientErrorModel';
import {clientErrorDetail} from './ClientErrorDetail';

<<<<<<< HEAD
export const [ClientErrorPanel] = hoistComponent(() => {
=======
export const ClientErrorPanel = hoistComponent(() => {
>>>>>>> d90fa51d
    const model = useLocalModel(ClientErrorModel);
    return panel({
        mask: model.loadModel,
        tbar: renderToolbar(model),
        items: [
            grid({
                model: model.gridModel,
                onRowDoubleClicked: (e) => model.openDetail(e.data)
            }),
            clientErrorDetail({model})
        ]
    });
});

function renderToolbar(model) {
    const {gridModel} = model;

    return [
        button({
            icon: Icon.angleLeft(),
            onClick: () => model.adjustDates('subtract')
        }),
        renderDateInput({model, bind: 'startDate'}),
        Icon.caretRight(),
        renderDateInput({model, bind: 'endDate'}),
        button({
            icon: Icon.angleRight(),
            onClick: () => model.adjustDates('add'),
            disabled: model.endDate >= LocalDate.today()
        }),
        button({
            icon: Icon.angleDoubleRight(),
            onClick: () => model.adjustDates('subtract', true)
        }),
        toolbarSep(),
        renderTextInput({model, bind: 'username', placeholder: 'Username', enableClear: true}),
        renderTextInput({model, bind: 'error', placeholder: 'Error', enableClear: true}),
        refreshButton({model}),
        filler(),
        gridCountLabel({gridModel, unit: 'error'}),
        exportButton({gridModel})
    ];
}

function renderDateInput(args) {
    return dateInput({
        popoverPosition: 'bottom',
        valueType: 'localDate',
        width: 120,
        ...args
    });
}

function renderTextInput(args) {
    return textInput({
        width: 150,
        ...args
    });
}<|MERGE_RESOLUTION|>--- conflicted
+++ resolved
@@ -17,11 +17,7 @@
 import {ClientErrorModel} from './ClientErrorModel';
 import {clientErrorDetail} from './ClientErrorDetail';
 
-<<<<<<< HEAD
-export const [ClientErrorPanel] = hoistComponent(() => {
-=======
 export const ClientErrorPanel = hoistComponent(() => {
->>>>>>> d90fa51d
     const model = useLocalModel(ClientErrorModel);
     return panel({
         mask: model.loadModel,
