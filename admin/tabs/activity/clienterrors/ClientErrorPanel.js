/*
 * This file belongs to Hoist, an application development toolkit
 * developed by Extremely Heavy Industries (www.xh.io | info@xh.io)
 *
 * Copyright © 2019 Extremely Heavy Industries Inc.
 */
import {hoistComponent, useLocalModel} from '@xh/hoist/core';
import {filler} from '@xh/hoist/cmp/layout';
import {panel} from '@xh/hoist/desktop/cmp/panel';
import {grid, gridCountLabel} from '@xh/hoist/cmp/grid';
import {textInput, dateInput} from '@xh/hoist/desktop/cmp/input';
import {toolbarSep} from '@xh/hoist/desktop/cmp/toolbar';
import {button, exportButton, refreshButton} from '@xh/hoist/desktop/cmp/button';
import {Icon} from '@xh/hoist/icon';
import {LocalDate} from '@xh/hoist/utils/datetime';

import {ClientErrorModel} from './ClientErrorModel';
import {clientErrorDetail} from './ClientErrorDetail';

export const [ClientErrorPanel] = hoistComponent(() => {
    const model = useLocalModel(ClientErrorModel);
    return panel({
        mask: model.loadModel,
        tbar: renderToolbar(model),
        items: [
            grid({
                model: model.gridModel,
                onRowDoubleClicked: (e) => model.openDetail(e.data)
            }),
            clientErrorDetail({model})
        ]
    });
});

<<<<<<< HEAD
function renderToolbar(model) {
    const {gridModel} = model;

    return [
        button({
            icon: Icon.angleLeft(),
            onClick: () => model.adjustDates('subtract')
        }),
        renderDateInput({model, bind: 'startDate'}),
        Icon.caretRight(),
        renderDateInput({model, bind: 'endDate'}),
        button({
            icon: Icon.angleRight(),
            onClick: () => model.adjustDates('add')
        }),
        button({
            icon: Icon.angleDoubleRight(),
            onClick: () => model.adjustDates('subtract', true)
        }),
        toolbarSep(),
        renderTextInput({model, bind: 'username', placeholder: 'Username', enableClear: true}),
        renderTextInput({model, bind: 'error', placeholder: 'Error', enableClear: true}),
        refreshButton({model}),
        filler(),
        gridCountLabel({gridModel, unit: 'error'}),
        exportButton({gridModel})
    ];
}

function renderDateInput(args) {
    return dateInput({
        popoverPosition: 'bottom',
        width: 120,
        ...args
    });
}
=======
    renderToolbar() {
        const {model} = this,
            {gridModel} = model;
        
        return [
            button({
                icon: Icon.angleLeft(),
                onClick: () => model.adjustDates('subtract')
            }),
            this.dateInput({bind: 'startDate'}),
            Icon.caretRight(),
            this.dateInput({bind: 'endDate'}),
            button({
                icon: Icon.angleRight(),
                onClick: () => model.adjustDates('add'),
                disabled: model.endDate >= LocalDate.today()
            }),
            button({
                icon: Icon.reset(),
                onClick: () => model.adjustDates('subtract', true)
            }),
            toolbarSep(),
            this.textInput({bind: 'username', placeholder: 'Username', enableClear: true}),
            this.textInput({bind: 'error', placeholder: 'Error', enableClear: true}),
            refreshButton({model}),
            filler(),
            gridCountLabel({gridModel, unit: 'error'}),
            exportButton({gridModel})
        ];
    }

    //-----------------------------
    // Implementation
    //-----------------------------
    dateInput(args) {
        return dateInput({
            model: this.model,
            popoverPosition: 'bottom',
            valueType: 'localDate',
            width: 120,
            ...args
        });
    }
>>>>>>> c573538a

function renderTextInput(args) {
    return textInput({
        width: 150,
        ...args
    });
}<|MERGE_RESOLUTION|>--- conflicted
+++ resolved
@@ -32,7 +32,6 @@
     });
 });
 
-<<<<<<< HEAD
 function renderToolbar(model) {
     const {gridModel} = model;
 
@@ -46,7 +45,8 @@
         renderDateInput({model, bind: 'endDate'}),
         button({
             icon: Icon.angleRight(),
-            onClick: () => model.adjustDates('add')
+            onClick: () => model.adjustDates('add'),
+            disabled: model.endDate >= LocalDate.today()
         }),
         button({
             icon: Icon.angleDoubleRight(),
@@ -65,55 +65,11 @@
 function renderDateInput(args) {
     return dateInput({
         popoverPosition: 'bottom',
+        valueType: 'localDate',
         width: 120,
         ...args
     });
 }
-=======
-    renderToolbar() {
-        const {model} = this,
-            {gridModel} = model;
-        
-        return [
-            button({
-                icon: Icon.angleLeft(),
-                onClick: () => model.adjustDates('subtract')
-            }),
-            this.dateInput({bind: 'startDate'}),
-            Icon.caretRight(),
-            this.dateInput({bind: 'endDate'}),
-            button({
-                icon: Icon.angleRight(),
-                onClick: () => model.adjustDates('add'),
-                disabled: model.endDate >= LocalDate.today()
-            }),
-            button({
-                icon: Icon.reset(),
-                onClick: () => model.adjustDates('subtract', true)
-            }),
-            toolbarSep(),
-            this.textInput({bind: 'username', placeholder: 'Username', enableClear: true}),
-            this.textInput({bind: 'error', placeholder: 'Error', enableClear: true}),
-            refreshButton({model}),
-            filler(),
-            gridCountLabel({gridModel, unit: 'error'}),
-            exportButton({gridModel})
-        ];
-    }
-
-    //-----------------------------
-    // Implementation
-    //-----------------------------
-    dateInput(args) {
-        return dateInput({
-            model: this.model,
-            popoverPosition: 'bottom',
-            valueType: 'localDate',
-            width: 120,
-            ...args
-        });
-    }
->>>>>>> c573538a
 
 function renderTextInput(args) {
     return textInput({
