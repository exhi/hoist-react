/*
 * This file belongs to Hoist, an application development toolkit
 * developed by Extremely Heavy Industries (www.xh.io | info@xh.io)
 *
 * Copyright © 2019 Extremely Heavy Industries Inc.
 */
import {dialog} from '@xh/hoist/kit/blueprint';
<<<<<<< HEAD
import {hoistComponent, useProvidedModel} from '@xh/hoist/core';
=======
import {hoistComponentFactory, useProvidedModel} from '@xh/hoist/core';
>>>>>>> d90fa51d
import {filler, table, tbody, tr, th, td} from '@xh/hoist/cmp/layout';
import {clipboardButton} from '@xh/hoist/desktop/cmp/clipboard';
import {jsonInput} from '@xh/hoist/desktop/cmp/input';
import {toolbar} from '@xh/hoist/desktop/cmp/toolbar';
import {button} from '@xh/hoist/desktop/cmp/button';
import {fmtDateTime} from '@xh/hoist/format';
import {ClientErrorModel} from './ClientErrorModel';

<<<<<<< HEAD
export const [ClientErrorDetail, clientErrorDetail] = hoistComponent(props => {
    const model = useProvidedModel(ClientErrorModel, props),
        rec = model.detailRecord;

    if (!rec) return null;
=======
export const clientErrorDetail = hoistComponentFactory(
    (props) => {
        const model = useProvidedModel(ClientErrorModel, props),
            rec = model.detailRecord;
>>>>>>> d90fa51d

    return dialog({
        title: 'Error Details',
        style: {width: 1000},
        isOpen: true,
        onClose: () => model.closeDetail(),
        items: renderDetail(model, rec)
    });
});

<<<<<<< HEAD
=======
        return dialog({
            title: 'Error Details',
            style: {width: 1000},
            isOpen: true,
            onClose: () => model.closeDetail(),
            items: renderDetail(model, rec)
        });
    }
);

>>>>>>> d90fa51d
function renderDetail(model, rec) {
    return [
        table({
            className: 'xh-admin-error-detail',
            items: [
                tbody(
                    tr(th('User:'), td(rec.username)),
                    tr(th('Message:'), td(rec.msg || 'None provided')),
                    tr(th('User Alerted:'), td(`${rec.userAlerted}`)),
                    tr(th('Device/Browser:'), td(`${rec.device}/${rec.browser}`)),
                    tr(th('Agent:'), td(rec.userAgent)),
                    tr(th('App Version:'), td(rec.appVersion)),
                    tr(th('Environment:'), td(rec.appEnvironment)),
                    tr(th('Date:'), td(fmtDateTime(rec.dateCreated)))
                )
            ]
        }),
        jsonInput({
            value: rec.error,
            disabled: true,
            height: 450,
            width: '100%',
            editorProps: {lineWrapping: true}
        }),
        toolbar(
            filler(),
            clipboardButton({
                getCopyText: () => model.detailRecord.error,
                successMessage: 'Error details copied to clipboard.'
            }),
            button({
                text: 'Close',
                intent: 'primary',
                onClick: () => model.closeDetail()
            })
        )
    ];
}<|MERGE_RESOLUTION|>--- conflicted
+++ resolved
@@ -5,11 +5,7 @@
  * Copyright © 2019 Extremely Heavy Industries Inc.
  */
 import {dialog} from '@xh/hoist/kit/blueprint';
-<<<<<<< HEAD
-import {hoistComponent, useProvidedModel} from '@xh/hoist/core';
-=======
 import {hoistComponentFactory, useProvidedModel} from '@xh/hoist/core';
->>>>>>> d90fa51d
 import {filler, table, tbody, tr, th, td} from '@xh/hoist/cmp/layout';
 import {clipboardButton} from '@xh/hoist/desktop/cmp/clipboard';
 import {jsonInput} from '@xh/hoist/desktop/cmp/input';
@@ -18,30 +14,13 @@
 import {fmtDateTime} from '@xh/hoist/format';
 import {ClientErrorModel} from './ClientErrorModel';
 
-<<<<<<< HEAD
-export const [ClientErrorDetail, clientErrorDetail] = hoistComponent(props => {
-    const model = useProvidedModel(ClientErrorModel, props),
-        rec = model.detailRecord;
-
-    if (!rec) return null;
-=======
 export const clientErrorDetail = hoistComponentFactory(
     (props) => {
         const model = useProvidedModel(ClientErrorModel, props),
             rec = model.detailRecord;
->>>>>>> d90fa51d
 
-    return dialog({
-        title: 'Error Details',
-        style: {width: 1000},
-        isOpen: true,
-        onClose: () => model.closeDetail(),
-        items: renderDetail(model, rec)
-    });
-});
+        if (!rec) return null;
 
-<<<<<<< HEAD
-=======
         return dialog({
             title: 'Error Details',
             style: {width: 1000},
@@ -52,7 +31,6 @@
     }
 );
 
->>>>>>> d90fa51d
 function renderDetail(model, rec) {
     return [
         table({
