/*
 * This file belongs to Hoist, an application development toolkit
 * developed by Extremely Heavy Industries (www.xh.io | info@xh.io)
 *
 * Copyright © 2020 Extremely Heavy Industries Inc.
 */
import {usernameCol} from '@xh/hoist/admin/columns';
import {HoistModel, LoadSupport, managed, XH} from '@xh/hoist/core';
import {action, bindable, comparer, observable} from '@xh/hoist/mobx';
import {DimensionChooserModel} from '@xh/hoist/cmp/dimensionchooser';
import {boolCheckCol, dateTimeCol, GridModel} from '@xh/hoist/cmp/grid';
import {fmtDate, fmtSpan} from '@xh/hoist/format';
import {LocalDate} from '@xh/hoist/utils/datetime';
<<<<<<< HEAD
import {DialogModel} from '@xh/hoist/desktop/cmp/dialog';
import {detail} from '@xh/hoist/admin/tabs/activity/clienterrors/ClientErrorDetail';

=======
import {Cube} from '@xh/hoist/data';
import {ChildCountAggregator, RangeAggregator} from '../aggregators';
>>>>>>> 51c9faef

@HoistModel
@LoadSupport
export class ClientErrorModel {

    @bindable.ref endDate = LocalDate.today();
    @bindable.ref startDate = LocalDate.today().subtract(7);
    @bindable username = '';
    @bindable error = '';

    @observable.ref detailRecord = null;

    @managed
    dimChooserModel = new DimensionChooserModel({
        enableClear: true,
        dimensions: [
            {label: 'Date', value: 'day'},
            {label: 'User', value: 'username'},
            {label: 'Alerted', value: 'userAlerted'},
            {label: 'Browser', value: 'browser'},
            {label: 'Device', value: 'device'},
            {label: 'User Agent', value: 'userAgent'},
            {label: 'App Version', value: 'appVersion'},
            {label: 'Message', value: 'msg'}
        ],
        initialValue: ['day', 'username', 'device']
    });

    @managed
    cube = new Cube({
        fields: [
            {name: 'day', isDimension: true, aggregator: new RangeAggregator()},
            {name: 'username', isDimension: true, aggregator: 'UNIQUE'},
            {name: 'userAlerted', isDimension: true, aggregator: 'UNIQUE'},
            {name: 'browser', isDimension: true, aggregator: 'UNIQUE'},
            {name: 'device', isDimension: true, aggregator: 'UNIQUE'},
            {name: 'userAgent', isDimension: true, aggregator: 'UNIQUE'},
            {name: 'appVersion', isDimension: true, aggregator: 'UNIQUE'},
            {name: 'appEnvironment', isDimension: true, aggregator: 'UNIQUE'},
            {name: 'msg', isDimension: true, aggregator: 'UNIQUE'},

            {name: 'dateCreated'},
            {name: 'error'},
            {name: 'count', aggregator: new ChildCountAggregator()}
        ]
    })

    @managed
    gridModel = new GridModel({
        treeMode: true,
        stateModel: 'xhClientErrorGrid',
        enableColChooser: true,
        enableExport: true,
        exportOptions: {filename: () => `Client Errors ${fmtDate(this.startDate)} to ${fmtDate(this.endDate)}`},
        emptyText: 'No errors reported...',
        sortBy: 'dateCreated|desc',
        columns: [
            {
                field: 'cubeLabel',
                headerName: 'Error',
                width: 160,
                isTreeColumn: true,
                renderer: (v, params) => params.record.raw.cubeDimension === 'day' ? fmtDate(v) : v
            },
            {field: 'day', width: 200, align: 'right', renderer: this.dateRangeRenderer},
            {field: 'username', ...usernameCol},
            {field: 'userAlerted', ...boolCheckCol, headerName: 'Alerted', width: 90},
            {field: 'browser', width: 100},
            {field: 'device', width: 100},
            {field: 'userAgent', width: 130, hidden: true},
            {field: 'appVersion', width: 130},
            {field: 'appEnvironment', headerName: 'Environment', width: 130},
            {field: 'msg', width: 130, hidden: true},
            {field: 'error', flex: true, minWidth: 150, renderer: (e) => fmtSpan(e)},
            {field: 'count', width: 70},
            {field: 'dateCreated', headerName: 'Timestamp', ...dateTimeCol}
        ]
    });

    dialogModel = new DialogModel({
        content: detail,
        resizable: true,
        width: 1000
    });

    constructor() {
        this.addReaction({
            track: () => this.getParams(),
            run: () => this.loadAsync(),
            equals: comparer.structural
        });
    }

    async doLoadAsync(loadSpec) {
        try {
            const data = await XH.fetchJson({
                url: 'clientErrorAdmin',
                params: this.getParams(),
                loadSpec
            });

            data.forEach(it => {
                it.id = `Entry: ${it.id}`;
                it.day = LocalDate.from(it.dateCreated);
            });
            await this.cube.loadDataAsync(data);
            this.loadGrid();
        } catch (e) {
            this.gridModel.clear();
            XH.handleException(e);
        }
    }

    loadGrid() {
        const dimensions = this.dimChooserModel.value,
            data = this.cube.executeQuery({
                dimensions,
                includeLeaves: true
            });

        this.gridModel.loadData(data);
    }

    adjustDates(dir, toToday = false) {
        const today = LocalDate.today(),
            start = this.startDate,
            end = this.endDate,
            diff = end.diff(start),
            incr = diff + 1;

        let newStart = start[dir](incr),
            newEnd = end[dir](incr);

        if (newEnd.diff(today) > 0 || toToday) {
            newStart = today.subtract(Math.abs(diff));
            newEnd = today;
        }

        this.setStartDate(newStart);
        this.setEndDate(newEnd);
        this.loadAsync();
    }


    @action
    openDetail(rec) {
        this.detailRecord = rec;
        this.dialogModel.open();
    }

    @action
    closeDetail() {
        this.detailRecord = null;
        this.dialogModel.close();
    }

    //------------------------
    // Implementation
    //------------------------
    getParams() {
        return {
            startDate: this.startDate,
            endDate: this.endDate,
            username: this.username,
            error: this.error
        };
    }

    dateRangeRenderer(range) {
        if (!range) return;
        if (LocalDate.isLocalDate(range)) return fmtDate(range.date);

        const {min, max} = range,
            minStr = fmtDate(min.date),
            maxStr = fmtDate(max.date);

        if (minStr === maxStr) return minStr;
        return `${minStr} – ${maxStr}`;
    }

}<|MERGE_RESOLUTION|>--- conflicted
+++ resolved
@@ -11,14 +11,10 @@
 import {boolCheckCol, dateTimeCol, GridModel} from '@xh/hoist/cmp/grid';
 import {fmtDate, fmtSpan} from '@xh/hoist/format';
 import {LocalDate} from '@xh/hoist/utils/datetime';
-<<<<<<< HEAD
+import {Cube} from '@xh/hoist/data';
+import {ChildCountAggregator, RangeAggregator} from '../aggregators';
 import {DialogModel} from '@xh/hoist/desktop/cmp/dialog';
 import {detail} from '@xh/hoist/admin/tabs/activity/clienterrors/ClientErrorDetail';
-
-=======
-import {Cube} from '@xh/hoist/data';
-import {ChildCountAggregator, RangeAggregator} from '../aggregators';
->>>>>>> 51c9faef
 
 @HoistModel
 @LoadSupport
@@ -198,5 +194,4 @@
         if (minStr === maxStr) return minStr;
         return `${minStr} – ${maxStr}`;
     }
-
 }