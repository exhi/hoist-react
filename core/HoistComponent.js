/*
 * This file belongs to Hoist, an application development toolkit
 * developed by Extremely Heavy Industries (www.xh.io | info@xh.io)
 *
 * Copyright © 2019 Extremely Heavy Industries Inc.
 */
import ReactDom from 'react-dom';
import React from 'react';
import {XH, elemFactory, useLoadSupportLinker} from '@xh/hoist/core';
import {observer} from '@xh/hoist/mobx';
import {isPlainObject, isFunction} from 'lodash';
import {applyMixin} from '@xh/hoist/utils/js';
import {getClassName} from '@xh/hoist/utils/react';
import {ReactiveSupport, XhIdSupport, ManagedSupport} from './mixins';


/**
<<<<<<< HEAD
 * Core Hoist utility for defining a React function component and corresponding Hoist elemFactory.
=======
 * Core Hoist utility for defining a React functional component.
>>>>>>> d90fa51d
 *
 * This function always applies the MobX 'observer' behavior to the new component, enabling MobX
 * powered reactivity and auto-re-rendering. See the hooks package for additional Hoist-provided
 * custom hooks that can (and should!) be used within function components to replicate the most
 * essential / relevant capabilities of the class-based HoistComponent decorator
<<<<<<< HEAD
 *
 * This function also automatically applies React.forwardRef to the passed render function, if needed,
 * to create support for references.  If the function input contains two arguments, it is assumed to
 * support forward references.
 *
 * @param {function} renderFn - function defining a React component.
 * @returns {Object[]} - Array containing the Component and an elemFactory for the Component.
 *
 * @see HoistComponent decorator for a ES6 class-based approach to defining a Component in Hoist.
 */
export function hoistComponent(renderFn) {
    const hasRef = renderFn.length >= 2,
        component = observer(hasRef ? React.forwardRef(renderFn) : renderFn);
    return [component, elemFactory(component)];
=======
 *
 * This function also automatically applies React.forwardRef to the passed render function, if needed,
 * to create support for references.  If the function input contains two arguments, it is assumed to
 * support forward references.
 *
 * @param {Object|function} config - configuration object or function defining the component
 * @param {function} [config.render] - function defining the component (if config object specified)
 * @param {string} [config.displayName] - name of function for debugging/inspection purposes (if config object specified)
 *
 * @see HoistComponent decorator for a class-based approach to defining a Component in Hoist.
 */
export function hoistComponent(config) {
    if (isFunction(config)) config = {render: config};

    let {render, displayName} = config;

    const hasRef = render.length >= 2,
        component = observer(hasRef ? React.forwardRef(render) : render);

    if (displayName) component.displayName = displayName;

    return component;
}

export function hoistComponentFactory(config) {
    return elemFactory(hoistComponent(config));
>>>>>>> d90fa51d
}


/**
 * Create a Class Component in Hoist.
 *
 * Adds support for MobX reactivity, model awareness, and other convenience methods below.
 *
 * NOTE: This decorator provided the original method for specifying class-based components within
 * Hoist React, and is maintained to support legacy applications and any exceptional cases where
 * a class-based component continues to be necessary or preferred.
 *
 * Developers are encouraged to @see hoistComponent above for a functional, hooks-compatible
 * approach to component definition for Hoist apps.
 */
export function HoistComponent(C) {
    return applyMixin(C, {
        name: 'HoistComponent',
        includes: [observer, ManagedSupport, ReactiveSupport, XhIdSupport],

        defaults: {
            /**
             * Model instance which this component is rendering.
             *
             * Applications specify a Component's model by either setting it as a field directly on
             * the Component class definition or by passing it as a prop from a parent Component.
             * If provided as a prop, the model can be passed as either an already-created class
             * instance or as a config for one to be created internally. A Component class
             * definition should include a static `modelClass` field to support this latter
             * create-on-demand pattern.
             *
             * Parent components should provide concrete instances of models to their children only
             * if they wish to programmatically access those models to reference data or otherwise
             * manipulate the component using the model's API. Otherwise, models can and should be
             * created internally by the Component, either in the class definition or via a config
             * object prop.
             *
             * Models that are created internally by the component may be considered "owned" models.
             * They will be destroyed when the component is unmounted (via destroy()).
             *
             * When concrete instances are provided via props they are assumed to be owned / managed
             * by a parent Component. Otherwise models are considered to be "locally owned" by the
             * Component itself and will be destroyed when the Component is unmounted and destroyed.
             *
             * The model instance is not expected to change for the lifetime of the component. Apps
             * that wish to swap out the model for a mounted component should ensure that a new
             * instance of the component gets mounted. This can be done by setting the component's
             * `key` prop to `model.xhId`, as HoistModels always return IDs unique to each instance.
             *
             * @see HoistModel
             */
            model: {
                get() {
                    const {_model, _modelIsOwned, props} = this;

                    // Return any model instance that has already been processed / set on the Component.
                    if (_model) {
                        if (!_modelIsOwned && props.model !== _model) throwModelChangeException();
                        return _model;
                    }

                    // ...or source from props, potentially instantiating if appropriate.
                    const {modelClass} = C,
                        propsModel = props.model;

                    if (propsModel) {
                        if (isPlainObject(propsModel)) {
                            if (modelClass) {
                                this._model = new modelClass(propsModel);
                                this._modelIsOwned = true;
                            } else {
                                warnNoModelClassProvided();
                            }
                        } else {
                            if (modelClass && !(propsModel instanceof modelClass)) throwWrongModelClass(this);
                            this._model = propsModel;
                            this._modelIsOwned = false;
                        }
                    }

                    // ...and return whatever was (or not) created
                    return this._model;
                },

                set(value) {
                    if (this._model) throwModelChangeException();
                    this._model = value;
                    this._modelIsOwned = true;
                }
            },

            ownedModel: {
                get() {
                    const {model, _modelIsOwned} = this;
                    return model && _modelIsOwned ? model : null;
                }
            },

            /**
             * Is this component in the DOM and not within a hidden sub-tree (e.g. hidden tab)?
             * Based on the underlying css 'display' property of all ancestor properties.
             */
            isDisplayed: {
                get() {
                    let elem = this.getDOMNode();
                    if (!elem) return false;
                    while (elem) {
                        if (elem.style.display == 'none') return false;
                        elem = elem.parentElement;
                    }
                    return true;
                }
            },

            /**
             *  Does this component contain a particular element?
             */
            containsElement(elem) {
                for (let thisElem = this.getDOMNode(); elem; elem = elem.parentElement) {
                    if (elem == thisElem) return true;
                }
                return false;
            },

            /**
             * Get the DOM element underlying this component, or null if component is not mounted.
             */
            getDOMNode() {
                return this._mounted ? ReactDom.findDOMNode(this) : null;
            },

            /**
             * Concatenate a CSS baseClassName (as defined on component) with any instance-specific
             * className provided via props and optional extra names provided at render-time.
             *
             * @param {...string} [extraNames] - additional optional classNames to append.
             *
             * This method delegates to the utility function {@link getClassName}.  See that method
             * for more information.
             */
            getClassName(...extraNames) {
                return getClassName(
                    this.baseClassName,
                    this.props,
                    ...extraNames
                );
            }
        },


        chains: {
            componentDidMount() {
                this._mounted = true;
            },

            componentWillUnmount() {
                this._mounted = false;
                this.destroy();
            },

            destroy() {
                if (this._modelIsOwned) {
                    XH.safeDestroy(this._model);
                }
            }
        },


        overrides: {
            render: (sup) => {
                return function() {
                    const {ownedModel} = this,
                        renderFn = sup.bind(this);

                    return (ownedModel && ownedModel.isLoadSupport) ?
                        loadSupportWrapper({renderFn, loadSupport: ownedModel}) :
                        renderFn();
                };
            }
        }
    });
}


//-------------------------------
// Implementation
//--------------------------------
function throwModelChangeException() {
    throw XH.exception(`
                Cannot re-render Component with a different model. If a new model is required, ensure 
                the Component is re-mounted by rendering it with a unique key, e.g. "key: model.xhId".
            `);
}

function throwWrongModelClass(obj) {
    throw XH.exception(`Component requires model of type ${obj.modelClass.constructor}.`);
}

function warnNoModelClassProvided() {
    console.warn('Component class definition must specify a modelClass to support creating models from prop objects.');
}


//---------------------------------------------------------------------------
// Internal components to wrap the contents of a class based @HoistComponent.
//---------------------------------------------------------------------------
<<<<<<< HEAD
const [, loadSupportWrapper] = hoistComponent(props => {
    useLoadSupportLinker(props.loadSupport);
    return props.renderFn();
});
=======
const loadSupportWrapper = hoistComponentFactory(
    (props) => {
        useLoadSupportLinker(props.loadSupport);
        return props.renderFn();
    }
);
>>>>>>> d90fa51d
<|MERGE_RESOLUTION|>--- conflicted
+++ resolved
@@ -15,32 +15,12 @@
 
 
 /**
-<<<<<<< HEAD
- * Core Hoist utility for defining a React function component and corresponding Hoist elemFactory.
-=======
  * Core Hoist utility for defining a React functional component.
->>>>>>> d90fa51d
  *
  * This function always applies the MobX 'observer' behavior to the new component, enabling MobX
  * powered reactivity and auto-re-rendering. See the hooks package for additional Hoist-provided
  * custom hooks that can (and should!) be used within function components to replicate the most
  * essential / relevant capabilities of the class-based HoistComponent decorator
-<<<<<<< HEAD
- *
- * This function also automatically applies React.forwardRef to the passed render function, if needed,
- * to create support for references.  If the function input contains two arguments, it is assumed to
- * support forward references.
- *
- * @param {function} renderFn - function defining a React component.
- * @returns {Object[]} - Array containing the Component and an elemFactory for the Component.
- *
- * @see HoistComponent decorator for a ES6 class-based approach to defining a Component in Hoist.
- */
-export function hoistComponent(renderFn) {
-    const hasRef = renderFn.length >= 2,
-        component = observer(hasRef ? React.forwardRef(renderFn) : renderFn);
-    return [component, elemFactory(component)];
-=======
  *
  * This function also automatically applies React.forwardRef to the passed render function, if needed,
  * to create support for references.  If the function input contains two arguments, it is assumed to
@@ -67,7 +47,6 @@
 
 export function hoistComponentFactory(config) {
     return elemFactory(hoistComponent(config));
->>>>>>> d90fa51d
 }
 
 
@@ -274,16 +253,9 @@
 //---------------------------------------------------------------------------
 // Internal components to wrap the contents of a class based @HoistComponent.
 //---------------------------------------------------------------------------
-<<<<<<< HEAD
-const [, loadSupportWrapper] = hoistComponent(props => {
-    useLoadSupportLinker(props.loadSupport);
-    return props.renderFn();
-});
-=======
 const loadSupportWrapper = hoistComponentFactory(
     (props) => {
         useLoadSupportLinker(props.loadSupport);
         return props.renderFn();
     }
-);
->>>>>>> d90fa51d
+);