/*
 * This file belongs to Hoist, an application development toolkit
 * developed by Extremely Heavy Industries (www.xh.io | info@xh.io)
 *
 * Copyright © 2019 Extremely Heavy Industries Inc.
 */
import {HoistModel, XH} from '@xh/hoist/core';
import {observable, action} from '@xh/hoist/mobx';
import {FormModel} from '@xh/hoist/cmp/form';

/**
 * Model for a single instance of a modal dialog.
 *
 * @private
 */
@HoistModel
export class MessageModel {

    // Immutable properties
    title = null;
    icon = null;
    message = null;
    input = null;
    confirmText = null;
    cancelText = null;
    confirmIntent = null;
    cancelIntent = null;
    onConfirm = null;
    onCancel = null;

    // Promise to be resolved when user has clicked on choice and its internal resolver
    result = null;
    _resolver = null;

    @observable isOpen = true;

    constructor(config) {
        this.title = config.title;
        this.icon = config.icon;
        this.message = config.message;
        this.input = config.input;
        this.confirmText = config.confirmText;
        this.cancelText = config.cancelText;
        this.confirmIntent = config.confirmIntent;
        this.cancelIntent = config.cancelIntent;
        this.onConfirm = config.onConfirm;
        this.onCancel = config.onCancel;
        this.result = new Promise(resolve => this._resolver = resolve);

        // Extract properties from input
        if (this.input) {
            const {value, rules} = this.input;

            this.formModel = this.markManaged(new FormModel({
                fields: [{
                    name: 'value',
                    defaultValue: value,
                    rules: rules
                }]
            }));
        }

        // Message modals are automatically dismissed on app route changes to avoid navigating the
        // app underneath the dialog in an unsettling way.
        this.addReaction({
            track: () => XH.routerState,
            run: () => this.close()
        });
    }

    @action
    async doConfirmAsync() {
        let resolvedVal = true;

        if (this.formModel) {
            await this.formModel.validateAsync();
            if (!this.formModel.isValid) return;
            resolvedVal = this.formModel.getData().value;
        }

        if (this.onConfirm) this.onConfirm();
        this._resolver(resolvedVal);
        this.close();
    }

    @action
    doCancel() {
        if (this.onCancel) this.onCancel();
        this._resolver(false);
        this.close();
    }

    //-----------------------
    // Implementation
    //-----------------------
    @action
    close() {
        this.isOpen = false;
    }

    destroy() {
        this.close();
    }
}

/**
 * @typedef {Object} MessageInput
<<<<<<< HEAD
 * @property {HoistInput} [item] - HoistInput to use.
=======
 * @property {Element} [item] - the react element to render; should be a HoistInput.
>>>>>>> 51a53b4f
 * @property {Rule[]} [rules] - validation constraints to apply.
 * @property {*} [initialValue] - initial value for the input.
 */<|MERGE_RESOLUTION|>--- conflicted
+++ resolved
@@ -105,11 +105,7 @@
 
 /**
  * @typedef {Object} MessageInput
-<<<<<<< HEAD
- * @property {HoistInput} [item] - HoistInput to use.
-=======
  * @property {Element} [item] - the react element to render; should be a HoistInput.
->>>>>>> 51a53b4f
  * @property {Rule[]} [rules] - validation constraints to apply.
  * @property {*} [initialValue] - initial value for the input.
  */