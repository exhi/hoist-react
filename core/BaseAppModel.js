--- conflicted
+++ resolved
@@ -14,9 +14,6 @@
  */
 export class BaseAppModel {
 
-<<<<<<< HEAD
-    @observable route;
-=======
     /**
      * Should applications display a logout option - i.e. for apps using form-based auth
      * where logging out is a supported operation. Expected to be false for SSO apps.
@@ -29,7 +26,8 @@
      * user cannot be identified.
      */
     requireSSO = false;
->>>>>>> 4b0cd5fb
+
+    @observable route;
 
     constructor() {
         hoistModel.appModel = this;
