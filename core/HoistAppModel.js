/*
 * This file belongs to Hoist, an application development toolkit
 * developed by Extremely Heavy Industries (www.xh.io | info@xh.io)
 *
 * Copyright © 2018 Extremely Heavy Industries Inc.
 */
import {defaultMethods, markClass} from '@xh/hoist/utils/js';
import {HoistModel} from './HoistModel';

/**
 * Mixin for defining a Hoist Application. An instance of this class will be initialized by Hoist
 * after the framework has successfully initialized and will remain available to all code via the
 * XH.appModel getter.
 *
 * Applications should specify this class to provide application level state and services and
 * customize important metadata. Initialization of all resources (e.g. application level services)
 * should be done in initAsync().
 */
export function HoistAppModel(C) {
    markClass(C, 'isHoistAppModel');

    C = HoistModel(C);

    defaultMethods(C, {

        /**
         * Hoist will call this method once Hoist services have initialized and the application
         * has mounted. Use to trigger initialization of the app and any app-specific services.
         */
        async initAsync() {},

        /**
         * Provide the initial set of Router5 Routes to be used by this application.
         */
        getRoutes() {
            return [];
<<<<<<< HEAD
        },

        /**
         * Provide a list of app options to be displayed in the app's Options Dialog.
         */
        getAppOptions() {
            return [];
        },

        /**
         * App can implement this method to customize global App refresh behavior.
         * This is called by the default refresh button in the AppBar component.
         *
         * @param {boolean} userInitiated - true if the refresh was triggered by user action,
         *      false if triggered programmatically. Referenced to determine e.g. masking, tracking.
         */
        requestRefresh(userInitiated) { }
=======
        }
>>>>>>> 006a612a
    });

    return C;
}<|MERGE_RESOLUTION|>--- conflicted
+++ resolved
@@ -34,7 +34,6 @@
          */
         getRoutes() {
             return [];
-<<<<<<< HEAD
         },
 
         /**
@@ -42,19 +41,8 @@
          */
         getAppOptions() {
             return [];
-        },
+        }
 
-        /**
-         * App can implement this method to customize global App refresh behavior.
-         * This is called by the default refresh button in the AppBar component.
-         *
-         * @param {boolean} userInitiated - true if the refresh was triggered by user action,
-         *      false if triggered programmatically. Referenced to determine e.g. masking, tracking.
-         */
-        requestRefresh(userInitiated) { }
-=======
-        }
->>>>>>> 006a612a
     });
 
     return C;
