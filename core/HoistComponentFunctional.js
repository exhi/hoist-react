/*
 * This file belongs to Hoist, an application development toolkit
 * developed by Extremely Heavy Industries (www.xh.io | info@xh.io)
 *
 * Copyright © 2020 Extremely Heavy Industries Inc.
 */
import {CreatesSpec, elemFactory, ModelPublishMode, ModelSpec, uses} from '@xh/hoist/core';
import {useOwnedModelLinker} from '@xh/hoist/core/impl/UseOwnedModelLinker';
import {throwIf, withDefault} from '@xh/hoist/utils/js';
import classNames from 'classnames';
import {isFunction, isPlainObject, isString} from 'lodash';
import {useObserver} from 'mobx-react';
import {forwardRef, memo, useContext, useDebugValue, useState} from 'react';
import {ModelLookup, ModelLookupContext, modelLookupContextProvider} from './impl/ModelLookup';

/**
 * Hoist utility for defining functional components. This is the primary method for creating
 * components for use in Hoist applications. Accepts either a render function (directly) or a
 * configuration object to specify that function and additional options, as described below.
 *
 * The primary additional config option is `model`. It specifies how a backing HoistModel will be
 * provided to / created by this component and if the component should publish its model to any
 * sub-components via context.
 *
 * By default, this utility applies the MobX 'observer' behavior on the returned component,
 * enabling MobX-powered reactivity and auto-re-rendering.
 *
 * Forward refs (@link https://reactjs.org/docs/forwarding-refs.html) are supported by specifying a
 * render function that accepts two arguments. In that case, the second arg will be considered a
 * ref, and this utility will apply `React.forwardRef` as required.
 *
 * @see hoistCmp - a shorthand alias to this function.
 * @see HoistComponent - decorator for an alternate, class-based approach to defining Components.
 *
 * @param {(Object|function)} config - config object, or a render function defining the component.
 * @param {function} [config.render] - render function defining the component.
 * @param {ModelSpec} [config.model] - spec defining the model to be rendered by this component.
 *      Specify as false for components that don't require a primary model. Otherwise,
 *      {@see uses()} and {@see creates()} - these two factory functions will create an appropriate
 *      spec for either externally-provided or internally-created models. Defaults to `uses('*')`.
 * @param {string} [config.className] - base CSS class for this component. Will be combined with any
 *      className in props, with the combined string passed into render as a prop.
 * @param {string} [config.displayName] - component name for debugging/inspection.
 * @param {boolean} [config.memo] - true (default) to wrap component in a call to `React.memo()`.
 *      Components that are known to be unable to make effective use of memo (e.g. container
 *      components) may set this to `false`. Not typically set by application code.
 * @param {boolean} [config.observer] - true (default) to enable MobX-powered reactivity via the
 *      `useObserver()` hook from mobx-react. Components that are known to dereference no
 *      observable state may set this to `false`. Not typically set by application code.
 * @returns {function} - a functional Component for use within Hoist apps.
 *
 * This function also has two convenience "sub-functions" that are properties of it:
 *   - `hoistComponent.factory` - returns an elemFactory for the newly defined component,
 *           instead of the Component itself.
 *   - `hoistComponent.withFactory` - returns a 2-element list containing both the newly defined
 *          Component and an elemFactory for it.
 */
export function hoistComponent(config) {
    // 0) Pre-process/parse args.
    if (isFunction(config)) config = {render: config, displayName: config.name};

    const render = config.render,
        className = config.className,
        displayName = config.displayName ? config.displayName : 'HoistCmp',
        isMemo = withDefault(config.memo, true),
        isObserver = withDefault(config.observer, true),
        isForwardRef = (render.length === 2);

    // 1) Default and validate the modelSpec
    const modelSpec = withDefault(config.model, uses('*'));
    throwIf(
        modelSpec && !(modelSpec instanceof ModelSpec),
        "The 'model' config passed to hoistComponent() is incorrectly specified: provide a spec returned by either uses() or creates()."
    );

    // 2) Decorate with function wrappers with behaviors
    let ret = render;
    if (isObserver) {
        ret = (props, ref) => useObserver(() => render(props, ref));
    }
    if (modelSpec) {
        ret = wrapWithModel(ret,  modelSpec, displayName);
    }
    if (className) {
        ret = wrapWithClassName(ret, className);
    }
    // 2a) Apply display name to wrapped function.  This is the "pre-react" functional component.
    // and react dev tools expect it to be named.
    ret.displayName = displayName;

    // 3) Decorate with built-in react HOCs (these trampoline displayName)
    if (isForwardRef) {
        ret = forwardRef(ret);
    }
    if (isMemo) {
        ret = memo(ret);
    }

    // 4) Mark and return
    ret.displayName = displayName;
    ret.isHoistComponent = true;

    return ret;
}

/**
 * A (satisfyingly short) alias for {@see hoistComponent}.
 */
export const hoistCmp = hoistComponent;

/**
 * Create a new Hoist functional component and return an element factory for it.
 *
 * This method is a shortcut for `elemFactory(hoistComponent(...))`, and is intended for use by
 * apps written using elemFactory (vs. JSX) that do not need to export any direct references to the
 * Component itself.
 *
 * @returns {function} - an elementFactory function for use within parent comp render() functions.
 */
hoistComponent.factory = (config) => {
    return elemFactory(hoistComponent(config));
};

/**
 * Create a new Hoist functional component and return it *and* a corresponding element factory.
 *
 * @returns {[]} - two-element Array, with the Component as the first element and its
 *      elementFactory function as the second.
 */
hoistComponent.withFactory = (config) =>  {
    const ret = hoistComponent(config);
    return [ret, elemFactory(ret)];
};


//------------------------
// Implementation
//------------------------
function wrapWithClassName(render, baseName) {
    return (props, ref) => {
        const className = classNames(baseName, props.className);
        props = enhanceProps(props, 'className', className);
        return render(props, ref);
    };
}

function wrapWithModel(render, spec, displayName) {
    return spec.publishMode === ModelPublishMode.NONE ?
        wrapWithSimpleModel(render, spec, displayName) :
        wrapWithPublishedModel(render, spec, displayName);
}

function wrapWithSimpleModel(render, spec, displayName) {
    return (props, ref) => {
        const lookup = spec.fromContext ? useContext(ModelLookupContext) : null;
        const {model} = useResolvedModel(spec, props, lookup, displayName);
        if (model && model !== props.model) props = enhanceProps(props, 'model', model);
        return render(props, ref);
    };
}

function wrapWithPublishedModel(render, spec, displayName) {
    return (props, ref) => {
        const lookup = useContext(ModelLookupContext);
        const {model, fromContext} = useResolvedModel(spec, props, lookup, displayName),
            publishDefault = (spec.publishMode === ModelPublishMode.DEFAULT);
        const createLookup = () => {
            return (
                model &&
                (!lookup || !fromContext || (publishDefault && lookup.lookupModel('*') !== model))
            ) ? new ModelLookup(model, lookup, spec.publishMode) : null;
        };
        const [newLookup] = useState(createLookup);
        if (model && model !== props.model) props = enhanceProps(props, 'model', model);
        const rendering = render(props, ref);
        return newLookup ? modelLookupContextProvider({value: newLookup, item: rendering}) : rendering;
    };
}

function useResolvedModel(spec, props, lookup, displayName) {
    const [{model, isOwned, fromContext}] = useState(() => {
        return (spec instanceof CreatesSpec) ? createModel(spec) : lookupModel(spec, props, lookup, displayName);
    });
    useOwnedModelLinker(isOwned ? model : null);
    useDebugValue(model, m => m.constructor.name + (isOwned ? ' (owned)' : ''));

    return {model, fromContext};
}

function createModel(spec) {
    return {model: spec.createFn(), isOwned: true, fromContext: false};
}

function lookupModel(spec, props, modelLookup, displayName) {
    const {model} = props,
        {selector} = spec;

    // 1) props - config
    if (model && isPlainObject(model) && spec.createFromConfig) {
        return {model: new selector(model), isOwned: true, fromContext: false};
    }

    // 2) props - instance
    if (model) {
<<<<<<< HEAD
        throwIf(!model.isHoistModel && !model.isPendingTaskModel, `Model for '${displayName}' must be a HoistModel.`);
        throwIf(selector !== '*' && !model.matchesSelector(selector),
=======
        throwIf(selector !== '*' && (!model.matchesSelector || !model.matchesSelector(selector)),
>>>>>>> eb64c044
            `Incorrect model passed to '${displayName}'. Expected: ${formatSelector(selector)} Received: ${model.constructor.name}`
        );
        return {model, isOwned: false, fromContext: false};
    }

    // 3) context
    if (modelLookup && spec.fromContext) {
        const contextModel = modelLookup.lookupModel(selector);
        if (contextModel) return {model: contextModel, isOwned: false, fromContext: true};
    }

    // 4) default create
    const create = spec.createDefault;
    if (create) {
        const model = (isFunction(create) ? create() : new selector());
        return {model, isOwned: true, fromContext: false};
    }

    //  Component are encouraged to handle a missing model gently. Could also be error
    return {model: null, isOwned: false, fromContext: false};
}

function formatSelector(selector) {
    if (isString(selector)) return selector;
    if (isFunction(selector)  && selector.isHoistModel) return selector.name;
    return '[Selector]';
}

function enhanceProps(props, name, value) {
    if (!Object.isExtensible(props)) {
        props = {...props};
    }
    props[name] = value;
    return props;
}<|MERGE_RESOLUTION|>--- conflicted
+++ resolved
@@ -202,12 +202,7 @@
 
     // 2) props - instance
     if (model) {
-<<<<<<< HEAD
-        throwIf(!model.isHoistModel && !model.isPendingTaskModel, `Model for '${displayName}' must be a HoistModel.`);
-        throwIf(selector !== '*' && !model.matchesSelector(selector),
-=======
         throwIf(selector !== '*' && (!model.matchesSelector || !model.matchesSelector(selector)),
->>>>>>> eb64c044
             `Incorrect model passed to '${displayName}'. Expected: ${formatSelector(selector)} Received: ${model.constructor.name}`
         );
         return {model, isOwned: false, fromContext: false};
