--- conflicted
+++ resolved
@@ -10,11 +10,7 @@
 import {fmtDate} from '@xh/hoist/format';
 import {Icon} from '@xh/hoist/icon';
 import {singleDatePicker} from '@xh/hoist/kit/react-dates';
-<<<<<<< HEAD
-import {bindable, makeObservable} from '@xh/hoist/mobx';
-=======
-import {action, observable} from '@xh/hoist/mobx';
->>>>>>> f1cc6207
+import {action, makeObservable, observable} from '@xh/hoist/mobx';
 import {isLocalDate, LocalDate} from '@xh/hoist/utils/datetime';
 import {withDefault} from '@xh/hoist/utils/js';
 import {getLayoutProps} from '@xh/hoist/utils/react';
@@ -95,7 +91,7 @@
 class Model extends HoistInputModel {
 
     @observable popoverOpen = false;
-    
+
     @action setPopoverOpen(bool) {
         this.popoverOpen = bool;
         if (this.popoverOpen) {
