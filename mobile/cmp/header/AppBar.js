/*
 * This file belongs to Hoist, an application development toolkit
 * developed by Extremely Heavy Industries (www.xh.io | info@xh.io)
 *
 * Copyright © 2021 Extremely Heavy Industries Inc.
 */
import {div} from '@xh/hoist/cmp/layout';
import {hoistCmp, useContextModel, XH} from '@xh/hoist/core';
import {button, navigatorBackButton, refreshButton} from '@xh/hoist/mobile/cmp/button';
import {NavigatorModel} from '@xh/hoist/mobile/cmp/navigator';
import {toolbar} from '@xh/hoist/mobile/cmp/toolbar';
import PT from 'prop-types';

import './AppBar.scss';
import {appMenuButton} from './AppMenuButton';

/**
 * A standard application navigation bar which displays the current page title and a standard set of
 * buttons for common application actions. Application specific items can be displayed on the left
 * or right sides of the AppBar.
 *
 * The standard buttons which are visible will be based on user roles and application configuration,
 * or they can each be explicitly hidden.
 */
export const [AppBar, appBar] = hoistCmp.withFactory({
    displayName: 'AppBar',
    className: 'xh-appbar',
    model: false,

    render({
        className,
        icon,
        title,
        leftItems,
        rightItems,
        hideAppMenuButton,
        hideBackButton,
        hideRefreshButton,
        appMenuButtonProps = {},
        appMenuButtonPosition = 'right',
        backButtonProps = {},
<<<<<<< HEAD
        refreshButtonProps = {},
        appMenuButtonPosition = 'right'
    }, ref) {

=======
        refreshButtonProps = {}
    }) {
>>>>>>> 50672473
        const navigatorModel = useContextModel(NavigatorModel);

        return toolbar({
            ref,
            className,
            items: [
                div({
                    className: 'xh-appbar-left',
                    items: [
                        navigatorBackButton({
                            omit: hideBackButton,
                            ...backButtonProps
                        }),
                        appMenuButton({
                            omit: hideAppMenuButton || appMenuButtonPosition != 'left',
                            menuPosition: 'bottom-right',
                            ...appMenuButtonProps
                        }),
                        ...leftItems || []
                    ]
                }),
                button({
                    icon: icon,
                    omit: !icon,
                    onClick: () => {
                        if (XH.routerModel.hasRoute('default')) {
                            XH.navigate('default');
                        }
                    }
                }),
                div({
                    className: 'xh-appbar-title',
                    item: title || XH.clientAppName
                }),
                div({
                    className: 'xh-appbar-right',
                    items: [
                        ...rightItems || [],
                        refreshButton({
                            omit: hideRefreshButton,
                            disabled: navigatorModel?.disableAppRefreshButton,
                            ...refreshButtonProps
                        }),
                        appMenuButton({
                            omit: hideAppMenuButton || appMenuButtonPosition != 'right',
                            menuPosition: 'bottom-left',
                            ...appMenuButtonProps
                        })
                    ]
                })
            ]
        });
    }
});

AppBar.propTypes = {
    /** App icon to display to the left of the title. */
    icon: PT.element,

    /** Title to display to the center the AppBar. Defaults to XH.clientAppName. */
    title: PT.node,

    /** Items to be added to the left side of the AppBar, before the title buttons. */
    leftItems: PT.node,

    /** Items to be added to the right side of the AppBar, before the refresh button. */
    rightItems: PT.node,

    /** True to hide the AppMenuButton. */
    hideAppMenuButton: PT.bool,

    /** Set to true to hide the Back button. */
    hideBackButton: PT.bool,

    /** Set to true to hide the Refresh button. */
    hideRefreshButton: PT.bool,

    /** Allows overriding the default properties of the App Menu button. @see MenuButton */
    appMenuButtonProps: PT.object,

    /** Position of the AppMenuButton. */
    appMenuButtonPosition: PT.oneOf(['left', 'right']),

    /** Allows overriding the default properties of the Back button. @see NavigatorBackButton */
    backButtonProps: PT.object,

    /** Allows overriding the default properties of the Refresh button. @see RefreshButton */
    refreshButtonProps: PT.object
};<|MERGE_RESOLUTION|>--- conflicted
+++ resolved
@@ -39,15 +39,8 @@
         appMenuButtonProps = {},
         appMenuButtonPosition = 'right',
         backButtonProps = {},
-<<<<<<< HEAD
-        refreshButtonProps = {},
-        appMenuButtonPosition = 'right'
+        refreshButtonProps = {}
     }, ref) {
-
-=======
-        refreshButtonProps = {}
-    }) {
->>>>>>> 50672473
         const navigatorModel = useContextModel(NavigatorModel);
 
         return toolbar({
