/*
 * This file belongs to Hoist, an application development toolkit
 * developed by Extremely Heavy Industries (www.xh.io | info@xh.io)
 *
 * Copyright © 2019 Extremely Heavy Industries Inc.
 */

import {Component} from 'react';
import {HoistComponent, elemFactory} from '@xh/hoist/core';
import PT from 'prop-types';
import {vbox, fragment, div, hspacer} from '@xh/hoist/cmp/layout';
import {listItem} from '@xh/hoist/kit/onsen';
import {mask} from '@xh/hoist/mobile/cmp/mask';
import {MenuModel} from '@xh/hoist/mobile/cmp/menu/MenuModel';

import './Menu.scss';

/**
 * Menu Component
 */
@HoistComponent
export class Menu extends Component {

    static modelClass = MenuModel;

    static propTypes = {
        /** Width of the menu. */
        width: PT.number,

        /** How to interpret the provided xPos when showing. */
        align: PT.oneOf(['left', 'right']),

        /** Primary component model instance. */
<<<<<<< HEAD
        model: PT.oneOfType([PT.instanceOf(MenuModel), PT.object])
=======
        model: PT.oneOfType([PT.instanceOf(MenuModel), PT.object]).isRequired
>>>>>>> 3dbf4a23
    };

    render() {
        const {model} = this,
            {isOpen, xPos, yPos} = model,
            {width, align = 'left'} = this.props,
            style = {};

        if (!isOpen) return null;

        const items = model.itemModels.map((it, idx) => {
            if (it.prepareFn) it.prepareFn(it);
            return this.renderItem(it, idx);
        });

        style.top = yPos;
        style[align] = xPos;

        return fragment(
            mask({
                isDisplayed: true,
                onClick: () => model.close()
            }),
            vbox({
                className: 'xh-menu',
                width,
                style,
                items
            })
        );
    }

    renderItem(itemModel, idx) {
        const {text, icon, action, hidden} = itemModel,
            labelItems = icon ? [icon, hspacer(10), text] : [text];

        return listItem({
            key: idx,
            tappable: true,
            item: div({className: 'center', items: labelItems}),
            omit: hidden,
            onClick: () => {
                if (action) action();
                this.model.close();
            }
        });
    }
}

export const menu = elemFactory(Menu);<|MERGE_RESOLUTION|>--- conflicted
+++ resolved
@@ -31,11 +31,7 @@
         align: PT.oneOf(['left', 'right']),
 
         /** Primary component model instance. */
-<<<<<<< HEAD
-        model: PT.oneOfType([PT.instanceOf(MenuModel), PT.object])
-=======
         model: PT.oneOfType([PT.instanceOf(MenuModel), PT.object]).isRequired
->>>>>>> 3dbf4a23
     };
 
     render() {
